Pod::Spec.new do |s|
  s.name             = 'FirebaseMessaging'
  s.version          = '8.4.0'
  s.summary          = 'Firebase Messaging'

  s.description      = <<-DESC
Firebase Messaging is a service that allows you to send data from your server to your users'
iOS device, and also to receive messages from devices on the same connection. The service handles
all aspects of queueing of messages and delivery to the target application running on the target
device, and it is completely free.
                       DESC

  s.homepage         = 'https://firebase.google.com'
  s.license          = { :type => 'Apache', :file => 'LICENSE' }
  s.authors          = 'Google, Inc.'

  s.source           = {
    :git => 'https://github.com/firebase/firebase-ios-sdk.git',
    :tag => 'CocoaPods-' + s.version.to_s
  }
  s.social_media_url = 'https://twitter.com/Firebase'

  ios_deployment_target = '10.0'
  osx_deployment_target = '10.12'
  tvos_deployment_target = '10.0'
  watchos_deployment_target = '6.0'

  s.ios.deployment_target = ios_deployment_target
  s.osx.deployment_target = osx_deployment_target
  s.tvos.deployment_target = tvos_deployment_target
  s.watchos.deployment_target = watchos_deployment_target

  s.cocoapods_version = '>= 1.4.0'
  s.prefix_header_file = false

  base_dir = "FirebaseMessaging/"
  s.source_files = [
    base_dir + 'Sources/**/*',
    base_dir + 'Sources/Protogen/nanopb/*.h',
    'Interop/Analytics/Public/*.h',
    'FirebaseCore/Sources/Private/*.h',
    'FirebaseInstallations/Source/Library/Private/*.h',
    'GoogleDataTransport/GDTCORLibrary/Public/GoogleDataTransport/*.h',
    'GoogleDataTransport/GDTCCTLibrary/Private/*.h',
  ]
  s.public_header_files = base_dir + 'Sources/Public/FirebaseMessaging/*.h'
  s.library = 'sqlite3'
  s.pod_target_xcconfig = {
    'GCC_C_LANGUAGE_STANDARD' => 'c99',
      # for nanopb:
      ' PB_FIELD_32BIT=1 PB_NO_PACKED_STRUCTS=1 PB_ENABLE_MALLOC=1',
    # Unit tests do library imports using repo-root relative paths.
    'HEADER_SEARCH_PATHS' => '"${PODS_TARGET_SRCROOT}"',
 }
  s.ios.framework = 'SystemConfiguration'
  s.tvos.framework = 'SystemConfiguration'
  s.osx.framework = 'SystemConfiguration'
  s.weak_framework = 'UserNotifications'
<<<<<<< HEAD
  s.dependency 'FirebaseCore', '~> 7.0'
  s.dependency 'FirebaseInstanceID', '~> 7.0'
  s.dependency 'GoogleUtilities/AppDelegateSwizzler', '~> 7.0'
  s.dependency 'GoogleUtilities/Reachability', '~> 7.0'
  s.dependency 'GoogleUtilities/Environment', '~> 7.0'
  s.dependency 'GoogleUtilities/UserDefaults', '~> 7.0'
  s.dependency 'GoogleDataTransport', '~> 8.0'
  s.dependency 'nanopb', '~> 2.30907.0'
=======
  s.dependency 'FirebaseInstallations', '~> 8.0'
  s.dependency 'FirebaseCore', '~> 8.0'
  s.dependency 'GoogleUtilities/AppDelegateSwizzler', '~> 7.4'
  s.dependency 'GoogleUtilities/Reachability', '~> 7.4'
  s.dependency 'GoogleUtilities/Environment', '~> 7.4'
  s.dependency 'GoogleUtilities/UserDefaults', '~> 7.4'
>>>>>>> 04ab0742

  s.test_spec 'unit' do |unit_tests|
    unit_tests.scheme = { :code_coverage => true }
    unit_tests.platforms = {
      :ios => ios_deployment_target,
      :osx => osx_deployment_target,
      :tvos => tvos_deployment_target
    }
    unit_tests.source_files = [
      'FirebaseMessaging/Tests/UnitTests*/*.{m,h,swift}',
      'SharedTestUtilities/URLSession/*.[mh]',
    ]
    unit_tests.requires_app_host = true
    unit_tests.pod_target_xcconfig = {
     'CLANG_ENABLE_OBJC_WEAK' => 'YES'
    }
    unit_tests.dependency 'OCMock'
  end

  s.test_spec 'integration' do |int_tests|
    int_tests.scheme = { :code_coverage => true }
    int_tests.platforms = {
      :ios => ios_deployment_target,
      :osx => osx_deployment_target,
      :tvos => tvos_deployment_target
    }
    int_tests.source_files = 'FirebaseMessaging/Tests/IntegrationTests/*.swift'
    int_tests.requires_app_host = true
    int_tests.resources = 'FirebaseMessaging/Tests/IntegrationTests/Resources/GoogleService-Info.plist'
  end
end<|MERGE_RESOLUTION|>--- conflicted
+++ resolved
@@ -56,23 +56,15 @@
   s.tvos.framework = 'SystemConfiguration'
   s.osx.framework = 'SystemConfiguration'
   s.weak_framework = 'UserNotifications'
-<<<<<<< HEAD
   s.dependency 'FirebaseCore', '~> 7.0'
-  s.dependency 'FirebaseInstanceID', '~> 7.0'
-  s.dependency 'GoogleUtilities/AppDelegateSwizzler', '~> 7.0'
-  s.dependency 'GoogleUtilities/Reachability', '~> 7.0'
-  s.dependency 'GoogleUtilities/Environment', '~> 7.0'
-  s.dependency 'GoogleUtilities/UserDefaults', '~> 7.0'
-  s.dependency 'GoogleDataTransport', '~> 8.0'
-  s.dependency 'nanopb', '~> 2.30907.0'
-=======
   s.dependency 'FirebaseInstallations', '~> 8.0'
   s.dependency 'FirebaseCore', '~> 8.0'
   s.dependency 'GoogleUtilities/AppDelegateSwizzler', '~> 7.4'
   s.dependency 'GoogleUtilities/Reachability', '~> 7.4'
   s.dependency 'GoogleUtilities/Environment', '~> 7.4'
   s.dependency 'GoogleUtilities/UserDefaults', '~> 7.4'
->>>>>>> 04ab0742
+  s.dependency 'GoogleDataTransport', '~> 9.0'
+  s.dependency 'nanopb', '~> 2.30908.0'
 
   s.test_spec 'unit' do |unit_tests|
     unit_tests.scheme = { :code_coverage => true }
