# Copyright 2020 Google LLC
#
# Licensed under the Apache License, Version 2.0 (the "License");
# you may not use this file except in compliance with the License.
# You may obtain a copy of the License at
#
#      http://www.apache.org/licenses/LICENSE-2.0
#
# Unless required by applicable law or agreed to in writing, software
# distributed under the License is distributed on an "AS IS" BASIS,
# WITHOUT WARRANTIES OR CONDITIONS OF ANY KIND, either express or implied.
# See the License for the specific language governing permissions and
# limitations under the License.

<<<<<<< HEAD
# TODO(Swift 6): Re-enable these tests.
# name: combine

# on:
#   pull_request:
#     paths:
#     # Combine sources
#     - 'FirebaseCombineSwift/**'

#     # Podspecs
#     - 'FirebaseCombineSwift.podspec'

#     # This workflow
#     - '.github/workflows/combine.yml'

#     # Rebuild on Ruby infrastructure changes.
#     - 'Gemfile'

#     # Dependencies (Disabled to avoid building Firestore in presubmits)
#     # - 'FirebaseCore/**'
#     # - 'FirebaseAuth/**'
#     # - 'FirebaseFunctions/**'
#     # - 'Firestore/**'
#     # - 'FirebaseStorage/**'

#   schedule:
#     # Run every day at 11pm (PST) - cron uses UTC times
#     - cron:  '0 7 * * *'

# concurrency:
#     group: ${{ github.workflow }}-${{ github.head_ref || github.ref }}
#     cancel-in-progress: true

# jobs:
#   xcodebuild:
#     # Don't run on private repo unless it is a PR.
#     if: (github.repository == 'Firebase/firebase-ios-sdk' && github.event_name == 'schedule') || github.event_name == 'pull_request'
#     runs-on: macos-14

#     strategy:
#       matrix:
#         target: [iOS]

#     steps:
#     - uses: actions/checkout@v4
#     - uses: mikehardy/buildcache-action@c87cea0ccd718971d6cc39e672c4f26815b6c126
#       with:
#         cache_key: ${{ matrix.os }}

#     - uses: ruby/setup-ruby@v1

#     - name: Install xcpretty
#       run: gem install xcpretty

#     - name: Setup build
#       run:  scripts/install_prereqs.sh CombineSwift ${{ matrix.target }} xcodebuild

#     - name: Build and test
#       run:  scripts/third_party/travis/retry.sh scripts/build.sh CombineSwift ${{ matrix.target }} xcodebuild

#   storage-combine-integration:
#     # Don't run on private repo unless it is a PR.
#     if: (github.repository == 'Firebase/firebase-ios-sdk' && github.event_name == 'schedule') || github.event_name == 'pull_request'
#     env:
#       plist_secret: ${{ secrets.GHASecretsGPGPassphrase1 }}
#     runs-on: macos-14
#     steps:
#     - uses: actions/checkout@v4
#     - uses: mikehardy/buildcache-action@c87cea0ccd718971d6cc39e672c4f26815b6c126
#       with:
#         cache_key: ${{ matrix.os }}
#     - uses: ruby/setup-ruby@v1
#     - name: Setup Bundler
#       run: scripts/setup_bundler.sh
#     - name: Install xcpretty
#       run: gem install xcpretty
#     - name: Install Secret GoogleService-Info.plist
#       run: scripts/decrypt_gha_secret.sh scripts/gha-encrypted/storage-db-plist.gpg \
#           FirebaseStorage/Tests/Integration/Resources/GoogleService-Info.plist "$plist_secret"
#     - name: Install Credentials.h
#       run: scripts/decrypt_gha_secret.sh scripts/gha-encrypted/Storage/Credentials.h.gpg \
#           FirebaseStorage/Tests/ObjCIntegration/Credentials.h "$plist_secret"
#     - name: Install Credentials.swift
#       run: |
#         scripts/decrypt_gha_secret.sh scripts/gha-encrypted/Storage/Credentials.swift.gpg \
#           FirebaseStorage/Tests/Integration/Credentials.swift "$plist_secret"
#     - name: BuildAndTest # can be replaced with pod lib lint with CocoaPods 1.10
#       run: ([ -z $plist_secret ] || scripts/third_party/travis/retry.sh scripts/build.sh StorageCombine all)
=======
name: combine

on:
  workflow_dispatch:
  pull_request:
    paths:
    # Combine sources
    - 'FirebaseCombineSwift/**'

    # Podspecs
    - 'FirebaseCombineSwift.podspec'

    # This workflow
    - '.github/workflows/combine.yml'

    # Rebuild on Ruby infrastructure changes.
    - 'Gemfile'

    # Dependencies (Disabled to avoid building Firestore in presubmits)
    # - 'FirebaseCore/**'
    # - 'FirebaseAuth/**'
    # - 'FirebaseFunctions/**'
    # - 'Firestore/**'
    # - 'FirebaseStorage/**'

  schedule:
    # Run every day at 11pm (PST) - cron uses UTC times
    - cron:  '0 7 * * *'

concurrency:
    group: ${{ github.workflow }}-${{ github.head_ref || github.ref }}
    cancel-in-progress: true

jobs:
  xcodebuild:
    # Don't run on private repo unless it is a PR.
    if: (github.repository == 'Firebase/firebase-ios-sdk' && github.event_name == 'schedule') || github.event_name == 'pull_request'
    runs-on: macos-15

    strategy:
      matrix:
        target: [iOS]

    steps:
    - uses: actions/checkout@v4
    - uses: mikehardy/buildcache-action@c87cea0ccd718971d6cc39e672c4f26815b6c126
      with:
        cache_key: ${{ matrix.os }}

    - uses: ruby/setup-ruby@354a1ad156761f5ee2b7b13fa8e09943a5e8d252 # v1

    - name: Install xcpretty
      run: gem install xcpretty

    - name: Setup build
      run:  scripts/install_prereqs.sh CombineSwift ${{ matrix.target }} xcodebuild

    - name: Build and test
      run:  scripts/third_party/travis/retry.sh scripts/build.sh CombineSwift ${{ matrix.target }} xcodebuild

  storage-combine-integration:
    # Don't run on private repo unless it is a PR.
    if: (github.repository == 'Firebase/firebase-ios-sdk' && github.event_name == 'schedule') || github.event_name == 'pull_request'
    env:
      plist_secret: ${{ secrets.GHASecretsGPGPassphrase1 }}
    runs-on: macos-15
    steps:
    - uses: actions/checkout@v4
    - uses: mikehardy/buildcache-action@c87cea0ccd718971d6cc39e672c4f26815b6c126
      with:
        cache_key: ${{ matrix.os }}
    - uses: ruby/setup-ruby@354a1ad156761f5ee2b7b13fa8e09943a5e8d252 # v1
    - name: Setup Bundler
      run: scripts/setup_bundler.sh
    - name: Install xcpretty
      run: gem install xcpretty
    - name: Install Secret GoogleService-Info.plist
      run: scripts/decrypt_gha_secret.sh scripts/gha-encrypted/storage-db-plist.gpg \
          FirebaseStorage/Tests/Integration/Resources/GoogleService-Info.plist "$plist_secret"
    - name: Install Credentials.h
      run: scripts/decrypt_gha_secret.sh scripts/gha-encrypted/Storage/Credentials.h.gpg \
          FirebaseStorage/Tests/ObjCIntegration/Credentials.h "$plist_secret"
    - name: Install Credentials.swift
      run: |
        scripts/decrypt_gha_secret.sh scripts/gha-encrypted/Storage/Credentials.swift.gpg \
          FirebaseStorage/Tests/Integration/Credentials.swift "$plist_secret"
    - name: BuildAndTest # can be replaced with pod lib lint with CocoaPods 1.10
      run: ([ -z $plist_secret ] || scripts/third_party/travis/retry.sh scripts/build.sh StorageCombine all)
>>>>>>> 15e6b03e
<|MERGE_RESOLUTION|>--- conflicted
+++ resolved
@@ -12,11 +12,11 @@
 # See the License for the specific language governing permissions and
 # limitations under the License.
 
-<<<<<<< HEAD
 # TODO(Swift 6): Re-enable these tests.
 # name: combine
 
 # on:
+#   workflow_dispatch:
 #   pull_request:
 #     paths:
 #     # Combine sources
@@ -50,7 +50,7 @@
 #   xcodebuild:
 #     # Don't run on private repo unless it is a PR.
 #     if: (github.repository == 'Firebase/firebase-ios-sdk' && github.event_name == 'schedule') || github.event_name == 'pull_request'
-#     runs-on: macos-14
+#     runs-on: macos-15
 
 #     strategy:
 #       matrix:
@@ -62,7 +62,7 @@
 #       with:
 #         cache_key: ${{ matrix.os }}
 
-#     - uses: ruby/setup-ruby@v1
+#    - uses: ruby/setup-ruby@354a1ad156761f5ee2b7b13fa8e09943a5e8d252 # v1
 
 #     - name: Install xcpretty
 #       run: gem install xcpretty
@@ -73,121 +73,31 @@
 #     - name: Build and test
 #       run:  scripts/third_party/travis/retry.sh scripts/build.sh CombineSwift ${{ matrix.target }} xcodebuild
 
-#   storage-combine-integration:
-#     # Don't run on private repo unless it is a PR.
-#     if: (github.repository == 'Firebase/firebase-ios-sdk' && github.event_name == 'schedule') || github.event_name == 'pull_request'
-#     env:
-#       plist_secret: ${{ secrets.GHASecretsGPGPassphrase1 }}
-#     runs-on: macos-14
-#     steps:
-#     - uses: actions/checkout@v4
-#     - uses: mikehardy/buildcache-action@c87cea0ccd718971d6cc39e672c4f26815b6c126
-#       with:
-#         cache_key: ${{ matrix.os }}
-#     - uses: ruby/setup-ruby@v1
-#     - name: Setup Bundler
-#       run: scripts/setup_bundler.sh
-#     - name: Install xcpretty
-#       run: gem install xcpretty
-#     - name: Install Secret GoogleService-Info.plist
-#       run: scripts/decrypt_gha_secret.sh scripts/gha-encrypted/storage-db-plist.gpg \
-#           FirebaseStorage/Tests/Integration/Resources/GoogleService-Info.plist "$plist_secret"
-#     - name: Install Credentials.h
-#       run: scripts/decrypt_gha_secret.sh scripts/gha-encrypted/Storage/Credentials.h.gpg \
-#           FirebaseStorage/Tests/ObjCIntegration/Credentials.h "$plist_secret"
-#     - name: Install Credentials.swift
-#       run: |
-#         scripts/decrypt_gha_secret.sh scripts/gha-encrypted/Storage/Credentials.swift.gpg \
-#           FirebaseStorage/Tests/Integration/Credentials.swift "$plist_secret"
-#     - name: BuildAndTest # can be replaced with pod lib lint with CocoaPods 1.10
-#       run: ([ -z $plist_secret ] || scripts/third_party/travis/retry.sh scripts/build.sh StorageCombine all)
-=======
-name: combine
-
-on:
-  workflow_dispatch:
-  pull_request:
-    paths:
-    # Combine sources
-    - 'FirebaseCombineSwift/**'
-
-    # Podspecs
-    - 'FirebaseCombineSwift.podspec'
-
-    # This workflow
-    - '.github/workflows/combine.yml'
-
-    # Rebuild on Ruby infrastructure changes.
-    - 'Gemfile'
-
-    # Dependencies (Disabled to avoid building Firestore in presubmits)
-    # - 'FirebaseCore/**'
-    # - 'FirebaseAuth/**'
-    # - 'FirebaseFunctions/**'
-    # - 'Firestore/**'
-    # - 'FirebaseStorage/**'
-
-  schedule:
-    # Run every day at 11pm (PST) - cron uses UTC times
-    - cron:  '0 7 * * *'
-
-concurrency:
-    group: ${{ github.workflow }}-${{ github.head_ref || github.ref }}
-    cancel-in-progress: true
-
-jobs:
-  xcodebuild:
-    # Don't run on private repo unless it is a PR.
-    if: (github.repository == 'Firebase/firebase-ios-sdk' && github.event_name == 'schedule') || github.event_name == 'pull_request'
-    runs-on: macos-15
-
-    strategy:
-      matrix:
-        target: [iOS]
-
-    steps:
-    - uses: actions/checkout@v4
-    - uses: mikehardy/buildcache-action@c87cea0ccd718971d6cc39e672c4f26815b6c126
-      with:
-        cache_key: ${{ matrix.os }}
-
-    - uses: ruby/setup-ruby@354a1ad156761f5ee2b7b13fa8e09943a5e8d252 # v1
-
-    - name: Install xcpretty
-      run: gem install xcpretty
-
-    - name: Setup build
-      run:  scripts/install_prereqs.sh CombineSwift ${{ matrix.target }} xcodebuild
-
-    - name: Build and test
-      run:  scripts/third_party/travis/retry.sh scripts/build.sh CombineSwift ${{ matrix.target }} xcodebuild
-
-  storage-combine-integration:
-    # Don't run on private repo unless it is a PR.
-    if: (github.repository == 'Firebase/firebase-ios-sdk' && github.event_name == 'schedule') || github.event_name == 'pull_request'
-    env:
-      plist_secret: ${{ secrets.GHASecretsGPGPassphrase1 }}
-    runs-on: macos-15
-    steps:
-    - uses: actions/checkout@v4
-    - uses: mikehardy/buildcache-action@c87cea0ccd718971d6cc39e672c4f26815b6c126
-      with:
-        cache_key: ${{ matrix.os }}
-    - uses: ruby/setup-ruby@354a1ad156761f5ee2b7b13fa8e09943a5e8d252 # v1
-    - name: Setup Bundler
-      run: scripts/setup_bundler.sh
-    - name: Install xcpretty
-      run: gem install xcpretty
-    - name: Install Secret GoogleService-Info.plist
-      run: scripts/decrypt_gha_secret.sh scripts/gha-encrypted/storage-db-plist.gpg \
-          FirebaseStorage/Tests/Integration/Resources/GoogleService-Info.plist "$plist_secret"
-    - name: Install Credentials.h
-      run: scripts/decrypt_gha_secret.sh scripts/gha-encrypted/Storage/Credentials.h.gpg \
-          FirebaseStorage/Tests/ObjCIntegration/Credentials.h "$plist_secret"
-    - name: Install Credentials.swift
-      run: |
-        scripts/decrypt_gha_secret.sh scripts/gha-encrypted/Storage/Credentials.swift.gpg \
-          FirebaseStorage/Tests/Integration/Credentials.swift "$plist_secret"
-    - name: BuildAndTest # can be replaced with pod lib lint with CocoaPods 1.10
-      run: ([ -z $plist_secret ] || scripts/third_party/travis/retry.sh scripts/build.sh StorageCombine all)
->>>>>>> 15e6b03e
+  # storage-combine-integration:
+  #   # Don't run on private repo unless it is a PR.
+  #   if: (github.repository == 'Firebase/firebase-ios-sdk' && github.event_name == 'schedule') || github.event_name == 'pull_request'
+  #   env:
+  #     plist_secret: ${{ secrets.GHASecretsGPGPassphrase1 }}
+  #   runs-on: macos-15
+  #   steps:
+  #   - uses: actions/checkout@v4
+  #   - uses: mikehardy/buildcache-action@c87cea0ccd718971d6cc39e672c4f26815b6c126
+  #     with:
+  #       cache_key: ${{ matrix.os }}
+  #   - uses: ruby/setup-ruby@354a1ad156761f5ee2b7b13fa8e09943a5e8d252 # v1
+  #   - name: Setup Bundler
+  #     run: scripts/setup_bundler.sh
+  #   - name: Install xcpretty
+  #     run: gem install xcpretty
+  #   - name: Install Secret GoogleService-Info.plist
+  #     run: scripts/decrypt_gha_secret.sh scripts/gha-encrypted/storage-db-plist.gpg \
+  #         FirebaseStorage/Tests/Integration/Resources/GoogleService-Info.plist "$plist_secret"
+  #   - name: Install Credentials.h
+  #     run: scripts/decrypt_gha_secret.sh scripts/gha-encrypted/Storage/Credentials.h.gpg \
+  #         FirebaseStorage/Tests/ObjCIntegration/Credentials.h "$plist_secret"
+  #   - name: Install Credentials.swift
+  #     run: |
+  #       scripts/decrypt_gha_secret.sh scripts/gha-encrypted/Storage/Credentials.swift.gpg \
+  #         FirebaseStorage/Tests/Integration/Credentials.swift "$plist_secret"
+  #   - name: BuildAndTest # can be replaced with pod lib lint with CocoaPods 1.10
+  #     run: ([ -z $plist_secret ] || scripts/third_party/travis/retry.sh scripts/build.sh StorageCombine all)