--- conflicted
+++ resolved
@@ -10,12 +10,8 @@
     - 'FirebaseAppCheck**'
     - '.github/workflows/firebase_app_check.yml'
     - '.github/workflows/common.yml'
-<<<<<<< HEAD
     # - '.github/workflows/common_cocoapods.yml'
-=======
-    - '.github/workflows/common_cocoapods.yml'
     - '.github/workflows/common_catalyst.yml'
->>>>>>> b6eacbf7
     - 'Gemfile*'
   schedule:
     # Run every day at 11pm (PST) - cron uses UTC times
