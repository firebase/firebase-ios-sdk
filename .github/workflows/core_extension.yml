name: core_extension

on:
  workflow_dispatch:
  pull_request:
    paths:
    - 'FirebaseCoreExtension.podspec'
    - 'FirebaseCore/Extension/**'
    - '.github/workflows/core_extension.yml'
    - 'Gemfile*'
  schedule:
    # Run every day at 2am (PST) - cron uses UTC times
    - cron:  '0 10 * * *'

jobs:
  # Since `FirebaseCoreExtension` only contains headers, linting is sufficient for testing.

  pod-lib-lint:
    # Don't run on private repo unless it is a PR.
    if: (github.repository == 'Firebase/firebase-ios-sdk' && github.event_name == 'schedule') || github.event_name == 'pull_request'
    strategy:
      matrix:
        target: [ios, tvos, macos, watchos]
        build-env:
<<<<<<< HEAD
=======
          - os: macos-14
            xcode: Xcode_16.2
>>>>>>> 852c4891
          - os: macos-15
            xcode: Xcode_16.2
          # TODO: Enable when Xcode 16 is ubiquitous on CI runners.
#          - os: macos-15
#            xcode: Xcode_16.3
    runs-on: ${{ matrix.build-env.os }}
    steps:
    - uses: actions/checkout@v4
    - uses: ruby/setup-ruby@354a1ad156761f5ee2b7b13fa8e09943a5e8d252 # v1
    - name: Setup Bundler
      run: scripts/setup_bundler.sh
    - name: Xcode
      run: sudo xcode-select -s /Applications/${{ matrix.build-env.xcode }}.app/Contents/Developer
    - name: Build and test
      run: scripts/third_party/travis/retry.sh scripts/pod_lib_lint.rb FirebaseCoreExtension.podspec --platforms=${{ matrix.target }}

  core-internal-cron-only:
    # Don't run on private repo.
    if: github.event_name == 'schedule' && github.repository == 'Firebase/firebase-ios-sdk'
    runs-on: macos-15
    strategy:
      matrix:
        target: [ios, tvos, macos]
        flags: [
          '--use-static-frameworks'
        ]
    needs: pod-lib-lint
    steps:
    - uses: actions/checkout@v4
    - uses: ruby/setup-ruby@354a1ad156761f5ee2b7b13fa8e09943a5e8d252 # v1
    - name: Xcode
      run: sudo xcode-select -s /Applications/Xcode_16.2.app/Contents/Developer
    - name: Setup Bundler
      run: scripts/setup_bundler.sh
    - name: PodLibLint CoreInternal Cron
      run: scripts/third_party/travis/retry.sh scripts/pod_lib_lint.rb FirebaseCoreExtension.podspec --platforms=${{ matrix.target }} ${{ matrix.flags }}<|MERGE_RESOLUTION|>--- conflicted
+++ resolved
@@ -22,16 +22,12 @@
       matrix:
         target: [ios, tvos, macos, watchos]
         build-env:
-<<<<<<< HEAD
-=======
           - os: macos-14
             xcode: Xcode_16.2
->>>>>>> 852c4891
           - os: macos-15
             xcode: Xcode_16.2
-          # TODO: Enable when Xcode 16 is ubiquitous on CI runners.
-#          - os: macos-15
-#            xcode: Xcode_16.3
+          - os: macos-15
+            xcode: Xcode_16.3
     runs-on: ${{ matrix.build-env.os }}
     steps:
     - uses: actions/checkout@v4
