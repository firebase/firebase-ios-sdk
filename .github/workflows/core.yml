--- conflicted
+++ resolved
@@ -36,11 +36,8 @@
 #         # TODO: macos tests are blocked by https://github.com/erikdoe/ocmock/pull/532
 #         target: [ios, tvos, macos --skip-tests, watchos]
 #         build-env:
-<<<<<<< HEAD
-=======
 #           - os: macos-14
 #             xcode: Xcode_16.2
->>>>>>> 852c4891
 #           - os: macos-15
 #             xcode: Xcode_16.2
 #           # TODO: Add Xcode matrix when Xcode 16 is ubiquitous on CI runners.
@@ -82,67 +79,6 @@
 #           path: .build
 #           key: ${{ steps.generate_cache_key.outputs.cache_key }}
 
-<<<<<<< HEAD
-#   spm:
-#     # Don't run on private repo unless it is a PR.
-#     if: (github.repository == 'Firebase/firebase-ios-sdk' && github.event_name == 'schedule') || github.event_name == 'pull_request'
-#     needs: [spm-package-resolved]
-#     strategy:
-#       matrix:
-#         include:
-#           - os: macos-15
-#             xcode: Xcode_16.2
-#             target: iOS
-#           - os: macos-15
-#             xcode: Xcode_16.2
-#             target: tvOS
-#           - os: macos-15
-#             xcode: Xcode_16.2
-#             target: macOS
-#           - os: macos-15
-#             xcode: Xcode_16.2
-#             target: watchOS
-#           - os: macos-15
-#             xcode: Xcode_16.2
-#             target: catalyst
-#           - os: macos-15
-#             xcode: Xcode_16.2
-#             target: visionOS
-#     runs-on: ${{ matrix.os }}
-#     steps:
-#     - uses: actions/checkout@v4
-#     - uses: actions/cache/restore@v4
-#       with:
-#         path: .build
-#         key: ${{needs.spm-package-resolved.outputs.cache_key}}
-#     - name: Xcode
-#       run: sudo xcode-select -s /Applications/${{ matrix.xcode }}.app/Contents/Developer
-#     - name: Install visionOS, if needed.
-#       if: matrix.target == 'visionOS'
-#       run: xcodebuild -downloadPlatform visionOS
-#     - name: Initialize xcodebuild
-#       run: scripts/setup_spm_tests.sh
-#     - name: Unit Tests
-#       run: scripts/third_party/travis/retry.sh ./scripts/build.sh CoreUnit ${{ matrix.target }} spm
-
-#   catalyst:
-#     # Don't run on private repo unless it is a PR.
-#     if: (github.repository == 'Firebase/firebase-ios-sdk' && github.event_name == 'schedule') || github.event_name == 'pull_request'
-
-#     runs-on: macos-13
-#     steps:
-#     - uses: actions/checkout@v4
-#     - uses: mikehardy/buildcache-action@c87cea0ccd718971d6cc39e672c4f26815b6c126
-#       with:
-#         cache_key: ${{ matrix.os }}
-#     - uses: ruby/setup-ruby@v1
-#     - name: Setup Bundler
-#       run: scripts/setup_bundler.sh
-#     - name: Setup project and Build Catalyst
-#       run: scripts/test_catalyst.sh FirebaseCore test FirebaseCore-Unit-unit
-
-=======
->>>>>>> 852c4891
 #   core-cron-only:
 #     # Don't run on private repo.
 #     if: github.event_name == 'schedule' && github.repository == 'Firebase/firebase-ios-sdk'
