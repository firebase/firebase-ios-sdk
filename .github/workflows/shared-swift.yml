name: shared-swift

on:
  workflow_dispatch:
  pull_request:
    paths:
    - 'FirebaseSharedSwift**'
    - '.github/workflows/shared-swift.yml'
    - 'Gemfile*'

  schedule:
    # Run every day at 3am (PST) - cron uses UTC times
    - cron:  '0 11 * * *'

concurrency:
    group: ${{ github.workflow }}-${{ github.head_ref || github.ref }}
    cancel-in-progress: true

jobs:
  spm:
    uses: ./.github/workflows/common.yml
    with:
      target: FirebaseSharedSwiftTests

  pod-lib-lint:
    # Don't run on private repo unless it is a PR.
    if: (github.repository == 'Firebase/firebase-ios-sdk' && github.event_name == 'schedule') || github.event_name == 'pull_request'

    strategy:
      matrix:
        target: [ios, tvos, macos, watchos]
        build-env:
<<<<<<< HEAD
=======
          - os: macos-14
            xcode: Xcode_16.2
            swift_version: 5.9
          - os: macos-15
            xcode: Xcode_16.2
            swift_version: 5.9
>>>>>>> 852c4891
          - os: macos-15
            xcode: Xcode_16.3
            swift_version: 6.0
    runs-on: ${{ matrix.build-env.os }}
    steps:
    - uses: actions/checkout@v4
    - uses: ruby/setup-ruby@354a1ad156761f5ee2b7b13fa8e09943a5e8d252 # v1
    - name: Setup Bundler
      run: scripts/setup_bundler.sh
    - name: Xcode
      run: sudo xcode-select -s /Applications/${{ matrix.build-env.xcode }}.app/Contents/Developer
    - name: Set Swift swift_version
      run: sed -i "" "s/s.swift_version[[:space:]]*=[[:space:]]*'6.0'/s.swift_version = '${{ matrix.build-env.swift_version }}'/" FirebaseSharedSwift.podspec
    - name: Build and test
<<<<<<< HEAD
      run: scripts/third_party/travis/retry.sh scripts/pod_lib_lint.rb FirebaseSharedSwift.podspec --platforms=${{ matrix.target }}

  spm-package-resolved:
    env:
      FIREBASECI_USE_LATEST_GOOGLEAPPMEASUREMENT: 1
    runs-on: macos-15
    outputs:
      cache_key: ${{ steps.generate_cache_key.outputs.cache_key }}
    steps:
      - uses: actions/checkout@v4
      - name: Generate Swift Package.resolved
        id: swift_package_resolve
        run: |
          swift package resolve
      - name: Generate cache key
        id: generate_cache_key
        run: |
          cache_key="${{ runner.os }}-spm-${{ hashFiles('**/Package.resolved') }}"
          echo "cache_key=${cache_key}" >> "$GITHUB_OUTPUT"
      - uses: actions/cache/save@v4
        id: cache
        with:
          path: .build
          key: ${{ steps.generate_cache_key.outputs.cache_key }}

  spm:
    # Don't run on private repo unless it is a PR.
    if: (github.repository == 'Firebase/firebase-ios-sdk' && github.event_name == 'schedule') || github.event_name == 'pull_request'
    needs: [spm-package-resolved]
    strategy:
      matrix:
        target: [iOS, tvOS, macOS, catalyst, watchOS]
        build-env:
          - os: macos-15
            xcode: Xcode_16.2
    runs-on: ${{ matrix.build-env.os }}
    steps:
    - uses: actions/checkout@v4
    - uses: actions/cache/restore@v4
      with:
        path: .build
        key: ${{needs.spm-package-resolved.outputs.cache_key}}
    - name: Xcode
      run: sudo xcode-select -s /Applications/${{ matrix.build-env.xcode }}.app/Contents/Developer
    - name: Initialize xcodebuild
      run: scripts/setup_spm_tests.sh
    - name: Unit Tests
      run: scripts/third_party/travis/retry.sh ./scripts/build.sh FirebaseSharedSwiftTests ${{ matrix.target }} spm
=======
      run: scripts/third_party/travis/retry.sh scripts/pod_lib_lint.rb FirebaseSharedSwift.podspec --platforms=${{ matrix.target }}
>>>>>>> 852c4891
<|MERGE_RESOLUTION|>--- conflicted
+++ resolved
@@ -30,15 +30,12 @@
       matrix:
         target: [ios, tvos, macos, watchos]
         build-env:
-<<<<<<< HEAD
-=======
           - os: macos-14
             xcode: Xcode_16.2
             swift_version: 5.9
           - os: macos-15
             xcode: Xcode_16.2
             swift_version: 5.9
->>>>>>> 852c4891
           - os: macos-15
             xcode: Xcode_16.3
             swift_version: 6.0
@@ -53,55 +50,4 @@
     - name: Set Swift swift_version
       run: sed -i "" "s/s.swift_version[[:space:]]*=[[:space:]]*'6.0'/s.swift_version = '${{ matrix.build-env.swift_version }}'/" FirebaseSharedSwift.podspec
     - name: Build and test
-<<<<<<< HEAD
-      run: scripts/third_party/travis/retry.sh scripts/pod_lib_lint.rb FirebaseSharedSwift.podspec --platforms=${{ matrix.target }}
-
-  spm-package-resolved:
-    env:
-      FIREBASECI_USE_LATEST_GOOGLEAPPMEASUREMENT: 1
-    runs-on: macos-15
-    outputs:
-      cache_key: ${{ steps.generate_cache_key.outputs.cache_key }}
-    steps:
-      - uses: actions/checkout@v4
-      - name: Generate Swift Package.resolved
-        id: swift_package_resolve
-        run: |
-          swift package resolve
-      - name: Generate cache key
-        id: generate_cache_key
-        run: |
-          cache_key="${{ runner.os }}-spm-${{ hashFiles('**/Package.resolved') }}"
-          echo "cache_key=${cache_key}" >> "$GITHUB_OUTPUT"
-      - uses: actions/cache/save@v4
-        id: cache
-        with:
-          path: .build
-          key: ${{ steps.generate_cache_key.outputs.cache_key }}
-
-  spm:
-    # Don't run on private repo unless it is a PR.
-    if: (github.repository == 'Firebase/firebase-ios-sdk' && github.event_name == 'schedule') || github.event_name == 'pull_request'
-    needs: [spm-package-resolved]
-    strategy:
-      matrix:
-        target: [iOS, tvOS, macOS, catalyst, watchOS]
-        build-env:
-          - os: macos-15
-            xcode: Xcode_16.2
-    runs-on: ${{ matrix.build-env.os }}
-    steps:
-    - uses: actions/checkout@v4
-    - uses: actions/cache/restore@v4
-      with:
-        path: .build
-        key: ${{needs.spm-package-resolved.outputs.cache_key}}
-    - name: Xcode
-      run: sudo xcode-select -s /Applications/${{ matrix.build-env.xcode }}.app/Contents/Developer
-    - name: Initialize xcodebuild
-      run: scripts/setup_spm_tests.sh
-    - name: Unit Tests
-      run: scripts/third_party/travis/retry.sh ./scripts/build.sh FirebaseSharedSwiftTests ${{ matrix.target }} spm
-=======
-      run: scripts/third_party/travis/retry.sh scripts/pod_lib_lint.rb FirebaseSharedSwift.podspec --platforms=${{ matrix.target }}
->>>>>>> 852c4891
+      run: scripts/third_party/travis/retry.sh scripts/pod_lib_lint.rb FirebaseSharedSwift.podspec --platforms=${{ matrix.target }}