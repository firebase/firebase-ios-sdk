name: release

on:
  pull_request:
    paths:
    - 'scripts/release_testing_setup.sh'
    - '.github/workflows/release.yml'
    - 'Gemfile*'
  workflow_dispatch:
  schedule:
    # Run every day at 9pm (PST) - cron uses UTC times
    - cron:  '0 5 * * *'

env:
  FIREBASE_CI: true

concurrency:
    group: ${{ github.workflow }}-${{ github.head_ref || github.ref }}
    cancel-in-progress: true

jobs:
  specs_checking:
    # Don't run on private repo unless it is a PR.
    if: (github.repository == 'Firebase/firebase-ios-sdk' && github.event_name == 'schedule') || github.event_name == 'workflow_dispatch'
    runs-on: macos-14
    env:
      botaccess: ${{ secrets.RELEASE_TESTING_PAT }}
      local_repo: specsreleasing
      podspec_repo_branch: main
    outputs:
      matrix: ${{ steps.generate_matrix.outputs.matrix }}
    steps:
    - name: Checkout code
      uses: actions/checkout@v4
      with:
        fetch-depth: 0
    - name: Generate matrix
      id: generate_matrix
      run: |
        cd "${GITHUB_WORKSPACE}/ReleaseTooling"
        swift run manifest --sdk-repo-url "${GITHUB_WORKSPACE}" --output-file-path ./output.json --for-gha-matrix-generation
        echo "::set-output name=matrix::{\"include\":$( cat output.json )}"
    - name: Update SpecsReleasing repo setup
      run: |
         podspec_repo_branch="${podspec_repo_branch}" \
           scripts/release_testing_setup.sh release_testing
    - name: Clean spec repo
      run: |
         git clone --quiet https://"$botaccess"@github.com/Firebase/SpecsReleasing.git "${local_repo}"
         cd "${local_repo}"
         # Remove all unhidden dirs, i.e. all podspec dir from the spec repo.
         rm -Rf -- */
         git add .
         # commit without diff will throw an error. `git diff --exit-code` can avoid such error.
         git diff --staged --exit-code || git commit -m "Empty spec repo."
<<<<<<< HEAD
         git push
=======
         # Attempt to push. If it fails, print a detailed error message and exit.
         git push || {
           echo "--------------------------------------------------------------------------------"
            echo "ERROR: Failed to push to Firebase/SpecsReleasing."
            echo "This is likely due to an expired Personal Access Token (PAT)."
            echo "Please take the following steps to resolve this:"
            echo "1. Refresh the OSS bot's scoped access token for the Firebase/SpecsReleasing repo."
            echo "   This can be done in the OSS bot's GitHub account settings. Ensure the token "
            echo "   has the 'public_repo' scope."
            echo "2. Update the 'RELEASE_TESTING_PAT' secret in this repo's settings."
            echo "   (https://github.com/Firebase/firebase-ios-sdk/settings/secrets/actions)"
            echo "--------------------------------------------------------------------------------"
            exit 1
         }
    - name: Clean Artifacts
      if: ${{ always() }}
      run: |
        rm -rf bot-access.txt
>>>>>>> f1d7e52e
    - uses: actions/upload-artifact@v4
      with:
        name: firebase-ios-sdk
        path: |
          *.podspec
          *.podspec.json

  buildup_SpecsReleasing_repo_FirebaseCore:
    needs: specs_checking
    # Don't run on private repo unless it is a PR.
    if: github.repository == 'Firebase/firebase-ios-sdk'
    runs-on: macos-15
    env:
      botaccess: ${{ secrets.RELEASE_TESTING_PAT }}
      local_repo: specsreleasing
      local_sdk_repo_dir: /tmp/test/firebase-ios-sdk
      targeted_pod: FirebaseCore
    steps:
    - uses: actions/checkout@v4
    - uses: actions/download-artifact@v4.1.7
      with:
        name: firebase-ios-sdk
        path: ${{ env.local_sdk_repo_dir }}
    - name: Update SpecsReleasing repo
      run: |
        cd scripts/create_spec_repo/
        swift build
        pod repo add --silent "${local_repo}" https://"$botaccess"@github.com/Firebase/SpecsReleasing.git
        BOT_TOKEN="${botaccess}" ${GITHUB_WORKSPACE}/scripts/third_party/travis/retry.sh .build/debug/spec-repo-builder \
                                --sdk-repo "${local_sdk_repo_dir}" \
                                --local-spec-repo-name "${local_repo}" \
                                --pod-sources 'https://github.com/Firebase/SpecsReleasing' "https://github.com/firebase/SpecsStaging.git" "https://github.com/CocoaPods/Specs.git" \
                                --include-pods "${targeted_pod}" --keep-repo
    - name: Clean Artifacts
      if: ${{ always() }}
      run: pod repo remove "${local_repo}"

  buildup_SpecsReleasing_repo:
    needs: [buildup_SpecsReleasing_repo_FirebaseCore, specs_checking]
    # Don't run on private repo unless it is a PR.
    if: github.repository == 'Firebase/firebase-ios-sdk' || github.event_name == 'workflow_dispatch'
    runs-on: macos-15
    strategy:
      fail-fast: false
      matrix: ${{fromJson(needs.specs_checking.outputs.matrix)}}
    env:
      botaccess: ${{ secrets.RELEASE_TESTING_PAT }}
      local_repo: specsreleasing
      local_sdk_repo_dir: /tmp/test/firebase-ios-sdk
      targeted_pod: ${{ matrix.podspec }}
    steps:
    - uses: actions/checkout@v4
    - uses: actions/download-artifact@v4.1.7
      with:
        name: firebase-ios-sdk
        path: ${{ env.local_sdk_repo_dir }}
    - name: Update SpecsReleasing repo
      run: |
        [[ ${{ matrix.allowwarnings }} == true ]] && ALLOWWARNINGS=true
        cd scripts/create_spec_repo/
        swift build
        pod repo add --silent "${local_repo}" https://"$botaccess"@github.com/Firebase/SpecsReleasing.git
        # ${ALLOWWARNINGS:+--allow-warnings} will add --allow-warnings to the
        # command if ${ALLOWWARNINGS} is not null.
        BOT_TOKEN="${botaccess}" ${GITHUB_WORKSPACE}/scripts/third_party/travis/retry.sh .build/debug/spec-repo-builder \
                                --sdk-repo "${local_sdk_repo_dir}" \
                                --local-spec-repo-name "${local_repo}" \
                                --pod-sources 'https://github.com/Firebase/SpecsReleasing' "https://github.com/firebase/SpecsStaging.git" "https://github.com/CocoaPods/Specs.git" \
                                --include-pods "${targeted_pod}" \
                                --keep-repo ${ALLOWWARNINGS:+--allow-warnings}
    - name: Clean Artifacts
      if: ${{ always() }}
      run: pod repo remove "${local_repo}"

  abtesting_quickstart:
    # Don't run on private repo unless it is a PR.
    if: (github.repository == 'Firebase/firebase-ios-sdk' && github.event_name == 'schedule') || github.event_name == 'pull_request' || github.event_name == 'workflow_dispatch'
    needs: buildup_SpecsReleasing_repo
    env:
      plist_secret: ${{ secrets.GHASecretsGPGPassphrase1 }}
      signin_secret: ${{ secrets.GHASecretsGPGPassphrase1 }}
      botaccess: ${{ secrets.RELEASE_TESTING_PAT }}
    runs-on: macos-14
    steps:
    - uses: actions/checkout@v4
    - uses: ruby/setup-ruby@354a1ad156761f5ee2b7b13fa8e09943a5e8d252 # v1
    - name: Setup testing repo and quickstart
      env:
        LEGACY: true
      run: BOT_TOKEN="${botaccess}" scripts/setup_quickstart.sh abtesting nightly_release_testing
    - name: Install Secret GoogleService-Info.plist
      run: scripts/decrypt_gha_secret.sh scripts/gha-encrypted/qs-abtesting.plist.gpg \
          quickstart-ios/abtesting/GoogleService-Info.plist "$plist_secret"
    - name: Test swift quickstart
      env:
        LEGACY: true
      run: ([ -z $plist_secret ] || scripts/third_party/travis/retry.sh scripts/test_quickstart.sh ABTesting true)
    - name: Remove data before upload
      env:
        LEGACY: true
      if: ${{ failure() }}
      run: scripts/remove_data.sh config
    - uses: actions/upload-artifact@v4
      if: ${{ failure() }}
      with:
        name: quickstart_artifacts_abtesting
        path: quickstart-ios/

  auth_quickstart:
    # Don't run on private repo unless it is a PR.
    if: (github.repository == 'Firebase/firebase-ios-sdk' && github.event_name == 'schedule') || github.event_name == 'pull_request' || github.event_name == 'workflow_dispatch'
    needs: buildup_SpecsReleasing_repo
    env:
      plist_secret: ${{ secrets.GHASecretsGPGPassphrase1 }}
      signin_secret: ${{ secrets.GHASecretsGPGPassphrase1 }}
      botaccess: ${{ secrets.RELEASE_TESTING_PAT }}
    runs-on: macos-15
    steps:
    - uses: actions/checkout@v4
    - uses: ruby/setup-ruby@354a1ad156761f5ee2b7b13fa8e09943a5e8d252 # v1
    - name: Xcode
      run: sudo xcode-select -s /Applications/Xcode_16.2.app/Contents/Developer
    - name: Setup testing repo and quickstart
      run: BOT_TOKEN="${botaccess}" scripts/setup_quickstart.sh Authentication nightly_release_testing
    - name: Install Secret GoogleService-Info.plist
      run: scripts/decrypt_gha_secret.sh scripts/gha-encrypted/qs-auth.plist.gpg \
          quickstart-ios/authentication/GoogleService-Info.plist "$plist_secret"
    - name: Test swift quickstart
      run: ([ -z $plist_secret ] || scripts/third_party/travis/retry.sh scripts/test_quickstart.sh Authentication false)
    - name: Remove data before upload
      if: ${{ failure() }}
      run: scripts/remove_data.sh authentication
    - uses: actions/upload-artifact@v4
      if: ${{ failure() }}
      with:
        name: quickstart_artifacts_auth
        path: quickstart-ios/

  crashlytics_quickstart:
    # Don't run on private repo unless it is a PR.
    if: (github.repository == 'Firebase/firebase-ios-sdk' && github.event_name == 'schedule') || github.event_name == 'pull_request' || github.event_name == 'workflow_dispatch'
    needs: buildup_SpecsReleasing_repo
    env:
      plist_secret: ${{ secrets.GHASecretsGPGPassphrase1 }}
      signin_secret: ${{ secrets.GHASecretsGPGPassphrase1 }}
      botaccess: ${{ secrets.RELEASE_TESTING_PAT }}
      testing_repo_dir: "/tmp/test/"
      testing_repo: "firebase-ios-sdk"
    runs-on: macos-14
    steps:
    - uses: actions/checkout@v4
    - uses: ruby/setup-ruby@354a1ad156761f5ee2b7b13fa8e09943a5e8d252 # v1
    - name: Setup testing repo and quickstart
      env:
        LEGACY: true
      run: BOT_TOKEN="${botaccess}" scripts/setup_quickstart.sh Crashlytics nightly_release_testing
    - name: Install Secret GoogleService-Info.plist
      run: scripts/decrypt_gha_secret.sh scripts/gha-encrypted/qs-crashlytics.plist.gpg \
          quickstart-ios/crashlytics/GoogleService-Info.plist "$plist_secret"
    - name: Test swift quickstart
      env:
        LEGACY: true
      run: |
        mkdir -p quickstart-ios/crashlytics/LegacyCrashlyticsQuickstart/Pods/FirebaseCrashlytics
        # Set the deployed pod location of run and upload-symbols with the development pod version.
        cp Crashlytics/run quickstart-ios/crashlytics/LegacyCrashlyticsQuickstart/Pods/FirebaseCrashlytics/
        cp Crashlytics/upload-symbols quickstart-ios/crashlytics/LegacyCrashlyticsQuickstart/Pods/FirebaseCrashlytics/
        ([ -z $plist_secret ] || scripts/third_party/travis/retry.sh scripts/test_quickstart.sh Crashlytics true swift)
    - name: Remove data before upload
      env:
        LEGACY: true
      if: ${{ failure() }}
      run: scripts/remove_data.sh crashlytics
    - uses: actions/upload-artifact@v4
      if: ${{ failure() }}
      with:
        name: quickstart_artifacts_crashlytics
        path: quickstart-ios/

  database_quickstart:
    # Don't run on private repo unless it is a PR.
    if: (github.repository == 'Firebase/firebase-ios-sdk' && github.event_name == 'schedule') || github.event_name == 'pull_request' || github.event_name == 'workflow_dispatch'
    needs: buildup_SpecsReleasing_repo
    env:
      plist_secret: ${{ secrets.GHASecretsGPGPassphrase1 }}
      signin_secret: ${{ secrets.GHASecretsGPGPassphrase1 }}
      botaccess: ${{ secrets.RELEASE_TESTING_PAT }}
      testing_repo_dir: "/tmp/test/"
      testing_repo: "firebase-ios-sdk"
    runs-on: macos-14
    steps:
    - uses: actions/checkout@v4
    - uses: ruby/setup-ruby@354a1ad156761f5ee2b7b13fa8e09943a5e8d252 # v1
    - name: Setup testing repo and quickstart
      run: BOT_TOKEN="${botaccess}" scripts/setup_quickstart.sh database nightly_release_testing
    - name: Install Secret GoogleService-Info.plist
      run: scripts/decrypt_gha_secret.sh scripts/gha-encrypted/qs-database.plist.gpg \
          quickstart-ios/database/GoogleService-Info.plist "$plist_secret"
    - name: Test objc quickstart
      run: ([ -z $plist_secret ] || scripts/third_party/travis/retry.sh scripts/test_quickstart.sh Database false)
    - name: Test swift quickstart
      run: ([ -z $plist_secret ] || scripts/third_party/travis/retry.sh scripts/test_quickstart.sh Database false swift)
    - name: Remove data before upload
      if: ${{ failure() }}
      run: scripts/remove_data.sh database
    - uses: actions/upload-artifact@v4
      if: ${{ failure() }}
      with:
        name: quickstart_artifacts_database
        path: quickstart-ios/

  firestore_quickstart:
    # Don't run on private repo unless it is a PR.
    if: (github.repository == 'Firebase/firebase-ios-sdk' && github.event_name == 'schedule') || github.event_name == 'pull_request' || github.event_name == 'workflow_dispatch'
    needs: buildup_SpecsReleasing_repo
    env:
      plist_secret: ${{ secrets.GHASecretsGPGPassphrase1 }}
      signin_secret: ${{ secrets.GHASecretsGPGPassphrase1 }}
      botaccess: ${{ secrets.RELEASE_TESTING_PAT }}
      testing_repo_dir: "/tmp/test/"
      testing_repo: "firebase-ios-sdk"
    runs-on: macos-14
    steps:
    - uses: actions/checkout@v4
    - uses: ruby/setup-ruby@354a1ad156761f5ee2b7b13fa8e09943a5e8d252 # v1
    - name: Setup testing repo and quickstart
      run: BOT_TOKEN="${botaccess}" scripts/setup_quickstart.sh firestore nightly_release_testing
    - name: Install Secret GoogleService-Info.plist
      run: scripts/decrypt_gha_secret.sh scripts/gha-encrypted/qs-firestore.plist.gpg \
          quickstart-ios/firestore/GoogleService-Info.plist "$plist_secret"
    - name: Test swift quickstart
      run: ([ -z $plist_secret ] ||
            scripts/third_party/travis/retry.sh scripts/test_quickstart.sh Firestore false)
    - name: Remove data before upload
      if: ${{ failure() }}
      run: scripts/remove_data.sh firestore
    - uses: actions/upload-artifact@v4
      if: ${{ failure() }}
      with:
        name: quickstart_artifacts_firestore
        path: quickstart-ios/

  # TODO: The functions quickstart uses Material which isn't supported by Xcode 15
  # functions_quickstart:
  #   # Don't run on private repo unless it is a PR.
  #   if: (github.repository == 'Firebase/firebase-ios-sdk' && github.event_name == 'schedule') || github.event_name == 'pull_request' || github.event_name == 'workflow_dispatch'
  #   needs: buildup_SpecsReleasing_repo
  #   env:
  #     plist_secret: ${{ secrets.GHASecretsGPGPassphrase1 }}
  #     signin_secret: ${{ secrets.GHASecretsGPGPassphrase1 }}
  #     botaccess: ${{ secrets.RELEASE_TESTING_PAT }}
  #     testing_repo_dir: "/tmp/test/"
  #     testing_repo: "firebase-ios-sdk"
  #     LEGACY: true
  #   runs-on: macos-12
  #   steps:
  #   - uses: actions/checkout@v4
  #   - uses: ruby/setup-ruby@354a1ad156761f5ee2b7b13fa8e09943a5e8d252 # v1
  #   - name: Setup testing repo and quickstart
  #     run: BOT_TOKEN="${botaccess}" scripts/setup_quickstart.sh functions nightly_release_testing
  #   - name: install secret googleservice-info.plist
  #     run: scripts/decrypt_gha_secret.sh scripts/gha-encrypted/qs-functions.plist.gpg \
  #         quickstart-ios/functions/GoogleService-Info.plist "$plist_secret"
  #   - name: Setup custom URL scheme
  #     run: sed -i '' 's/REVERSED_CLIENT_ID/com.googleusercontent.apps.1025801074639-6p6ebi8amuklcjrto20gvpe295smm8u6/' quickstart-ios/functions/LegacyFunctionsQuickstart/FunctionsExample/Info.plist
  #   - name: Test objc quickstart
  #     run: ([ -z $plist_secret ] ||
  #           scripts/third_party/travis/retry.sh scripts/test_quickstart.sh Functions true)
  #   - name: Test swift quickstart
  #     run: ([ -z $plist_secret ] ||
  #           scripts/third_party/travis/retry.sh scripts/test_quickstart.sh Functions true swift)
  #   - name: Remove data before upload
  #     if: ${{ failure() }}
  #     run: scripts/remove_data.sh functions
  #   - uses: actions/upload-artifact@v4
  #     if: ${{ failure() }}
  #     with:
  #       name: quickstart_artifacts_functions
  #       path: quickstart-ios/

  inappmessaging_quickstart:
    # Don't run on private repo unless it is a PR.
    if: (github.repository == 'Firebase/firebase-ios-sdk' && github.event_name == 'schedule') || github.event_name == 'pull_request' || github.event_name == 'workflow_dispatch'
    needs: buildup_SpecsReleasing_repo
    env:
      plist_secret: ${{ secrets.GHASecretsGPGPassphrase1 }}
      signin_secret: ${{ secrets.GHASecretsGPGPassphrase1 }}
      botaccess: ${{ secrets.RELEASE_TESTING_PAT }}
      testing_repo_dir: "/tmp/test/"
      testing_repo: "firebase-ios-sdk"
    runs-on: macos-14
    steps:
    - uses: actions/checkout@v4
    - uses: ruby/setup-ruby@354a1ad156761f5ee2b7b13fa8e09943a5e8d252 # v1
    - name: Setup testing repo and quickstart
      run: BOT_TOKEN="${botaccess}" scripts/setup_quickstart.sh inappmessaging nightly_release_testing
    - name: install secret googleservice-info.plist
      run: scripts/decrypt_gha_secret.sh scripts/gha-encrypted/qs-inappmessaging.plist.gpg \
          quickstart-ios/inappmessaging/GoogleService-Info.plist "$plist_secret"
    - name: Test objc quickstart
      run: ([ -z $plist_secret ] ||
            scripts/third_party/travis/retry.sh scripts/test_quickstart.sh InAppMessaging true)
    - name: Test swift quickstart
      run: ([ -z $plist_secret ] ||
            scripts/third_party/travis/retry.sh scripts/test_quickstart.sh InAppMessaging true swift)
    - name: Remove data before upload
      if: ${{ failure() }}
      run: scripts/remove_data.sh inappmessaging
    - uses: actions/upload-artifact@v4
      if: ${{ failure() }}
      with:
        name: quickstart_artifacts_inappmessaging
        path: quickstart-ios/

  messaging_quickstart:
    # Don't run on private repo unless it is a PR.
    if: (github.repository == 'Firebase/firebase-ios-sdk' && github.event_name == 'schedule') || github.event_name == 'pull_request' || github.event_name == 'workflow_dispatch'
    needs: buildup_SpecsReleasing_repo
    env:
      plist_secret: ${{ secrets.GHASecretsGPGPassphrase1 }}
      signin_secret: ${{ secrets.GHASecretsGPGPassphrase1 }}
      botaccess: ${{ secrets.RELEASE_TESTING_PAT }}
      testing_repo_dir: "/tmp/test/"
      testing_repo: "firebase-ios-sdk"
    runs-on: macos-14
    steps:
    - uses: actions/checkout@v4
    - uses: ruby/setup-ruby@354a1ad156761f5ee2b7b13fa8e09943a5e8d252 # v1
    - name: Setup testing repo and quickstart
      run: BOT_TOKEN="${botaccess}" scripts/setup_quickstart.sh messaging nightly_release_testing
    - name: Install Secret GoogleService-Info.plist
      run: scripts/decrypt_gha_secret.sh scripts/gha-encrypted/qs-messaging.plist.gpg \
          quickstart-ios/messaging/GoogleService-Info.plist "$plist_secret"
    - name: Test objc quickstart
      run: ([ -z $plist_secret ] ||
            scripts/third_party/travis/retry.sh scripts/test_quickstart.sh Messaging false)
    - name: Test swift quickstart
      run: ([ -z $plist_secret ] ||
            scripts/third_party/travis/retry.sh scripts/test_quickstart.sh Messaging false swift)
    - name: Remove data before upload
      if: ${{ failure() }}
      run: scripts/remove_data.sh messaging
    - uses: actions/upload-artifact@v4
      if: ${{ failure() }}
      with:
        name: quickstart_artifacts_messaging
        path: quickstart-ios/

  remoteconfig_quickstart:
    # Don't run on private repo unless it is a PR.
    if: (github.repository == 'Firebase/firebase-ios-sdk' && github.event_name == 'schedule') || github.event_name == 'pull_request' || github.event_name == 'workflow_dispatch'
    needs: buildup_SpecsReleasing_repo
    env:
      plist_secret: ${{ secrets.GHASecretsGPGPassphrase1 }}
      signin_secret: ${{ secrets.GHASecretsGPGPassphrase1 }}
      botaccess: ${{ secrets.RELEASE_TESTING_PAT }}
    runs-on: macos-14
    steps:
    - uses: actions/checkout@v4
    - uses: ruby/setup-ruby@354a1ad156761f5ee2b7b13fa8e09943a5e8d252 # v1
    - name: Setup testing repo and quickstart
      run: BOT_TOKEN="${botaccess}" scripts/setup_quickstart.sh config nightly_release_testing
    - name: Install Secret GoogleService-Info.plist
      run: scripts/decrypt_gha_secret.sh scripts/gha-encrypted/qs-config.plist.gpg \
          quickstart-ios/config/GoogleService-Info.plist "$plist_secret"
    - name: Test Swift Quickstart
      run: ([ -z $plist_secret ] || scripts/third_party/travis/retry.sh scripts/test_quickstart.sh Config true)
    - name: Remove data before upload
      if: ${{ failure() }}
      run: scripts/remove_data.sh config
    - uses: actions/upload-artifact@v4
      if: ${{ failure() }}
      with:
        name: quickstart_artifacts_config
        path: quickstart-ios/

  storage_quickstart:
    # Don't run on private repo unless it is a PR.
    if: (github.repository == 'Firebase/firebase-ios-sdk' && github.event_name == 'schedule') || github.event_name == 'pull_request' || github.event_name == 'workflow_dispatch'
    needs: buildup_SpecsReleasing_repo
    env:
      plist_secret: ${{ secrets.GHASecretsGPGPassphrase1 }}
      signin_secret: ${{ secrets.GHASecretsGPGPassphrase1 }}
      botaccess: ${{ secrets.RELEASE_TESTING_PAT }}
      testing_repo_dir: "/tmp/test/"
      testing_repo: "firebase-ios-sdk"
      LEGACY: true
    runs-on: macos-14
    steps:
    - uses: actions/checkout@v4
    - uses: ruby/setup-ruby@354a1ad156761f5ee2b7b13fa8e09943a5e8d252 # v1
    - name: Setup testing repo and quickstart
      run: BOT_TOKEN="${botaccess}" scripts/setup_quickstart.sh storage nightly_release_testing
    - name: Install Secret GoogleService-Info.plist
      run: scripts/decrypt_gha_secret.sh scripts/gha-encrypted/qs-storage.plist.gpg \
          quickstart-ios/storage/GoogleService-Info.plist "$plist_secret"
    - name: Test swift quickstart
      run: ([ -z $plist_secret ] || scripts/third_party/travis/retry.sh scripts/test_quickstart.sh Storage true swift)
    - name: Remove data before upload
      if: ${{ failure() }}
      run: scripts/remove_data.sh storage
    - uses: actions/upload-artifact@v4
      if: ${{ failure() }}
      with:
        name: quickstart_artifacts_storage
        path: quickstart-ios/

  performance_quickstart:
    # Don't run on private repo unless it is a PR.
    if: (github.repository == 'Firebase/firebase-ios-sdk' && github.event_name == 'schedule') || github.event_name == 'pull_request' || github.event_name == 'workflow_dispatch'
    needs: buildup_SpecsReleasing_repo
    env:
      plist_secret: ${{ secrets.GHASecretsGPGPassphrase1 }}
      signin_secret: ${{ secrets.GHASecretsGPGPassphrase1 }}
      botaccess: ${{ secrets.RELEASE_TESTING_PAT }}
      testing_repo_dir: "/tmp/test/"
      testing_repo: "firebase-ios-sdk"
    runs-on: macos-14
    steps:
    - uses: actions/checkout@v4
    - uses: ruby/setup-ruby@354a1ad156761f5ee2b7b13fa8e09943a5e8d252 # v1
    - name: Setup testing repo and quickstart
      run: BOT_TOKEN="${botaccess}" scripts/setup_quickstart.sh Performance nightly_release_testing
    - name: Install Secret GoogleService-Info.plist
      run: scripts/decrypt_gha_secret.sh scripts/gha-encrypted/qs-performance.plist.gpg \
          quickstart-ios/performance/GoogleService-Info.plist "$plist_secret"
    - name: Test swift quickstart
      run: ([ -z $plist_secret ] || scripts/third_party/travis/retry.sh scripts/test_quickstart.sh Performance true swift)
    - name: Remove data before upload
      if: ${{ failure() }}
      run: scripts/remove_data.sh performance
    - uses: actions/upload-artifact@v4
      if: ${{ failure() }}
      with:
        name: quickstart_artifacts_performance
        path: quickstart-ios/<|MERGE_RESOLUTION|>--- conflicted
+++ resolved
@@ -53,9 +53,6 @@
          git add .
          # commit without diff will throw an error. `git diff --exit-code` can avoid such error.
          git diff --staged --exit-code || git commit -m "Empty spec repo."
-<<<<<<< HEAD
-         git push
-=======
          # Attempt to push. If it fails, print a detailed error message and exit.
          git push || {
            echo "--------------------------------------------------------------------------------"
@@ -70,11 +67,6 @@
             echo "--------------------------------------------------------------------------------"
             exit 1
          }
-    - name: Clean Artifacts
-      if: ${{ always() }}
-      run: |
-        rm -rf bot-access.txt
->>>>>>> f1d7e52e
     - uses: actions/upload-artifact@v4
       with:
         name: firebase-ios-sdk
