# TODO(Swift 6): Re-enable these tests.
# name: firebasepod

# # Verify that the Firebase.podspec will successfully `pod install`.

<<<<<<< HEAD
# on:
#   pull_request:
#     paths:
#     - '*.podspec'
#     - 'CoreOnly/**'
#     - '.github/workflows/firebasepod.yml'
#     - 'Gemfile*'
#   schedule:
#     # Run every day at 1am (PST) - cron uses UTC times
#     - cron:  '0 9 * * *'
=======
on:
  workflow_dispatch:
  pull_request:
    paths:
    - '*.podspec'
    - 'CoreOnly/**'
    - '.github/workflows/firebasepod.yml'
    - 'Gemfile*'
  schedule:
    # Run every day at 1am (PST) - cron uses UTC times
    - cron:  '0 9 * * *'
>>>>>>> 852c4891

# concurrency:
#     group: ${{ github.workflow }}-${{ github.head_ref || github.ref }}
#     cancel-in-progress: true

# jobs:
#   installation-test:
#     # Don't run on private repo unless it is a PR.
#     if: (github.repository == 'Firebase/firebase-ios-sdk' && github.event_name == 'schedule') || github.event_name == 'pull_request'

#     runs-on: macos-latest

<<<<<<< HEAD
#     steps:
#     - uses: actions/checkout@v4
#     - uses: mikehardy/buildcache-action@c87cea0ccd718971d6cc39e672c4f26815b6c126
#       with:
#         cache_key: firebasepod
#     - uses: ruby/setup-ruby@v1
#     - name: Setup Bundler
#       run: scripts/setup_bundler.sh
#     - name: Xcode
#       run: sudo xcode-select -s /Applications/Xcode_16.2.app/Contents/Developer
#     - name: Prereqs
#       run: scripts/install_prereqs.sh FirebasePod iOS
#     - name: Build
#       run: scripts/build.sh FirebasePod iOS
=======
    steps:
    - uses: actions/checkout@v4
    - uses: mikehardy/buildcache-action@c87cea0ccd718971d6cc39e672c4f26815b6c126
      with:
        cache_key: firebasepod
    - uses: ruby/setup-ruby@354a1ad156761f5ee2b7b13fa8e09943a5e8d252 # v1
    - name: Setup Bundler
      run: scripts/setup_bundler.sh
    - name: Xcode
      run: sudo xcode-select -s /Applications/Xcode_16.2.app/Contents/Developer
    - name: Prereqs
      run: scripts/install_prereqs.sh FirebasePod iOS
    - name: Build
      run: scripts/build.sh FirebasePod iOS
>>>>>>> 852c4891
<|MERGE_RESOLUTION|>--- conflicted
+++ resolved
@@ -3,8 +3,8 @@
 
 # # Verify that the Firebase.podspec will successfully `pod install`.
 
-<<<<<<< HEAD
 # on:
+#   workflow_dispatch:
 #   pull_request:
 #     paths:
 #     - '*.podspec'
@@ -14,19 +14,6 @@
 #   schedule:
 #     # Run every day at 1am (PST) - cron uses UTC times
 #     - cron:  '0 9 * * *'
-=======
-on:
-  workflow_dispatch:
-  pull_request:
-    paths:
-    - '*.podspec'
-    - 'CoreOnly/**'
-    - '.github/workflows/firebasepod.yml'
-    - 'Gemfile*'
-  schedule:
-    # Run every day at 1am (PST) - cron uses UTC times
-    - cron:  '0 9 * * *'
->>>>>>> 852c4891
 
 # concurrency:
 #     group: ${{ github.workflow }}-${{ github.head_ref || github.ref }}
@@ -39,34 +26,17 @@
 
 #     runs-on: macos-latest
 
-<<<<<<< HEAD
-#     steps:
-#     - uses: actions/checkout@v4
-#     - uses: mikehardy/buildcache-action@c87cea0ccd718971d6cc39e672c4f26815b6c126
-#       with:
-#         cache_key: firebasepod
-#     - uses: ruby/setup-ruby@v1
-#     - name: Setup Bundler
-#       run: scripts/setup_bundler.sh
-#     - name: Xcode
-#       run: sudo xcode-select -s /Applications/Xcode_16.2.app/Contents/Developer
-#     - name: Prereqs
-#       run: scripts/install_prereqs.sh FirebasePod iOS
-#     - name: Build
-#       run: scripts/build.sh FirebasePod iOS
-=======
-    steps:
-    - uses: actions/checkout@v4
-    - uses: mikehardy/buildcache-action@c87cea0ccd718971d6cc39e672c4f26815b6c126
-      with:
-        cache_key: firebasepod
-    - uses: ruby/setup-ruby@354a1ad156761f5ee2b7b13fa8e09943a5e8d252 # v1
-    - name: Setup Bundler
-      run: scripts/setup_bundler.sh
-    - name: Xcode
-      run: sudo xcode-select -s /Applications/Xcode_16.2.app/Contents/Developer
-    - name: Prereqs
-      run: scripts/install_prereqs.sh FirebasePod iOS
-    - name: Build
-      run: scripts/build.sh FirebasePod iOS
->>>>>>> 852c4891
+    # steps:
+    # - uses: actions/checkout@v4
+    # - uses: mikehardy/buildcache-action@c87cea0ccd718971d6cc39e672c4f26815b6c126
+    #   with:
+    #     cache_key: firebasepod
+    # - uses: ruby/setup-ruby@354a1ad156761f5ee2b7b13fa8e09943a5e8d252 # v1
+    # - name: Setup Bundler
+    #   run: scripts/setup_bundler.sh
+    # - name: Xcode
+    #   run: sudo xcode-select -s /Applications/Xcode_16.2.app/Contents/Developer
+    # - name: Prereqs
+    #   run: scripts/install_prereqs.sh FirebasePod iOS
+    # - name: Build
+    #   run: scripts/build.sh FirebasePod iOS