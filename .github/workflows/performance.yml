--- conflicted
+++ resolved
@@ -25,363 +25,180 @@
 
 # jobs:
 
-<<<<<<< HEAD
-  # Build and run the unit tests for Firebase performance SDK.
-  performance:
-    # Don't run on private repo unless it is a PR.
-    if: (github.repository == 'Firebase/firebase-ios-sdk' && github.event_name == 'schedule') || github.event_name == 'pull_request'
-    runs-on: macos-15
-    strategy:
-      matrix:
-        target: [iOS, tvOS]
-        test: [unit, proddev]
-    steps:
-    - uses: actions/checkout@v4
-    - uses: mikehardy/buildcache-action@c87cea0ccd718971d6cc39e672c4f26815b6c126
-      with:
-        cache_key: ${{ matrix.target }}${{ matrix.test }}
-    - uses: ruby/setup-ruby@v1
-    - name: Setup Bundler
-      run: scripts/setup_bundler.sh
-    - name: Install xcpretty
-      run: gem install xcpretty
-    - name: BuildAndTest # can be replaced with pod lib lint with CocoaPods 1.10
-      run: scripts/third_party/travis/retry.sh scripts/build.sh Performance ${{ matrix.target }} ${{ matrix.test }}
-=======
-#   # Build and run the unit tests for Firebase performance SDK.
-#   performance:
-#     # Don't run on private repo unless it is a PR.
-#     if: (github.repository == 'Firebase/firebase-ios-sdk' && github.event_name == 'schedule') || github.event_name == 'pull_request'
-#     runs-on: macos-14
-#     strategy:
-#       matrix:
-#         target: [iOS, tvOS]
-#         test: [unit, proddev]
-#     steps:
-#     - uses: actions/checkout@v4
-#     - uses: mikehardy/buildcache-action@c87cea0ccd718971d6cc39e672c4f26815b6c126
-#       with:
-#         cache_key: ${{ matrix.target }}${{ matrix.test }}
-#     - uses: ruby/setup-ruby@v1
-#     - name: Setup Bundler
-#       run: scripts/setup_bundler.sh
-#     - name: Install xcpretty
-#       run: gem install xcpretty
-#     - name: BuildAndTest # can be replaced with pod lib lint with CocoaPods 1.10
-#       run: scripts/third_party/travis/retry.sh scripts/build.sh Performance ${{ matrix.target }} ${{ matrix.test }}
->>>>>>> 6487a3ec
-
-#   # Podspec lint check for Firebase Performance
-#   pod-lib-lint:
-#     # Don't run on private repo unless it is a PR.
-#     if: (github.repository == 'Firebase/firebase-ios-sdk' && github.event_name == 'schedule') || github.event_name == 'pull_request'
-
-<<<<<<< HEAD
-    strategy:
-      matrix:
-        target: [ios, tvos]
-        build-env:
-          - os: macos-15
-            xcode: Xcode_16.2
-    runs-on: ${{ matrix.build-env.os }}
-    steps:
-    - uses: actions/checkout@v4
-    - uses: ruby/setup-ruby@v1
-    - name: Setup Bundler
-      run: scripts/setup_bundler.sh
-    - name: Xcode
-      run: sudo xcode-select -s /Applications/${{ matrix.build-env.xcode }}.app/Contents/Developer
-    - name: Build
-    #TODO: tests are not supported with Xcode 15 because the test spec depends on the iOS 8 GDCWebServer
-      run: scripts/third_party/travis/retry.sh scripts/pod_lib_lint.rb FirebasePerformance.podspec --skip-tests --platforms=${{ matrix.target }}
-=======
-#     strategy:
-#       matrix:
-#         target: [ios, tvos]
-#         build-env:
-#           - os: macos-14
-#             xcode: Xcode_15.2
-#           - os: macos-15
-#             xcode: Xcode_16.2
-#     runs-on: ${{ matrix.build-env.os }}
-#     steps:
-#     - uses: actions/checkout@v4
-#     - uses: ruby/setup-ruby@v1
-#     - name: Setup Bundler
-#       run: scripts/setup_bundler.sh
-#     - name: Xcode
-#       run: sudo xcode-select -s /Applications/${{ matrix.build-env.xcode }}.app/Contents/Developer
-#     - name: Build
-#     #TODO: tests are not supported with Xcode 15 because the test spec depends on the iOS 8 GDCWebServer
-#       run: scripts/third_party/travis/retry.sh scripts/pod_lib_lint.rb FirebasePerformance.podspec --skip-tests --platforms=${{ matrix.target }}
->>>>>>> 6487a3ec
-
-#   quickstart:
-#     if: (github.repository == 'Firebase/firebase-ios-sdk' && github.event_name == 'schedule') || github.event_name == 'pull_request'
-
-<<<<<<< HEAD
-    env:
-      plist_secret: ${{ secrets.GHASecretsGPGPassphrase1 }}
-      signin_secret: ${{ secrets.GHASecretsGPGPassphrase1 }}
-    runs-on: macos-15
-    steps:
-    - uses: actions/checkout@v4
-    - uses: ruby/setup-ruby@v1
-    - name: Setup quickstart
-      run: scripts/setup_quickstart.sh performance
-    - name: Install Secret GoogleService-Info.plist
-      run: scripts/decrypt_gha_secret.sh scripts/gha-encrypted/qs-performance.plist.gpg \
-          quickstart-ios/performance/GoogleService-Info.plist "$plist_secret"
-    - name: Test swift quickstart
-      run: ([ -z $plist_secret ] || scripts/third_party/travis/retry.sh scripts/test_quickstart.sh Performance true swift)
-    # TODO: The legacy ObjC quickstarts don't run with Xcode 15, re-able if we get these working.
-    # - name: Test objc quickstart
-    #   run: ([ -z $plist_secret ] || scripts/third_party/travis/retry.sh scripts/test_quickstart.sh Performance true)
-=======
-#     env:
-#       plist_secret: ${{ secrets.GHASecretsGPGPassphrase1 }}
-#       signin_secret: ${{ secrets.GHASecretsGPGPassphrase1 }}
-#     runs-on: macos-14
-#     steps:
-#     - uses: actions/checkout@v4
-#     - uses: ruby/setup-ruby@v1
-#     - name: Setup quickstart
-#       run: scripts/setup_quickstart.sh performance
-#     - name: Install Secret GoogleService-Info.plist
-#       run: scripts/decrypt_gha_secret.sh scripts/gha-encrypted/qs-performance.plist.gpg \
-#           quickstart-ios/performance/GoogleService-Info.plist "$plist_secret"
-#     - name: Test swift quickstart
-#       run: ([ -z $plist_secret ] || scripts/third_party/travis/retry.sh scripts/test_quickstart.sh Performance true swift)
-#     # TODO: The legacy ObjC quickstarts don't run with Xcode 15, re-able if we get these working.
-#     # - name: Test objc quickstart
-#     #   run: ([ -z $plist_secret ] || scripts/third_party/travis/retry.sh scripts/test_quickstart.sh Performance true)
->>>>>>> 6487a3ec
-
-#   quickstart-ftl-cron-only:
-#     if: github.repository == 'Firebase/firebase-ios-sdk' && github.event_name == 'schedule'
-
-<<<<<<< HEAD
-    env:
-      plist_secret: ${{ secrets.GHASecretsGPGPassphrase1 }}
-      signin_secret: ${{ secrets.GHASecretsGPGPassphrase1 }}
-    runs-on: macos-15
-    steps:
-    - uses: actions/checkout@v4
-    - uses: ruby/setup-ruby@v1
-    - uses: actions/setup-python@v5
-      with:
-        python-version: '3.11'
-    - name: Setup quickstart
-      run: scripts/setup_quickstart.sh performance
-    - name: Install Secret GoogleService-Info.plist
-      run: scripts/decrypt_gha_secret.sh scripts/gha-encrypted/qs-performance.plist.gpg \
-          quickstart-ios/performance/GoogleService-Info.plist "$plist_secret"
-    - name: Build swift quickstart
-      run: ([ -z $plist_secret ] || scripts/third_party/travis/retry.sh scripts/test_quickstart_ftl.sh Performance swift)
-    # - name: Build objc quickstart
-    #   run: ([ -z $plist_secret ] || scripts/third_party/travis/retry.sh scripts/test_quickstart_ftl.sh Performance)
-    - id: ftl_test
-      uses: FirebaseExtended/github-actions/firebase-test-lab@v1.4
-      with:
-        credentials_json: ${{ secrets.FIREBASE_SERVICE_ACCOUNT_CREDENTIALS }}
-        testapp_dir: quickstart-ios/build-for-testing
-        test_type: "xctest"
-
-  spm-package-resolved:
-    env:
-      FIREBASECI_USE_LATEST_GOOGLEAPPMEASUREMENT: 1
-    runs-on: macos-15
-    outputs:
-      cache_key: ${{ steps.generate_cache_key.outputs.cache_key }}
-    steps:
-      - uses: actions/checkout@v4
-      - name: Generate Swift Package.resolved
-        id: swift_package_resolve
-        run: |
-          swift package resolve
-      - name: Generate cache key
-        id: generate_cache_key
-        run: |
-          cache_key="${{ runner.os }}-spm-${{ hashFiles('**/Package.resolved') }}"
-          echo "cache_key=${cache_key}" >> "$GITHUB_OUTPUT"
-      - uses: actions/cache/save@v4
-        id: cache
-        with:
-          path: .build
-          key: ${{ steps.generate_cache_key.outputs.cache_key }}
-  spm:
-    # Don't run on private repo unless it is a PR.
-    if: (github.repository == 'Firebase/firebase-ios-sdk' && github.event_name == 'schedule') || github.event_name == 'pull_request'
-    needs: [spm-package-resolved]
-    strategy:
-      matrix:
-        include:
-          - os: macos-15
-            xcode: Xcode_16.2
-            target: iOS
-          - os: macos-15
-            xcode: Xcode_16.2
-            target: tvOS
-    runs-on: ${{ matrix.os }}
-    steps:
-    - uses: actions/checkout@v4
-    - uses: actions/cache/restore@v4
-      with:
-        path: .build
-        key: ${{needs.spm-package-resolved.outputs.cache_key}}
-    - name: Xcode
-      run: sudo xcode-select -s /Applications/${{ matrix.xcode }}.app/Contents/Developer
-    - name: Initialize xcodebuild
-      run: scripts/setup_spm_tests.sh
-    - name: Unit Tests
-      run: scripts/third_party/travis/retry.sh ./scripts/build.sh PerformanceUnit ${{ matrix.target }} spm
-
-  catalyst:
-    if: (github.repository == 'Firebase/firebase-ios-sdk' && github.event_name == 'schedule') || github.event_name == 'pull_request'
-    runs-on: macos-15
-    steps:
-    - uses: actions/checkout@v4
-    - uses: mikehardy/buildcache-action@c87cea0ccd718971d6cc39e672c4f26815b6c126
-      with:
-        cache_key: catalyst
-    - uses: ruby/setup-ruby@v1
-    - name: Setup Bundler
-      run: scripts/setup_bundler.sh
-    - name: Setup project and Build Catalyst
-      run: scripts/test_catalyst.sh FirebasePerformance build
-
-  performance-cron-only:
-    # Don't run on private repo.
-    if: github.event_name == 'schedule' && github.repository == 'Firebase/firebase-ios-sdk'
-    runs-on: macos-15
-    strategy:
-      matrix:
-        target: [ios, tvos]
-        flags: [
-          '--skip-tests --use-static-frameworks'
-        ]
-    needs: pod-lib-lint
-    steps:
-    - uses: actions/checkout@v4
-    - uses: ruby/setup-ruby@v1
-    - name: Setup Bundler
-      run: scripts/setup_bundler.sh
-    - name: PodLibLint Performance Cron
-      run: |
-        scripts/third_party/travis/retry.sh scripts/pod_lib_lint.rb FirebasePerformance.podspec --platforms=${{ matrix.target }} ${{ matrix.flags }}
-=======
-#     env:
-#       plist_secret: ${{ secrets.GHASecretsGPGPassphrase1 }}
-#       signin_secret: ${{ secrets.GHASecretsGPGPassphrase1 }}
-#     runs-on: macos-14
-#     steps:
-#     - uses: actions/checkout@v4
-#     - uses: ruby/setup-ruby@v1
-#     - uses: actions/setup-python@v5
-#       with:
-#         python-version: '3.11'
-#     - name: Setup quickstart
-#       run: scripts/setup_quickstart.sh performance
-#     - name: Install Secret GoogleService-Info.plist
-#       run: scripts/decrypt_gha_secret.sh scripts/gha-encrypted/qs-performance.plist.gpg \
-#           quickstart-ios/performance/GoogleService-Info.plist "$plist_secret"
-#     - name: Build swift quickstart
-#       run: ([ -z $plist_secret ] || scripts/third_party/travis/retry.sh scripts/test_quickstart_ftl.sh Performance swift)
-#     # - name: Build objc quickstart
-#     #   run: ([ -z $plist_secret ] || scripts/third_party/travis/retry.sh scripts/test_quickstart_ftl.sh Performance)
-#     - id: ftl_test
-#       uses: FirebaseExtended/github-actions/firebase-test-lab@v1.4
-#       with:
-#         credentials_json: ${{ secrets.FIREBASE_SERVICE_ACCOUNT_CREDENTIALS }}
-#         testapp_dir: quickstart-ios/build-for-testing
-#         test_type: "xctest"
-
-#   spm-package-resolved:
-#     env:
-#       FIREBASECI_USE_LATEST_GOOGLEAPPMEASUREMENT: 1
-#     runs-on: macos-14
-#     outputs:
-#       cache_key: ${{ steps.generate_cache_key.outputs.cache_key }}
-#     steps:
-#       - uses: actions/checkout@v4
-#       - name: Generate Swift Package.resolved
-#         id: swift_package_resolve
-#         run: |
-#           swift package resolve
-#       - name: Generate cache key
-#         id: generate_cache_key
-#         run: |
-#           cache_key="${{ runner.os }}-spm-${{ hashFiles('**/Package.resolved') }}"
-#           echo "cache_key=${cache_key}" >> "$GITHUB_OUTPUT"
-#       - uses: actions/cache/save@v4
-#         id: cache
-#         with:
-#           path: .build
-#           key: ${{ steps.generate_cache_key.outputs.cache_key }}
-#   spm:
-#     # Don't run on private repo unless it is a PR.
-#     if: (github.repository == 'Firebase/firebase-ios-sdk' && github.event_name == 'schedule') || github.event_name == 'pull_request'
-#     needs: [spm-package-resolved]
-#     strategy:
-#       matrix:
-#         include:
-#           - os: macos-13
-#             xcode: Xcode_15.2
-#             target: iOS
-#           - os: macos-14
-#             xcode: Xcode_15.4
-#             target: iOS
-#           - os: macos-15
-#             xcode: Xcode_16.2
-#             target: iOS
-#           - os: macos-15
-#             xcode: Xcode_16.2
-#             target: tvOS
-#     runs-on: ${{ matrix.os }}
-#     steps:
-#     - uses: actions/checkout@v4
-#     - uses: actions/cache/restore@v4
-#       with:
-#         path: .build
-#         key: ${{needs.spm-package-resolved.outputs.cache_key}}
-#     - name: Xcode
-#       run: sudo xcode-select -s /Applications/${{ matrix.xcode }}.app/Contents/Developer
-#     - name: Initialize xcodebuild
-#       run: scripts/setup_spm_tests.sh
-#     - name: Unit Tests
-#       run: scripts/third_party/travis/retry.sh ./scripts/build.sh PerformanceUnit ${{ matrix.target }} spm
-
-#   catalyst:
-#     if: (github.repository == 'Firebase/firebase-ios-sdk' && github.event_name == 'schedule') || github.event_name == 'pull_request'
-#     runs-on: macos-14
-#     steps:
-#     - uses: actions/checkout@v4
-#     - uses: mikehardy/buildcache-action@c87cea0ccd718971d6cc39e672c4f26815b6c126
-#       with:
-#         cache_key: catalyst
-#     - uses: ruby/setup-ruby@v1
-#     - name: Setup Bundler
-#       run: scripts/setup_bundler.sh
-#     - name: Setup project and Build Catalyst
-#       run: scripts/test_catalyst.sh FirebasePerformance build
-
-#   performance-cron-only:
-#     # Don't run on private repo.
-#     if: github.event_name == 'schedule' && github.repository == 'Firebase/firebase-ios-sdk'
-#     runs-on: macos-14
-#     strategy:
-#       matrix:
-#         target: [ios, tvos]
-#         flags: [
-#           '--skip-tests --use-static-frameworks'
-#         ]
-#     needs: pod-lib-lint
-#     steps:
-#     - uses: actions/checkout@v4
-#     - uses: ruby/setup-ruby@v1
-#     - name: Setup Bundler
-#       run: scripts/setup_bundler.sh
-#     - name: PodLibLint Performance Cron
-#       run: |
-#         scripts/third_party/travis/retry.sh scripts/pod_lib_lint.rb FirebasePerformance.podspec --platforms=${{ matrix.target }} ${{ matrix.flags }}
->>>>>>> 6487a3ec
+  # # Build and run the unit tests for Firebase performance SDK.
+  # performance:
+  #   # Don't run on private repo unless it is a PR.
+  #   if: (github.repository == 'Firebase/firebase-ios-sdk' && github.event_name == 'schedule') || github.event_name == 'pull_request'
+  #   runs-on: macos-15
+  #   strategy:
+  #     matrix:
+  #       target: [iOS, tvOS]
+  #       test: [unit, proddev]
+  #   steps:
+  #   - uses: actions/checkout@v4
+  #   - uses: mikehardy/buildcache-action@c87cea0ccd718971d6cc39e672c4f26815b6c126
+  #     with:
+  #       cache_key: ${{ matrix.target }}${{ matrix.test }}
+  #   - uses: ruby/setup-ruby@v1
+  #   - name: Setup Bundler
+  #     run: scripts/setup_bundler.sh
+  #   - name: Install xcpretty
+  #     run: gem install xcpretty
+  #   - name: BuildAndTest # can be replaced with pod lib lint with CocoaPods 1.10
+  #     run: scripts/third_party/travis/retry.sh scripts/build.sh Performance ${{ matrix.target }} ${{ matrix.test }}
+
+  # # Podspec lint check for Firebase Performance
+  # pod-lib-lint:
+  #   # Don't run on private repo unless it is a PR.
+  #   if: (github.repository == 'Firebase/firebase-ios-sdk' && github.event_name == 'schedule') || github.event_name == 'pull_request'
+
+  #   strategy:
+  #     matrix:
+  #       target: [ios, tvos]
+  #       build-env:
+  #         - os: macos-15
+  #           xcode: Xcode_16.2
+  #   runs-on: ${{ matrix.build-env.os }}
+  #   steps:
+  #   - uses: actions/checkout@v4
+  #   - uses: ruby/setup-ruby@v1
+  #   - name: Setup Bundler
+  #     run: scripts/setup_bundler.sh
+  #   - name: Xcode
+  #     run: sudo xcode-select -s /Applications/${{ matrix.build-env.xcode }}.app/Contents/Developer
+  #   - name: Build
+  #   #TODO: tests are not supported with Xcode 15 because the test spec depends on the iOS 8 GDCWebServer
+  #     run: scripts/third_party/travis/retry.sh scripts/pod_lib_lint.rb FirebasePerformance.podspec --skip-tests --platforms=${{ matrix.target }}
+
+  # quickstart:
+  #   if: (github.repository == 'Firebase/firebase-ios-sdk' && github.event_name == 'schedule') || github.event_name == 'pull_request'
+
+  #   env:
+  #     plist_secret: ${{ secrets.GHASecretsGPGPassphrase1 }}
+  #     signin_secret: ${{ secrets.GHASecretsGPGPassphrase1 }}
+  #   runs-on: macos-15
+  #   steps:
+  #   - uses: actions/checkout@v4
+  #   - uses: ruby/setup-ruby@v1
+  #   - name: Setup quickstart
+  #     run: scripts/setup_quickstart.sh performance
+  #   - name: Install Secret GoogleService-Info.plist
+  #     run: scripts/decrypt_gha_secret.sh scripts/gha-encrypted/qs-performance.plist.gpg \
+  #         quickstart-ios/performance/GoogleService-Info.plist "$plist_secret"
+  #   - name: Test swift quickstart
+  #     run: ([ -z $plist_secret ] || scripts/third_party/travis/retry.sh scripts/test_quickstart.sh Performance true swift)
+  #   # TODO: The legacy ObjC quickstarts don't run with Xcode 15, re-able if we get these working.
+  #   # - name: Test objc quickstart
+  #   #   run: ([ -z $plist_secret ] || scripts/third_party/travis/retry.sh scripts/test_quickstart.sh Performance true)
+
+  # quickstart-ftl-cron-only:
+  #   if: github.repository == 'Firebase/firebase-ios-sdk' && github.event_name == 'schedule'
+
+  #   env:
+  #     plist_secret: ${{ secrets.GHASecretsGPGPassphrase1 }}
+  #     signin_secret: ${{ secrets.GHASecretsGPGPassphrase1 }}
+  #   runs-on: macos-15
+  #   steps:
+  #   - uses: actions/checkout@v4
+  #   - uses: ruby/setup-ruby@v1
+  #   - uses: actions/setup-python@v5
+  #     with:
+  #       python-version: '3.11'
+  #   - name: Setup quickstart
+  #     run: scripts/setup_quickstart.sh performance
+  #   - name: Install Secret GoogleService-Info.plist
+  #     run: scripts/decrypt_gha_secret.sh scripts/gha-encrypted/qs-performance.plist.gpg \
+  #         quickstart-ios/performance/GoogleService-Info.plist "$plist_secret"
+  #   - name: Build swift quickstart
+  #     run: ([ -z $plist_secret ] || scripts/third_party/travis/retry.sh scripts/test_quickstart_ftl.sh Performance swift)
+  #   # - name: Build objc quickstart
+  #   #   run: ([ -z $plist_secret ] || scripts/third_party/travis/retry.sh scripts/test_quickstart_ftl.sh Performance)
+  #   - id: ftl_test
+  #     uses: FirebaseExtended/github-actions/firebase-test-lab@v1.4
+  #     with:
+  #       credentials_json: ${{ secrets.FIREBASE_SERVICE_ACCOUNT_CREDENTIALS }}
+  #       testapp_dir: quickstart-ios/build-for-testing
+  #       test_type: "xctest"
+
+  # spm-package-resolved:
+  #   env:
+  #     FIREBASECI_USE_LATEST_GOOGLEAPPMEASUREMENT: 1
+  #   runs-on: macos-15
+  #   outputs:
+  #     cache_key: ${{ steps.generate_cache_key.outputs.cache_key }}
+  #   steps:
+  #     - uses: actions/checkout@v4
+  #     - name: Generate Swift Package.resolved
+  #       id: swift_package_resolve
+  #       run: |
+  #         swift package resolve
+  #     - name: Generate cache key
+  #       id: generate_cache_key
+  #       run: |
+  #         cache_key="${{ runner.os }}-spm-${{ hashFiles('**/Package.resolved') }}"
+  #         echo "cache_key=${cache_key}" >> "$GITHUB_OUTPUT"
+  #     - uses: actions/cache/save@v4
+  #       id: cache
+  #       with:
+  #         path: .build
+  #         key: ${{ steps.generate_cache_key.outputs.cache_key }}
+  # spm:
+  #   # Don't run on private repo unless it is a PR.
+  #   if: (github.repository == 'Firebase/firebase-ios-sdk' && github.event_name == 'schedule') || github.event_name == 'pull_request'
+  #   needs: [spm-package-resolved]
+  #   strategy:
+  #     matrix:
+  #       include:
+  #         - os: macos-15
+  #           xcode: Xcode_16.2
+  #           target: iOS
+  #         - os: macos-15
+  #           xcode: Xcode_16.2
+  #           target: tvOS
+  #   runs-on: ${{ matrix.os }}
+  #   steps:
+  #   - uses: actions/checkout@v4
+  #   - uses: actions/cache/restore@v4
+  #     with:
+  #       path: .build
+  #       key: ${{needs.spm-package-resolved.outputs.cache_key}}
+  #   - name: Xcode
+  #     run: sudo xcode-select -s /Applications/${{ matrix.xcode }}.app/Contents/Developer
+  #   - name: Initialize xcodebuild
+  #     run: scripts/setup_spm_tests.sh
+  #   - name: Unit Tests
+  #     run: scripts/third_party/travis/retry.sh ./scripts/build.sh PerformanceUnit ${{ matrix.target }} spm
+
+  # catalyst:
+  #   if: (github.repository == 'Firebase/firebase-ios-sdk' && github.event_name == 'schedule') || github.event_name == 'pull_request'
+  #   runs-on: macos-15
+  #   steps:
+  #   - uses: actions/checkout@v4
+  #   - uses: mikehardy/buildcache-action@c87cea0ccd718971d6cc39e672c4f26815b6c126
+  #     with:
+  #       cache_key: catalyst
+  #   - uses: ruby/setup-ruby@v1
+  #   - name: Setup Bundler
+  #     run: scripts/setup_bundler.sh
+  #   - name: Setup project and Build Catalyst
+  #     run: scripts/test_catalyst.sh FirebasePerformance build
+
+  # performance-cron-only:
+  #   # Don't run on private repo.
+  #   if: github.event_name == 'schedule' && github.repository == 'Firebase/firebase-ios-sdk'
+  #   runs-on: macos-15
+  #   strategy:
+  #     matrix:
+  #       target: [ios, tvos]
+  #       flags: [
+  #         '--skip-tests --use-static-frameworks'
+  #       ]
+  #   needs: pod-lib-lint
+  #   steps:
+  #   - uses: actions/checkout@v4
+  #   - uses: ruby/setup-ruby@v1
+  #   - name: Setup Bundler
+  #     run: scripts/setup_bundler.sh
+  #   - name: PodLibLint Performance Cron
+  #     run: |
+  #       scripts/third_party/travis/retry.sh scripts/pod_lib_lint.rb FirebasePerformance.podspec --platforms=${{ matrix.target }} ${{ matrix.flags }}