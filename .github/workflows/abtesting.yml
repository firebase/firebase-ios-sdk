name: abtesting

permissions:
  contents: read

on:
  workflow_dispatch:
  pull_request:
    paths:
    - 'FirebaseABTesting**'
    - 'Interop/Analytics/Public/*.h'
    - '.github/workflows/abtesting.yml'
    - '.github/workflows/common.yml'
    - '.github/workflows/common_cocoapods.yml'
    - '.github/workflows/common_catalyst.yml'
    - 'Gemfile*'
  schedule:
    # Run every day at 2am (PDT) / 5am (EDT) - cron uses UTC times
    - cron: '0 9 * * *'

concurrency:
    group: ${{ github.workflow }}-${{ github.head_ref || github.ref }}
    cancel-in-progress: true

jobs:
  # spm:
  #   uses: ./.github/workflows/common.yml
  #   with:
  #     target: ABTestingUnit

  # catalyst:
  #   uses: ./.github/workflows/common_catalyst.yml
  #   with:
  #     product: FirebaseABTesting
  #     target: FirebaseABTesting-Unit-unit

  # pod_lib_lint:
  #   uses: ./.github/workflows/common_cocoapods.yml
  #   with:
  #     product: FirebaseABTesting

  quickstart:
    uses: ./.github/workflows/common_quickstart.yml
    with:
      product: ABTesting
      is_legacy: true
      setup_command: scripts/setup_quickstart.sh abtesting
      plist_src_path: scripts/gha-encrypted/qs-database.plist.gpg
      plist_dst_path: quickstart-ios/database/GoogleService-Info.plist
    secrets:
      plist_secret: ${{ secrets.GHASecretsGPGPassphrase1 }}
<<<<<<< HEAD
=======
    runs-on: macos-15
    steps:
    - uses: actions/checkout@v4
    - uses: ruby/setup-ruby@354a1ad156761f5ee2b7b13fa8e09943a5e8d252 # v1
    - name: Xcode
      run: sudo xcode-select -s /Applications/Xcode_16.4.app/Contents/Developer
    - name: Setup quickstart
      env:
        LEGACY: true
      run: scripts/setup_quickstart.sh abtesting
    - name: Install Secret GoogleService-Info.plist
      run: scripts/decrypt_gha_secret.sh scripts/gha-encrypted/qs-abtesting.plist.gpg \
          quickstart-ios/abtesting/GoogleService-Info.plist "$plist_secret"
    - name: Test swift quickstart
      env:
        LEGACY: true
      run: ([ -z $plist_secret ] || scripts/third_party/travis/retry.sh scripts/test_quickstart.sh ABTesting true)
>>>>>>> d5e22848

  # quickstart-ftl-cron-only:
  #   # Don't run on private repo.
  #   if: github.repository == 'Firebase/firebase-ios-sdk' && github.event_name == 'schedule'

<<<<<<< HEAD
  #   env:
  #     plist_secret: ${{ secrets.GHASecretsGPGPassphrase1 }}
  #     signin_secret: ${{ secrets.GHASecretsGPGPassphrase1 }}
  #   runs-on: macos-15
  #   steps:
  #   - uses: actions/checkout@v4
  #   - uses: ruby/setup-ruby@354a1ad156761f5ee2b7b13fa8e09943a5e8d252 # v1
  #   - uses: actions/setup-python@v5
  #     with:
  #       python-version: '3.11'
  #   - name: Setup quickstart
  #     env:
  #       LEGACY: true
  #     run: scripts/setup_quickstart.sh abtesting
  #   - name: Install Secret GoogleService-Info.plist
  #     run: scripts/decrypt_gha_secret.sh scripts/gha-encrypted/qs-abtesting.plist.gpg \
  #         quickstart-ios/abtesting/GoogleService-Info.plist "$plist_secret"
  #   - name: Xcode
  #     run: sudo xcode-select -s /Applications/Xcode_16.4.app/Contents/Developer
  #   - name: Build swift quickstart
  #     env:
  #       LEGACY: true
  #     run: ([ -z $plist_secret ] || scripts/third_party/travis/retry.sh scripts/test_quickstart_ftl.sh ABTesting)
  #   - id: ftl_test
  #     uses: FirebaseExtended/github-actions/firebase-test-lab@v1.4
  #     with:
  #       credentials_json: ${{ secrets.FIREBASE_SERVICE_ACCOUNT_CREDENTIALS }}
  #       testapp_dir: quickstart-ios/build-for-testing
  #       test_type: "xctest"
=======
    env:
      plist_secret: ${{ secrets.GHASecretsGPGPassphrase1 }}
    runs-on: macos-15
    steps:
    - uses: actions/checkout@v4
    - uses: ruby/setup-ruby@354a1ad156761f5ee2b7b13fa8e09943a5e8d252 # v1
    - uses: actions/setup-python@v5
      with:
        python-version: '3.11'
    - name: Setup quickstart
      env:
        LEGACY: true
      run: scripts/setup_quickstart.sh abtesting
    - name: Install Secret GoogleService-Info.plist
      run: scripts/decrypt_gha_secret.sh scripts/gha-encrypted/qs-abtesting.plist.gpg \
          quickstart-ios/abtesting/GoogleService-Info.plist "$plist_secret"
    - name: Xcode
      run: sudo xcode-select -s /Applications/Xcode_16.4.app/Contents/Developer
    - name: Build swift quickstart
      env:
        LEGACY: true
      run: ([ -z $plist_secret ] || scripts/third_party/travis/retry.sh scripts/test_quickstart_ftl.sh ABTesting)
    - id: ftl_test
      uses: FirebaseExtended/github-actions/firebase-test-lab@v1.4
      with:
        credentials_json: ${{ secrets.FIREBASE_SERVICE_ACCOUNT_CREDENTIALS }}
        testapp_dir: quickstart-ios/build-for-testing
        test_type: "xctest"
>>>>>>> d5e22848

  # abtesting-cron-only:
  #   # Don't run on private repo.
  #   if: github.event_name == 'schedule' && github.repository == 'Firebase/firebase-ios-sdk'

  #   runs-on: macos-15
  #   strategy:
  #     matrix:
  #       target: [ios, tvos, macos]
  #       flags: [
  #         '--use-static-frameworks'
  #       ]
  #   needs: pod_lib_lint
  #   steps:
  #   - uses: actions/checkout@v4
  #   - uses: ruby/setup-ruby@354a1ad156761f5ee2b7b13fa8e09943a5e8d252 # v1
  #   - name: Setup Bundler
  #     run: scripts/setup_bundler.sh
  #   - name: Xcode
  #     run: sudo xcode-select -s /Applications/Xcode_16.4.app/Contents/Developer
  #   - name: PodLibLint ABTesting Cron
  #     run: |
  #       scripts/third_party/travis/retry.sh scripts/pod_lib_lint.rb \
  #         FirebaseABTesting.podspec --platforms=${{ matrix.target }} ${{ matrix.flags }}<|MERGE_RESOLUTION|>--- conflicted
+++ resolved
@@ -49,35 +49,13 @@
       plist_dst_path: quickstart-ios/database/GoogleService-Info.plist
     secrets:
       plist_secret: ${{ secrets.GHASecretsGPGPassphrase1 }}
-<<<<<<< HEAD
-=======
-    runs-on: macos-15
-    steps:
-    - uses: actions/checkout@v4
-    - uses: ruby/setup-ruby@354a1ad156761f5ee2b7b13fa8e09943a5e8d252 # v1
-    - name: Xcode
-      run: sudo xcode-select -s /Applications/Xcode_16.4.app/Contents/Developer
-    - name: Setup quickstart
-      env:
-        LEGACY: true
-      run: scripts/setup_quickstart.sh abtesting
-    - name: Install Secret GoogleService-Info.plist
-      run: scripts/decrypt_gha_secret.sh scripts/gha-encrypted/qs-abtesting.plist.gpg \
-          quickstart-ios/abtesting/GoogleService-Info.plist "$plist_secret"
-    - name: Test swift quickstart
-      env:
-        LEGACY: true
-      run: ([ -z $plist_secret ] || scripts/third_party/travis/retry.sh scripts/test_quickstart.sh ABTesting true)
->>>>>>> d5e22848
 
   # quickstart-ftl-cron-only:
   #   # Don't run on private repo.
   #   if: github.repository == 'Firebase/firebase-ios-sdk' && github.event_name == 'schedule'
 
-<<<<<<< HEAD
   #   env:
   #     plist_secret: ${{ secrets.GHASecretsGPGPassphrase1 }}
-  #     signin_secret: ${{ secrets.GHASecretsGPGPassphrase1 }}
   #   runs-on: macos-15
   #   steps:
   #   - uses: actions/checkout@v4
@@ -104,36 +82,6 @@
   #       credentials_json: ${{ secrets.FIREBASE_SERVICE_ACCOUNT_CREDENTIALS }}
   #       testapp_dir: quickstart-ios/build-for-testing
   #       test_type: "xctest"
-=======
-    env:
-      plist_secret: ${{ secrets.GHASecretsGPGPassphrase1 }}
-    runs-on: macos-15
-    steps:
-    - uses: actions/checkout@v4
-    - uses: ruby/setup-ruby@354a1ad156761f5ee2b7b13fa8e09943a5e8d252 # v1
-    - uses: actions/setup-python@v5
-      with:
-        python-version: '3.11'
-    - name: Setup quickstart
-      env:
-        LEGACY: true
-      run: scripts/setup_quickstart.sh abtesting
-    - name: Install Secret GoogleService-Info.plist
-      run: scripts/decrypt_gha_secret.sh scripts/gha-encrypted/qs-abtesting.plist.gpg \
-          quickstart-ios/abtesting/GoogleService-Info.plist "$plist_secret"
-    - name: Xcode
-      run: sudo xcode-select -s /Applications/Xcode_16.4.app/Contents/Developer
-    - name: Build swift quickstart
-      env:
-        LEGACY: true
-      run: ([ -z $plist_secret ] || scripts/third_party/travis/retry.sh scripts/test_quickstart_ftl.sh ABTesting)
-    - id: ftl_test
-      uses: FirebaseExtended/github-actions/firebase-test-lab@v1.4
-      with:
-        credentials_json: ${{ secrets.FIREBASE_SERVICE_ACCOUNT_CREDENTIALS }}
-        testapp_dir: quickstart-ios/build-for-testing
-        test_type: "xctest"
->>>>>>> d5e22848
 
   # abtesting-cron-only:
   #   # Don't run on private repo.
