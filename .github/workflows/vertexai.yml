# TODO(Swift 6): Re-enable these tests.
# name: vertexai

# on:
#   pull_request:
#     paths:
#     - 'FirebaseVertexAI**'
#     - '.github/workflows/vertexai.yml'
#     - 'Gemfile*'
#   schedule:
#     # Run every day at 11pm (PST) - cron uses UTC times
#     - cron:  '0 7 * * *'
#   workflow_dispatch:

# concurrency:
#   group: ${{ github.workflow }}-${{ github.head_ref || github.ref }}
#   cancel-in-progress: true

<<<<<<< HEAD
jobs:
  spm-package-resolved:
    runs-on: macos-15
    outputs:
      cache_key: ${{ steps.generate_cache_key.outputs.cache_key }}
    env:
      FIREBASECI_USE_LATEST_GOOGLEAPPMEASUREMENT: 1
    steps:
      - uses: actions/checkout@v4
      - name: Generate Swift Package.resolved
        id: swift_package_resolve
        run: |
          swift package resolve
      - name: Generate cache key
        id: generate_cache_key
        run: |
          cache_key="${{ runner.os }}-spm-${{ hashFiles('**/Package.resolved') }}"
          echo "cache_key=${cache_key}" >> "$GITHUB_OUTPUT"
      - uses: actions/cache/save@v4
        id: cache
        with:
          path: .build
          key: ${{ steps.generate_cache_key.outputs.cache_key }}

  spm-unit:
    strategy:
      matrix:
        include:
          - os: macos-15
            xcode: Xcode_16.2
            target: iOS
          - os: macos-15
            xcode: Xcode_16.2
            target: tvOS
          - os: macos-15
            xcode: Xcode_16.2
            target: macOS
          - os: macos-15
            xcode: Xcode_16.2
            target: watchOS
          - os: macos-15
            xcode: Xcode_16.2
            target: catalyst
          - os: macos-15
            xcode: Xcode_16.2
            target: visionOS
    runs-on: ${{ matrix.os }}
    needs: spm-package-resolved
    env:
      FIREBASECI_USE_LATEST_GOOGLEAPPMEASUREMENT: 1
    steps:
    - uses: actions/checkout@v4
    - uses: actions/cache/restore@v4
      with:
        path: .build
        key: ${{needs.spm-package-resolved.outputs.cache_key}}
    - name: Clone mock responses
      run: scripts/update_vertexai_responses.sh
    - name: Xcode
      run: sudo xcode-select -s /Applications/${{ matrix.xcode }}.app/Contents/Developer
    - name: Install visionOS, if needed.
      if: matrix.target == 'visionOS'
      run: xcodebuild -downloadPlatform visionOS
    - name: Initialize xcodebuild
      run: scripts/setup_spm_tests.sh
    - uses: nick-fields/retry@v3
      with:
        timeout_minutes: 120
        max_attempts: 3
        retry_on: error
        retry_wait_seconds: 120
        command: scripts/build.sh FirebaseVertexAIUnit ${{ matrix.target }} spm
=======
# jobs:
#   spm-package-resolved:
#     runs-on: macos-14
#     outputs:
#       cache_key: ${{ steps.generate_cache_key.outputs.cache_key }}
#     env:
#       FIREBASECI_USE_LATEST_GOOGLEAPPMEASUREMENT: 1
#     steps:
#       - uses: actions/checkout@v4
#       - name: Generate Swift Package.resolved
#         id: swift_package_resolve
#         run: |
#           swift package resolve
#       - name: Generate cache key
#         id: generate_cache_key
#         run: |
#           cache_key="${{ runner.os }}-spm-${{ hashFiles('**/Package.resolved') }}"
#           echo "cache_key=${cache_key}" >> "$GITHUB_OUTPUT"
#       - uses: actions/cache/save@v4
#         id: cache
#         with:
#           path: .build
#           key: ${{ steps.generate_cache_key.outputs.cache_key }}

#   spm-unit:
#     strategy:
#       matrix:
#         include:
#           - os: macos-13
#             xcode: Xcode_15.2
#             target: iOS
#           - os: macos-14
#             xcode: Xcode_15.4
#             target: iOS
#           - os: macos-15
#             xcode: Xcode_16.2
#             target: iOS
#           - os: macos-15
#             xcode: Xcode_16.2
#             target: tvOS
#           - os: macos-15
#             xcode: Xcode_16.2
#             target: macOS
#           - os: macos-15
#             xcode: Xcode_16.2
#             target: watchOS
#           - os: macos-15
#             xcode: Xcode_16.2
#             target: catalyst
#           - os: macos-15
#             xcode: Xcode_16.2
#             target: visionOS
#     runs-on: ${{ matrix.os }}
#     needs: spm-package-resolved
#     env:
#       FIREBASECI_USE_LATEST_GOOGLEAPPMEASUREMENT: 1
#     steps:
#     - uses: actions/checkout@v4
#     - uses: actions/cache/restore@v4
#       with:
#         path: .build
#         key: ${{needs.spm-package-resolved.outputs.cache_key}}
#     - name: Clone mock responses
#       run: scripts/update_vertexai_responses.sh
#     - name: Xcode
#       run: sudo xcode-select -s /Applications/${{ matrix.xcode }}.app/Contents/Developer
#     - name: Install visionOS, if needed.
#       if: matrix.target == 'visionOS'
#       run: xcodebuild -downloadPlatform visionOS
#     - name: Initialize xcodebuild
#       run: scripts/setup_spm_tests.sh
#     - uses: nick-fields/retry@v3
#       with:
#         timeout_minutes: 120
#         max_attempts: 3
#         retry_on: error
#         retry_wait_seconds: 120
#         command: scripts/build.sh FirebaseVertexAIUnit ${{ matrix.target }} spm
>>>>>>> 6487a3ec

#   testapp-integration:
#     strategy:
#       matrix:
#         target: [iOS]
#         os: [macos-15]
#         include:
#           - os: macos-15
#             xcode: Xcode_16.2
#     runs-on: ${{ matrix.os }}
#     needs: spm-package-resolved
#     env:
#       TEST_RUNNER_FIRAAppCheckDebugToken: ${{ secrets.VERTEXAI_INTEGRATION_FAC_DEBUG_TOKEN }}
#       TEST_RUNNER_VTXIntegrationImagen: ${{ github.event_name == 'schedule' || github.event_name == 'workflow_dispatch' }}
#       FIREBASECI_USE_LATEST_GOOGLEAPPMEASUREMENT: 1
#       secrets_passphrase: ${{ secrets.GHASecretsGPGPassphrase1 }}
#     steps:
#     - uses: actions/checkout@v4
#     - uses: actions/cache/restore@v4
#       with:
#         path: .build
#         key: ${{needs.spm-package-resolved.outputs.cache_key}}
#     - name: Install Secret GoogleService-Info.plist
#       run: scripts/decrypt_gha_secret.sh scripts/gha-encrypted/VertexAI/TestApp-GoogleService-Info.plist.gpg \
#         FirebaseVertexAI/Tests/TestApp/Resources/GoogleService-Info.plist "$secrets_passphrase"
#     - name: Install Secret GoogleService-Info-Spark.plist
#       run: scripts/decrypt_gha_secret.sh scripts/gha-encrypted/VertexAI/TestApp-GoogleService-Info-Spark.plist.gpg \
#         FirebaseVertexAI/Tests/TestApp/Resources/GoogleService-Info-Spark.plist "$secrets_passphrase"
#     - name: Install Secret Credentials.swift
#       run: scripts/decrypt_gha_secret.sh scripts/gha-encrypted/VertexAI/TestApp-Credentials.swift.gpg \
#         FirebaseVertexAI/Tests/TestApp/Tests/Integration/Credentials.swift "$secrets_passphrase"
#     - name: Xcode
#       run: sudo xcode-select -s /Applications/${{ matrix.xcode }}.app/Contents/Developer
#     - name: Run IntegrationTests
#       run: scripts/build.sh VertexIntegration ${{ matrix.target }}

<<<<<<< HEAD
  pod-lib-lint:
    # Don't run on private repo unless it is a PR.
    if: (github.repository == 'Firebase/firebase-ios-sdk' && github.event_name == 'schedule') || github.event_name == 'pull_request'
    strategy:
      matrix:
        include:
          - os: macos-15
            xcode: Xcode_16.2
            swift_version: 5.9
            warnings:
          - os: macos-15
            xcode: Xcode_16.2
            swift_version: 6.0
            warnings:
    runs-on: ${{ matrix.os }}
    steps:
    - uses: actions/checkout@v4
    - name: Clone mock responses
      run: scripts/update_vertexai_responses.sh
    - uses: ruby/setup-ruby@v1
    - name: Setup Bundler
      run: scripts/setup_bundler.sh
    - name: Xcode
      run: sudo xcode-select -s /Applications/${{ matrix.xcode }}.app/Contents/Developer
    - name: Set Swift swift_version
      run: sed -i "" "s#s.swift_version = '6.0'#s.swift_version = '${{ matrix.swift_version}}'#" FirebaseVertexAI.podspec
    - name: Build and test
      run: scripts/third_party/travis/retry.sh scripts/pod_lib_lint.rb FirebaseVertexAI.podspec --platforms=${{ matrix.target }} ${{ matrix.warnings }}
=======
#   pod-lib-lint:
#     # Don't run on private repo unless it is a PR.
#     if: (github.repository == 'Firebase/firebase-ios-sdk' && github.event_name == 'schedule') || github.event_name == 'pull_request'
#     strategy:
#       matrix:
#         include:
#           - os: macos-14
#             xcode: Xcode_15.2
#             swift_version: 5.9
#             warnings: --allow-warnings
#           - os: macos-15
#             xcode: Xcode_16.2
#             swift_version: 5.9
#             warnings:
#           - os: macos-15
#             xcode: Xcode_16.2
#             swift_version: 6.0
#             warnings:
#     runs-on: ${{ matrix.os }}
#     steps:
#     - uses: actions/checkout@v4
#     - name: Clone mock responses
#       run: scripts/update_vertexai_responses.sh
#     - uses: ruby/setup-ruby@v1
#     - name: Setup Bundler
#       run: scripts/setup_bundler.sh
#     - name: Xcode
#       run: sudo xcode-select -s /Applications/${{ matrix.xcode }}.app/Contents/Developer
#     - name: Set Swift swift_version
#       run: sed -i "" "s#s.swift_version = '5.9'#s.swift_version = '${{ matrix.swift_version}}'#" FirebaseVertexAI.podspec
#     - name: Build and test
#       run: scripts/third_party/travis/retry.sh scripts/pod_lib_lint.rb FirebaseVertexAI.podspec --platforms=${{ matrix.target }} ${{ matrix.warnings }}
>>>>>>> 6487a3ec
<|MERGE_RESOLUTION|>--- conflicted
+++ resolved
@@ -16,83 +16,9 @@
 #   group: ${{ github.workflow }}-${{ github.head_ref || github.ref }}
 #   cancel-in-progress: true
 
-<<<<<<< HEAD
-jobs:
-  spm-package-resolved:
-    runs-on: macos-15
-    outputs:
-      cache_key: ${{ steps.generate_cache_key.outputs.cache_key }}
-    env:
-      FIREBASECI_USE_LATEST_GOOGLEAPPMEASUREMENT: 1
-    steps:
-      - uses: actions/checkout@v4
-      - name: Generate Swift Package.resolved
-        id: swift_package_resolve
-        run: |
-          swift package resolve
-      - name: Generate cache key
-        id: generate_cache_key
-        run: |
-          cache_key="${{ runner.os }}-spm-${{ hashFiles('**/Package.resolved') }}"
-          echo "cache_key=${cache_key}" >> "$GITHUB_OUTPUT"
-      - uses: actions/cache/save@v4
-        id: cache
-        with:
-          path: .build
-          key: ${{ steps.generate_cache_key.outputs.cache_key }}
-
-  spm-unit:
-    strategy:
-      matrix:
-        include:
-          - os: macos-15
-            xcode: Xcode_16.2
-            target: iOS
-          - os: macos-15
-            xcode: Xcode_16.2
-            target: tvOS
-          - os: macos-15
-            xcode: Xcode_16.2
-            target: macOS
-          - os: macos-15
-            xcode: Xcode_16.2
-            target: watchOS
-          - os: macos-15
-            xcode: Xcode_16.2
-            target: catalyst
-          - os: macos-15
-            xcode: Xcode_16.2
-            target: visionOS
-    runs-on: ${{ matrix.os }}
-    needs: spm-package-resolved
-    env:
-      FIREBASECI_USE_LATEST_GOOGLEAPPMEASUREMENT: 1
-    steps:
-    - uses: actions/checkout@v4
-    - uses: actions/cache/restore@v4
-      with:
-        path: .build
-        key: ${{needs.spm-package-resolved.outputs.cache_key}}
-    - name: Clone mock responses
-      run: scripts/update_vertexai_responses.sh
-    - name: Xcode
-      run: sudo xcode-select -s /Applications/${{ matrix.xcode }}.app/Contents/Developer
-    - name: Install visionOS, if needed.
-      if: matrix.target == 'visionOS'
-      run: xcodebuild -downloadPlatform visionOS
-    - name: Initialize xcodebuild
-      run: scripts/setup_spm_tests.sh
-    - uses: nick-fields/retry@v3
-      with:
-        timeout_minutes: 120
-        max_attempts: 3
-        retry_on: error
-        retry_wait_seconds: 120
-        command: scripts/build.sh FirebaseVertexAIUnit ${{ matrix.target }} spm
-=======
 # jobs:
 #   spm-package-resolved:
-#     runs-on: macos-14
+#     runs-on: macos-15
 #     outputs:
 #       cache_key: ${{ steps.generate_cache_key.outputs.cache_key }}
 #     env:
@@ -118,12 +44,6 @@
 #     strategy:
 #       matrix:
 #         include:
-#           - os: macos-13
-#             xcode: Xcode_15.2
-#             target: iOS
-#           - os: macos-14
-#             xcode: Xcode_15.4
-#             target: iOS
 #           - os: macos-15
 #             xcode: Xcode_16.2
 #             target: iOS
@@ -168,7 +88,6 @@
 #         retry_on: error
 #         retry_wait_seconds: 120
 #         command: scripts/build.sh FirebaseVertexAIUnit ${{ matrix.target }} spm
->>>>>>> 6487a3ec
 
 #   testapp-integration:
 #     strategy:
@@ -205,66 +124,31 @@
 #     - name: Run IntegrationTests
 #       run: scripts/build.sh VertexIntegration ${{ matrix.target }}
 
-<<<<<<< HEAD
-  pod-lib-lint:
-    # Don't run on private repo unless it is a PR.
-    if: (github.repository == 'Firebase/firebase-ios-sdk' && github.event_name == 'schedule') || github.event_name == 'pull_request'
-    strategy:
-      matrix:
-        include:
-          - os: macos-15
-            xcode: Xcode_16.2
-            swift_version: 5.9
-            warnings:
-          - os: macos-15
-            xcode: Xcode_16.2
-            swift_version: 6.0
-            warnings:
-    runs-on: ${{ matrix.os }}
-    steps:
-    - uses: actions/checkout@v4
-    - name: Clone mock responses
-      run: scripts/update_vertexai_responses.sh
-    - uses: ruby/setup-ruby@v1
-    - name: Setup Bundler
-      run: scripts/setup_bundler.sh
-    - name: Xcode
-      run: sudo xcode-select -s /Applications/${{ matrix.xcode }}.app/Contents/Developer
-    - name: Set Swift swift_version
-      run: sed -i "" "s#s.swift_version = '6.0'#s.swift_version = '${{ matrix.swift_version}}'#" FirebaseVertexAI.podspec
-    - name: Build and test
-      run: scripts/third_party/travis/retry.sh scripts/pod_lib_lint.rb FirebaseVertexAI.podspec --platforms=${{ matrix.target }} ${{ matrix.warnings }}
-=======
-#   pod-lib-lint:
-#     # Don't run on private repo unless it is a PR.
-#     if: (github.repository == 'Firebase/firebase-ios-sdk' && github.event_name == 'schedule') || github.event_name == 'pull_request'
-#     strategy:
-#       matrix:
-#         include:
-#           - os: macos-14
-#             xcode: Xcode_15.2
-#             swift_version: 5.9
-#             warnings: --allow-warnings
-#           - os: macos-15
-#             xcode: Xcode_16.2
-#             swift_version: 5.9
-#             warnings:
-#           - os: macos-15
-#             xcode: Xcode_16.2
-#             swift_version: 6.0
-#             warnings:
-#     runs-on: ${{ matrix.os }}
-#     steps:
-#     - uses: actions/checkout@v4
-#     - name: Clone mock responses
-#       run: scripts/update_vertexai_responses.sh
-#     - uses: ruby/setup-ruby@v1
-#     - name: Setup Bundler
-#       run: scripts/setup_bundler.sh
-#     - name: Xcode
-#       run: sudo xcode-select -s /Applications/${{ matrix.xcode }}.app/Contents/Developer
-#     - name: Set Swift swift_version
-#       run: sed -i "" "s#s.swift_version = '5.9'#s.swift_version = '${{ matrix.swift_version}}'#" FirebaseVertexAI.podspec
-#     - name: Build and test
-#       run: scripts/third_party/travis/retry.sh scripts/pod_lib_lint.rb FirebaseVertexAI.podspec --platforms=${{ matrix.target }} ${{ matrix.warnings }}
->>>>>>> 6487a3ec
+  # pod-lib-lint:
+  #   # Don't run on private repo unless it is a PR.
+  #   if: (github.repository == 'Firebase/firebase-ios-sdk' && github.event_name == 'schedule') || github.event_name == 'pull_request'
+  #   strategy:
+  #     matrix:
+  #       include:
+  #         - os: macos-15
+  #           xcode: Xcode_16.2
+  #           swift_version: 5.9
+  #           warnings:
+  #         - os: macos-15
+  #           xcode: Xcode_16.2
+  #           swift_version: 6.0
+  #           warnings:
+  #   runs-on: ${{ matrix.os }}
+  #   steps:
+  #   - uses: actions/checkout@v4
+  #   - name: Clone mock responses
+  #     run: scripts/update_vertexai_responses.sh
+  #   - uses: ruby/setup-ruby@v1
+  #   - name: Setup Bundler
+  #     run: scripts/setup_bundler.sh
+  #   - name: Xcode
+  #     run: sudo xcode-select -s /Applications/${{ matrix.xcode }}.app/Contents/Developer
+  #   - name: Set Swift swift_version
+  #     run: sed -i "" "s#s.swift_version = '6.0'#s.swift_version = '${{ matrix.swift_version}}'#" FirebaseVertexAI.podspec
+  #   - name: Build and test
+  #     run: scripts/third_party/travis/retry.sh scripts/pod_lib_lint.rb FirebaseVertexAI.podspec --platforms=${{ matrix.target }} ${{ matrix.warnings }}