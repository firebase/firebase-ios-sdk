--- conflicted
+++ resolved
@@ -132,18 +132,6 @@
   #       testapp_dir: quickstart-ios/build-for-testing
   #       test_type: "xctest"
 
-<<<<<<< HEAD
-  # auth-cron-only:
-  #   needs: pod_lib_lint
-  #   uses: ./.github/workflows/common_cocoapods_cron.yml
-  #   with:
-  #     product: FirebaseAuth
-  #     platforms: '[ "ios", "tvos --skip-tests", "macos --skip-tests", "watchos --skip-tests" ]'
-  #     flags: '[ "--use-static-frameworks" ]'
-  #     setup_command: scripts/configure_test_keychain.sh
-  #   secrets:
-  #     plist_secret: ${{ secrets.GHASecretsGPGPassphrase1 }}
-=======
   auth-cron-only:
     needs: pod_lib_lint
     uses: ./.github/workflows/common_cocoapods_cron.yml
@@ -154,5 +142,4 @@
       setup_command: scripts/configure_test_keychain.sh
       ignore_deprecation_warnings: true
     secrets:
-      plist_secret: ${{ secrets.GHASecretsGPGPassphrase1 }}
->>>>>>> ec7f9269
+      plist_secret: ${{ secrets.GHASecretsGPGPassphrase1 }}