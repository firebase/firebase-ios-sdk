# TODO(Swift 6): Re-enable these tests.
# name: remoteconfig

<<<<<<< HEAD
# on:
#   pull_request:
#     paths:
#     - 'FirebaseRemoteConfig**'
#     - 'Interop/Analytics/Public/*.h'
#     - '.github/workflows/remoteconfig.yml'
#     - 'Gemfile*'
#     - 'scripts/generate_access_token.sh'
#     - 'scripts/gha-encrypted/RemoteConfigSwiftAPI/**'
#   schedule:
#     # Run every day at 12am (PST) - cron uses UTC times
#     - cron:  '0 8 * * *'
=======
on:
  workflow_dispatch:
  pull_request:
    paths:
    - 'FirebaseRemoteConfig**'
    - 'Interop/Analytics/Public/*.h'
    - '.github/workflows/remoteconfig.yml'
    - 'Gemfile*'
    - 'scripts/generate_access_token.sh'
    - 'scripts/gha-encrypted/RemoteConfigSwiftAPI/**'
  schedule:
    # Run every day at 12am (PST) - cron uses UTC times
    - cron:  '0 8 * * *'
>>>>>>> 15e6b03e

# concurrency:
#     group: ${{ github.workflow }}-${{ github.head_ref || github.ref }}
#     cancel-in-progress: true

<<<<<<< HEAD
# jobs:

#   remoteconfig:
#     # Don't run on private repo unless it is a PR.
#     if: (github.repository == 'Firebase/firebase-ios-sdk' && github.event_name == 'schedule') || github.event_name == 'pull_request'
#     env:
#       plist_secret: ${{ secrets.GHASecretsGPGPassphrase1 }}
#       USE_REAL_CONSOLE: true
#     runs-on: macos-14
#     strategy:
#       matrix:
#         target: [iOS]
#     steps:
#     - uses: actions/checkout@v4
#     - uses: mikehardy/buildcache-action@c87cea0ccd718971d6cc39e672c4f26815b6c126
#       with:
#         cache_key: rc${{ matrix.target }}
#     - uses: ruby/setup-ruby@v1
#     - name: Setup Bundler
#       run: scripts/setup_bundler.sh
#     - name: Install xcpretty
#       run: gem install xcpretty
#     - name: Install Secret GoogleService-Info.plist
#       run: scripts/decrypt_gha_secret.sh scripts/gha-encrypted/RemoteConfigSwiftAPI/GoogleService-Info.plist.gpg \
#           FirebaseRemoteConfig/Tests/Swift/SwiftAPI/GoogleService-Info.plist "$plist_secret"
#     - name: Generate Access Token for RemoteConfigConsoleAPI in IntegrationTests
#       if: matrix.target == 'iOS'
#       run: ([ -z $plist_secret ] || scripts/generate_access_token.sh "$plist_secret" scripts/gha-encrypted/RemoteConfigSwiftAPI/ServiceAccount.json.gpg
#           FirebaseRemoteConfig/Tests/Swift/AccessToken.json)
#     - name: Fake Console API Tests
#       run: scripts/third_party/travis/retry.sh scripts/build.sh RemoteConfig ${{ matrix.target }} fakeconsole
#     - name: IntegrationTest
#       if: matrix.target == 'iOS'
#       # No retry to avoid exhausting AccessToken quota.
#       run: ([ -z $plist_secret ] || scripts/build.sh RemoteConfig iOS integration)
=======
jobs:
  spm_1:
    uses: ./.github/workflows/common.yml
    with:
      target: RemoteConfigUnit

  spm_2:
    uses: ./.github/workflows/common.yml
    with:
      target: RemoteConfigFakeConsole
      buildonly_platforms: watchOS

  catalyst:
    uses: ./.github/workflows/common_catalyst.yml
    with:
      product: FirebaseRemoteConfig
      target: FirebaseRemoteConfig-Unit-unit

  remoteconfig:
    # Don't run on private repo unless it is a PR.
    if: (github.repository == 'Firebase/firebase-ios-sdk' && github.event_name == 'schedule') || github.event_name == 'pull_request'
    env:
      plist_secret: ${{ secrets.GHASecretsGPGPassphrase1 }}
      USE_REAL_CONSOLE: true
    runs-on: macos-15
    strategy:
      matrix:
        target: [iOS]
    steps:
    - uses: actions/checkout@v4
    - uses: mikehardy/buildcache-action@c87cea0ccd718971d6cc39e672c4f26815b6c126
      with:
        cache_key: rc${{ matrix.target }}
    - uses: ruby/setup-ruby@354a1ad156761f5ee2b7b13fa8e09943a5e8d252 # v1
    - name: Setup Bundler
      run: scripts/setup_bundler.sh
    - name: Install xcpretty
      run: gem install xcpretty
    - name: Install Secret GoogleService-Info.plist
      run: scripts/decrypt_gha_secret.sh scripts/gha-encrypted/RemoteConfigSwiftAPI/GoogleService-Info.plist.gpg \
          FirebaseRemoteConfig/Tests/Swift/SwiftAPI/GoogleService-Info.plist "$plist_secret"
    - name: Generate Access Token for RemoteConfigConsoleAPI in IntegrationTests
      if: matrix.target == 'iOS'
      run: ([ -z $plist_secret ] || scripts/generate_access_token.sh "$plist_secret" scripts/gha-encrypted/RemoteConfigSwiftAPI/ServiceAccount.json.gpg
          FirebaseRemoteConfig/Tests/Swift/AccessToken.json)
    - name: Xcode
      run: sudo xcode-select -s /Applications/Xcode_16.2.app/Contents/Developer
    - name: Fake Console API Tests
      run: scripts/third_party/travis/retry.sh scripts/build.sh RemoteConfig ${{ matrix.target }} fakeconsole
    - name: IntegrationTest
      if: matrix.target == 'iOS'
      # No retry to avoid exhausting AccessToken quota.
      run: ([ -z $plist_secret ] || scripts/build.sh RemoteConfig iOS integration)
>>>>>>> 15e6b03e

#   pod-lib-lint:
#     # Don't run on private repo unless it is a PR.
#     if: (github.repository == 'Firebase/firebase-ios-sdk' && github.event_name == 'schedule') || github.event_name == 'pull_request'

<<<<<<< HEAD
#     strategy:
#       matrix:
#         # TODO: macos tests are blocked by https://github.com/erikdoe/ocmock/pull/532
#         target: [ios, tvos, macos --skip-tests, watchos]
#         podspec: [FirebaseRemoteConfig.podspec]
#         build-env:
#           - os: macos-14
#             xcode: Xcode_15.3
#             # TODO(#13078): Fix testing infra to enforce warnings again.
#             tests: --allow-warnings
#           # Flaky tests on CI
#           - os: macos-15
#             xcode: Xcode_16.2
#             tests: --skip-tests
#     runs-on: ${{ matrix.build-env.os }}
#     steps:
#     - uses: actions/checkout@v4
#     - uses: ruby/setup-ruby@v1
#     - name: Setup Bundler
#       run: scripts/setup_bundler.sh
#     - name: Xcode
#       run: sudo xcode-select -s /Applications/${{ matrix.build-env.xcode }}.app/Contents/Developer
#     - name: Build and test
#       run: |
#        scripts/third_party/travis/retry.sh scripts/pod_lib_lint.rb ${{ matrix.podspec }} --platforms=${{ matrix.target }} \
#          ${{ matrix.build-env.tests }}

#   spm-package-resolved:
#     env:
#       FIREBASECI_USE_LATEST_GOOGLEAPPMEASUREMENT: 1
#     runs-on: macos-14
#     outputs:
#       cache_key: ${{ steps.generate_cache_key.outputs.cache_key }}
#     steps:
#       - uses: actions/checkout@v4
#       - name: Generate Swift Package.resolved
#         id: swift_package_resolve
#         run: |
#           swift package resolve
#       - name: Generate cache key
#         id: generate_cache_key
#         run: |
#           cache_key="${{ runner.os }}-spm-${{ hashFiles('**/Package.resolved') }}"
#           echo "cache_key=${cache_key}" >> "$GITHUB_OUTPUT"
#       - uses: actions/cache/save@v4
#         id: cache
#         with:
#           path: .build
#           key: ${{ steps.generate_cache_key.outputs.cache_key }}

#   spm:
#     # Don't run on private repo unless it is a PR.
#     if: (github.repository == 'Firebase/firebase-ios-sdk' && github.event_name == 'schedule') || github.event_name == 'pull_request'
#     needs: [spm-package-resolved]
#     strategy:
#       matrix:
#         include:
#           - os: macos-13
#             xcode: Xcode_15.2
#             target: iOS
#             test: spm
#           - os: macos-14
#             xcode: Xcode_15.4
#             target: iOS
#             test: spm
#           - os: macos-15
#             xcode: Xcode_16.2
#             target: iOS
#             test: spm
#           - os: macos-15
#             xcode: Xcode_16.2
#             target: tvOS
#             test: spm
#           - os: macos-15
#             xcode: Xcode_16.2
#             target: macOS
#             test: spm
#           - os: macos-15
#             xcode: Xcode_16.2
#             target: watchOS
#             test: spmbuildonly
#           - os: macos-15
#             xcode: Xcode_16.2
#             target: catalyst
#             test: spm
#           - os: macos-15
#             xcode: Xcode_16.2
#             target: visionOS
#             test: spm
#     runs-on: ${{ matrix.os }}
#     steps:
#     - uses: actions/checkout@v4
#     - uses: actions/cache/restore@v4
#       with:
#         path: .build
#         key: ${{needs.spm-package-resolved.outputs.cache_key}}
#     - name: Xcode
#       run: sudo xcode-select -s /Applications/${{ matrix.xcode }}.app/Contents/Developer
#     - name: Install visionOS, if needed.
#       if: matrix.target == 'visionOS'
#       run: xcodebuild -downloadPlatform visionOS
#     - name: Initialize xcodebuild
#       run: scripts/setup_spm_tests.sh
#     - name: Unit Tests
#       run: scripts/third_party/travis/retry.sh ./scripts/build.sh RemoteConfigUnit ${{ matrix.target }} spm
#     - name: Fake Console tests
#       run: scripts/third_party/travis/retry.sh ./scripts/build.sh RemoteConfigFakeConsole ${{ matrix.target }} ${{ matrix.test }}

#   catalyst:
#     # Don't run on private repo unless it is a PR.
#     if: (github.repository == 'Firebase/firebase-ios-sdk' && github.event_name == 'schedule') || github.event_name == 'pull_request'
#     runs-on: macos-14
#     steps:
#     - uses: actions/checkout@v4
#     - uses: mikehardy/buildcache-action@c87cea0ccd718971d6cc39e672c4f26815b6c126
#       with:
#         cache_key: catalyst${{ matrix.os }}
#     - uses: ruby/setup-ruby@v1
#     - name: Setup Bundler
#       run: scripts/setup_bundler.sh
#     - name: Setup project and Build for Catalyst
#       run: scripts/test_catalyst.sh FirebaseRemoteConfig test FirebaseRemoteConfig-Unit-unit

#   quickstart:
#     # Don't run on private repo unless it is a PR.
#     if: (github.repository == 'Firebase/firebase-ios-sdk' && github.event_name == 'schedule') || github.event_name == 'pull_request'
#     env:
#       plist_secret: ${{ secrets.GHASecretsGPGPassphrase1 }}
#       signin_secret: ${{ secrets.GHASecretsGPGPassphrase1 }}
#     runs-on: macos-15
#     steps:
#     - uses: actions/checkout@v4
#     - uses: ruby/setup-ruby@v1
#     - name: Setup quickstart
#       run: scripts/setup_quickstart.sh config
#     - name: Install Secret GoogleService-Info.plist
#       run: scripts/decrypt_gha_secret.sh scripts/gha-encrypted/qs-config.plist.gpg \
#           quickstart-ios/config/GoogleService-Info.plist "$plist_secret"
#     - name: Test Swift Quickstart
#       run: ([ -z $plist_secret ] || scripts/third_party/travis/retry.sh scripts/test_quickstart.sh Config true)

#   # TODO(@sunmou99): currently have issue with this job, will re-enable it once the issue resolved.
#   # quickstart-ftl-cron-only:
#   #   # Don't run on private repo.
#   #   if: (github.repository == 'Firebase/firebase-ios-sdk' && github.event_name == 'schedule') || github.event_name == 'pull_request'
#   #   env:
#   #     plist_secret: ${{ secrets.GHASecretsGPGPassphrase1 }}
#   #     signin_secret: ${{ secrets.GHASecretsGPGPassphrase1 }}
#   #   runs-on: macos-14
#   #   steps:
#   #   - uses: actions/checkout@v4
#   #   - uses: ruby/setup-ruby@v1
#   #   - uses: actions/setup-python@v5
#   #     with:
#   #      python-version: '3.11'
#   #   - name: Setup quickstart
#   #     run: scripts/setup_quickstart.sh config
#   #   - name: Install Secret GoogleService-Info.plist
#   #     run: scripts/decrypt_gha_secret.sh scripts/gha-encrypted/qs-config.plist.gpg \
#   #         quickstart-ios/config/GoogleService-Info.plist "$plist_secret"
#   #   - name: Build Swift Quickstart
#   #     run: ([ -z $plist_secret ] || scripts/third_party/travis/retry.sh scripts/test_quickstart_ftl.sh Config)
#   #   - id: ftl_test
#   #     uses: FirebaseExtended/github-actions/firebase-test-lab@v1.4
#   #     with:
#   #       credentials_json: ${{ secrets.FIREBASE_SERVICE_ACCOUNT_CREDENTIALS }}
#   #       testapp_dir: quickstart-ios/build-for-testing
#   #       test_type: "xctest"

#   sample-build-test:
#     # Don't run on private repo unless it is a PR.
#     if: (github.repository == 'Firebase/firebase-ios-sdk' && github.event_name == 'schedule') || github.event_name == 'pull_request'
#     runs-on: macos-14
#     steps:
#     - uses: actions/checkout@v4
#     - uses: mikehardy/buildcache-action@c87cea0ccd718971d6cc39e672c4f26815b6c126
#       with:
#         cache_key: build-test
#     - uses: ruby/setup-ruby@v1
#     - name: Setup Bundler
#       run: scripts/setup_bundler.sh
#     - name: Xcode
#       run: sudo xcode-select -s /Applications/Xcode_15.4.app/Contents/Developer
#     - name: Prereqs
#       run: scripts/install_prereqs.sh RemoteConfigSample iOS
#     - name: Build
#       run: scripts/build.sh RemoteConfigSample iOS

#   remoteconfig-cron-only:
#     # Don't run on private repo.
#     if: github.event_name == 'schedule' && github.repository == 'Firebase/firebase-ios-sdk'
#     runs-on: macos-14
#     strategy:
#       matrix:
#         target: [ios, tvos, macos]
#         flags: [
#           '--skip-tests --use-static-frameworks'
#         ]
#     needs: pod-lib-lint
#     steps:
#     - uses: actions/checkout@v4
#     - uses: ruby/setup-ruby@v1
#     - name: Setup Bundler
#       run: scripts/setup_bundler.sh
#     - name: PodLibLint RemoteConfig Cron
#       run: |
#         scripts/third_party/travis/retry.sh scripts/pod_lib_lint.rb FirebaseRemoteConfig.podspec --platforms=${{ matrix.target }} ${{ matrix.flags }}
=======
    strategy:
      matrix:
        # TODO: macos tests are blocked by https://github.com/erikdoe/ocmock/pull/532
        target: [ios, tvos, macos --skip-tests, watchos]
        podspec: [FirebaseRemoteConfig.podspec]
        build-env:
          - os: macos-14
            xcode: Xcode_16.2
#            # TODO(#13078): Fix testing infra to enforce warnings again.
#            tests: --allow-warnings
          # Flaky tests on CI
          - os: macos-15
            xcode: Xcode_16.2
            tests: --skip-tests
    runs-on: ${{ matrix.build-env.os }}
    steps:
    - uses: actions/checkout@v4
    - uses: ruby/setup-ruby@354a1ad156761f5ee2b7b13fa8e09943a5e8d252 # v1
    - name: Setup Bundler
      run: scripts/setup_bundler.sh
    - name: Xcode
      run: sudo xcode-select -s /Applications/${{ matrix.build-env.xcode }}.app/Contents/Developer
    - name: Build and test
      run: |
       scripts/third_party/travis/retry.sh scripts/pod_lib_lint.rb ${{ matrix.podspec }} --platforms=${{ matrix.target }} \
         ${{ matrix.build-env.tests }}

  quickstart:
    # Don't run on private repo unless it is a PR.
    if: (github.repository == 'Firebase/firebase-ios-sdk' && github.event_name == 'schedule') || github.event_name == 'pull_request'
    env:
      plist_secret: ${{ secrets.GHASecretsGPGPassphrase1 }}
      signin_secret: ${{ secrets.GHASecretsGPGPassphrase1 }}
    runs-on: macos-15
    steps:
    - uses: actions/checkout@v4
    - uses: ruby/setup-ruby@354a1ad156761f5ee2b7b13fa8e09943a5e8d252 # v1
    - name: Xcode
      run: sudo xcode-select -s /Applications/Xcode_16.2.app/Contents/Developer
    - name: Setup quickstart
      run: scripts/setup_quickstart.sh config
    - name: Install Secret GoogleService-Info.plist
      run: scripts/decrypt_gha_secret.sh scripts/gha-encrypted/qs-config.plist.gpg \
          quickstart-ios/config/GoogleService-Info.plist "$plist_secret"
    - name: Test Swift Quickstart
      run: ([ -z $plist_secret ] || scripts/third_party/travis/retry.sh scripts/test_quickstart.sh Config true)

  # TODO(@sunmou99): currently have issue with this job, will re-enable it once the issue resolved.
  # quickstart-ftl-cron-only:
  #   # Don't run on private repo.
  #   if: (github.repository == 'Firebase/firebase-ios-sdk' && github.event_name == 'schedule') || github.event_name == 'pull_request'
  #   env:
  #     plist_secret: ${{ secrets.GHASecretsGPGPassphrase1 }}
  #     signin_secret: ${{ secrets.GHASecretsGPGPassphrase1 }}
  #   runs-on: macos-14
  #   steps:
  #   - uses: actions/checkout@v4
  #   - uses: ruby/setup-ruby@354a1ad156761f5ee2b7b13fa8e09943a5e8d252 # v1
  #   - uses: actions/setup-python@v5
  #     with:
  #      python-version: '3.11'
  #   - name: Setup quickstart
  #     run: scripts/setup_quickstart.sh config
  #   - name: Install Secret GoogleService-Info.plist
  #     run: scripts/decrypt_gha_secret.sh scripts/gha-encrypted/qs-config.plist.gpg \
  #         quickstart-ios/config/GoogleService-Info.plist "$plist_secret"
  #   - name: Build Swift Quickstart
  #     run: ([ -z $plist_secret ] || scripts/third_party/travis/retry.sh scripts/test_quickstart_ftl.sh Config)
  #   - id: ftl_test
  #     uses: FirebaseExtended/github-actions/firebase-test-lab@v1.4
  #     with:
  #       credentials_json: ${{ secrets.FIREBASE_SERVICE_ACCOUNT_CREDENTIALS }}
  #       testapp_dir: quickstart-ios/build-for-testing
  #       test_type: "xctest"

  sample-build-test:
    # Don't run on private repo unless it is a PR.
    if: (github.repository == 'Firebase/firebase-ios-sdk' && github.event_name == 'schedule') || github.event_name == 'pull_request'
    runs-on: macos-15
    steps:
    - uses: actions/checkout@v4
    - uses: mikehardy/buildcache-action@c87cea0ccd718971d6cc39e672c4f26815b6c126
      with:
        cache_key: build-test
    - uses: ruby/setup-ruby@354a1ad156761f5ee2b7b13fa8e09943a5e8d252 # v1
    - name: Setup Bundler
      run: scripts/setup_bundler.sh
    - name: Xcode
      run: sudo xcode-select -s /Applications/Xcode_16.3.app/Contents/Developer
    - name: Prereqs
      run: scripts/install_prereqs.sh RemoteConfigSample iOS
    - name: Build
      run: scripts/build.sh RemoteConfigSample iOS

  remoteconfig-cron-only:
    # Don't run on private repo.
    if: github.event_name == 'schedule' && github.repository == 'Firebase/firebase-ios-sdk'
    runs-on: macos-15
    strategy:
      matrix:
        target: [ios, tvos, macos]
        flags: [
          '--skip-tests --use-static-frameworks'
        ]
    needs: pod-lib-lint
    steps:
    - uses: actions/checkout@v4
    - uses: ruby/setup-ruby@354a1ad156761f5ee2b7b13fa8e09943a5e8d252 # v1
    - name: Xcode
      run: sudo xcode-select -s /Applications/Xcode_16.2.app/Contents/Developer
    - name: Setup Bundler
      run: scripts/setup_bundler.sh
    - name: PodLibLint RemoteConfig Cron
      run: |
        scripts/third_party/travis/retry.sh scripts/pod_lib_lint.rb FirebaseRemoteConfig.podspec --platforms=${{ matrix.target }} ${{ matrix.flags }}
>>>>>>> 15e6b03e
<|MERGE_RESOLUTION|>--- conflicted
+++ resolved
@@ -1,8 +1,8 @@
 # TODO(Swift 6): Re-enable these tests.
 # name: remoteconfig
 
-<<<<<<< HEAD
 # on:
+#   workflow_dispatch:
 #   pull_request:
 #     paths:
 #     - 'FirebaseRemoteConfig**'
@@ -14,28 +14,28 @@
 #   schedule:
 #     # Run every day at 12am (PST) - cron uses UTC times
 #     - cron:  '0 8 * * *'
-=======
-on:
-  workflow_dispatch:
-  pull_request:
-    paths:
-    - 'FirebaseRemoteConfig**'
-    - 'Interop/Analytics/Public/*.h'
-    - '.github/workflows/remoteconfig.yml'
-    - 'Gemfile*'
-    - 'scripts/generate_access_token.sh'
-    - 'scripts/gha-encrypted/RemoteConfigSwiftAPI/**'
-  schedule:
-    # Run every day at 12am (PST) - cron uses UTC times
-    - cron:  '0 8 * * *'
->>>>>>> 15e6b03e
 
 # concurrency:
 #     group: ${{ github.workflow }}-${{ github.head_ref || github.ref }}
 #     cancel-in-progress: true
 
-<<<<<<< HEAD
 # jobs:
+#   spm_1:
+#     uses: ./.github/workflows/common.yml
+#     with:
+#       target: RemoteConfigUnit
+
+#   spm_2:
+#     uses: ./.github/workflows/common.yml
+#     with:
+#       target: RemoteConfigFakeConsole
+#       buildonly_platforms: watchOS
+
+#   catalyst:
+#     uses: ./.github/workflows/common_catalyst.yml
+#     with:
+#       product: FirebaseRemoteConfig
+#       target: FirebaseRemoteConfig-Unit-unit
 
 #   remoteconfig:
 #     # Don't run on private repo unless it is a PR.
@@ -43,7 +43,7 @@
 #     env:
 #       plist_secret: ${{ secrets.GHASecretsGPGPassphrase1 }}
 #       USE_REAL_CONSOLE: true
-#     runs-on: macos-14
+#     runs-on: macos-15
 #     strategy:
 #       matrix:
 #         target: [iOS]
@@ -52,7 +52,7 @@
 #     - uses: mikehardy/buildcache-action@c87cea0ccd718971d6cc39e672c4f26815b6c126
 #       with:
 #         cache_key: rc${{ matrix.target }}
-#     - uses: ruby/setup-ruby@v1
+#     - uses: ruby/setup-ruby@354a1ad156761f5ee2b7b13fa8e09943a5e8d252 # v1
 #     - name: Setup Bundler
 #       run: scripts/setup_bundler.sh
 #     - name: Install xcpretty
@@ -64,73 +64,19 @@
 #       if: matrix.target == 'iOS'
 #       run: ([ -z $plist_secret ] || scripts/generate_access_token.sh "$plist_secret" scripts/gha-encrypted/RemoteConfigSwiftAPI/ServiceAccount.json.gpg
 #           FirebaseRemoteConfig/Tests/Swift/AccessToken.json)
+#     - name: Xcode
+#       run: sudo xcode-select -s /Applications/Xcode_16.2.app/Contents/Developer
 #     - name: Fake Console API Tests
 #       run: scripts/third_party/travis/retry.sh scripts/build.sh RemoteConfig ${{ matrix.target }} fakeconsole
 #     - name: IntegrationTest
 #       if: matrix.target == 'iOS'
 #       # No retry to avoid exhausting AccessToken quota.
 #       run: ([ -z $plist_secret ] || scripts/build.sh RemoteConfig iOS integration)
-=======
-jobs:
-  spm_1:
-    uses: ./.github/workflows/common.yml
-    with:
-      target: RemoteConfigUnit
-
-  spm_2:
-    uses: ./.github/workflows/common.yml
-    with:
-      target: RemoteConfigFakeConsole
-      buildonly_platforms: watchOS
-
-  catalyst:
-    uses: ./.github/workflows/common_catalyst.yml
-    with:
-      product: FirebaseRemoteConfig
-      target: FirebaseRemoteConfig-Unit-unit
-
-  remoteconfig:
-    # Don't run on private repo unless it is a PR.
-    if: (github.repository == 'Firebase/firebase-ios-sdk' && github.event_name == 'schedule') || github.event_name == 'pull_request'
-    env:
-      plist_secret: ${{ secrets.GHASecretsGPGPassphrase1 }}
-      USE_REAL_CONSOLE: true
-    runs-on: macos-15
-    strategy:
-      matrix:
-        target: [iOS]
-    steps:
-    - uses: actions/checkout@v4
-    - uses: mikehardy/buildcache-action@c87cea0ccd718971d6cc39e672c4f26815b6c126
-      with:
-        cache_key: rc${{ matrix.target }}
-    - uses: ruby/setup-ruby@354a1ad156761f5ee2b7b13fa8e09943a5e8d252 # v1
-    - name: Setup Bundler
-      run: scripts/setup_bundler.sh
-    - name: Install xcpretty
-      run: gem install xcpretty
-    - name: Install Secret GoogleService-Info.plist
-      run: scripts/decrypt_gha_secret.sh scripts/gha-encrypted/RemoteConfigSwiftAPI/GoogleService-Info.plist.gpg \
-          FirebaseRemoteConfig/Tests/Swift/SwiftAPI/GoogleService-Info.plist "$plist_secret"
-    - name: Generate Access Token for RemoteConfigConsoleAPI in IntegrationTests
-      if: matrix.target == 'iOS'
-      run: ([ -z $plist_secret ] || scripts/generate_access_token.sh "$plist_secret" scripts/gha-encrypted/RemoteConfigSwiftAPI/ServiceAccount.json.gpg
-          FirebaseRemoteConfig/Tests/Swift/AccessToken.json)
-    - name: Xcode
-      run: sudo xcode-select -s /Applications/Xcode_16.2.app/Contents/Developer
-    - name: Fake Console API Tests
-      run: scripts/third_party/travis/retry.sh scripts/build.sh RemoteConfig ${{ matrix.target }} fakeconsole
-    - name: IntegrationTest
-      if: matrix.target == 'iOS'
-      # No retry to avoid exhausting AccessToken quota.
-      run: ([ -z $plist_secret ] || scripts/build.sh RemoteConfig iOS integration)
->>>>>>> 15e6b03e
 
 #   pod-lib-lint:
 #     # Don't run on private repo unless it is a PR.
 #     if: (github.repository == 'Firebase/firebase-ios-sdk' && github.event_name == 'schedule') || github.event_name == 'pull_request'
 
-<<<<<<< HEAD
 #     strategy:
 #       matrix:
 #         # TODO: macos tests are blocked by https://github.com/erikdoe/ocmock/pull/532
@@ -138,9 +84,9 @@
 #         podspec: [FirebaseRemoteConfig.podspec]
 #         build-env:
 #           - os: macos-14
-#             xcode: Xcode_15.3
-#             # TODO(#13078): Fix testing infra to enforce warnings again.
-#             tests: --allow-warnings
+#             xcode: Xcode_16.2
+# #            # TODO(#13078): Fix testing infra to enforce warnings again.
+# #            tests: --allow-warnings
 #           # Flaky tests on CI
 #           - os: macos-15
 #             xcode: Xcode_16.2
@@ -148,7 +94,7 @@
 #     runs-on: ${{ matrix.build-env.os }}
 #     steps:
 #     - uses: actions/checkout@v4
-#     - uses: ruby/setup-ruby@v1
+#     - uses: ruby/setup-ruby@354a1ad156761f5ee2b7b13fa8e09943a5e8d252 # v1
 #     - name: Setup Bundler
 #       run: scripts/setup_bundler.sh
 #     - name: Xcode
@@ -157,102 +103,6 @@
 #       run: |
 #        scripts/third_party/travis/retry.sh scripts/pod_lib_lint.rb ${{ matrix.podspec }} --platforms=${{ matrix.target }} \
 #          ${{ matrix.build-env.tests }}
-
-#   spm-package-resolved:
-#     env:
-#       FIREBASECI_USE_LATEST_GOOGLEAPPMEASUREMENT: 1
-#     runs-on: macos-14
-#     outputs:
-#       cache_key: ${{ steps.generate_cache_key.outputs.cache_key }}
-#     steps:
-#       - uses: actions/checkout@v4
-#       - name: Generate Swift Package.resolved
-#         id: swift_package_resolve
-#         run: |
-#           swift package resolve
-#       - name: Generate cache key
-#         id: generate_cache_key
-#         run: |
-#           cache_key="${{ runner.os }}-spm-${{ hashFiles('**/Package.resolved') }}"
-#           echo "cache_key=${cache_key}" >> "$GITHUB_OUTPUT"
-#       - uses: actions/cache/save@v4
-#         id: cache
-#         with:
-#           path: .build
-#           key: ${{ steps.generate_cache_key.outputs.cache_key }}
-
-#   spm:
-#     # Don't run on private repo unless it is a PR.
-#     if: (github.repository == 'Firebase/firebase-ios-sdk' && github.event_name == 'schedule') || github.event_name == 'pull_request'
-#     needs: [spm-package-resolved]
-#     strategy:
-#       matrix:
-#         include:
-#           - os: macos-13
-#             xcode: Xcode_15.2
-#             target: iOS
-#             test: spm
-#           - os: macos-14
-#             xcode: Xcode_15.4
-#             target: iOS
-#             test: spm
-#           - os: macos-15
-#             xcode: Xcode_16.2
-#             target: iOS
-#             test: spm
-#           - os: macos-15
-#             xcode: Xcode_16.2
-#             target: tvOS
-#             test: spm
-#           - os: macos-15
-#             xcode: Xcode_16.2
-#             target: macOS
-#             test: spm
-#           - os: macos-15
-#             xcode: Xcode_16.2
-#             target: watchOS
-#             test: spmbuildonly
-#           - os: macos-15
-#             xcode: Xcode_16.2
-#             target: catalyst
-#             test: spm
-#           - os: macos-15
-#             xcode: Xcode_16.2
-#             target: visionOS
-#             test: spm
-#     runs-on: ${{ matrix.os }}
-#     steps:
-#     - uses: actions/checkout@v4
-#     - uses: actions/cache/restore@v4
-#       with:
-#         path: .build
-#         key: ${{needs.spm-package-resolved.outputs.cache_key}}
-#     - name: Xcode
-#       run: sudo xcode-select -s /Applications/${{ matrix.xcode }}.app/Contents/Developer
-#     - name: Install visionOS, if needed.
-#       if: matrix.target == 'visionOS'
-#       run: xcodebuild -downloadPlatform visionOS
-#     - name: Initialize xcodebuild
-#       run: scripts/setup_spm_tests.sh
-#     - name: Unit Tests
-#       run: scripts/third_party/travis/retry.sh ./scripts/build.sh RemoteConfigUnit ${{ matrix.target }} spm
-#     - name: Fake Console tests
-#       run: scripts/third_party/travis/retry.sh ./scripts/build.sh RemoteConfigFakeConsole ${{ matrix.target }} ${{ matrix.test }}
-
-#   catalyst:
-#     # Don't run on private repo unless it is a PR.
-#     if: (github.repository == 'Firebase/firebase-ios-sdk' && github.event_name == 'schedule') || github.event_name == 'pull_request'
-#     runs-on: macos-14
-#     steps:
-#     - uses: actions/checkout@v4
-#     - uses: mikehardy/buildcache-action@c87cea0ccd718971d6cc39e672c4f26815b6c126
-#       with:
-#         cache_key: catalyst${{ matrix.os }}
-#     - uses: ruby/setup-ruby@v1
-#     - name: Setup Bundler
-#       run: scripts/setup_bundler.sh
-#     - name: Setup project and Build for Catalyst
-#       run: scripts/test_catalyst.sh FirebaseRemoteConfig test FirebaseRemoteConfig-Unit-unit
 
 #   quickstart:
 #     # Don't run on private repo unless it is a PR.
@@ -263,7 +113,9 @@
 #     runs-on: macos-15
 #     steps:
 #     - uses: actions/checkout@v4
-#     - uses: ruby/setup-ruby@v1
+#     - uses: ruby/setup-ruby@354a1ad156761f5ee2b7b13fa8e09943a5e8d252 # v1
+#     - name: Xcode
+#       run: sudo xcode-select -s /Applications/Xcode_16.2.app/Contents/Developer
 #     - name: Setup quickstart
 #       run: scripts/setup_quickstart.sh config
 #     - name: Install Secret GoogleService-Info.plist
@@ -271,120 +123,6 @@
 #           quickstart-ios/config/GoogleService-Info.plist "$plist_secret"
 #     - name: Test Swift Quickstart
 #       run: ([ -z $plist_secret ] || scripts/third_party/travis/retry.sh scripts/test_quickstart.sh Config true)
-
-#   # TODO(@sunmou99): currently have issue with this job, will re-enable it once the issue resolved.
-#   # quickstart-ftl-cron-only:
-#   #   # Don't run on private repo.
-#   #   if: (github.repository == 'Firebase/firebase-ios-sdk' && github.event_name == 'schedule') || github.event_name == 'pull_request'
-#   #   env:
-#   #     plist_secret: ${{ secrets.GHASecretsGPGPassphrase1 }}
-#   #     signin_secret: ${{ secrets.GHASecretsGPGPassphrase1 }}
-#   #   runs-on: macos-14
-#   #   steps:
-#   #   - uses: actions/checkout@v4
-#   #   - uses: ruby/setup-ruby@v1
-#   #   - uses: actions/setup-python@v5
-#   #     with:
-#   #      python-version: '3.11'
-#   #   - name: Setup quickstart
-#   #     run: scripts/setup_quickstart.sh config
-#   #   - name: Install Secret GoogleService-Info.plist
-#   #     run: scripts/decrypt_gha_secret.sh scripts/gha-encrypted/qs-config.plist.gpg \
-#   #         quickstart-ios/config/GoogleService-Info.plist "$plist_secret"
-#   #   - name: Build Swift Quickstart
-#   #     run: ([ -z $plist_secret ] || scripts/third_party/travis/retry.sh scripts/test_quickstart_ftl.sh Config)
-#   #   - id: ftl_test
-#   #     uses: FirebaseExtended/github-actions/firebase-test-lab@v1.4
-#   #     with:
-#   #       credentials_json: ${{ secrets.FIREBASE_SERVICE_ACCOUNT_CREDENTIALS }}
-#   #       testapp_dir: quickstart-ios/build-for-testing
-#   #       test_type: "xctest"
-
-#   sample-build-test:
-#     # Don't run on private repo unless it is a PR.
-#     if: (github.repository == 'Firebase/firebase-ios-sdk' && github.event_name == 'schedule') || github.event_name == 'pull_request'
-#     runs-on: macos-14
-#     steps:
-#     - uses: actions/checkout@v4
-#     - uses: mikehardy/buildcache-action@c87cea0ccd718971d6cc39e672c4f26815b6c126
-#       with:
-#         cache_key: build-test
-#     - uses: ruby/setup-ruby@v1
-#     - name: Setup Bundler
-#       run: scripts/setup_bundler.sh
-#     - name: Xcode
-#       run: sudo xcode-select -s /Applications/Xcode_15.4.app/Contents/Developer
-#     - name: Prereqs
-#       run: scripts/install_prereqs.sh RemoteConfigSample iOS
-#     - name: Build
-#       run: scripts/build.sh RemoteConfigSample iOS
-
-#   remoteconfig-cron-only:
-#     # Don't run on private repo.
-#     if: github.event_name == 'schedule' && github.repository == 'Firebase/firebase-ios-sdk'
-#     runs-on: macos-14
-#     strategy:
-#       matrix:
-#         target: [ios, tvos, macos]
-#         flags: [
-#           '--skip-tests --use-static-frameworks'
-#         ]
-#     needs: pod-lib-lint
-#     steps:
-#     - uses: actions/checkout@v4
-#     - uses: ruby/setup-ruby@v1
-#     - name: Setup Bundler
-#       run: scripts/setup_bundler.sh
-#     - name: PodLibLint RemoteConfig Cron
-#       run: |
-#         scripts/third_party/travis/retry.sh scripts/pod_lib_lint.rb FirebaseRemoteConfig.podspec --platforms=${{ matrix.target }} ${{ matrix.flags }}
-=======
-    strategy:
-      matrix:
-        # TODO: macos tests are blocked by https://github.com/erikdoe/ocmock/pull/532
-        target: [ios, tvos, macos --skip-tests, watchos]
-        podspec: [FirebaseRemoteConfig.podspec]
-        build-env:
-          - os: macos-14
-            xcode: Xcode_16.2
-#            # TODO(#13078): Fix testing infra to enforce warnings again.
-#            tests: --allow-warnings
-          # Flaky tests on CI
-          - os: macos-15
-            xcode: Xcode_16.2
-            tests: --skip-tests
-    runs-on: ${{ matrix.build-env.os }}
-    steps:
-    - uses: actions/checkout@v4
-    - uses: ruby/setup-ruby@354a1ad156761f5ee2b7b13fa8e09943a5e8d252 # v1
-    - name: Setup Bundler
-      run: scripts/setup_bundler.sh
-    - name: Xcode
-      run: sudo xcode-select -s /Applications/${{ matrix.build-env.xcode }}.app/Contents/Developer
-    - name: Build and test
-      run: |
-       scripts/third_party/travis/retry.sh scripts/pod_lib_lint.rb ${{ matrix.podspec }} --platforms=${{ matrix.target }} \
-         ${{ matrix.build-env.tests }}
-
-  quickstart:
-    # Don't run on private repo unless it is a PR.
-    if: (github.repository == 'Firebase/firebase-ios-sdk' && github.event_name == 'schedule') || github.event_name == 'pull_request'
-    env:
-      plist_secret: ${{ secrets.GHASecretsGPGPassphrase1 }}
-      signin_secret: ${{ secrets.GHASecretsGPGPassphrase1 }}
-    runs-on: macos-15
-    steps:
-    - uses: actions/checkout@v4
-    - uses: ruby/setup-ruby@354a1ad156761f5ee2b7b13fa8e09943a5e8d252 # v1
-    - name: Xcode
-      run: sudo xcode-select -s /Applications/Xcode_16.2.app/Contents/Developer
-    - name: Setup quickstart
-      run: scripts/setup_quickstart.sh config
-    - name: Install Secret GoogleService-Info.plist
-      run: scripts/decrypt_gha_secret.sh scripts/gha-encrypted/qs-config.plist.gpg \
-          quickstart-ios/config/GoogleService-Info.plist "$plist_secret"
-    - name: Test Swift Quickstart
-      run: ([ -z $plist_secret ] || scripts/third_party/travis/retry.sh scripts/test_quickstart.sh Config true)
 
   # TODO(@sunmou99): currently have issue with this job, will re-enable it once the issue resolved.
   # quickstart-ftl-cron-only:
@@ -414,44 +152,43 @@
   #       testapp_dir: quickstart-ios/build-for-testing
   #       test_type: "xctest"
 
-  sample-build-test:
-    # Don't run on private repo unless it is a PR.
-    if: (github.repository == 'Firebase/firebase-ios-sdk' && github.event_name == 'schedule') || github.event_name == 'pull_request'
-    runs-on: macos-15
-    steps:
-    - uses: actions/checkout@v4
-    - uses: mikehardy/buildcache-action@c87cea0ccd718971d6cc39e672c4f26815b6c126
-      with:
-        cache_key: build-test
-    - uses: ruby/setup-ruby@354a1ad156761f5ee2b7b13fa8e09943a5e8d252 # v1
-    - name: Setup Bundler
-      run: scripts/setup_bundler.sh
-    - name: Xcode
-      run: sudo xcode-select -s /Applications/Xcode_16.3.app/Contents/Developer
-    - name: Prereqs
-      run: scripts/install_prereqs.sh RemoteConfigSample iOS
-    - name: Build
-      run: scripts/build.sh RemoteConfigSample iOS
+  # sample-build-test:
+  #   # Don't run on private repo unless it is a PR.
+  #   if: (github.repository == 'Firebase/firebase-ios-sdk' && github.event_name == 'schedule') || github.event_name == 'pull_request'
+  #   runs-on: macos-15
+  #   steps:
+  #   - uses: actions/checkout@v4
+  #   - uses: mikehardy/buildcache-action@c87cea0ccd718971d6cc39e672c4f26815b6c126
+  #     with:
+  #       cache_key: build-test
+  #   - uses: ruby/setup-ruby@354a1ad156761f5ee2b7b13fa8e09943a5e8d252 # v1
+  #   - name: Setup Bundler
+  #     run: scripts/setup_bundler.sh
+  #   - name: Xcode
+  #     run: sudo xcode-select -s /Applications/Xcode_16.3.app/Contents/Developer
+  #   - name: Prereqs
+  #     run: scripts/install_prereqs.sh RemoteConfigSample iOS
+  #   - name: Build
+  #     run: scripts/build.sh RemoteConfigSample iOS
 
-  remoteconfig-cron-only:
-    # Don't run on private repo.
-    if: github.event_name == 'schedule' && github.repository == 'Firebase/firebase-ios-sdk'
-    runs-on: macos-15
-    strategy:
-      matrix:
-        target: [ios, tvos, macos]
-        flags: [
-          '--skip-tests --use-static-frameworks'
-        ]
-    needs: pod-lib-lint
-    steps:
-    - uses: actions/checkout@v4
-    - uses: ruby/setup-ruby@354a1ad156761f5ee2b7b13fa8e09943a5e8d252 # v1
-    - name: Xcode
-      run: sudo xcode-select -s /Applications/Xcode_16.2.app/Contents/Developer
-    - name: Setup Bundler
-      run: scripts/setup_bundler.sh
-    - name: PodLibLint RemoteConfig Cron
-      run: |
-        scripts/third_party/travis/retry.sh scripts/pod_lib_lint.rb FirebaseRemoteConfig.podspec --platforms=${{ matrix.target }} ${{ matrix.flags }}
->>>>>>> 15e6b03e
+  # remoteconfig-cron-only:
+  #   # Don't run on private repo.
+  #   if: github.event_name == 'schedule' && github.repository == 'Firebase/firebase-ios-sdk'
+  #   runs-on: macos-15
+  #   strategy:
+  #     matrix:
+  #       target: [ios, tvos, macos]
+  #       flags: [
+  #         '--skip-tests --use-static-frameworks'
+  #       ]
+  #   needs: pod-lib-lint
+  #   steps:
+  #   - uses: actions/checkout@v4
+  #   - uses: ruby/setup-ruby@354a1ad156761f5ee2b7b13fa8e09943a5e8d252 # v1
+  #   - name: Xcode
+  #     run: sudo xcode-select -s /Applications/Xcode_16.2.app/Contents/Developer
+  #   - name: Setup Bundler
+  #     run: scripts/setup_bundler.sh
+  #   - name: PodLibLint RemoteConfig Cron
+  #     run: |
+  #       scripts/third_party/travis/retry.sh scripts/pod_lib_lint.rb FirebaseRemoteConfig.podspec --platforms=${{ matrix.target }} ${{ matrix.flags }}