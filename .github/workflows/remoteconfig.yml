--- conflicted
+++ resolved
@@ -11,12 +11,8 @@
     - 'Interop/Analytics/Public/*.h'
     - '.github/workflows/remoteconfig.yml'
     - '.github/workflows/common.yml'
-<<<<<<< HEAD
     # - '.github/workflows/common_cocoapods.yml'
-=======
-    - '.github/workflows/common_cocoapods.yml'
     - '.github/workflows/common_catalyst.yml'
->>>>>>> b6eacbf7
     - 'Gemfile*'
     - 'scripts/generate_access_token.sh'
     - 'scripts/gha-encrypted/RemoteConfigSwiftAPI/**'
