# TODO(Swift 6): Re-enable these tests.
# name: inappmessaging

# on:
#   workflow_dispatch:
#   pull_request:
#     paths:
#     - 'FirebaseInAppMessaging**'
#     - 'Interop/Analytics/Public/*.h'
#     - '.github/workflows/inappmessaging.yml'
#     - 'Gemfile*'
#   schedule:
#     # Run every day at 10pm (PST) - cron uses UTC times
#     - cron:  '0 6 * * *'

# concurrency:
#     group: ${{ github.workflow }}-${{ github.head_ref || github.ref }}
#     cancel-in-progress: true

# jobs:
#   spm:
#     uses: ./.github/workflows/common.yml
#     with:
#       target: FirebaseInAppMessaging-Beta
#       platforms: iOS
#       buildonly_platforms: iOS

#   pod_lib_lint:
#     # Don't run on private repo unless it is a PR.
#     if: (github.repository == 'Firebase/firebase-ios-sdk' && github.event_name == 'schedule') || github.event_name == 'pull_request'

<<<<<<< HEAD
#     strategy:
#       matrix:
#         podspec: [FirebaseInAppMessaging.podspec]
#         build-env:
#           - os: macos-15
#             xcode: Xcode_16.2
#     runs-on: ${{ matrix.build-env.os }}
#     steps:
#     - uses: actions/checkout@v4
#     - uses: ruby/setup-ruby@v1
#     - name: Xcode
#       run: sudo xcode-select -s /Applications/${{ matrix.build-env.xcode }}.app/Contents/Developer
#     - name: Setup Bundler
#       run: scripts/setup_bundler.sh
#     - name: FirebaseInAppMessaging
#       run: scripts/third_party/travis/retry.sh scripts/pod_lib_lint.rb ${{ matrix.podspec}}
=======
    # strategy:
    #   matrix:
    #     podspec: [FirebaseInAppMessaging.podspec]
    #     build-env:
    #       - os: macos-14
    #         xcode: Xcode_16.2
    #       - os: macos-15
    #         xcode: Xcode_16.2
    # runs-on: ${{ matrix.build-env.os }}
    # steps:
    # - uses: actions/checkout@v4
    # - uses: ruby/setup-ruby@354a1ad156761f5ee2b7b13fa8e09943a5e8d252 # v1
    # - name: Xcode
    #   run: sudo xcode-select -s /Applications/${{ matrix.build-env.xcode }}.app/Contents/Developer
    # - name: Setup Bundler
    #   run: scripts/setup_bundler.sh
    # - name: FirebaseInAppMessaging
    #   run: scripts/third_party/travis/retry.sh scripts/pod_lib_lint.rb ${{ matrix.podspec}}
>>>>>>> 852c4891

# #   tests:
# #     # Don't run on private repo unless it is a PR.
# #     if: (github.repository == 'Firebase/firebase-ios-sdk' && github.event_name == 'schedule') || github.event_name == 'pull_request'

<<<<<<< HEAD
# # TODO(#12770): Update to macos-15 when tests are updated for Xcode 15.
#     runs-on: macos-13
=======
# # TODO(#12770): Update to macos-14 when tests are updated for Xcode 15.
#     runs-on: macos-15
>>>>>>> 852c4891
#     strategy:
#       matrix:
# # TODO(#8682): Reenable iPad after fixing Xcode 13 test failures.
# #        platform: [iOS, iPad]
#         platform: [iOS]
#         xcode: [Xcode_16.2]
#     steps:
#     - uses: actions/checkout@v4
#     - uses: mikehardy/buildcache-action@c87cea0ccd718971d6cc39e672c4f26815b6c126
#       with:
#         cache_key: ${{ matrix.platform }}
#     - uses: ruby/setup-ruby@354a1ad156761f5ee2b7b13fa8e09943a5e8d252 # v1
#     - name: Setup Bundler
#       run: scripts/setup_bundler.sh
#     - name: Xcode
#       run: sudo xcode-select -s /Applications/${{ matrix.xcode }}.app/Contents/Developer
#     - name: Prereqs
#       run: scripts/install_prereqs.sh InAppMessaging ${{ matrix.platform }} xcodebuild
#     - name: Build and test
#       run: scripts/third_party/travis/retry.sh scripts/build.sh InAppMessaging ${{ matrix.platform }} xcodebuild

<<<<<<< HEAD
#   spm-package-resolved:
#     env:
#       FIREBASECI_USE_LATEST_GOOGLEAPPMEASUREMENT: 1
#     runs-on: macos-15
#     outputs:
#       cache_key: ${{ steps.generate_cache_key.outputs.cache_key }}
#     steps:
#       - uses: actions/checkout@v4
#       - name: Generate Swift Package.resolved
#         id: swift_package_resolve
#         run: |
#           swift package resolve
#       - name: Generate cache key
#         id: generate_cache_key
#         run: |
#           cache_key="${{ runner.os }}-spm-${{ hashFiles('**/Package.resolved') }}"
#           echo "cache_key=${cache_key}" >> "$GITHUB_OUTPUT"
#       - uses: actions/cache/save@v4
#         id: cache
#         with:
#           path: .build
#           key: ${{ steps.generate_cache_key.outputs.cache_key }}

#   spm:
#     # Don't run on private repo unless it is a PR.
#     if: (github.repository == 'Firebase/firebase-ios-sdk' && github.event_name == 'schedule') || github.event_name == 'pull_request'
#     needs: [spm-package-resolved]
#     strategy:
#       matrix:
#         include:
#           - os: macos-15
#             xcode: Xcode_16.2
#     runs-on: ${{ matrix.os }}
#     steps:
#     - uses: actions/checkout@v4
#     - uses: actions/cache/restore@v4
#       with:
#         path: .build
#         key: ${{needs.spm-package-resolved.outputs.cache_key}}
#     - name: Xcode
#       run: sudo xcode-select -s /Applications/${{ matrix.xcode }}.app/Contents/Developer
#     - name: Initialize xcodebuild
#       run: scripts/setup_spm_tests.sh
#     - name: iOS Unit Tests
#       run: scripts/third_party/travis/retry.sh ./scripts/build.sh FirebaseInAppMessaging-Beta iOS spmbuildonly

# #   fiam-cron-only:
# #     # Don't run on private repo.
# #     if: github.event_name == 'schedule' && github.repository == 'Firebase/firebase-ios-sdk'
=======
#   fiam-cron-only:
#     # Don't run on private repo.
#     if: github.event_name == 'schedule' && github.repository == 'Firebase/firebase-ios-sdk'
>>>>>>> 852c4891

#     runs-on: macos-15
#     strategy:
#       matrix:
#         flags: [
#           '--use-static-frameworks'
#         ]
#         platform: [ios, tvos]
#     needs: pod_lib_lint
#     steps:
#     - uses: actions/checkout@v4
#     - uses: ruby/setup-ruby@354a1ad156761f5ee2b7b13fa8e09943a5e8d252 # v1
#     - name: Xcode
#       run: sudo xcode-select -s /Applications/Xcode_16.2.app/Contents/Developer
#     - name: Setup Bundler
#       run: scripts/setup_bundler.sh
#     - name: PodLibLint InAppMessaging Cron
#       run: scripts/third_party/travis/retry.sh scripts/pod_lib_lint.rb FirebaseInAppMessaging.podspec --platforms=${{ matrix.platform }} ${{ matrix.flags }}

#   quickstart:
#     # Don't run on private repo unless it is a PR.
#     if: (github.repository == 'Firebase/firebase-ios-sdk' && github.event_name == 'schedule') || github.event_name == 'pull_request'

#     env:
#       plist_secret: ${{ secrets.GHASecretsGPGPassphrase1 }}
#       signin_secret: ${{ secrets.GHASecretsGPGPassphrase1 }}
#     runs-on: macos-15

    # steps:
    # - uses: actions/checkout@v4
    # - uses: actions/checkout@v4
    # - uses: ruby/setup-ruby@354a1ad156761f5ee2b7b13fa8e09943a5e8d252 # v1
    # - name: Xcode
    #   run: sudo xcode-select -s /Applications/Xcode_16.2.app/Contents/Developer
    # - name: Setup quickstart
    #   run: scripts/setup_quickstart.sh inappmessaging
    # - name: install secret googleservice-info.plist
    #   run: scripts/decrypt_gha_secret.sh scripts/gha-encrypted/qs-inappmessaging.plist.gpg \
    #       quickstart-ios/inappmessaging/GoogleService-Info.plist "$plist_secret"
    # - name: Test objc quickstart
    #   run: ([ -z $plist_secret ] ||
    #         scripts/third_party/travis/retry.sh scripts/test_quickstart.sh InAppMessaging true)
    # - name: Test swift quickstart
    #   run: ([ -z $plist_secret ] ||
    #         scripts/third_party/travis/retry.sh scripts/test_quickstart.sh InAppMessaging true swift)<|MERGE_RESOLUTION|>--- conflicted
+++ resolved
@@ -29,24 +29,6 @@
 #     # Don't run on private repo unless it is a PR.
 #     if: (github.repository == 'Firebase/firebase-ios-sdk' && github.event_name == 'schedule') || github.event_name == 'pull_request'
 
-<<<<<<< HEAD
-#     strategy:
-#       matrix:
-#         podspec: [FirebaseInAppMessaging.podspec]
-#         build-env:
-#           - os: macos-15
-#             xcode: Xcode_16.2
-#     runs-on: ${{ matrix.build-env.os }}
-#     steps:
-#     - uses: actions/checkout@v4
-#     - uses: ruby/setup-ruby@v1
-#     - name: Xcode
-#       run: sudo xcode-select -s /Applications/${{ matrix.build-env.xcode }}.app/Contents/Developer
-#     - name: Setup Bundler
-#       run: scripts/setup_bundler.sh
-#     - name: FirebaseInAppMessaging
-#       run: scripts/third_party/travis/retry.sh scripts/pod_lib_lint.rb ${{ matrix.podspec}}
-=======
     # strategy:
     #   matrix:
     #     podspec: [FirebaseInAppMessaging.podspec]
@@ -65,19 +47,13 @@
     #   run: scripts/setup_bundler.sh
     # - name: FirebaseInAppMessaging
     #   run: scripts/third_party/travis/retry.sh scripts/pod_lib_lint.rb ${{ matrix.podspec}}
->>>>>>> 852c4891
 
 # #   tests:
 # #     # Don't run on private repo unless it is a PR.
 # #     if: (github.repository == 'Firebase/firebase-ios-sdk' && github.event_name == 'schedule') || github.event_name == 'pull_request'
 
-<<<<<<< HEAD
-# # TODO(#12770): Update to macos-15 when tests are updated for Xcode 15.
-#     runs-on: macos-13
-=======
 # # TODO(#12770): Update to macos-14 when tests are updated for Xcode 15.
 #     runs-on: macos-15
->>>>>>> 852c4891
 #     strategy:
 #       matrix:
 # # TODO(#8682): Reenable iPad after fixing Xcode 13 test failures.
@@ -99,61 +75,9 @@
 #     - name: Build and test
 #       run: scripts/third_party/travis/retry.sh scripts/build.sh InAppMessaging ${{ matrix.platform }} xcodebuild
 
-<<<<<<< HEAD
-#   spm-package-resolved:
-#     env:
-#       FIREBASECI_USE_LATEST_GOOGLEAPPMEASUREMENT: 1
-#     runs-on: macos-15
-#     outputs:
-#       cache_key: ${{ steps.generate_cache_key.outputs.cache_key }}
-#     steps:
-#       - uses: actions/checkout@v4
-#       - name: Generate Swift Package.resolved
-#         id: swift_package_resolve
-#         run: |
-#           swift package resolve
-#       - name: Generate cache key
-#         id: generate_cache_key
-#         run: |
-#           cache_key="${{ runner.os }}-spm-${{ hashFiles('**/Package.resolved') }}"
-#           echo "cache_key=${cache_key}" >> "$GITHUB_OUTPUT"
-#       - uses: actions/cache/save@v4
-#         id: cache
-#         with:
-#           path: .build
-#           key: ${{ steps.generate_cache_key.outputs.cache_key }}
-
-#   spm:
-#     # Don't run on private repo unless it is a PR.
-#     if: (github.repository == 'Firebase/firebase-ios-sdk' && github.event_name == 'schedule') || github.event_name == 'pull_request'
-#     needs: [spm-package-resolved]
-#     strategy:
-#       matrix:
-#         include:
-#           - os: macos-15
-#             xcode: Xcode_16.2
-#     runs-on: ${{ matrix.os }}
-#     steps:
-#     - uses: actions/checkout@v4
-#     - uses: actions/cache/restore@v4
-#       with:
-#         path: .build
-#         key: ${{needs.spm-package-resolved.outputs.cache_key}}
-#     - name: Xcode
-#       run: sudo xcode-select -s /Applications/${{ matrix.xcode }}.app/Contents/Developer
-#     - name: Initialize xcodebuild
-#       run: scripts/setup_spm_tests.sh
-#     - name: iOS Unit Tests
-#       run: scripts/third_party/travis/retry.sh ./scripts/build.sh FirebaseInAppMessaging-Beta iOS spmbuildonly
-
-# #   fiam-cron-only:
-# #     # Don't run on private repo.
-# #     if: github.event_name == 'schedule' && github.repository == 'Firebase/firebase-ios-sdk'
-=======
 #   fiam-cron-only:
 #     # Don't run on private repo.
 #     if: github.event_name == 'schedule' && github.repository == 'Firebase/firebase-ios-sdk'
->>>>>>> 852c4891
 
 #     runs-on: macos-15
 #     strategy:
