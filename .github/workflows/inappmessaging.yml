--- conflicted
+++ resolved
@@ -22,30 +22,10 @@
 #     # Don't run on private repo unless it is a PR.
 #     if: (github.repository == 'Firebase/firebase-ios-sdk' && github.event_name == 'schedule') || github.event_name == 'pull_request'
 
-<<<<<<< HEAD
-    strategy:
-      matrix:
-        podspec: [FirebaseInAppMessaging.podspec]
-        build-env:
-          - os: macos-15
-            xcode: Xcode_16.2
-    runs-on: ${{ matrix.build-env.os }}
-    steps:
-    - uses: actions/checkout@v4
-    - uses: ruby/setup-ruby@v1
-    - name: Xcode
-      run: sudo xcode-select -s /Applications/${{ matrix.build-env.xcode }}.app/Contents/Developer
-    - name: Setup Bundler
-      run: scripts/setup_bundler.sh
-    - name: FirebaseInAppMessaging
-      run: scripts/third_party/travis/retry.sh scripts/pod_lib_lint.rb ${{ matrix.podspec}}
-=======
 #     strategy:
 #       matrix:
 #         podspec: [FirebaseInAppMessaging.podspec]
 #         build-env:
-#           - os: macos-14
-#             xcode: Xcode_15.2
 #           - os: macos-15
 #             xcode: Xcode_16.2
 #     runs-on: ${{ matrix.build-env.os }}
@@ -58,83 +38,12 @@
 #       run: scripts/setup_bundler.sh
 #     - name: FirebaseInAppMessaging
 #       run: scripts/third_party/travis/retry.sh scripts/pod_lib_lint.rb ${{ matrix.podspec}}
->>>>>>> 6487a3ec
 
-#   tests:
-#     # Don't run on private repo unless it is a PR.
-#     if: (github.repository == 'Firebase/firebase-ios-sdk' && github.event_name == 'schedule') || github.event_name == 'pull_request'
+# #   tests:
+# #     # Don't run on private repo unless it is a PR.
+# #     if: (github.repository == 'Firebase/firebase-ios-sdk' && github.event_name == 'schedule') || github.event_name == 'pull_request'
 
-<<<<<<< HEAD
-# TODO(#12770): Update to macos-15 when tests are updated for Xcode 15.
-    runs-on: macos-13
-    strategy:
-      matrix:
-# TODO(#8682): Reenable iPad after fixing Xcode 13 test failures.
-#        platform: [iOS, iPad]
-        platform: [iOS]
-        xcode: [Xcode_14.2]
-    steps:
-    - uses: actions/checkout@v4
-    - uses: mikehardy/buildcache-action@c87cea0ccd718971d6cc39e672c4f26815b6c126
-      with:
-        cache_key: ${{ matrix.platform }}
-    - uses: ruby/setup-ruby@v1
-    - name: Setup Bundler
-      run: scripts/setup_bundler.sh
-    - name: Xcode
-      run: sudo xcode-select -s /Applications/${{ matrix.xcode }}.app/Contents/Developer
-    - name: Prereqs
-      run: scripts/install_prereqs.sh InAppMessaging ${{ matrix.platform }} xcodebuild
-    - name: Build and test
-      run: scripts/third_party/travis/retry.sh scripts/build.sh InAppMessaging ${{ matrix.platform }} xcodebuild
-
-  spm-package-resolved:
-    env:
-      FIREBASECI_USE_LATEST_GOOGLEAPPMEASUREMENT: 1
-    runs-on: macos-15
-    outputs:
-      cache_key: ${{ steps.generate_cache_key.outputs.cache_key }}
-    steps:
-      - uses: actions/checkout@v4
-      - name: Generate Swift Package.resolved
-        id: swift_package_resolve
-        run: |
-          swift package resolve
-      - name: Generate cache key
-        id: generate_cache_key
-        run: |
-          cache_key="${{ runner.os }}-spm-${{ hashFiles('**/Package.resolved') }}"
-          echo "cache_key=${cache_key}" >> "$GITHUB_OUTPUT"
-      - uses: actions/cache/save@v4
-        id: cache
-        with:
-          path: .build
-          key: ${{ steps.generate_cache_key.outputs.cache_key }}
-
-  spm:
-    # Don't run on private repo unless it is a PR.
-    if: (github.repository == 'Firebase/firebase-ios-sdk' && github.event_name == 'schedule') || github.event_name == 'pull_request'
-    needs: [spm-package-resolved]
-    strategy:
-      matrix:
-        include:
-          - os: macos-15
-            xcode: Xcode_16.2
-    runs-on: ${{ matrix.os }}
-    steps:
-    - uses: actions/checkout@v4
-    - uses: actions/cache/restore@v4
-      with:
-        path: .build
-        key: ${{needs.spm-package-resolved.outputs.cache_key}}
-    - name: Xcode
-      run: sudo xcode-select -s /Applications/${{ matrix.xcode }}.app/Contents/Developer
-    - name: Initialize xcodebuild
-      run: scripts/setup_spm_tests.sh
-    - name: iOS Unit Tests
-      run: scripts/third_party/travis/retry.sh ./scripts/build.sh FirebaseInAppMessaging-Beta iOS spmbuildonly
-=======
-# # TODO(#12770): Update to macos-14 when tests are updated for Xcode 15.
+# # TODO(#12770): Update to macos-15 when tests are updated for Xcode 15.
 #     runs-on: macos-13
 #     strategy:
 #       matrix:
@@ -160,7 +69,7 @@
 #   spm-package-resolved:
 #     env:
 #       FIREBASECI_USE_LATEST_GOOGLEAPPMEASUREMENT: 1
-#     runs-on: macos-14
+#     runs-on: macos-15
 #     outputs:
 #       cache_key: ${{ steps.generate_cache_key.outputs.cache_key }}
 #     steps:
@@ -187,10 +96,6 @@
 #     strategy:
 #       matrix:
 #         include:
-#           - os: macos-13
-#             xcode: Xcode_15.2
-#           - os: macos-14
-#             xcode: Xcode_15.4
 #           - os: macos-15
 #             xcode: Xcode_16.2
 #     runs-on: ${{ matrix.os }}
@@ -206,30 +111,12 @@
 #       run: scripts/setup_spm_tests.sh
 #     - name: iOS Unit Tests
 #       run: scripts/third_party/travis/retry.sh ./scripts/build.sh FirebaseInAppMessaging-Beta iOS spmbuildonly
->>>>>>> 6487a3ec
 
-#   fiam-cron-only:
-#     # Don't run on private repo.
-#     if: github.event_name == 'schedule' && github.repository == 'Firebase/firebase-ios-sdk'
+# #   fiam-cron-only:
+# #     # Don't run on private repo.
+# #     if: github.event_name == 'schedule' && github.repository == 'Firebase/firebase-ios-sdk'
 
-<<<<<<< HEAD
-    runs-on: macos-15
-    strategy:
-      matrix:
-        flags: [
-          '--use-static-frameworks'
-        ]
-        platform: [ios, tvos]
-    needs: pod_lib_lint
-    steps:
-    - uses: actions/checkout@v4
-    - uses: ruby/setup-ruby@v1
-    - name: Setup Bundler
-      run: scripts/setup_bundler.sh
-    - name: PodLibLint InAppMessaging Cron
-      run: scripts/third_party/travis/retry.sh scripts/pod_lib_lint.rb FirebaseInAppMessaging.podspec --platforms=${{ matrix.platform }} ${{ matrix.flags }}
-=======
-#     runs-on: macos-14
+#     runs-on: macos-15
 #     strategy:
 #       matrix:
 #         flags: [
@@ -244,7 +131,6 @@
 #       run: scripts/setup_bundler.sh
 #     - name: PodLibLint InAppMessaging Cron
 #       run: scripts/third_party/travis/retry.sh scripts/pod_lib_lint.rb FirebaseInAppMessaging.podspec --platforms=${{ matrix.platform }} ${{ matrix.flags }}
->>>>>>> 6487a3ec
 
 #   quickstart:
 #     # Don't run on private repo unless it is a PR.
