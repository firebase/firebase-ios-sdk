# Copyright 2020 Google LLC
#
# Licensed under the Apache License, Version 2.0 (the "License");
# you may not use this file except in compliance with the License.
# You may obtain a copy of the License at
#
#      http://www.apache.org/licenses/LICENSE-2.0
#
# Unless required by applicable law or agreed to in writing, software
# distributed under the License is distributed on an "AS IS" BASIS,
# WITHOUT WARRANTIES OR CONDITIONS OF ANY KIND, either express or implied.
# See the License for the specific language governing permissions and
# limitations under the License.

name: firestore

on:
  workflow_dispatch:
  pull_request:
  schedule:
    # Run every day at 1am (PDT) / 4am (EDT) - cron uses UTC times
    - cron:  '0 8 * * *'

concurrency:
    group: ${{ github.workflow }}-${{ github.head_ref || github.ref }}
    cancel-in-progress: true

jobs:
  changes:
    runs-on: macos-14
    # Only when this is not a scheduled run
    if: github.event_name != 'schedule'
    outputs:
      changed: ${{ steps.firestore_src_changes.outputs.sources == 'true' || steps.related_changes.outputs.other_changes == 'true' }}
    steps:
      - uses: dorny/paths-filter@de90cc6fb38fc0963ad72b210f1f284cd68cea36 # v3.0.2
        id: firestore_src_changes
        with:
          predicate-quantifier: 'every'
          filters: |
            sources:
              # Firestore sources
              - 'Firestore/**'
              - '!Firestore/**/*.md'
      - uses: dorny/paths-filter@de90cc6fb38fc0963ad72b210f1f284cd68cea36 # v3.0.2
        id: related_changes
        with:
          filters: |
            other_changes:
              # Interop headers
              - 'FirebaseAuth/Interop/*.h'

              # FirebaseCore header change
              - 'FirebaseCore/Internal'
              - 'FirebaseCore/Sources/Public'

              # Podspec
              - 'FirebaseFirestoreInternal.podspec'
              - 'FirebaseFirestore.podspec'

              # Package.swift
              - 'Package.swift'

              # CMake
              - '**CMakeLists.txt'
              - 'cmake/**'

              # Build scripts to which Firestore is sensitive
              #
              # Note that this doesn't include check scripts because changing those will
              # already trigger the check workflow.
              - 'scripts/binary_to_array.py'
              - 'scripts/build.sh'
              - 'scripts/install_prereqs.sh'
              - 'scripts/localize_podfile.swift'
              - 'scripts/pod_lib_lint.rb'
              - 'scripts/run_firestore_emulator.sh'
              - 'scripts/setup_*'
              - 'scripts/sync_project.rb'
              - 'scripts/test_quickstart.sh'
              - 'scripts/xcresult_logs.py'

              # This workflow
              - '.github/workflows/firestore.yml'

              # Workflows this one depends on.
              - '.github/workflows/common.yml'
              - '.github/workflows/common_cocoapods.yml'

              # Rebuild on Ruby infrastructure changes.
              - 'Gemfile*'

  check:
    needs: changes
    # Either a scheduled run from public repo, or a pull request with firestore changes.
    if: |
      (github.repository == 'Firebase/firebase-ios-sdk' && github.event_name == 'schedule') ||
      (github.event_name == 'pull_request' && needs.changes.outputs.changed == 'true')
    runs-on: macos-14
    steps:
    - uses: actions/checkout@8e8c483db84b4bee98b60c0593521ed34d9990e8 # v6.0.1

    - uses: actions/setup-python@83679a892e2d95755f2dac6acb0bfd1e9ac5d548 # v6.1.0
      with:
        python-version: 3.11

    - name: Setup check
      run:  scripts/setup_check.sh

    - name: Run check
      run:  scripts/check.sh --test-only

  cmake:
    needs: check
    # Either a scheduled run from public repo, or a pull request with firestore changes.
    if: |
      (github.repository == 'Firebase/firebase-ios-sdk' && github.event_name == 'schedule') ||
      (github.event_name == 'pull_request' && needs.changes.outputs.changed == 'true')
    strategy:
      matrix:
        os: [macos-14, ubuntu-latest]

    env:
      MINT_PATH: ${{ github.workspace }}/mint
      USE_LATEST_CMAKE: false

    runs-on: ${{ matrix.os }}
    steps:
    - uses: actions/checkout@8e8c483db84b4bee98b60c0593521ed34d9990e8 # v6.0.1

    - name: Prepare ccache
      uses: actions/cache@9255dc7a253b0ccc959486e2bca901246202afeb # v5.0.1
      with:
        path: ${{ runner.temp }}/ccache
        key: firestore-ccache-${{ runner.os }}-${{ github.sha }}
        restore-keys: |
          firestore-ccache-${{ runner.os }}-

    - name: Cache Mint packages
      uses: actions/cache@9255dc7a253b0ccc959486e2bca901246202afeb # v5.0.1
      with:
        path: ${{ env.MINT_PATH }}
        key: ${{ runner.os }}-mint-${{ hashFiles('**/Mintfile') }}
        restore-keys: ${{ runner.os }}-mint-

    - uses: actions/setup-python@83679a892e2d95755f2dac6acb0bfd1e9ac5d548 # v6.1.0
      with:
        python-version: '3.11'

    - name: Setup cmake
      uses: jwlawson/actions-setup-cmake@802fa1a2c4e212495c05bf94dba2704a92a472be
      with:
        cmake-version: '3.31.1'

    - name: Setup build
      run:  scripts/install_prereqs.sh Firestore ${{ runner.os }} cmake

    - name: Build and test
      run: |
        export CCACHE_DIR=${{ runner.temp }}/ccache
        scripts/third_party/travis/retry.sh scripts/build.sh Firestore ${{ runner.os }} cmake


  cmake-prod-db:
    needs: check
    # Either a scheduled run from public repo, or a pull request with firestore changes.
    if: |
      (github.repository == 'Firebase/firebase-ios-sdk' && github.event_name == 'schedule') ||
      (github.event_name == 'pull_request' && needs.changes.outputs.changed == 'true')

    strategy:
      matrix:
        os: [macos-14]
        databaseId: [(default), test-db]

    env:
      plist_secret: ${{ secrets.GHASecretsGPGPassphrase1 }}
      MINT_PATH: ${{ github.workspace }}/mint
      TARGET_DATABASE_ID: ${{ matrix.databaseId }}
      USE_LATEST_CMAKE: false

    runs-on: ${{ matrix.os }}
    steps:
    - uses: actions/checkout@8e8c483db84b4bee98b60c0593521ed34d9990e8 # v6.0.1

    - name: Prepare ccache
      uses: actions/cache@9255dc7a253b0ccc959486e2bca901246202afeb # v5.0.1
      with:
        path: ${{ runner.temp }}/ccache
        key: firestore-ccache-${{ matrix.databaseId }}-${{ runner.os }}-${{ github.sha }}
        restore-keys: |
          firestore-ccache-${{ matrix.databaseId }}-${{ runner.os }}-

    - name: Cache Mint packages
      uses: actions/cache@9255dc7a253b0ccc959486e2bca901246202afeb # v5.0.1
      with:
        path: ${{ env.MINT_PATH }}
        key: ${{ runner.os }}-mint-${{ hashFiles('**/Mintfile') }}
        restore-keys: ${{ runner.os }}-mint-

    - uses: actions/setup-python@83679a892e2d95755f2dac6acb0bfd1e9ac5d548 # v6.1.0
      with:
        python-version: '3.11'

    - name: Install Secret GoogleService-Info.plist
      run: scripts/decrypt_gha_secret.sh scripts/gha-encrypted/firestore.plist.gpg \
        Firestore/Example/App/GoogleService-Info.plist "$plist_secret"

    - name: Install Google Service Account key
      run: |
        scripts/decrypt_gha_secret.sh scripts/gha-encrypted/firestore-integration.json.gpg \
        google-service-account.json "$plist_secret"

    # create composite indexes with Terraform
    - name: Set up Google Cloud SDK
      uses: google-github-actions/setup-gcloud@aa5489c8933f4cc7a4f7d45035b3b1440c9c10db # v3.0.1
    - name: Setup Terraform
      uses: hashicorp/setup-terraform@633666f66e0061ca3b725c73b2ec20cd13a8fdd1 # v2
    - name: Terraform Init
      run: |
        cd Firestore
        terraform init
    - name: Terraform Apply
      run: |
        cd Firestore

        # Define a temporary file, redirect both stdout and stderr to it
        output_file=$(mktemp)
        if ! terraform apply -var-file=../google-service-account.json -auto-approve > "$output_file" 2>&1 ; then
          cat "$output_file"
          if cat "$output_file" | grep -q "index already exists"; then
            echo "==================================================================================="
            echo "Terraform apply failed due to index already exists; We can safely ignore this error."
            echo "==================================================================================="
          fi
          exit 1
        fi
        rm -f "$output_file"
      env:
        GOOGLE_APPLICATION_CREDENTIALS: ../google-service-account.json
      continue-on-error: true

    - name: Setup cmake
      uses: jwlawson/actions-setup-cmake@802fa1a2c4e212495c05bf94dba2704a92a472be
      with:
        cmake-version: '3.31.1'

    - name: Setup build
      run:  scripts/install_prereqs.sh Firestore ${{ runner.os }} cmake

    - name: Build and test
      run: |
        export CCACHE_DIR=${{ runner.temp }}/ccache
        scripts/third_party/travis/retry.sh scripts/build.sh Firestore ${{ runner.os }} cmake


  sanitizers-mac:
    needs: check
    # Either a scheduled run from public repo, or a pull request with firestore changes.
    if: |
      (github.repository == 'Firebase/firebase-ios-sdk' && github.event_name == 'schedule') ||
      (github.event_name == 'pull_request' && needs.changes.outputs.changed == 'true')

    strategy:
      matrix:
        os: [macos-14]
        sanitizer: [asan, tsan]

    runs-on: ${{ matrix.os }}

    env:
      SANITIZERS: ${{ matrix.sanitizer }}
      USE_LATEST_CMAKE: false

    steps:
    - uses: actions/checkout@8e8c483db84b4bee98b60c0593521ed34d9990e8 # v6.0.1

    - name: Prepare ccache
      uses: actions/cache@9255dc7a253b0ccc959486e2bca901246202afeb # v5.0.1
      with:
        path: ${{ runner.temp }}/ccache
        key: ${{ matrix.sanitizer }}-firestore-ccache-${{ runner.os }}-${{ github.sha }}
        restore-keys: |
          ${{ matrix.sanitizer }}-firestore-ccache-${{ runner.os }}-

    - uses: actions/setup-python@83679a892e2d95755f2dac6acb0bfd1e9ac5d548 # v6.1.0
      with:
        python-version: '3.11'

    - name: Setup cmake
      uses: jwlawson/actions-setup-cmake@802fa1a2c4e212495c05bf94dba2704a92a472be
      with:
        cmake-version: '3.31.1'

    - name: Setup build
      run:  scripts/install_prereqs.sh Firestore ${{ runner.os }} cmake

    - name: Build and test
      run: |
        export CCACHE_DIR=${{ runner.temp }}/ccache
        scripts/third_party/travis/retry.sh scripts/build.sh Firestore ${{ runner.os }} cmake


  sanitizers-ubuntu:
    needs: check
    # Either a scheduled run from public repo, or a pull request with firestore changes.
    if: |
      (github.repository == 'Firebase/firebase-ios-sdk' && github.event_name == 'schedule') ||
      (github.event_name == 'pull_request' && needs.changes.outputs.changed == 'true')

    strategy:
      matrix:
        os: [ubuntu-latest]
        # Excluding TSAN on ubuntu because of the warnings it generates around schedule.cc.
        # This could be due to Apple Clang provide additional support for synchronization
        # on Apple platforms, which is what we primarily care about.
        sanitizer: [asan]

    runs-on: ${{ matrix.os }}

    env:
      SANITIZERS: ${{ matrix.sanitizer }}
      ASAN_OPTIONS: detect_leaks=0
      USE_LATEST_CMAKE: false

    steps:
    - uses: actions/checkout@8e8c483db84b4bee98b60c0593521ed34d9990e8 # v6.0.1

    - name: Prepare ccache
      uses: actions/cache@9255dc7a253b0ccc959486e2bca901246202afeb # v5.0.1
      with:
        path: ${{ runner.temp }}/ccache
        key: ${{ matrix.sanitizer }}-firestore-ccache-${{ runner.os }}-${{ github.sha }}
        restore-keys: |
          ${{ matrix.sanitizer }}-firestore-ccache-${{ runner.os }}-

    - uses: actions/setup-python@83679a892e2d95755f2dac6acb0bfd1e9ac5d548 # v6.1.0
      with:
        python-version: '3.11'

    - name: Setup cmake
      uses: jwlawson/actions-setup-cmake@802fa1a2c4e212495c05bf94dba2704a92a472be
      with:
        cmake-version: '3.31.1'

    - name: Setup build
      run:  scripts/install_prereqs.sh Firestore ${{ runner.os }} cmake

    - name: Build and test
      run: |
        export CCACHE_DIR=${{ runner.temp }}/ccache
        scripts/third_party/travis/retry.sh scripts/build.sh Firestore ${{ runner.os }} cmake


  xcodebuild:
    needs: check
    # Either a scheduled run from public repo, or a pull request with firestore changes.
    if: |
      (github.repository == 'Firebase/firebase-ios-sdk' && github.event_name == 'schedule') ||
      (github.event_name == 'pull_request')
    runs-on: macos-15

    strategy:
      matrix:
        target: [iOS, macOS, tvOS]

    steps:
    - uses: actions/checkout@8e8c483db84b4bee98b60c0593521ed34d9990e8 # v6.0.1

    - uses: ruby/setup-ruby@354a1ad156761f5ee2b7b13fa8e09943a5e8d252 # v1

    - name: Select Xcode
      run: sudo xcode-select -s /Applications/Xcode_16.4.app/Contents/Developer

    - name: Setup build
      run:  scripts/install_prereqs.sh Firestore ${{ matrix.target }} xcodebuild

    - name: Build and test
      run: |
        scripts/third_party/travis/retry.sh scripts/build.sh Firestore ${{ matrix.target }} xcodebuild

  pod_lib_lint:
    needs: check
    strategy:
      matrix:
        product: ['FirebaseFirestoreInternal', 'FirebaseFirestore']
    uses: ./.github/workflows/common_cocoapods.yml
    with:
      product: ${{ matrix.product }}
      platforms: iOS
      allow_warnings: true
      analyze: false # TODO(#9565, b/227461966): Remove when absl is fixed.
      timeout_minutes: 30

  # `pod lib lint` takes a long time so only run the other platforms and static frameworks build in the cron.
  pod-lib-lint-cron:
    needs: check
    if: github.event_name == 'schedule' && github.repository == 'Firebase/firebase-ios-sdk'
    strategy:
      matrix:
        podspec: [
          'FirebaseFirestoreInternal.podspec',
          'FirebaseFirestore.podspec',
        ]
        platforms: [
          'macos',
          'tvos',
          'ios',
        ]
        flags: [
          '--use-static-frameworks',
          '',
        ]
        os: [macos-15, macos-14]
        # Skip matrix cells covered by pod-lib-lint job.
        exclude:
          - os: macos-15
            platforms: 'ios'
    runs-on: ${{ matrix.os }}

    steps:
    - uses: actions/checkout@8e8c483db84b4bee98b60c0593521ed34d9990e8 # v6.0.1

    - uses: ruby/setup-ruby@354a1ad156761f5ee2b7b13fa8e09943a5e8d252 # v1
    - name: Setup Bundler
      run: ./scripts/setup_bundler.sh
    - name: Xcode
      run: sudo xcode-select -s /Applications/${{ matrix.xcode }}.app/Contents/Developer

    - name: Pod lib lint
      # TODO(#9565, b/227461966): Remove --no-analyze when absl is fixed.
      run: |
        scripts/third_party/travis/retry.sh scripts/pod_lib_lint.rb ${{ matrix.podspec }}\
            ${{ matrix.flags }} \
            --platforms=${{ matrix.platforms }} \
            --allow-warnings \
            --no-analyze

  spm-package-resolved:
    runs-on: macos-14
    env:
      FIREBASECI_USE_LATEST_GOOGLEAPPMEASUREMENT: 1
      FIREBASE_SOURCE_FIRESTORE: 1
    outputs:
      cache_key: ${{ steps.generate_cache_key.outputs.cache_key }}
    steps:
      - uses: actions/checkout@8e8c483db84b4bee98b60c0593521ed34d9990e8 # v6.0.1
      - name: Xcode
        run: sudo xcode-select -s /Applications/Xcode_16.2.app/Contents/Developer
      - name: Generate Swift Package.resolved
        id: swift_package_resolve
        run: |
          swift package resolve
      - name: Generate cache key
        id: generate_cache_key
        run: |
          cache_key="${{ runner.os }}-spm-${{ hashFiles('**/Package.resolved') }}"
          echo "cache_key=${cache_key}" >> "$GITHUB_OUTPUT"
      - uses: actions/cache/save@9255dc7a253b0ccc959486e2bca901246202afeb # v5.0.1
        id: cache
        with:
          path: .build
          key: ${{ steps.generate_cache_key.outputs.cache_key }}

  spm-source:
    needs: [check, spm-package-resolved]
    # Either a scheduled run from public repo, or a pull request with firestore changes.
    if: |
      (github.repository == 'Firebase/firebase-ios-sdk' && github.event_name == 'schedule') ||
      (github.event_name == 'pull_request')
    strategy:
      matrix:
        include:
          - os: macos-14
            xcode: Xcode_16.2
            target: iOS
          - os: macos-15
            xcode: Xcode_16.4
            target: iOS
          - os: macos-15
            xcode: Xcode_16.4
            target: tvOS
          - os: macos-15
            xcode: Xcode_16.4
            target: macOS
          - os: macos-15
            xcode: Xcode_16.4
            target: catalyst
          - os: macos-15
            xcode: Xcode_16.4
            target: visionOS
    runs-on: ${{ matrix.os }}
    env:
      FIREBASE_SOURCE_FIRESTORE: 1
    steps:
    - uses: actions/checkout@8e8c483db84b4bee98b60c0593521ed34d9990e8 # v6.0.1
    - name: Xcode
      run: sudo xcode-select -s /Applications/${{ matrix.xcode }}.app/Contents/Developer
    - name: Initialize xcodebuild
      run: scripts/setup_spm_tests.sh
    - name: iOS Build Test
      run: scripts/third_party/travis/retry.sh ./scripts/build.sh FirebaseFirestore ${{ matrix.target }} spmbuildonly

  spm-binary:
    uses: ./.github/workflows/common.yml
    with:
      target: FirebaseFirestore
      platforms: iOS
      buildonly_platforms: iOS

<<<<<<< HEAD
=======
  check-firestore-internal-public-headers:
    needs: check
    # Either a scheduled run from public repo, or a pull request with firestore changes.
    if: |
      (github.repository == 'Firebase/firebase-ios-sdk' && github.event_name == 'schedule') ||
      (github.event_name == 'pull_request' && needs.changes.outputs.changed == 'true')
    runs-on: macos-14
    steps:
    - uses: actions/checkout@8e8c483db84b4bee98b60c0593521ed34d9990e8 # v6.0.1
    - name: Assert that Firestore and FirestoreInternal have identically named headers.
      run: |
        fst_dir=Firestore/Source/Public/FirebaseFirestore/
        fst_internal_dir=FirebaseFirestoreInternal/FirebaseFirestore/

        comparison=$(comm -3 <(ls $fst_dir | sort) <(ls $fst_internal_dir | sort))

        if [[ -z "$comparison" ]]; then
          echo "Success: Directories '$fst_dir' and '$fst_internal_dir' match."
        else
          echo "Error: Directories '$fst_dir' and '$fst_internal_dir' differ:"
          echo "Files only in '$fst_dir':"
          # Files in this set do not start with whitespace. Grep for them and a
          # dashed prefix for nicer formatting.
          echo "$comparison" | grep -v '^\s' | sed 's/^/- /'
          echo "Files only in '$fst_internal_dir':"
          # Files in this set start with whitespace. Grep for them and a dashed
          # prefix for nicer formatting.
          echo "$comparison" | grep '^\s' | sed 's/^	/- /'
          exit 1
        fi

>>>>>>> a87e8a9e
  # TODO: Re-enable either in or after #11706.
  # spm-source-cron:
  #   # Don't run on private repo.
  #   if: github.event_name == 'schedule' && github.repository == 'Firebase/firebase-ios-sdk'
  #   runs-on: macos-14
  #   strategy:
  #     matrix:
  #       target: [tvOS, macOS, catalyst]
  #   env:
  #     FIREBASE_SOURCE_FIRESTORE: 1
  #   steps:
  #   - uses: actions/checkout@8e8c483db84b4bee98b60c0593521ed34d9990e8 # v6.0.1
  #   - name: Initialize xcodebuild
  #     run: scripts/setup_spm_tests.sh
  #   - name: Build Test - Binary
  #     run: scripts/third_party/travis/retry.sh ./scripts/build.sh FirebaseFirestore ${{ matrix.target }} spmbuildonly

  spm-binary-cron:
    # Don't run on private repo.
    if: github.event_name == 'schedule' && github.repository == 'Firebase/firebase-ios-sdk'
    runs-on: macos-15
    strategy:
      matrix:
        target: [tvOS, macOS, catalyst]
    steps:
    - uses: actions/checkout@8e8c483db84b4bee98b60c0593521ed34d9990e8 # v6.0.1
    - name: Xcode
      run: sudo xcode-select -s /Applications/Xcode_16.4.app/Contents/Developer
    - name: Initialize xcodebuild
      run: scripts/setup_spm_tests.sh
    - name: Build Test - Binary
      run: scripts/third_party/travis/retry.sh ./scripts/build.sh FirebaseFirestore ${{ matrix.target }} spmbuildonly

  # A job that fails if any required job in the test matrix fails,
  # to be used as a required check for merging.
  check-required-tests:
    runs-on: ubuntu-latest
    name: Check all required Firestore tests results
    needs: [cmake, cmake-prod-db, xcodebuild, spm-source, spm-binary]
    steps:
      - name: Check test matrix
        if: needs.*.result == 'failure'
        run: exit 1

  # TODO: Disable until FirebaseUI is updated to accept Firebase 9 and
  # quickstart is updated to accept Firebase UI 12
  # quickstart:
  #   uses: ./.github/workflows/common_quickstart.yml
  #   with:
  #     product: Firestore
  #     setup_command: scripts/setup_quickstart.sh firestore
  #     plist_src_path: scripts/gha-encrypted/qs-firestore.plist.gpg
  #     plist_dst_path: quickstart-ios/firestore/GoogleService-Info.plist
  #     run_tests: false
  #   secrets:
  #     plist_secret: ${{ secrets.GHASecretsGPGPassphrase1 }}<|MERGE_RESOLUTION|>--- conflicted
+++ resolved
@@ -508,40 +508,6 @@
       platforms: iOS
       buildonly_platforms: iOS
 
-<<<<<<< HEAD
-=======
-  check-firestore-internal-public-headers:
-    needs: check
-    # Either a scheduled run from public repo, or a pull request with firestore changes.
-    if: |
-      (github.repository == 'Firebase/firebase-ios-sdk' && github.event_name == 'schedule') ||
-      (github.event_name == 'pull_request' && needs.changes.outputs.changed == 'true')
-    runs-on: macos-14
-    steps:
-    - uses: actions/checkout@8e8c483db84b4bee98b60c0593521ed34d9990e8 # v6.0.1
-    - name: Assert that Firestore and FirestoreInternal have identically named headers.
-      run: |
-        fst_dir=Firestore/Source/Public/FirebaseFirestore/
-        fst_internal_dir=FirebaseFirestoreInternal/FirebaseFirestore/
-
-        comparison=$(comm -3 <(ls $fst_dir | sort) <(ls $fst_internal_dir | sort))
-
-        if [[ -z "$comparison" ]]; then
-          echo "Success: Directories '$fst_dir' and '$fst_internal_dir' match."
-        else
-          echo "Error: Directories '$fst_dir' and '$fst_internal_dir' differ:"
-          echo "Files only in '$fst_dir':"
-          # Files in this set do not start with whitespace. Grep for them and a
-          # dashed prefix for nicer formatting.
-          echo "$comparison" | grep -v '^\s' | sed 's/^/- /'
-          echo "Files only in '$fst_internal_dir':"
-          # Files in this set start with whitespace. Grep for them and a dashed
-          # prefix for nicer formatting.
-          echo "$comparison" | grep '^\s' | sed 's/^	/- /'
-          exit 1
-        fi
-
->>>>>>> a87e8a9e
   # TODO: Re-enable either in or after #11706.
   # spm-source-cron:
   #   # Don't run on private repo.
