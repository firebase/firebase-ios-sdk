--- conflicted
+++ resolved
@@ -11,13 +11,8 @@
 jobs:
   generate_a_notice:
     # Don't run on private repo.
-<<<<<<< HEAD
     if: github.repository == 'Firebase/firebase-ios-sdk' && github.event_name == 'schedule'
-    runs-on: macos-11
-=======
-    if: github.repository == 'Firebase/firebase-ios-sdk' && github.event_name != 'schedule'
     runs-on: macos-12
->>>>>>> e376c295
     name: Generate NOTICES
     env:
       # The path of NOTICES based on the root dir of repo."
