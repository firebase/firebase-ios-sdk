--- conflicted
+++ resolved
@@ -49,7 +49,6 @@
 #         scripts/third_party/travis/retry.sh scripts/pod_lib_lint.rb FirebaseFunctions.podspec \
 #           --platforms=${{ matrix.target }}
 
-<<<<<<< HEAD
   spm-package-resolved:
     runs-on: macos-15
     env:
@@ -155,119 +154,6 @@
   #     LEGACY: true
   #   # TODO: Move to macos-15 and Xcode 15. The legacy quickstart uses material which doesn't build on Xcode 15.
   #   runs-on: macos-12
-=======
-#   spm-package-resolved:
-#     runs-on: macos-14
-#     env:
-#       FIREBASECI_USE_LATEST_GOOGLEAPPMEASUREMENT: 1
-#     outputs:
-#       cache_key: ${{ steps.generate_cache_key.outputs.cache_key }}
-#     steps:
-#       - uses: actions/checkout@v4
-#       - name: Generate Swift Package.resolved
-#         id: swift_package_resolve
-#         run: |
-#           swift package resolve
-#       - name: Generate cache key
-#         id: generate_cache_key
-#         run: |
-#           cache_key="${{ runner.os }}-spm-${{ hashFiles('**/Package.resolved') }}"
-#           echo "cache_key=${cache_key}" >> "$GITHUB_OUTPUT"
-#       - uses: actions/cache/save@v4
-#         id: cache
-#         with:
-#           path: .build
-#           key: ${{ steps.generate_cache_key.outputs.cache_key }}
-
-#   spm-integration:
-#     # Don't run on private repo unless it is a PR.
-#     if: (github.repository == 'Firebase/firebase-ios-sdk' && github.event_name == 'schedule') || github.event_name == 'pull_request'
-#     needs: [spm-package-resolved]
-#     strategy:
-#       matrix:
-#         os: [macos-14]
-#         xcode: [Xcode_15.4]
-#     runs-on: ${{ matrix.os }}
-#     env:
-#       FIREBASECI_USE_LATEST_GOOGLEAPPMEASUREMENT: 1
-#     steps:
-#     - uses: actions/checkout@v4
-#     - uses: actions/cache/restore@v4
-#       with:
-#         path: .build
-#         key: ${{needs.spm-package-resolved.outputs.cache_key}}
-#     - name: Initialize xcodebuild
-#       run: scripts/setup_spm_tests.sh
-#     - name: Integration Test Server
-#       run: FirebaseFunctions/Backend/start.sh synchronous
-#     - name: Xcode
-#       run: sudo xcode-select -s /Applications/${{ matrix.xcode }}.app/Contents/Developer
-#     - name: iOS Swift Integration Tests (including Swift library)
-#       run: scripts/third_party/travis/retry.sh ./scripts/build.sh FirebaseFunctionsIntegration iOS spm
-#     - name: iOS ObjC Integration Tests (using Swift library)
-#       run: scripts/third_party/travis/retry.sh ./scripts/build.sh FirebaseFunctionsObjCIntegration iOS spm
-#     - name: Combine Unit Tests
-#       run: scripts/third_party/travis/retry.sh ./scripts/build.sh FunctionsCombineUnit iOS spm
-
-#   spm-unit:
-#     # Don't run on private repo.
-#     if: (github.repository == 'Firebase/firebase-ios-sdk' && github.event_name == 'schedule') || github.event_name == 'pull_request'
-#     needs: [spm-package-resolved]
-#     strategy:
-#       matrix:
-#         include:
-#           - os: macos-13
-#             xcode: Xcode_15.2
-#             target: iOS
-#           - os: macos-14
-#             xcode: Xcode_15.4
-#             target: iOS
-#           - os: macos-15
-#             xcode: Xcode_16.2
-#             target: iOS
-#           - os: macos-15
-#             xcode: Xcode_16.2
-#             target: tvOS
-#           - os: macos-15
-#             xcode: Xcode_16.2
-#             target: macOS
-#           - os: macos-15
-#             xcode: Xcode_16.2
-#             target: watchOS
-#           - os: macos-15
-#             xcode: Xcode_16.2
-#             target: catalyst
-#           - os: macos-15
-#             xcode: Xcode_16.2
-#             target: visionOS
-#     runs-on: ${{ matrix.os }}
-#     steps:
-#     - uses: actions/checkout@v4
-#     - uses: actions/cache/restore@v4
-#       with:
-#         path: .build
-#         key: ${{needs.spm-package-resolved.outputs.cache_key}}
-#     - name: Xcode
-#       run: sudo xcode-select -s /Applications/${{ matrix.xcode }}.app/Contents/Developer
-#     - name: Install visionOS, if needed.
-#       if: matrix.target == 'visionOS'
-#       run: xcodebuild -downloadPlatform visionOS
-#     - name: Initialize xcodebuild
-#       run: scripts/setup_spm_tests.sh
-#     - name: Unit Tests
-#       run: scripts/third_party/travis/retry.sh ./scripts/build.sh FirebaseFunctionsUnit ${{ matrix.target }} spm
-
-#   # TODO: Move to macos-14 and Xcode 15. The legacy quickstart uses material which doesn't build on Xcode 15.
-#   # quickstart:
-#   #   # Don't run on private repo unless it is a PR.
-#   #   if: (github.repository == 'Firebase/firebase-ios-sdk' && github.event_name == 'schedule') || github.event_name == 'pull_request'
-#   #   env:
-#   #     plist_secret: ${{ secrets.GHASecretsGPGPassphrase1 }}
-#   #     signin_secret: ${{ secrets.GHASecretsGPGPassphrase1 }}
-#   #     LEGACY: true
-#   #   # TODO: Move to macos-14 and Xcode 15. The legacy quickstart uses material which doesn't build on Xcode 15.
-#   #   runs-on: macos-12
->>>>>>> 6487a3ec
 
 #   #   steps:
 #   #   - uses: actions/checkout@v4
@@ -286,7 +172,6 @@
 #   #     run: ([ -z $plist_secret ] ||
 #   #           scripts/third_party/travis/retry.sh scripts/test_quickstart.sh Functions true swift)
 
-<<<<<<< HEAD
   # quickstart-ftl-cron-only:
   #   # Don't run on private repo
   #   if: github.repository == 'Firebase/firebase-ios-sdk' && github.event_name == 'schedule'
@@ -296,17 +181,6 @@
   #     LEGACY: true
   #   # TODO: Move to macos-15 and Xcode 15. The legacy quickstart uses material which doesn't build on Xcode 15.
   #   runs-on: macos-12
-=======
-#   # quickstart-ftl-cron-only:
-#   #   # Don't run on private repo
-#   #   if: github.repository == 'Firebase/firebase-ios-sdk' && github.event_name == 'schedule'
-#   #   env:
-#   #     plist_secret: ${{ secrets.GHASecretsGPGPassphrase1 }}
-#   #     signin_secret: ${{ secrets.GHASecretsGPGPassphrase1 }}
-#   #     LEGACY: true
-#   #   # TODO: Move to macos-14 and Xcode 15. The legacy quickstart uses material which doesn't build on Xcode 15.
-#   #   runs-on: macos-12
->>>>>>> 6487a3ec
 
 #   #   steps:
 #   #   - uses: actions/checkout@v4
@@ -338,7 +212,6 @@
 #     # Don't run on private repo.
 #     if: github.event_name == 'schedule' && github.repository == 'Firebase/firebase-ios-sdk'
 
-<<<<<<< HEAD
     runs-on: macos-15
     strategy:
       matrix:
@@ -357,25 +230,4 @@
     - name: PodLibLint Functions Cron
       run: |
         scripts/third_party/travis/retry.sh scripts/pod_lib_lint.rb \
-          FirebaseFunctions.podspec --platforms=${{ matrix.target }} --use-static-frameworks
-=======
-#     runs-on: macos-14
-#     strategy:
-#       matrix:
-#         target: [ios, tvos, macos]
-#         flags: [
-#           '--use-static-frameworks',
-#         ]
-#     needs: pod-lib-lint
-#     steps:
-#     - uses: actions/checkout@v4
-#     - uses: ruby/setup-ruby@v1
-#     - name: Setup Bundler
-#       run: scripts/setup_bundler.sh
-#     - name: Integration Test Server
-#       run: FirebaseFunctions/Backend/start.sh synchronous
-#     - name: PodLibLint Functions Cron
-#       run: |
-#         scripts/third_party/travis/retry.sh scripts/pod_lib_lint.rb \
-#           FirebaseFunctions.podspec --platforms=${{ matrix.target }} --use-static-frameworks
->>>>>>> 6487a3ec
+          FirebaseFunctions.podspec --platforms=${{ matrix.target }} --use-static-frameworks