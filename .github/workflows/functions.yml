--- conflicted
+++ resolved
@@ -51,22 +51,15 @@
   #         --platforms=${{ matrix.target }}
 
   # spm-package-resolved:
-<<<<<<< HEAD
-  #   runs-on: macos-15
-=======
   #   runs-on: macos-14
->>>>>>> 852c4891
   #   env:
   #     FIREBASECI_USE_LATEST_GOOGLEAPPMEASUREMENT: 1
   #   outputs:
   #     cache_key: ${{ steps.generate_cache_key.outputs.cache_key }}
   #   steps:
   #     - uses: actions/checkout@v4
-<<<<<<< HEAD
-=======
   #     - name: Xcode
   #       run: sudo xcode-select -s /Applications/Xcode_16.2.app/Contents/Developer
->>>>>>> 852c4891
   #     - name: Generate Swift Package.resolved
   #       id: swift_package_resolve
   #       run: |
@@ -89,11 +82,7 @@
   #   strategy:
   #     matrix:
   #       os: [macos-15]
-<<<<<<< HEAD
-  #       xcode: [Xcode_16.2]
-=======
   #       xcode: [Xcode_16.3]
->>>>>>> 852c4891
   #   runs-on: ${{ matrix.os }}
   #   env:
   #     FIREBASECI_USE_LATEST_GOOGLEAPPMEASUREMENT: 1
@@ -123,25 +112,6 @@
   #   strategy:
   #     matrix:
   #       include:
-<<<<<<< HEAD
-  #         - os: macos-15
-  #           xcode: Xcode_16.2
-  #           target: iOS
-  #         - os: macos-15
-  #           xcode: Xcode_16.2
-  #           target: tvOS
-  #         - os: macos-15
-  #           xcode: Xcode_16.2
-  #           target: macOS
-  #         - os: macos-15
-  #           xcode: Xcode_16.2
-  #           target: watchOS
-  #         - os: macos-15
-  #           xcode: Xcode_16.2
-  #           target: catalyst
-  #         - os: macos-15
-  #           xcode: Xcode_16.2
-=======
   #         - os: macos-14
   #           xcode: Xcode_16.2
   #           target: iOS
@@ -162,7 +132,6 @@
   #           target: catalyst
   #         - os: macos-15
   #           xcode: Xcode_16.3
->>>>>>> 852c4891
   #           target: visionOS
   #   runs-on: ${{ matrix.os }}
   #   steps:
@@ -249,11 +218,7 @@
 #     # Don't run on private repo.
 #     if: github.event_name == 'schedule' && github.repository == 'Firebase/firebase-ios-sdk'
 
-<<<<<<< HEAD
-    # runs-on: macos-15
-=======
     # runs-on: macos-14
->>>>>>> 852c4891
     # strategy:
     #   matrix:
     #     target: [ios, tvos, macos]
@@ -263,13 +228,9 @@
     # needs: pod-lib-lint
     # steps:
     # - uses: actions/checkout@v4
-<<<<<<< HEAD
-    # - uses: ruby/setup-ruby@v1
-=======
     # - uses: ruby/setup-ruby@354a1ad156761f5ee2b7b13fa8e09943a5e8d252 # v1
     # - name: Xcode
     #   run: sudo xcode-select -s /Applications/Xcode_16.2.app/Contents/Developer
->>>>>>> 852c4891
     # - name: Setup Bundler
     #   run: scripts/setup_bundler.sh
     # - name: Integration Test Server
