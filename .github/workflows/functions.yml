--- conflicted
+++ resolved
@@ -1,8 +1,8 @@
 # TODO(Swift 6): Re-enable these tests.
 # name: functions
 
-<<<<<<< HEAD
 # on:
+#   workflow_dispatch:
 #   pull_request:
 #     paths:
 #     - 'FirebaseFunctions**'
@@ -14,21 +14,6 @@
 #     - 'FirebaseCombineSwift/Sources/Functions/**'
 #     - 'scripts/setup_quickstart.sh'
 #     - 'Gemfile*'
-=======
-on:
-  workflow_dispatch:
-  pull_request:
-    paths:
-    - 'FirebaseFunctions**'
-    - 'FirebaseSharedSwift**'
-    - '.github/workflows/functions.yml'
-    - 'FirebaseAuth/Interop/*.h'
-    - 'FirebaseMessaging/Interop/*.h'
-    - 'FirebaseTestingSupport/Functions/**'
-    - 'FirebaseCombineSwift/Sources/Functions/**'
-    - 'scripts/setup_quickstart.sh'
-    - 'Gemfile*'
->>>>>>> 15e6b03e
 
 #   schedule:
 #     # Run every day at 1am (PST) - cron uses UTC times
@@ -44,250 +29,126 @@
 #     # Don't run on private repo unless it is a PR.
 #     if: (github.repository == 'Firebase/firebase-ios-sdk' && github.event_name == 'schedule') || github.event_name == 'pull_request'
 
-<<<<<<< HEAD
-#     strategy:
-#       matrix:
-#         target: [ios, tvos, macos, watchos]
-#         build-env:
-#           - os: macos-15
-#             xcode: Xcode_16.2
-#     runs-on: ${{ matrix.build-env.os }}
-#     steps:
-#     - uses: actions/checkout@v4
-#     - uses: ruby/setup-ruby@v1
-#     - name: Xcode
-#       run: sudo xcode-select -s /Applications/${{ matrix.build-env.xcode }}.app/Contents/Developer
-#     - name: Setup Bundler
-#       run: scripts/setup_bundler.sh
-#     - name: Integration Test Server
-#       run: FirebaseFunctions/Backend/start.sh synchronous
-#     - name: Build and test
-#       run: |
-#         scripts/third_party/travis/retry.sh scripts/pod_lib_lint.rb FirebaseFunctions.podspec \
-#           --platforms=${{ matrix.target }}
-
-#   spm-package-resolved:
-#     runs-on: macos-14
-#     env:
-#       FIREBASECI_USE_LATEST_GOOGLEAPPMEASUREMENT: 1
-#     outputs:
-#       cache_key: ${{ steps.generate_cache_key.outputs.cache_key }}
-#     steps:
-#       - uses: actions/checkout@v4
-#       - name: Generate Swift Package.resolved
-#         id: swift_package_resolve
-#         run: |
-#           swift package resolve
-#       - name: Generate cache key
-#         id: generate_cache_key
-#         run: |
-#           cache_key="${{ runner.os }}-spm-${{ hashFiles('**/Package.resolved') }}"
-#           echo "cache_key=${cache_key}" >> "$GITHUB_OUTPUT"
-#       - uses: actions/cache/save@v4
-#         id: cache
-#         with:
-#           path: .build
-#           key: ${{ steps.generate_cache_key.outputs.cache_key }}
-
-#   spm-integration:
-#     # Don't run on private repo unless it is a PR.
-#     if: (github.repository == 'Firebase/firebase-ios-sdk' && github.event_name == 'schedule') || github.event_name == 'pull_request'
-#     needs: [spm-package-resolved]
-#     strategy:
-#       matrix:
-#         os: [macos-14]
-#         xcode: [Xcode_15.4]
-#     runs-on: ${{ matrix.os }}
-#     env:
-#       FIREBASECI_USE_LATEST_GOOGLEAPPMEASUREMENT: 1
-#     steps:
-#     - uses: actions/checkout@v4
-#     - uses: actions/cache/restore@v4
-#       with:
-#         path: .build
-#         key: ${{needs.spm-package-resolved.outputs.cache_key}}
-#     - name: Initialize xcodebuild
-#       run: scripts/setup_spm_tests.sh
-#     - name: Integration Test Server
-#       run: FirebaseFunctions/Backend/start.sh synchronous
-#     - name: Xcode
-#       run: sudo xcode-select -s /Applications/${{ matrix.xcode }}.app/Contents/Developer
-#     - name: iOS Swift Integration Tests (including Swift library)
-#       run: scripts/third_party/travis/retry.sh ./scripts/build.sh FirebaseFunctionsIntegration iOS spm
-#     - name: iOS ObjC Integration Tests (using Swift library)
-#       run: scripts/third_party/travis/retry.sh ./scripts/build.sh FirebaseFunctionsObjCIntegration iOS spm
-#     - name: Combine Unit Tests
-#       run: scripts/third_party/travis/retry.sh ./scripts/build.sh FunctionsCombineUnit iOS spm
-
-#   spm-unit:
-#     # Don't run on private repo.
-#     if: (github.repository == 'Firebase/firebase-ios-sdk' && github.event_name == 'schedule') || github.event_name == 'pull_request'
-#     needs: [spm-package-resolved]
-#     strategy:
-#       matrix:
-#         include:
-#           - os: macos-13
-#             xcode: Xcode_15.2
-#             target: iOS
-#           - os: macos-14
-#             xcode: Xcode_15.4
-#             target: iOS
-#           - os: macos-15
-#             xcode: Xcode_16.2
-#             target: iOS
-#           - os: macos-15
-#             xcode: Xcode_16.2
-#             target: tvOS
-#           - os: macos-15
-#             xcode: Xcode_16.2
-#             target: macOS
-#           - os: macos-15
-#             xcode: Xcode_16.2
-#             target: watchOS
-#           - os: macos-15
-#             xcode: Xcode_16.2
-#             target: catalyst
-#           - os: macos-15
-#             xcode: Xcode_16.2
-#             target: visionOS
-#     runs-on: ${{ matrix.os }}
-#     steps:
-#     - uses: actions/checkout@v4
-#     - uses: actions/cache/restore@v4
-#       with:
-#         path: .build
-#         key: ${{needs.spm-package-resolved.outputs.cache_key}}
-#     - name: Xcode
-#       run: sudo xcode-select -s /Applications/${{ matrix.xcode }}.app/Contents/Developer
-#     - name: Install visionOS, if needed.
-#       if: matrix.target == 'visionOS'
-#       run: xcodebuild -downloadPlatform visionOS
-#     - name: Initialize xcodebuild
-#       run: scripts/setup_spm_tests.sh
-#     - name: Unit Tests
-#       run: scripts/third_party/travis/retry.sh ./scripts/build.sh FirebaseFunctionsUnit ${{ matrix.target }} spm
-=======
-    strategy:
-      matrix:
-        target: [ios, tvos, macos, watchos]
-        build-env:
-          - os: macos-15
-            xcode: Xcode_16.3
-    runs-on: ${{ matrix.build-env.os }}
-    steps:
-    - uses: actions/checkout@v4
-    - uses: ruby/setup-ruby@354a1ad156761f5ee2b7b13fa8e09943a5e8d252 # v1
-    - name: Xcode
-      run: sudo xcode-select -s /Applications/${{ matrix.build-env.xcode }}.app/Contents/Developer
-    - name: Setup Bundler
-      run: scripts/setup_bundler.sh
-    - name: Integration Test Server
-      run: FirebaseFunctions/Backend/start.sh synchronous
-    - name: Build and test
-      run: |
-        scripts/third_party/travis/retry.sh scripts/pod_lib_lint.rb FirebaseFunctions.podspec \
-          --platforms=${{ matrix.target }}
-
-  spm-package-resolved:
-    runs-on: macos-14
-    env:
-      FIREBASECI_USE_LATEST_GOOGLEAPPMEASUREMENT: 1
-    outputs:
-      cache_key: ${{ steps.generate_cache_key.outputs.cache_key }}
-    steps:
-      - uses: actions/checkout@v4
-      - name: Xcode
-        run: sudo xcode-select -s /Applications/Xcode_16.2.app/Contents/Developer
-      - name: Generate Swift Package.resolved
-        id: swift_package_resolve
-        run: |
-          swift package resolve
-      - name: Generate cache key
-        id: generate_cache_key
-        run: |
-          cache_key="${{ runner.os }}-spm-${{ hashFiles('**/Package.resolved') }}"
-          echo "cache_key=${cache_key}" >> "$GITHUB_OUTPUT"
-      - uses: actions/cache/save@v4
-        id: cache
-        with:
-          path: .build
-          key: ${{ steps.generate_cache_key.outputs.cache_key }}
-
-  spm-integration:
-    # Don't run on private repo unless it is a PR.
-    if: (github.repository == 'Firebase/firebase-ios-sdk' && github.event_name == 'schedule') || github.event_name == 'pull_request'
-    needs: [spm-package-resolved]
-    strategy:
-      matrix:
-        os: [macos-15]
-        xcode: [Xcode_16.3]
-    runs-on: ${{ matrix.os }}
-    env:
-      FIREBASECI_USE_LATEST_GOOGLEAPPMEASUREMENT: 1
-    steps:
-    - uses: actions/checkout@v4
-    - uses: actions/cache/restore@v4
-      with:
-        path: .build
-        key: ${{needs.spm-package-resolved.outputs.cache_key}}
-    - name: Initialize xcodebuild
-      run: scripts/setup_spm_tests.sh
-    - name: Integration Test Server
-      run: FirebaseFunctions/Backend/start.sh synchronous
-    - name: Xcode
-      run: sudo xcode-select -s /Applications/${{ matrix.xcode }}.app/Contents/Developer
-    - name: iOS Swift Integration Tests (including Swift library)
-      run: scripts/third_party/travis/retry.sh ./scripts/build.sh FirebaseFunctionsIntegration iOS spm
-    - name: iOS ObjC Integration Tests (using Swift library)
-      run: scripts/third_party/travis/retry.sh ./scripts/build.sh FirebaseFunctionsObjCIntegration iOS spm
-    - name: Combine Unit Tests
-      run: scripts/third_party/travis/retry.sh ./scripts/build.sh FunctionsCombineUnit iOS spm
-
-  spm-unit:
-    # Don't run on private repo.
-    if: (github.repository == 'Firebase/firebase-ios-sdk' && github.event_name == 'schedule') || github.event_name == 'pull_request'
-    needs: [spm-package-resolved]
-    strategy:
-      matrix:
-        include:
-          - os: macos-14
-            xcode: Xcode_16.2
-            target: iOS
-          - os: macos-15
-            xcode: Xcode_16.3
-            target: iOS
-          - os: macos-15
-            xcode: Xcode_16.3
-            target: tvOS
-          - os: macos-15
-            xcode: Xcode_16.3
-            target: macOS
-          - os: macos-15
-            xcode: Xcode_16.3
-            target: watchOS
-          - os: macos-15
-            xcode: Xcode_16.3
-            target: catalyst
-          - os: macos-15
-            xcode: Xcode_16.3
-            target: visionOS
-    runs-on: ${{ matrix.os }}
-    steps:
-    - uses: actions/checkout@v4
-    - uses: actions/cache/restore@v4
-      with:
-        path: .build
-        key: ${{needs.spm-package-resolved.outputs.cache_key}}
-    - name: Xcode
-      run: sudo xcode-select -s /Applications/${{ matrix.xcode }}.app/Contents/Developer
-    - name: Install visionOS, if needed.
-      if: matrix.target == 'visionOS'
-      run: xcodebuild -downloadPlatform visionOS
-    - name: Initialize xcodebuild
-      run: scripts/setup_spm_tests.sh
-    - name: Unit Tests
-      run: scripts/third_party/travis/retry.sh ./scripts/build.sh FirebaseFunctionsUnit ${{ matrix.target }} spm
->>>>>>> 15e6b03e
+  #   strategy:
+  #     matrix:
+  #       target: [ios, tvos, macos, watchos]
+  #       build-env:
+  #         - os: macos-15
+  #           xcode: Xcode_16.3
+  #   runs-on: ${{ matrix.build-env.os }}
+  #   steps:
+  #   - uses: actions/checkout@v4
+  #   - uses: ruby/setup-ruby@354a1ad156761f5ee2b7b13fa8e09943a5e8d252 # v1
+  #   - name: Xcode
+  #     run: sudo xcode-select -s /Applications/${{ matrix.build-env.xcode }}.app/Contents/Developer
+  #   - name: Setup Bundler
+  #     run: scripts/setup_bundler.sh
+  #   - name: Integration Test Server
+  #     run: FirebaseFunctions/Backend/start.sh synchronous
+  #   - name: Build and test
+  #     run: |
+  #       scripts/third_party/travis/retry.sh scripts/pod_lib_lint.rb FirebaseFunctions.podspec \
+  #         --platforms=${{ matrix.target }}
+
+  # spm-package-resolved:
+  #   runs-on: macos-14
+  #   env:
+  #     FIREBASECI_USE_LATEST_GOOGLEAPPMEASUREMENT: 1
+  #   outputs:
+  #     cache_key: ${{ steps.generate_cache_key.outputs.cache_key }}
+  #   steps:
+  #     - uses: actions/checkout@v4
+  #     - name: Xcode
+  #       run: sudo xcode-select -s /Applications/Xcode_16.2.app/Contents/Developer
+  #     - name: Generate Swift Package.resolved
+  #       id: swift_package_resolve
+  #       run: |
+  #         swift package resolve
+  #     - name: Generate cache key
+  #       id: generate_cache_key
+  #       run: |
+  #         cache_key="${{ runner.os }}-spm-${{ hashFiles('**/Package.resolved') }}"
+  #         echo "cache_key=${cache_key}" >> "$GITHUB_OUTPUT"
+  #     - uses: actions/cache/save@v4
+  #       id: cache
+  #       with:
+  #         path: .build
+  #         key: ${{ steps.generate_cache_key.outputs.cache_key }}
+
+  # spm-integration:
+  #   # Don't run on private repo unless it is a PR.
+  #   if: (github.repository == 'Firebase/firebase-ios-sdk' && github.event_name == 'schedule') || github.event_name == 'pull_request'
+  #   needs: [spm-package-resolved]
+  #   strategy:
+  #     matrix:
+  #       os: [macos-15]
+  #       xcode: [Xcode_16.3]
+  #   runs-on: ${{ matrix.os }}
+  #   env:
+  #     FIREBASECI_USE_LATEST_GOOGLEAPPMEASUREMENT: 1
+  #   steps:
+  #   - uses: actions/checkout@v4
+  #   - uses: actions/cache/restore@v4
+  #     with:
+  #       path: .build
+  #       key: ${{needs.spm-package-resolved.outputs.cache_key}}
+  #   - name: Initialize xcodebuild
+  #     run: scripts/setup_spm_tests.sh
+  #   - name: Integration Test Server
+  #     run: FirebaseFunctions/Backend/start.sh synchronous
+  #   - name: Xcode
+  #     run: sudo xcode-select -s /Applications/${{ matrix.xcode }}.app/Contents/Developer
+  #   - name: iOS Swift Integration Tests (including Swift library)
+  #     run: scripts/third_party/travis/retry.sh ./scripts/build.sh FirebaseFunctionsIntegration iOS spm
+  #   - name: iOS ObjC Integration Tests (using Swift library)
+  #     run: scripts/third_party/travis/retry.sh ./scripts/build.sh FirebaseFunctionsObjCIntegration iOS spm
+  #   - name: Combine Unit Tests
+  #     run: scripts/third_party/travis/retry.sh ./scripts/build.sh FunctionsCombineUnit iOS spm
+
+  # spm-unit:
+  #   # Don't run on private repo.
+  #   if: (github.repository == 'Firebase/firebase-ios-sdk' && github.event_name == 'schedule') || github.event_name == 'pull_request'
+  #   needs: [spm-package-resolved]
+  #   strategy:
+  #     matrix:
+  #       include:
+  #         - os: macos-14
+  #           xcode: Xcode_16.2
+  #           target: iOS
+  #         - os: macos-15
+  #           xcode: Xcode_16.3
+  #           target: iOS
+  #         - os: macos-15
+  #           xcode: Xcode_16.3
+  #           target: tvOS
+  #         - os: macos-15
+  #           xcode: Xcode_16.3
+  #           target: macOS
+  #         - os: macos-15
+  #           xcode: Xcode_16.3
+  #           target: watchOS
+  #         - os: macos-15
+  #           xcode: Xcode_16.3
+  #           target: catalyst
+  #         - os: macos-15
+  #           xcode: Xcode_16.3
+  #           target: visionOS
+  #   runs-on: ${{ matrix.os }}
+  #   steps:
+  #   - uses: actions/checkout@v4
+  #   - uses: actions/cache/restore@v4
+  #     with:
+  #       path: .build
+  #       key: ${{needs.spm-package-resolved.outputs.cache_key}}
+  #   - name: Xcode
+  #     run: sudo xcode-select -s /Applications/${{ matrix.xcode }}.app/Contents/Developer
+  #   - name: Install visionOS, if needed.
+  #     if: matrix.target == 'visionOS'
+  #     run: xcodebuild -downloadPlatform visionOS
+  #   - name: Initialize xcodebuild
+  #     run: scripts/setup_spm_tests.sh
+  #   - name: Unit Tests
+  #     run: scripts/third_party/travis/retry.sh ./scripts/build.sh FirebaseFunctionsUnit ${{ matrix.target }} spm
 
 #   # TODO: Move to macos-14 and Xcode 15. The legacy quickstart uses material which doesn't build on Xcode 15.
 #   # quickstart:
@@ -300,24 +161,6 @@
 #   #   # TODO: Move to macos-14 and Xcode 15. The legacy quickstart uses material which doesn't build on Xcode 15.
 #   #   runs-on: macos-12
 
-<<<<<<< HEAD
-#   #   steps:
-#   #   - uses: actions/checkout@v4
-#   #   - uses: ruby/setup-ruby@v1
-#   #   - name: Setup quickstart
-#   #     run: scripts/setup_quickstart.sh functions
-#   #   - name: install secret googleservice-info.plist
-#   #     run: scripts/decrypt_gha_secret.sh scripts/gha-encrypted/qs-functions.plist.gpg \
-#   #         quickstart-ios/functions/GoogleService-Info.plist "$plist_secret"
-#   #   - name: Setup custom URL scheme
-#   #     run: sed -i '' 's/REVERSED_CLIENT_ID/com.googleusercontent.apps.1025801074639-6p6ebi8amuklcjrto20gvpe295smm8u6/' quickstart-ios/functions/LegacyFunctionsQuickstart/FunctionsExample/Info.plist
-#   #   - name: Test objc quickstart
-#   #     run: ([ -z $plist_secret ] ||
-#   #           scripts/third_party/travis/retry.sh scripts/test_quickstart.sh Functions true)
-#   #   - name: Test swift quickstart
-#   #     run: ([ -z $plist_secret ] ||
-#   #           scripts/third_party/travis/retry.sh scripts/test_quickstart.sh Functions true swift)
-=======
   #   steps:
   #   - uses: actions/checkout@v4
   #   - uses: ruby/setup-ruby@354a1ad156761f5ee2b7b13fa8e09943a5e8d252 # v1
@@ -334,7 +177,6 @@
   #   - name: Test swift quickstart
   #     run: ([ -z $plist_secret ] ||
   #           scripts/third_party/travis/retry.sh scripts/test_quickstart.sh Functions true swift)
->>>>>>> 15e6b03e
 
 #   # quickstart-ftl-cron-only:
 #   #   # Don't run on private repo
@@ -346,33 +188,6 @@
 #   #   # TODO: Move to macos-14 and Xcode 15. The legacy quickstart uses material which doesn't build on Xcode 15.
 #   #   runs-on: macos-12
 
-<<<<<<< HEAD
-#   #   steps:
-#   #   - uses: actions/checkout@v4
-#   #   - uses: ruby/setup-ruby@v1
-#   #   - uses: actions/setup-python@v5
-#   #     with:
-#   #       python-version: '3.11'
-#   #   - name: Setup quickstart
-#   #     run: scripts/setup_quickstart.sh functions
-#   #   - name: install secret googleservice-info.plist
-#   #     run: scripts/decrypt_gha_secret.sh scripts/gha-encrypted/qs-functions.plist.gpg \
-#   #         quickstart-ios/functions/GoogleService-Info.plist "$plist_secret"
-#   #   - name: Setup custom URL scheme
-#   #     run: sed -i '' 's/REVERSED_CLIENT_ID/com.googleusercontent.apps.1025801074639-6p6ebi8amuklcjrto20gvpe295smm8u6/' quickstart-ios/functions/LegacyFunctionsQuickstart/FunctionsExample/Info.plist
-#   #   - name: Build objc quickstart
-#   #     run: ([ -z $plist_secret ] ||
-#   #           scripts/third_party/travis/retry.sh scripts/test_quickstart_ftl.sh Functions)
-#   #   - name: Build swift quickstart
-#   #     run: ([ -z $plist_secret ] ||
-#   #           scripts/third_party/travis/retry.sh scripts/test_quickstart_ftl.sh Functions swift)
-#   #   - id: ftl_test
-#   #     uses: FirebaseExtended/github-actions/firebase-test-lab@v1.4
-#   #     with:
-#   #       credentials_json: ${{ secrets.FIREBASE_SERVICE_ACCOUNT_CREDENTIALS }}
-#   #       testapp_dir: quickstart-ios/build-for-testing
-#   #       test_type: "xctest"
-=======
   #   steps:
   #   - uses: actions/checkout@v4
   #   - uses: ruby/setup-ruby@354a1ad156761f5ee2b7b13fa8e09943a5e8d252 # v1
@@ -398,52 +213,29 @@
   #       credentials_json: ${{ secrets.FIREBASE_SERVICE_ACCOUNT_CREDENTIALS }}
   #       testapp_dir: quickstart-ios/build-for-testing
   #       test_type: "xctest"
->>>>>>> 15e6b03e
 
 #   functions-cron-only:
 #     # Don't run on private repo.
 #     if: github.event_name == 'schedule' && github.repository == 'Firebase/firebase-ios-sdk'
 
-<<<<<<< HEAD
-#     runs-on: macos-14
-#     strategy:
-#       matrix:
-#         target: [ios, tvos, macos]
-#         flags: [
-#           '--use-static-frameworks',
-#         ]
-#     needs: pod-lib-lint
-#     steps:
-#     - uses: actions/checkout@v4
-#     - uses: ruby/setup-ruby@v1
-#     - name: Setup Bundler
-#       run: scripts/setup_bundler.sh
-#     - name: Integration Test Server
-#       run: FirebaseFunctions/Backend/start.sh synchronous
-#     - name: PodLibLint Functions Cron
-#       run: |
-#         scripts/third_party/travis/retry.sh scripts/pod_lib_lint.rb \
-#           FirebaseFunctions.podspec --platforms=${{ matrix.target }} --use-static-frameworks
-=======
-    runs-on: macos-14
-    strategy:
-      matrix:
-        target: [ios, tvos, macos]
-        flags: [
-          '--use-static-frameworks',
-        ]
-    needs: pod-lib-lint
-    steps:
-    - uses: actions/checkout@v4
-    - uses: ruby/setup-ruby@354a1ad156761f5ee2b7b13fa8e09943a5e8d252 # v1
-    - name: Xcode
-      run: sudo xcode-select -s /Applications/Xcode_16.2.app/Contents/Developer
-    - name: Setup Bundler
-      run: scripts/setup_bundler.sh
-    - name: Integration Test Server
-      run: FirebaseFunctions/Backend/start.sh synchronous
-    - name: PodLibLint Functions Cron
-      run: |
-        scripts/third_party/travis/retry.sh scripts/pod_lib_lint.rb \
-          FirebaseFunctions.podspec --platforms=${{ matrix.target }} --use-static-frameworks
->>>>>>> 15e6b03e
+    # runs-on: macos-14
+    # strategy:
+    #   matrix:
+    #     target: [ios, tvos, macos]
+    #     flags: [
+    #       '--use-static-frameworks',
+    #     ]
+    # needs: pod-lib-lint
+    # steps:
+    # - uses: actions/checkout@v4
+    # - uses: ruby/setup-ruby@354a1ad156761f5ee2b7b13fa8e09943a5e8d252 # v1
+    # - name: Xcode
+    #   run: sudo xcode-select -s /Applications/Xcode_16.2.app/Contents/Developer
+    # - name: Setup Bundler
+    #   run: scripts/setup_bundler.sh
+    # - name: Integration Test Server
+    #   run: FirebaseFunctions/Backend/start.sh synchronous
+    # - name: PodLibLint Functions Cron
+    #   run: |
+    #     scripts/third_party/travis/retry.sh scripts/pod_lib_lint.rb \
+    #       FirebaseFunctions.podspec --platforms=${{ matrix.target }} --use-static-frameworks