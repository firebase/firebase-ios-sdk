--- conflicted
+++ resolved
@@ -3,8 +3,8 @@
 # # Reference: https://github.community/t/on-schedule-per-branch/17525
 # name: performance-integration-tests
 
-<<<<<<< HEAD
 # on:
+#   workflow_dispatch:
 #   pull_request:
 #     paths:
 #     # This configuration file.
@@ -16,21 +16,6 @@
 #     # Runs every 4 hours.
 #     # TODO: Validate when the timer starts after job is triggered.
 #     - cron:  '0 */4 * * *'
-=======
-on:
-  workflow_dispatch:
-  pull_request:
-    paths:
-    # This configuration file.
-    - '.github/workflows/performance-integration-tests.yml'
-  # See cron syntax references:
-  #   - https://docs.github.com/en/actions/reference/events-that-trigger-workflows#scheduled-events-schedule
-  #   - https://crontab.guru/
-  schedule:
-    # Runs every 4 hours.
-    # TODO: Validate when the timer starts after job is triggered.
-    - cron:  '0 */4 * * *'
->>>>>>> 15e6b03e
 
 # concurrency:
 #     group: ${{ github.workflow }}-${{ github.head_ref || github.ref }}
@@ -38,19 +23,18 @@
 
 # jobs:
 
-<<<<<<< HEAD
 #   # Public repository: Build and run the Integration Tests for the Firebase performance E2E Test App.
 #   performance-integration-tests:
 #     if: github.repository == 'Firebase/firebase-ios-sdk'
 #     env:
 #       plist_secret: ${{ secrets.GHASecretsGPGPassphrase1 }}
-#     runs-on: macos-14
+#     runs-on: macos-15
 #     steps:
 #     - uses: actions/checkout@v4
 #     - uses: mikehardy/buildcache-action@c87cea0ccd718971d6cc39e672c4f26815b6c126
 #       with:
 #         cache_key: integration
-#     - uses: ruby/setup-ruby@v1
+#     - uses: ruby/setup-ruby@354a1ad156761f5ee2b7b13fa8e09943a5e8d252 # v1
 #     - name: Setup Bundler
 #       run: scripts/setup_bundler.sh
 #     - name: Install xcpretty
@@ -62,30 +46,4 @@
 #         scripts/decrypt_gha_secret.sh scripts/gha-encrypted/Performance/GoogleService-Info_e2e_prod.plist.gpg \
 #             FirebasePerformance/Tests/FIRPerfE2E/FIRPerfE2EProd/GoogleService-Info.plist "$plist_secret"
 #     - name: BuildAndTest # can be replaced with pod lib lint with CocoaPods 1.10
-#       run: scripts/third_party/travis/retry.sh scripts/build.sh Performance all integration
-=======
-  # Public repository: Build and run the Integration Tests for the Firebase performance E2E Test App.
-  performance-integration-tests:
-    if: github.repository == 'Firebase/firebase-ios-sdk'
-    env:
-      plist_secret: ${{ secrets.GHASecretsGPGPassphrase1 }}
-    runs-on: macos-15
-    steps:
-    - uses: actions/checkout@v4
-    - uses: mikehardy/buildcache-action@c87cea0ccd718971d6cc39e672c4f26815b6c126
-      with:
-        cache_key: integration
-    - uses: ruby/setup-ruby@354a1ad156761f5ee2b7b13fa8e09943a5e8d252 # v1
-    - name: Setup Bundler
-      run: scripts/setup_bundler.sh
-    - name: Install xcpretty
-      run: gem install xcpretty
-    - name: Install Secret GoogleService-Info.plist
-      run: |
-        scripts/decrypt_gha_secret.sh scripts/gha-encrypted/Performance/GoogleService-Info_e2e_autopush.plist.gpg \
-            FirebasePerformance/Tests/FIRPerfE2E/FIRPerfE2EAutopush/GoogleService-Info.plist "$plist_secret"
-        scripts/decrypt_gha_secret.sh scripts/gha-encrypted/Performance/GoogleService-Info_e2e_prod.plist.gpg \
-            FirebasePerformance/Tests/FIRPerfE2E/FIRPerfE2EProd/GoogleService-Info.plist "$plist_secret"
-    - name: BuildAndTest # can be replaced with pod lib lint with CocoaPods 1.10
-      run: scripts/third_party/travis/retry.sh scripts/build.sh Performance all integration
->>>>>>> 15e6b03e
+#       run: scripts/third_party/travis/retry.sh scripts/build.sh Performance all integration