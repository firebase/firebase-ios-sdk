# TODO(Swift 6): Re-enable these tests.
# name: client_app

# on:
#   pull_request:
#     paths:
#       - ".github/workflows/client_app.yml"
#       - "Package.swift"
#       - ".swiftpm/*"
#       - "*.podspec"
#       - "scripts/install_prereqs.sh"
#       - "scripts/build.sh"
#       - "IntegrationTesting/ClientApp/**"
#       - "Gemfile*"
#   schedule:
#     # Run every day at 12am (PST) - cron uses UTC times
#     - cron: "0 8 * * *"

# env:
#   FIREBASECI_USE_LATEST_GOOGLEAPPMEASUREMENT: 1

# concurrency:
#   group: ${{ github.workflow }}-${{ github.head_ref || github.ref }}
#   cancel-in-progress: true

<<<<<<< HEAD
jobs:
  client-app-spm:
    if: (github.repository == 'Firebase/firebase-ios-sdk' && github.event_name == 'schedule') || github.event_name == 'pull_request'
    runs-on: macos-15
    strategy:
      matrix:
        #TODO(ncooke3): Add multi-platform support: tvOS, macOS, catalyst
        platform: [iOS]
        scheme: [ClientApp]
    steps:
      - uses: actions/checkout@v4
      - uses: mikehardy/buildcache-action@c87cea0ccd718971d6cc39e672c4f26815b6c126
        with:
          cache_key: ${{ matrix.os }}
      - name: Xcode
        run: sudo xcode-select -s /Applications/Xcode_16.2.app/Contents/Developer
      - name: Build Client App –– ${{ matrix.platform }}
        run: scripts/third_party/travis/retry.sh ./scripts/build.sh ${{ matrix.scheme }} ${{ matrix.platform }} xcodebuild

  client-app-spm-source-firestore:
      if: (github.repository == 'Firebase/firebase-ios-sdk' && github.event_name == 'schedule') || github.event_name == 'pull_request'
      env:
        FIREBASECI_USE_LATEST_GOOGLEAPPMEASUREMENT: 1
        FIREBASE_SOURCE_FIRESTORE: 1
      runs-on: macos-15
      strategy:
        matrix:
          #TODO(ncooke3): Add multi-platform support: tvOS, macOS, catalyst
          platform: [iOS]
          scheme: [ClientApp]
      steps:
        - uses: actions/checkout@v4
        - uses: mikehardy/buildcache-action@c87cea0ccd718971d6cc39e672c4f26815b6c126
          with:
            cache_key: ${{ matrix.os }}
        - name: Xcode
          run: sudo xcode-select -s /Applications/Xcode_16.2.app/Contents/Developer
        - name: Build Client App –– ${{ matrix.platform }}
          run: scripts/third_party/travis/retry.sh ./scripts/build.sh ${{ matrix.scheme }} ${{ matrix.platform }} xcodebuild

  client-app-cocoapods:
    # Don't run on private repo unless it is a PR.
    if: (github.repository == 'Firebase/firebase-ios-sdk' && github.event_name == 'schedule') || github.event_name == 'pull_request'
    runs-on: macos-15
    strategy:
      matrix:
        scheme: [ClientApp-CocoaPods]
    steps:
      - uses: actions/checkout@v4
      - uses: mikehardy/buildcache-action@c87cea0ccd718971d6cc39e672c4f26815b6c126
        with:
          cache_key: ${{ matrix.os }}
      - uses: ruby/setup-ruby@v1
      - name: Setup Bundler
        run: scripts/setup_bundler.sh
      - name: Xcode
        run: sudo xcode-select -s /Applications/Xcode_16.2.app/Contents/Developer
      - name: Prereqs
        run: scripts/install_prereqs.sh ClientApp iOS xcodebuild
      - name: Build
        run: scripts/build.sh ${{ matrix.scheme }} iOS xcodebuild
=======
# jobs:
#   client-app-spm:
#     if: (github.repository == 'Firebase/firebase-ios-sdk' && github.event_name == 'schedule') || github.event_name == 'pull_request'
#     runs-on: macos-14
#     strategy:
#       matrix:
#         #TODO(ncooke3): Add multi-platform support: tvOS, macOS, catalyst
#         platform: [iOS]
#         scheme: [ClientApp]
#     steps:
#       - uses: actions/checkout@v4
#       - uses: mikehardy/buildcache-action@c87cea0ccd718971d6cc39e672c4f26815b6c126
#         with:
#           cache_key: ${{ matrix.os }}
#       - name: Xcode
#         run: sudo xcode-select -s /Applications/Xcode_15.2.app/Contents/Developer
#       - name: Build Client App –– ${{ matrix.platform }}
#         run: scripts/third_party/travis/retry.sh ./scripts/build.sh ${{ matrix.scheme }} ${{ matrix.platform }} xcodebuild

#   client-app-spm-source-firestore:
#       if: (github.repository == 'Firebase/firebase-ios-sdk' && github.event_name == 'schedule') || github.event_name == 'pull_request'
#       env:
#         FIREBASECI_USE_LATEST_GOOGLEAPPMEASUREMENT: 1
#         FIREBASE_SOURCE_FIRESTORE: 1
#       runs-on: macos-14
#       strategy:
#         matrix:
#           #TODO(ncooke3): Add multi-platform support: tvOS, macOS, catalyst
#           platform: [iOS]
#           scheme: [ClientApp]
#       steps:
#         - uses: actions/checkout@v4
#         - uses: mikehardy/buildcache-action@c87cea0ccd718971d6cc39e672c4f26815b6c126
#           with:
#             cache_key: ${{ matrix.os }}
#         - name: Xcode
#           run: sudo xcode-select -s /Applications/Xcode_15.2.app/Contents/Developer
#         - name: Build Client App –– ${{ matrix.platform }}
#           run: scripts/third_party/travis/retry.sh ./scripts/build.sh ${{ matrix.scheme }} ${{ matrix.platform }} xcodebuild

#   client-app-cocoapods:
#     # Don't run on private repo unless it is a PR.
#     if: (github.repository == 'Firebase/firebase-ios-sdk' && github.event_name == 'schedule') || github.event_name == 'pull_request'
#     runs-on: macos-14
#     strategy:
#       matrix:
#         scheme: [ClientApp-CocoaPods]
#     steps:
#       - uses: actions/checkout@v4
#       - uses: mikehardy/buildcache-action@c87cea0ccd718971d6cc39e672c4f26815b6c126
#         with:
#           cache_key: ${{ matrix.os }}
#       - uses: ruby/setup-ruby@v1
#       - name: Setup Bundler
#         run: scripts/setup_bundler.sh
#       - name: Xcode
#         run: sudo xcode-select -s /Applications/Xcode_15.2.app/Contents/Developer
#       - name: Prereqs
#         run: scripts/install_prereqs.sh ClientApp iOS xcodebuild
#       - name: Build
#         run: scripts/build.sh ${{ matrix.scheme }} iOS xcodebuild
>>>>>>> 6487a3ec
<|MERGE_RESOLUTION|>--- conflicted
+++ resolved
@@ -23,73 +23,10 @@
 #   group: ${{ github.workflow }}-${{ github.head_ref || github.ref }}
 #   cancel-in-progress: true
 
-<<<<<<< HEAD
-jobs:
-  client-app-spm:
-    if: (github.repository == 'Firebase/firebase-ios-sdk' && github.event_name == 'schedule') || github.event_name == 'pull_request'
-    runs-on: macos-15
-    strategy:
-      matrix:
-        #TODO(ncooke3): Add multi-platform support: tvOS, macOS, catalyst
-        platform: [iOS]
-        scheme: [ClientApp]
-    steps:
-      - uses: actions/checkout@v4
-      - uses: mikehardy/buildcache-action@c87cea0ccd718971d6cc39e672c4f26815b6c126
-        with:
-          cache_key: ${{ matrix.os }}
-      - name: Xcode
-        run: sudo xcode-select -s /Applications/Xcode_16.2.app/Contents/Developer
-      - name: Build Client App –– ${{ matrix.platform }}
-        run: scripts/third_party/travis/retry.sh ./scripts/build.sh ${{ matrix.scheme }} ${{ matrix.platform }} xcodebuild
-
-  client-app-spm-source-firestore:
-      if: (github.repository == 'Firebase/firebase-ios-sdk' && github.event_name == 'schedule') || github.event_name == 'pull_request'
-      env:
-        FIREBASECI_USE_LATEST_GOOGLEAPPMEASUREMENT: 1
-        FIREBASE_SOURCE_FIRESTORE: 1
-      runs-on: macos-15
-      strategy:
-        matrix:
-          #TODO(ncooke3): Add multi-platform support: tvOS, macOS, catalyst
-          platform: [iOS]
-          scheme: [ClientApp]
-      steps:
-        - uses: actions/checkout@v4
-        - uses: mikehardy/buildcache-action@c87cea0ccd718971d6cc39e672c4f26815b6c126
-          with:
-            cache_key: ${{ matrix.os }}
-        - name: Xcode
-          run: sudo xcode-select -s /Applications/Xcode_16.2.app/Contents/Developer
-        - name: Build Client App –– ${{ matrix.platform }}
-          run: scripts/third_party/travis/retry.sh ./scripts/build.sh ${{ matrix.scheme }} ${{ matrix.platform }} xcodebuild
-
-  client-app-cocoapods:
-    # Don't run on private repo unless it is a PR.
-    if: (github.repository == 'Firebase/firebase-ios-sdk' && github.event_name == 'schedule') || github.event_name == 'pull_request'
-    runs-on: macos-15
-    strategy:
-      matrix:
-        scheme: [ClientApp-CocoaPods]
-    steps:
-      - uses: actions/checkout@v4
-      - uses: mikehardy/buildcache-action@c87cea0ccd718971d6cc39e672c4f26815b6c126
-        with:
-          cache_key: ${{ matrix.os }}
-      - uses: ruby/setup-ruby@v1
-      - name: Setup Bundler
-        run: scripts/setup_bundler.sh
-      - name: Xcode
-        run: sudo xcode-select -s /Applications/Xcode_16.2.app/Contents/Developer
-      - name: Prereqs
-        run: scripts/install_prereqs.sh ClientApp iOS xcodebuild
-      - name: Build
-        run: scripts/build.sh ${{ matrix.scheme }} iOS xcodebuild
-=======
 # jobs:
 #   client-app-spm:
 #     if: (github.repository == 'Firebase/firebase-ios-sdk' && github.event_name == 'schedule') || github.event_name == 'pull_request'
-#     runs-on: macos-14
+#     runs-on: macos-15
 #     strategy:
 #       matrix:
 #         #TODO(ncooke3): Add multi-platform support: tvOS, macOS, catalyst
@@ -101,7 +38,7 @@
 #         with:
 #           cache_key: ${{ matrix.os }}
 #       - name: Xcode
-#         run: sudo xcode-select -s /Applications/Xcode_15.2.app/Contents/Developer
+#         run: sudo xcode-select -s /Applications/Xcode_16.2.app/Contents/Developer
 #       - name: Build Client App –– ${{ matrix.platform }}
 #         run: scripts/third_party/travis/retry.sh ./scripts/build.sh ${{ matrix.scheme }} ${{ matrix.platform }} xcodebuild
 
@@ -110,7 +47,7 @@
 #       env:
 #         FIREBASECI_USE_LATEST_GOOGLEAPPMEASUREMENT: 1
 #         FIREBASE_SOURCE_FIRESTORE: 1
-#       runs-on: macos-14
+#       runs-on: macos-15
 #       strategy:
 #         matrix:
 #           #TODO(ncooke3): Add multi-platform support: tvOS, macOS, catalyst
@@ -122,14 +59,14 @@
 #           with:
 #             cache_key: ${{ matrix.os }}
 #         - name: Xcode
-#           run: sudo xcode-select -s /Applications/Xcode_15.2.app/Contents/Developer
+#           run: sudo xcode-select -s /Applications/Xcode_16.2.app/Contents/Developer
 #         - name: Build Client App –– ${{ matrix.platform }}
 #           run: scripts/third_party/travis/retry.sh ./scripts/build.sh ${{ matrix.scheme }} ${{ matrix.platform }} xcodebuild
 
 #   client-app-cocoapods:
 #     # Don't run on private repo unless it is a PR.
 #     if: (github.repository == 'Firebase/firebase-ios-sdk' && github.event_name == 'schedule') || github.event_name == 'pull_request'
-#     runs-on: macos-14
+#     runs-on: macos-15
 #     strategy:
 #       matrix:
 #         scheme: [ClientApp-CocoaPods]
@@ -142,9 +79,8 @@
 #       - name: Setup Bundler
 #         run: scripts/setup_bundler.sh
 #       - name: Xcode
-#         run: sudo xcode-select -s /Applications/Xcode_15.2.app/Contents/Developer
+#         run: sudo xcode-select -s /Applications/Xcode_16.2.app/Contents/Developer
 #       - name: Prereqs
 #         run: scripts/install_prereqs.sh ClientApp iOS xcodebuild
 #       - name: Build
-#         run: scripts/build.sh ${{ matrix.scheme }} iOS xcodebuild
->>>>>>> 6487a3ec
+#         run: scripts/build.sh ${{ matrix.scheme }} iOS xcodebuild