--- conflicted
+++ resolved
@@ -27,10 +27,6 @@
 # jobs:
 #   client-app-spm:
 #     if: (github.repository == 'Firebase/firebase-ios-sdk' && github.event_name == 'schedule') || github.event_name == 'pull_request'
-<<<<<<< HEAD
-#     runs-on: macos-15
-=======
->>>>>>> 852c4891
 #     strategy:
 #       # TODO: Add Xcode matrix when Xcode 16 is ubiquitous on CI runners.
 #       matrix:
@@ -54,10 +50,6 @@
 #       env:
 #         FIREBASECI_USE_LATEST_GOOGLEAPPMEASUREMENT: 1
 #         FIREBASE_SOURCE_FIRESTORE: 1
-<<<<<<< HEAD
-#       runs-on: macos-15
-=======
->>>>>>> 852c4891
 #       strategy:
 #         # TODO: Add Xcode matrix when Xcode 16 is ubiquitous on CI runners.
 #         matrix:
@@ -79,10 +71,6 @@
 #   client-app-cocoapods:
 #     # Don't run on private repo unless it is a PR.
 #     if: (github.repository == 'Firebase/firebase-ios-sdk' && github.event_name == 'schedule') || github.event_name == 'pull_request'
-<<<<<<< HEAD
-#     runs-on: macos-15
-=======
->>>>>>> 852c4891
 #     strategy:
 #       # TODO: Add Xcode matrix when Xcode 16 is ubiquitous on CI runners.
 #       matrix:
