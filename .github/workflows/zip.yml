--- conflicted
+++ resolved
@@ -27,225 +27,6 @@
 #     group: ${{ github.workflow }}-${{ github.head_ref || github.ref }}
 #     cancel-in-progress: true
 
-<<<<<<< HEAD
-# jobs:
-#   package-release:
-#     # Don't run on private repo.
-#     if: (github.repository == 'Firebase/firebase-ios-sdk' && github.event_name == 'schedule') || github.event_name == 'pull_request' || github.event_name == 'workflow_dispatch'
-#     runs-on: macos-15
-#     steps:
-#     - uses: actions/checkout@v4
-#     - uses: mikehardy/buildcache-action@c87cea0ccd718971d6cc39e672c4f26815b6c126
-#       with:
-#         cache_key: package-release
-#     - name: Xcode 16.2
-#       run: sudo xcode-select -s /Applications/Xcode_16.2.app/Contents/Developer
-#     - uses: ruby/setup-ruby@v1
-#     - name: Setup Bundler
-#       run: ./scripts/setup_bundler.sh
-#     - name: ZipBuildingTest
-#       run: |
-#          mkdir -p release_zip_dir
-#          sh -x scripts/build_zip.sh release_zip_dir \
-#            "${{ github.event.inputs.custom_spec_repos || 'https://github.com/firebase/SpecsStaging.git' }}" \
-#            build-release \
-#            static
-#     - uses: actions/upload-artifact@v4
-#       with:
-#         name: Firebase-release-zip-zip
-#         # Zip the entire output directory since the builder adds subdirectories we don't know the
-#         # name of.
-#         path: release_zip_dir
-
-#   build:
-#     # Don't run on private repo unless it is a PR.
-#     if: (github.repository == 'Firebase/firebase-ios-sdk' && github.event_name == 'schedule') || github.event_name == 'pull_request' || github.event_name == 'workflow_dispatch'
-#     runs-on: macos-15
-#     steps:
-#     - uses: actions/checkout@v4
-#     - name: Xcode 16.2
-#       run: sudo xcode-select -s /Applications/Xcode_16.2.app/Contents/Developer
-#     - name: Build
-#       run: |
-#         cd ReleaseTooling
-#         swift build -v
-
-#   package-head:
-#     # Don't run on private repo.
-#     if: (github.repository == 'Firebase/firebase-ios-sdk' && github.event_name == 'schedule') || github.event_name == 'pull_request' || github.event_name == 'workflow_dispatch'
-#     needs: build
-#     strategy:
-#       matrix:
-#         linking_type: [static, dynamic]
-#     runs-on: macos-15
-#     steps:
-#     - uses: actions/checkout@v4
-#     - uses: mikehardy/buildcache-action@c87cea0ccd718971d6cc39e672c4f26815b6c126
-#       with:
-#         cache_key: package-head
-#     - name: Xcode 16.2
-#       run: sudo xcode-select -s /Applications/Xcode_16.2.app/Contents/Developer
-#     - uses: ruby/setup-ruby@v1
-#     - name: Setup Bundler
-#       run: ./scripts/setup_bundler.sh
-#     - name: ZipBuildingTest
-#       run: |
-#          mkdir -p zip_output_dir
-#          sh -x scripts/build_zip.sh \
-#            zip_output_dir "${{ github.event.inputs.custom_spec_repos || 'https://github.com/firebase/SpecsStaging.git,https://github.com/firebase/SpecsDev.git' }}" \
-#            build-head \
-#            ${{ matrix.linking_type }}
-#     - uses: actions/upload-artifact@v4
-#       if: ${{ always() }}
-#       with:
-#         name: ${{ matrix.linking_type == 'static' && 'Firebase-actions-dir' || 'Firebase-actions-dir-dynamic' }}
-#         # Zip the entire output directory since the builder adds subdirectories we don't know the
-#         # name of.
-#         path: zip_output_dir
-
-#   quickstart_framework_abtesting:
-#     # Don't run on private repo.
-#     if: (github.repository == 'Firebase/firebase-ios-sdk' && github.event_name == 'schedule') || github.event_name == 'pull_request' || github.event_name == 'workflow_dispatch'
-#     needs: package-head
-#     env:
-#       plist_secret: ${{ secrets.GHASecretsGPGPassphrase1 }}
-#       signin_secret: ${{ secrets.GHASecretsGPGPassphrase1 }}
-#       SDK: "ABTesting"
-#     strategy:
-#       matrix:
-#         artifact: [Firebase-actions-dir, Firebase-actions-dir-dynamic]
-#         build-env:
-#           - os: macos-15
-#             xcode: Xcode_16.2
-#     runs-on: ${{ matrix.build-env.os }}
-#     steps:
-#     - uses: actions/checkout@v4
-#     - name: Get framework dir
-#       uses: actions/download-artifact@v4.1.7
-#       with:
-#         name: ${{ matrix.artifact }}
-#     - uses: ruby/setup-ruby@v1
-#     - name: Setup Bundler
-#       run: ./scripts/setup_bundler.sh
-#     - name: Move frameworks
-#       run: |
-#         mkdir -p "${HOME}"/ios_frameworks/
-#         find "${GITHUB_WORKSPACE}" -name "Firebase*latest.zip" -exec unzip -d "${HOME}"/ios_frameworks/ {} +
-#     - uses: actions/checkout@v4
-#     - name: Xcode
-#       run: sudo xcode-select -s /Applications/${{ matrix.build-env.xcode }}.app/Contents/Developer
-#     - name: Setup quickstart
-#       env:
-#         LEGACY: true
-#       run: SAMPLE="$SDK" TARGET="${SDK}Example" scripts/setup_quickstart_framework.sh \
-#                                                "${HOME}"/ios_frameworks/Firebase/FirebaseRemoteConfig/* \
-#                                                "${HOME}"/ios_frameworks/Firebase/FirebaseAnalytics/FirebaseCore.xcframework \
-#                                                "${HOME}"/ios_frameworks/Firebase/FirebaseAnalytics/FirebaseCoreInternal.xcframework \
-#                                                "${HOME}"/ios_frameworks/Firebase/FirebaseAnalytics/FBLPromises.xcframework \
-#                                                "${HOME}"/ios_frameworks/Firebase/FirebaseAnalytics/FirebaseInstallations.xcframework \
-#                                                "${HOME}"/ios_frameworks/Firebase/FirebaseAnalytics/GoogleUtilities.xcframework
-#     - name: Install Secret GoogleService-Info.plist
-#       run: scripts/decrypt_gha_secret.sh scripts/gha-encrypted/qs-abtesting.plist.gpg \
-#         quickstart-ios/abtesting/GoogleService-Info.plist "$plist_secret"
-#     - name: Test Quickstart
-#       env:
-#         LEGACY: true
-#       run: ([ -z $plist_secret ] || scripts/third_party/travis/retry.sh scripts/test_quickstart_framework.sh "${SDK}")
-#     - name: Remove data before upload
-#       env:
-#         LEGACY: true
-#       if: ${{ failure() }}
-#       run: scripts/remove_data.sh abtesting
-#     - uses: actions/upload-artifact@v4
-#       if: ${{ failure() }}
-#       with:
-#         name: quickstart_artifacts_abtesting
-#         path: quickstart-ios/
-
-#   quickstart_framework_auth:
-#     # Don't run on private repo.
-#     if: (github.repository == 'Firebase/firebase-ios-sdk' && github.event_name == 'schedule') || github.event_name == 'pull_request' || github.event_name == 'workflow_dispatch'
-#     needs: package-head
-#     env:
-#       plist_secret: ${{ secrets.GHASecretsGPGPassphrase1 }}
-#       signin_secret: ${{ secrets.GHASecretsGPGPassphrase1 }}
-#       SDK:  "Authentication"
-#     strategy:
-#       matrix:
-#         os: [macos-15]
-#         artifact: [Firebase-actions-dir, Firebase-actions-dir-dynamic]
-#         include:
-#           - os: macos-15
-#             xcode: Xcode_16.2
-#     runs-on: ${{ matrix.os }}
-#     steps:
-#     - uses: actions/checkout@v4
-#     - name: Get framework dir
-#       uses: actions/download-artifact@v4.1.7
-#       with:
-#         name: ${{ matrix.artifact }}
-#     - uses: ruby/setup-ruby@v1
-#     - name: Setup Bundler
-#       run: ./scripts/setup_bundler.sh
-#     - name: Move frameworks
-#       run: |
-#         mkdir -p "${HOME}"/ios_frameworks/
-#         find "${GITHUB_WORKSPACE}" -name "Firebase*latest.zip" -exec unzip -d "${HOME}"/ios_frameworks/ {} +
-#     - name: Xcode
-#       run: sudo xcode-select -s /Applications/${{ matrix.xcode }}.app/Contents/Developer
-#     - name: Setup Swift Quickstart
-#       run: SAMPLE="$SDK" TARGET="${SDK}Example" NON_FIREBASE_SDKS="FBSDKLoginKit FBSDKCoreKit FBSDKCoreKit_Basics FBAEMKit" scripts/setup_quickstart_framework.sh \
-#                                                "${HOME}"/ios_frameworks/Firebase/NonFirebaseSDKs/* \
-#                                                "${HOME}"/ios_frameworks/Firebase/FirebaseDynamicLinks/* \
-#                                                "${HOME}"/ios_frameworks/Firebase/GoogleSignIn/* \
-#                                                "${HOME}"/ios_frameworks/Firebase/FirebaseAuth/* \
-#                                                "${HOME}"/ios_frameworks/Firebase/FirebaseAnalytics/*
-#     - name: Install Secret GoogleService-Info.plist
-#       run: scripts/decrypt_gha_secret.sh scripts/gha-encrypted/qs-auth.plist.gpg \
-#         quickstart-ios/authentication/GoogleService-Info.plist "$plist_secret"
-#     - name: Test Swift Quickstart
-#       run: ([ -z $plist_secret ] || scripts/third_party/travis/retry.sh scripts/test_quickstart_framework.sh "${SDK}")
-#     - name: Remove data before upload
-#       if: ${{ failure() }}
-#       run: scripts/remove_data.sh authentiation
-#     - uses: actions/upload-artifact@v4
-#       if: ${{ failure() }}
-#       with:
-#         name: quickstart_artifacts_auth
-#         path: quickstart-ios/
-
-#   quickstart_framework_config:
-#     # Don't run on private repo.
-#     if: (github.repository == 'Firebase/firebase-ios-sdk' && github.event_name == 'schedule') || github.event_name == 'pull_request' || github.event_name == 'workflow_dispatch'
-#     needs: package-head
-#     env:
-#       plist_secret: ${{ secrets.GHASecretsGPGPassphrase1 }}
-#       signin_secret: ${{ secrets.GHASecretsGPGPassphrase1 }}
-#       SDK: "Config"
-#     strategy:
-#       matrix:
-#         artifact: [Firebase-actions-dir, Firebase-actions-dir-dynamic]
-#         build-env:
-#           - os: macos-15
-#             xcode: Xcode_16.2
-#     runs-on: ${{ matrix.build-env.os }}
-#     steps:
-#     - uses: actions/checkout@v4
-#     - name: Get framework dir
-#       uses: actions/download-artifact@v4.1.7
-#       with:
-#         name: ${{ matrix.artifact }}
-#     - uses: ruby/setup-ruby@v1
-#     - name: Setup Bundler
-#       run: ./scripts/setup_bundler.sh
-#     - name: Move frameworks
-#       run: |
-#         mkdir -p "${HOME}"/ios_frameworks/
-#         find "${GITHUB_WORKSPACE}" -name "Firebase*latest.zip" -exec unzip -d "${HOME}"/ios_frameworks/ {} +
-#     - name: Xcode
-#       run: sudo xcode-select -s /Applications/${{ matrix.build-env.xcode }}.app/Contents/Developer
-#     - name: Setup Swift Quickstart
-=======
 jobs:
   package-release:
     # Don't run on private repo.
@@ -467,7 +248,6 @@
     - name: Xcode
       run: sudo xcode-select -s /Applications/${{ matrix.build-env.xcode }}.app/Contents/Developer
     - name: Setup Swift Quickstart
->>>>>>> 852c4891
 
 #       run: SAMPLE="$SDK" TARGET="${SDK}Example" scripts/setup_quickstart_framework.sh \
 #                                                "${HOME}"/ios_frameworks/Firebase/FirebaseRemoteConfig/* \
@@ -486,441 +266,6 @@
 #         name: quickstart_artifacts_config
 #         path: quickstart-ios/
 
-<<<<<<< HEAD
-#   quickstart_framework_crashlytics:
-#     # Don't run on private repo.
-#     if: (github.repository == 'Firebase/firebase-ios-sdk' && github.event_name == 'schedule') || github.event_name == 'pull_request' || github.event_name == 'workflow_dispatch'
-#     needs: package-head
-#     env:
-#       plist_secret: ${{ secrets.GHASecretsGPGPassphrase1 }}
-#       signin_secret: ${{ secrets.GHASecretsGPGPassphrase1 }}
-#       SDK: "Crashlytics"
-#     strategy:
-#       matrix:
-#         artifact: [Firebase-actions-dir, Firebase-actions-dir-dynamic]
-#         build-env:
-#           - os: macos-15
-#             xcode: Xcode_16.2
-#     runs-on: ${{ matrix.build-env.os }}
-#     steps:
-#     - uses: actions/checkout@v4
-#     - name: Get framework dir
-#       uses: actions/download-artifact@v4.1.7
-#       with:
-#         name: ${{ matrix.artifact }}
-#     - uses: ruby/setup-ruby@v1
-#     - name: Setup Bundler
-#       run: ./scripts/setup_bundler.sh
-#     - name: Move frameworks
-#       run: |
-#         mkdir -p "${HOME}"/ios_frameworks/
-#         find "${GITHUB_WORKSPACE}" -name "Firebase*latest.zip" -exec unzip -d "${HOME}"/ios_frameworks/ {} +
-#     - uses: actions/checkout@v4
-#     - name: Xcode
-#       run: sudo xcode-select -s /Applications/${{ matrix.build-env.xcode }}.app/Contents/Developer
-#     - name: Setup quickstart
-#       env:
-#         LEGACY: true
-#       run: |
-#               SAMPLE="$SDK" TARGET="${SDK}Example" scripts/setup_quickstart_framework.sh \
-#                                                "${HOME}"/ios_frameworks/Firebase/FirebaseCrashlytics/* \
-#                                                "${HOME}"/ios_frameworks/Firebase/FirebaseAnalytics/*
-#               cp quickstart-ios/crashlytics/LegacyCrashlyticsQuickstart/Firebase/run quickstart-ios/crashlytics/LegacyCrashlyticsQuickstart
-#               cp quickstart-ios/crashlytics/LegacyCrashlyticsQuickstart/Firebase/upload-symbols quickstart-ios/crashlytics/LegacyCrashlyticsQuickstart
-#               chmod +x quickstart-ios/crashlytics/LegacyCrashlyticsQuickstart/run
-#               chmod +x quickstart-ios/crashlytics/LegacyCrashlyticsQuickstart/upload-symbols
-#     # TODO(#8057): Restore Swift Quickstart
-#     # - name: Setup swift quickstart
-#     #   env:
-#     #     LEGACY: true
-#     #   run: |
-#     #           SAMPLE="$SDK" TARGET="${SDK}ExampleSwift" NON_FIREBASE_SDKS="ReachabilitySwift" scripts/setup_quickstart_framework.sh \
-#     #                                            "${HOME}"/ios_frameworks/Firebase/NonFirebaseSDKs/*
-#     - name: Install Secret GoogleService-Info.plist
-#       run: scripts/decrypt_gha_secret.sh scripts/gha-encrypted/qs-crashlytics.plist.gpg \
-#         quickstart-ios/crashlytics/GoogleService-Info.plist "$plist_secret"
-#     - name: Test Quickstart
-#       env:
-#         LEGACY: true
-#       run: ([ -z $plist_secret ] || scripts/third_party/travis/retry.sh scripts/test_quickstart_framework.sh "${SDK}")
-#     # TODO(#8057): Restore Swift Quickstart
-#     # - name: Test Swift Quickstart
-#     #   env:
-#     #     LEGACY: true
-#     #   run: ([ -z $plist_secret ] || scripts/third_party/travis/retry.sh scripts/test_quickstart_framework.sh "${SDK}" swift)
-#     - name: Remove data before upload
-#       env:
-#         LEGACY: true
-#       if: ${{ failure() }}
-#       run: scripts/remove_data.sh crashlytics
-#     - uses: actions/upload-artifact@v4
-#       if: ${{ failure() }}
-#       with:
-#         name: quickstart_artifacts_crashlytics
-#         path: quickstart-ios/
-
-#   quickstart_framework_database:
-#     # Don't run on private repo.
-#     if: (github.repository == 'Firebase/firebase-ios-sdk' && github.event_name == 'schedule') || github.event_name == 'pull_request' || github.event_name == 'workflow_dispatch'
-#     needs: package-head
-#     env:
-#       plist_secret: ${{ secrets.GHASecretsGPGPassphrase1 }}
-#       signin_secret: ${{ secrets.GHASecretsGPGPassphrase1 }}
-#       SDK: "Database"
-#     strategy:
-#       matrix:
-#         os: [macos-15]
-#         xcode: [Xcode_16.2]
-#         artifact: [Firebase-actions-dir, Firebase-actions-dir-dynamic]
-#     runs-on: ${{ matrix.os }}
-#     steps:
-#     - uses: actions/checkout@v4
-#     - name: Get framework dir
-#       uses: actions/download-artifact@v4.1.7
-#       with:
-#         name: ${{ matrix.artifact }}
-#     - uses: ruby/setup-ruby@v1
-#     - name: Setup Bundler
-#       run: ./scripts/setup_bundler.sh
-#     - name: Move frameworks
-#       run: |
-#         mkdir -p "${HOME}"/ios_frameworks/
-#         find "${GITHUB_WORKSPACE}" -name "Firebase*latest.zip" -exec unzip -d "${HOME}"/ios_frameworks/ {} +
-#     - uses: actions/checkout@v4
-#     - name: Xcode
-#       run: sudo xcode-select -s /Applications/${{ matrix.xcode }}.app/Contents/Developer
-#     - name: Setup quickstart
-#       run: SAMPLE="$SDK" TARGET="${SDK}Example" NON_FIREBASE_SDKS="FirebaseDatabaseUI" scripts/setup_quickstart_framework.sh \
-#                                                "${HOME}"/ios_frameworks/Firebase/FirebaseDatabase/* \
-#                                                "${HOME}"/ios_frameworks/Firebase/FirebaseStorage/* \
-#                                                "${HOME}"/ios_frameworks/Firebase/FirebaseFirestore/* \
-#                                                "${HOME}"/ios_frameworks/Firebase/FirebaseAuth/* \
-#                                                "${HOME}"/ios_frameworks/Firebase/NonFirebaseSDKs/* \
-#                                                "${HOME}"/ios_frameworks/Firebase/FirebaseAnalytics/*
-#     - name: Install Secret GoogleService-Info.plist
-#       run: scripts/decrypt_gha_secret.sh scripts/gha-encrypted/qs-database.plist.gpg \
-#         quickstart-ios/database/GoogleService-Info.plist "$plist_secret"
-#     - name: Test Quickstart
-#       run: ([ -z $plist_secret ] || scripts/third_party/travis/retry.sh scripts/test_quickstart_framework.sh "${SDK}")
-#     - name: Remove data before upload
-#       if: ${{ failure() }}
-#       run: scripts/remove_data.sh database
-#     - uses: actions/upload-artifact@v4
-#       if: ${{ failure() }}
-#       with:
-#         name: quickstart_artifacts database
-#         path: quickstart-ios/
-
-#   quickstart_framework_dynamiclinks:
-#     # Don't run on private repo.
-#     if: (github.repository == 'Firebase/firebase-ios-sdk' && github.event_name == 'schedule') || github.event_name == 'pull_request' || github.event_name == 'workflow_dispatch'
-#     needs: package-head
-#     env:
-#       plist_secret: ${{ secrets.GHASecretsGPGPassphrase1 }}
-#       signin_secret: ${{ secrets.GHASecretsGPGPassphrase1 }}
-#       SDK: "DynamicLinks"
-#     strategy:
-#       matrix:
-#         artifact: [Firebase-actions-dir, Firebase-actions-dir-dynamic]
-#         build-env:
-#           - os: macos-15
-#             xcode: Xcode_16.2
-#     runs-on: ${{ matrix.build-env.os }}
-#     steps:
-#     - uses: actions/checkout@v4
-#     - name: Get framework dir
-#       uses: actions/download-artifact@v4.1.7
-#       with:
-#         name: ${{ matrix.artifact }}
-#     - uses: ruby/setup-ruby@v1
-#     - name: Setup Bundler
-#       run: ./scripts/setup_bundler.sh
-#     - name: Move frameworks
-#       run: |
-#         mkdir -p "${HOME}"/ios_frameworks/
-#         find "${GITHUB_WORKSPACE}" -name "Firebase*latest.zip" -exec unzip -d "${HOME}"/ios_frameworks/ {} +
-#     - name: Setup Objc Quickstart
-#       run: SAMPLE="$SDK" TARGET="${SDK}Example" scripts/setup_quickstart_framework.sh \
-#                                                "${HOME}"/ios_frameworks/Firebase/FirebaseDynamicLinks/* \
-#                                                "${HOME}"/ios_frameworks/Firebase/FirebaseAnalytics/*
-#     - name: Xcode
-#       run: sudo xcode-select -s /Applications/${{ matrix.build-env.xcode }}.app/Contents/Developer
-#     - name: Setup Swift Quickstart
-#       run: SAMPLE="$SDK" TARGET="${SDK}ExampleSwift" scripts/setup_quickstart_framework.sh
-#     - name: Update Environment Variable For DynamicLinks
-#       run: |
-#         sed -i '' 's#DYNAMIC_LINK_DOMAIN#https://qpf6m.app.goo.gl#' quickstart-ios/dynamiclinks/DynamicLinksExample/DynamicLinksExample.entitlements
-#         sed -i '' 's#YOUR_DOMAIN_URI_PREFIX";#https://qpf6m.app.goo.gl";#' quickstart-ios/dynamiclinks/DynamicLinksExample/ViewController.m
-#         sed -i '' 's#YOUR_DOMAIN_URI_PREFIX";#https://qpf6m.app.goo.gl";#' quickstart-ios/dynamiclinks/DynamicLinksExampleSwift/ViewController.swift
-#     - name: Install Secret GoogleService-Info.plist
-#       run: scripts/decrypt_gha_secret.sh scripts/gha-encrypted/qs-dynamiclinks.plist.gpg \
-#         quickstart-ios/dynamiclinks/GoogleService-Info.plist "$plist_secret"
-#     - name: Test Objc Quickstart
-#       run: ([ -z $plist_secret ] || scripts/third_party/travis/retry.sh scripts/test_quickstart_framework.sh "${SDK}")
-#     - name: Test Swift Quickstart
-#       run: ([ -z $plist_secret ] || scripts/third_party/travis/retry.sh scripts/test_quickstart_framework.sh "${SDK}" swift)
-#     - name: Remove data before upload
-#       if: ${{ failure() }}
-#       run: scripts/remove_data.sh dynamiclinks
-#     - uses: actions/upload-artifact@v4
-#       if: ${{ failure() }}
-#       with:
-#         name: quickstart_artifacts_dynamiclinks
-#         path: quickstart-ios/
-
-#   quickstart_framework_firestore:
-#     # Don't run on private repo.
-#     if: (github.repository == 'Firebase/firebase-ios-sdk' && github.event_name == 'schedule') || github.event_name == 'pull_request' || github.event_name == 'workflow_dispatch'
-#     needs: package-head
-#     env:
-#       plist_secret: ${{ secrets.GHASecretsGPGPassphrase1 }}
-#       signin_secret: ${{ secrets.GHASecretsGPGPassphrase1 }}
-#       SDK: "Firestore"
-#     strategy:
-#       matrix:
-#         artifact: [Firebase-actions-dir, Firebase-actions-dir-dynamic]
-#         build-env:
-#           - os: macos-15
-#             xcode: Xcode_16.2
-#     runs-on: ${{ matrix.build-env.os }}
-#     steps:
-#     - uses: actions/checkout@v4
-#     - name: Get framework dir
-#       uses: actions/download-artifact@v4.1.7
-#       with:
-#         name: ${{ matrix.artifact }}
-#     - uses: ruby/setup-ruby@v1
-#     - name: Setup Bundler
-#       run: ./scripts/setup_bundler.sh
-#     - name: Move frameworks
-#       run: |
-#         mkdir -p "${HOME}"/ios_frameworks/
-#         find "${GITHUB_WORKSPACE}" -name "Firebase*latest.zip" -exec unzip -d "${HOME}"/ios_frameworks/ {} +
-#     - uses: actions/checkout@v4
-#     - name: Setup quickstart
-#       run: SAMPLE="$SDK" TARGET="${SDK}Example" NON_FIREBASE_SDKS="SDWebImage FirebaseAuthUI FirebaseEmailAuthUI" scripts/setup_quickstart_framework.sh \
-#                                                "${HOME}"/ios_frameworks/Firebase/NonFirebaseSDKs/* \
-#                                                "${HOME}"/ios_frameworks/Firebase/FirebaseFirestore/* \
-#                                                "${HOME}"/ios_frameworks/Firebase/FirebaseAuth/* \
-#                                                "${HOME}"/ios_frameworks/Firebase/FirebaseAnalytics/*
-#     - name: Xcode
-#       run: sudo xcode-select -s /Applications/${{ matrix.build-env.xcode }}.app/Contents/Developer
-#     - name: Install Secret GoogleService-Info.plist
-#       run: scripts/decrypt_gha_secret.sh scripts/gha-encrypted/qs-firestore.plist.gpg \
-#         quickstart-ios/firestore/GoogleService-Info.plist "$plist_secret"
-#     - name: Test Quickstart
-#       run: ([ -z $plist_secret ] || scripts/third_party/travis/retry.sh scripts/test_quickstart_framework.sh "${SDK}")
-#     - name: Remove data before upload and zip directory to reduce upload size.
-#       if: ${{ failure() }}
-#       run: scripts/remove_data.sh firestore; zip -r --symlinks quickstart_artifacts_firestore.zip quickstart-ios/
-#     - uses: actions/upload-artifact@v4
-#       if: ${{ failure() }}
-#       with:
-#         name: quickstart_artifacts_firestore_${{ matrix.artifact }}_${{ matrix.build-env.os }}
-#         path: quickstart_artifacts_firestore.zip
-
-#   check_framework_firestore_symbols:
-#     # Don't run on private repo.
-#     if: (github.repository == 'Firebase/firebase-ios-sdk' && github.event_name == 'schedule') || github.event_name == 'pull_request' || github.event_name == 'workflow_dispatch'
-#     needs: package-head
-#     env:
-#       FIREBASECI_USE_LATEST_GOOGLEAPPMEASUREMENT: 1
-#     runs-on: macos-15
-#     steps:
-#       - name: Xcode 16.2
-#         run: sudo xcode-select -s /Applications/Xcode_16.2.app/Contents/Developer
-#       - uses: actions/checkout@v4
-#       - name: Get framework dir
-#         uses: actions/download-artifact@v4.1.7
-#         with:
-#           name: Firebase-actions-dir
-#       - uses: ruby/setup-ruby@v1
-#       - name: Setup Bundler
-#         run: ./scripts/setup_bundler.sh
-#       - name: Install xcpretty
-#         run: gem install xcpretty
-#       - name: Move frameworks
-#         run: |
-#           mkdir -p "${HOME}"/ios_frameworks/
-#           find "${GITHUB_WORKSPACE}" -name "Firebase*latest.zip" -exec unzip -d "${HOME}"/ios_frameworks/ {} +
-#       - uses: actions/checkout@v4
-#       - name: Check linked Firestore.xcframework for unlinked symbols.
-#         run: |
-#           scripts/check_firestore_symbols.sh \
-#             $(pwd) \
-#             "${HOME}"/ios_frameworks/Firebase/FirebaseFirestore/FirebaseFirestoreInternal.xcframework
-
-#   quickstart_framework_inappmessaging:
-#     # Don't run on private repo.
-#     if: (github.repository == 'Firebase/firebase-ios-sdk' && github.event_name == 'schedule') || github.event_name == 'pull_request' || github.event_name == 'workflow_dispatch'
-#     needs: package-head
-#     env:
-#       plist_secret: ${{ secrets.GHASecretsGPGPassphrase1 }}
-#       signin_secret: ${{ secrets.GHASecretsGPGPassphrase1 }}
-#       SDK: "InAppMessaging"
-#     strategy:
-#       matrix:
-#         artifact: [Firebase-actions-dir, Firebase-actions-dir-dynamic]
-#         build-env:
-#           - os: macos-15
-#             xcode: Xcode_16.2
-#     runs-on: ${{ matrix.build-env.os }}
-#     steps:
-#     - uses: actions/checkout@v4
-#     - name: Get framework dir
-#       uses: actions/download-artifact@v4.1.7
-#       with:
-#         name: ${{ matrix.artifact }}
-#     - uses: ruby/setup-ruby@v1
-#     - name: Setup Bundler
-#       run: ./scripts/setup_bundler.sh
-#     - name: Move frameworks
-#       run: |
-#         mkdir -p "${HOME}"/ios_frameworks/
-#         find "${GITHUB_WORKSPACE}" -name "Firebase*latest.zip" -exec unzip -d "${HOME}"/ios_frameworks/ {} +
-#     - uses: actions/checkout@v4
-#     - name: Setup quickstart
-#       run: SAMPLE="$SDK" TARGET="${SDK}Example" scripts/setup_quickstart_framework.sh \
-#                                                "${HOME}"/ios_frameworks/Firebase/FirebaseDynamicLinks/* \
-#                                                "${HOME}"/ios_frameworks/Firebase/FirebaseInAppMessaging/* \
-#                                                "${HOME}"/ios_frameworks/Firebase/FirebaseAnalytics/*
-#     - name: Xcode
-#       run: sudo xcode-select -s /Applications/${{ matrix.build-env.xcode }}.app/Contents/Developer
-#     - name: Setup swift quickstart
-#       run: SAMPLE="$SDK" TARGET="${SDK}ExampleSwift" scripts/setup_quickstart_framework.sh
-#     - name: Install Secret GoogleService-Info.plist
-#       run: scripts/decrypt_gha_secret.sh scripts/gha-encrypted/qs-inappmessaging.plist.gpg \
-#         quickstart-ios/inappmessaging/GoogleService-Info.plist "$plist_secret"
-#     - name: Test Quickstart
-#       run: ([ -z $plist_secret ] || scripts/third_party/travis/retry.sh scripts/test_quickstart_framework.sh "${SDK}")
-#     - name: Test Swift Quickstart
-#       run: ([ -z $plist_secret ] || scripts/third_party/travis/retry.sh scripts/test_quickstart_framework.sh "${SDK}" swift)
-#     - name: Remove data before upload
-#       if: ${{ failure() }}
-#       run: scripts/remove_data.sh inappmessaging
-#     - uses: actions/upload-artifact@v4
-#       if: ${{ failure() }}
-#       with:
-#         name: quickstart_artifacts_inappmessaging
-#         path: quickstart-ios/
-
-#   quickstart_framework_messaging:
-#     # Don't run on private repo.
-#     if: (github.repository == 'Firebase/firebase-ios-sdk' && github.event_name == 'schedule') || github.event_name == 'pull_request' || github.event_name == 'workflow_dispatch'
-#     needs: package-head
-#     env:
-#       plist_secret: ${{ secrets.GHASecretsGPGPassphrase1 }}
-#       signin_secret: ${{ secrets.GHASecretsGPGPassphrase1 }}
-#       SDK: "Messaging"
-#     strategy:
-#       matrix:
-#         artifact: [Firebase-actions-dir, Firebase-actions-dir-dynamic]
-#         build-env:
-#           - os: macos-15
-#             xcode: Xcode_16.2
-#     runs-on: ${{ matrix.build-env.os }}
-#     steps:
-#     - uses: actions/checkout@v4
-#     - name: Get framework dir
-#       uses: actions/download-artifact@v4.1.7
-#       with:
-#         name: ${{ matrix.artifact }}
-#     - uses: ruby/setup-ruby@v1
-#     - name: Setup Bundler
-#       run: ./scripts/setup_bundler.sh
-#     - name: Move frameworks
-#       run: |
-#         mkdir -p "${HOME}"/ios_frameworks/
-#         find "${GITHUB_WORKSPACE}" -name "Firebase*latest.zip" -exec unzip -d "${HOME}"/ios_frameworks/ {} +
-#     - uses: actions/checkout@v4
-#     - name: Setup quickstart
-#       run: SAMPLE="$SDK" TARGET="${SDK}Example" scripts/setup_quickstart_framework.sh \
-#                                                "${HOME}"/ios_frameworks/Firebase/FirebaseMessaging/* \
-#                                                "${HOME}"/ios_frameworks/Firebase/FirebaseAnalytics/*
-#     - name: Xcode
-#       run: sudo xcode-select -s /Applications/${{ matrix.build-env.xcode }}.app/Contents/Developer
-#     - name: Setup swift quickstart
-#       run: SAMPLE="$SDK" TARGET="${SDK}ExampleSwift" scripts/setup_quickstart_framework.sh
-#     - name: Install Secret GoogleService-Info.plist
-#       run: scripts/decrypt_gha_secret.sh scripts/gha-encrypted/qs-messaging.plist.gpg \
-#         quickstart-ios/messaging/GoogleService-Info.plist "$plist_secret"
-#     - name: Test Quickstart
-#       run: ([ -z $plist_secret ] || scripts/third_party/travis/retry.sh scripts/test_quickstart_framework.sh "${SDK}")
-#     - name: Test Swift Quickstart
-#       run: ([ -z $plist_secret ] || scripts/third_party/travis/retry.sh scripts/test_quickstart_framework.sh "${SDK}" swift)
-#     - name: Remove data before upload
-#       if: ${{ failure() }}
-#       run: scripts/remove_data.sh messaging
-#     - uses: actions/upload-artifact@v4
-#       if: ${{ failure() }}
-#       with:
-#         name: quickstart_artifacts_messaging
-#         path: quickstart-ios/
-
-#   quickstart_framework_storage:
-#     # Don't run on private repo.
-#     if: (github.repository == 'Firebase/firebase-ios-sdk' && github.event_name == 'schedule') || github.event_name == 'pull_request' || github.event_name == 'workflow_dispatch'
-#     needs: package-head
-#     env:
-#       plist_secret: ${{ secrets.GHASecretsGPGPassphrase1 }}
-#       signin_secret: ${{ secrets.GHASecretsGPGPassphrase1 }}
-#       SDK: "Storage"
-#     strategy:
-#       matrix:
-#         artifact: [Firebase-actions-dir, Firebase-actions-dir-dynamic]
-#         build-env:
-#           - os: macos-15
-#             xcode: Xcode_16.2
-#     runs-on: ${{ matrix.build-env.os }}
-#     steps:
-#     - uses: actions/checkout@v4
-#     - name: Get framework dir
-#       uses: actions/download-artifact@v4.1.7
-#       with:
-#         name: ${{ matrix.artifact }}
-#     - uses: ruby/setup-ruby@v1
-#     - name: Setup Bundler
-#       run: ./scripts/setup_bundler.sh
-#     - name: Move frameworks
-#       run: |
-#         mkdir -p "${HOME}"/ios_frameworks/
-#         find "${GITHUB_WORKSPACE}" -name "Firebase*latest.zip" -exec unzip -d "${HOME}"/ios_frameworks/ {} +
-#     - uses: actions/checkout@v4
-#     - name: Setup quickstart
-#       env:
-#         LEGACY: true
-#       run: SAMPLE="$SDK" TARGET="${SDK}Example" scripts/setup_quickstart_framework.sh \
-#                                                "${HOME}"/ios_frameworks/Firebase/FirebaseStorage/* \
-#                                                "${HOME}"/ios_frameworks/Firebase/FirebaseAuth/* \
-#                                                "${HOME}"/ios_frameworks/Firebase/FirebaseAnalytics/*
-#     - name: Xcode
-#       run: sudo xcode-select -s /Applications/${{ matrix.build-env.xcode }}.app/Contents/Developer
-#     - name: Setup swift quickstart
-#       env:
-#         LEGACY: true
-#       run: SAMPLE="$SDK" TARGET="${SDK}ExampleSwift" scripts/setup_quickstart_framework.sh
-#     - name: Install Secret GoogleService-Info.plist
-#       run: scripts/decrypt_gha_secret.sh scripts/gha-encrypted/qs-storage.plist.gpg \
-#         quickstart-ios/storage/GoogleService-Info.plist "$plist_secret"
-#     - name: Test Quickstart
-#       env:
-#         LEGACY: true
-#       run: ([ -z $plist_secret ] || scripts/third_party/travis/retry.sh scripts/test_quickstart_framework.sh "${SDK}")
-#     - name: Test Swift Quickstart
-#       env:
-#         LEGACY: true
-#       run: ([ -z $plist_secret ] || scripts/third_party/travis/retry.sh scripts/test_quickstart_framework.sh "${SDK}" swift)
-#     - name: Remove data before upload
-#       env:
-#         LEGACY: true
-#       if: ${{ failure() }}
-#       run: scripts/remove_data.sh storage
-#     - uses: actions/upload-artifact@v4
-#       if: ${{ failure() }}
-#       with:
-#         name: quickstart_artifacts_storage
-#         path: quickstart-ios/
-=======
   quickstart_framework_crashlytics:
     # Don't run on private repo.
     if: (github.repository == 'Firebase/firebase-ios-sdk' && github.event_name == 'schedule') || github.event_name == 'pull_request' || github.event_name == 'workflow_dispatch'
@@ -1365,5 +710,4 @@
       if: ${{ failure() }}
       with:
         name: quickstart_artifacts_storage
-        path: quickstart-ios/
->>>>>>> 852c4891
+        path: quickstart-ios/