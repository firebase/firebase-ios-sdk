name: zip

on:
  pull_request:
    paths:
    - 'ReleaseTooling/Sources/**'
    - '.github/workflows/zip.yml'
    - 'scripts/build_non_firebase_sdks.sh'
    - 'Gemfile*'
    # Don't run based on any markdown only changes.
    - '!ReleaseTooling/*.md'
  schedule:
    # Run every day at 8pm(PST) - cron uses UTC times
    - cron:  '0 4 * * *'

  workflow_dispatch:
    inputs:
      custom_spec_repos:
        description: 'Custom Podspec repos'
        required: true
        default: 'https://github.com/firebase/SpecsStaging.git'

concurrency:
    group: ${{ github.workflow }}-${{ github.head_ref || github.ref }}
    cancel-in-progress: true

jobs:
  package-release:
    # Don't run on private repo.
    if: (github.repository == 'Firebase/firebase-ios-sdk' && github.event_name == 'schedule') || github.event_name == 'pull_request' || github.event_name == 'workflow_dispatch'
    runs-on: macos-12
    steps:
    - uses: actions/checkout@v3
    - uses: mikehardy/buildcache-action@c87cea0ccd718971d6cc39e672c4f26815b6c126
      with:
        cache_key: ${{ matrix.os }}
    - name: Xcode 14.1
      run: sudo xcode-select -s /Applications/Xcode_14.1.app/Contents/Developer
    - uses: ruby/setup-ruby@v1
    - name: Setup Bundler
      run: ./scripts/setup_bundler.sh
    - name: ZipBuildingTest
      run: |
         mkdir -p release_zip_dir
         sh -x scripts/build_zip.sh release_zip_dir \
           "${{ github.event.inputs.custom_spec_repos || 'https://github.com/firebase/SpecsStaging.git' }}"
    - uses: actions/upload-artifact@v1
      with:
        name: Firebase-release-zip-zip
        # Zip the entire output directory since the builder adds subdirectories we don't know the
        # name of.
        path: release_zip_dir

  build:
    # Don't run on private repo unless it is a PR.
    if: (github.repository == 'Firebase/firebase-ios-sdk' && github.event_name == 'schedule') || github.event_name == 'pull_request' || github.event_name == 'workflow_dispatch'
    runs-on: macos-12
    steps:
    - uses: actions/checkout@v3
    - name: Xcode 14.1
      run: sudo xcode-select -s /Applications/Xcode_14.1.app/Contents/Developer
    - name: Build
      run: |
        cd ReleaseTooling
        swift build -v

  package-head:
    # Don't run on private repo.
    if: (github.repository == 'Firebase/firebase-ios-sdk' && github.event_name == 'schedule') || github.event_name == 'pull_request' || github.event_name == 'workflow_dispatch'
    needs: build
    runs-on: macos-12
    steps:
    - uses: actions/checkout@v3
    - uses: mikehardy/buildcache-action@c87cea0ccd718971d6cc39e672c4f26815b6c126
      with:
        cache_key: ${{ matrix.os }}
    - name: Xcode 14.1
      run: sudo xcode-select -s /Applications/Xcode_14.1.app/Contents/Developer
    - uses: ruby/setup-ruby@v1
    - name: Setup Bundler
      run: ./scripts/setup_bundler.sh
    - name: ZipBuildingTest
      run: |
         mkdir -p zip_output_dir
         sh -x scripts/build_zip.sh \
           zip_output_dir "${{ github.event.inputs.custom_spec_repos || 'https://github.com/firebase/SpecsStaging.git,https://github.com/firebase/SpecsDev.git' }}" \
           build-head
    - uses: actions/upload-artifact@v1
      with:
        name: Firebase-actions-dir
        # Zip the entire output directory since the builder adds subdirectories we don't know the
        # name of.
        path: zip_output_dir

  quickstart_framework_abtesting:
    # Don't run on private repo.
    if: (github.repository == 'Firebase/firebase-ios-sdk' && github.event_name == 'schedule') || github.event_name == 'pull_request' || github.event_name == 'workflow_dispatch'
    needs: package-head
    env:
      plist_secret: ${{ secrets.GHASecretsGPGPassphrase1 }}
      signin_secret: ${{ secrets.GHASecretsGPGPassphrase1 }}
      FRAMEWORK_DIR: "Firebase-actions-dir"
      SDK: "ABTesting"
    runs-on: macos-12
    steps:
    - uses: actions/checkout@v3
    - name: Get framework dir
      uses: actions/download-artifact@v1
      with:
        name: Firebase-actions-dir
    - uses: ruby/setup-ruby@v1
    - name: Setup Bundler
      run: ./scripts/setup_bundler.sh
    - name: Move frameworks
      run: |
        mkdir -p "${HOME}"/ios_frameworks/
        find "${GITHUB_WORKSPACE}/${FRAMEWORK_DIR}" -name "Firebase*latest.zip" -exec unzip -d "${HOME}"/ios_frameworks/ {} +
    - uses: actions/checkout@v3
    - name: Setup quickstart
      env:
        LEGACY: true
      run: SAMPLE="$SDK" TARGET="${SDK}Example" scripts/setup_quickstart_framework.sh \
                                               "${HOME}"/ios_frameworks/Firebase/FirebaseRemoteConfig/* \
                                               "${HOME}"/ios_frameworks/Firebase/FirebaseAnalytics/FirebaseCore.xcframework \
                                               "${HOME}"/ios_frameworks/Firebase/FirebaseAnalytics/FirebaseCoreInternal.xcframework \
                                               "${HOME}"/ios_frameworks/Firebase/FirebaseAnalytics/FBLPromises.xcframework \
                                               "${HOME}"/ios_frameworks/Firebase/FirebaseAnalytics/FirebaseInstallations.xcframework \
                                               "${HOME}"/ios_frameworks/Firebase/FirebaseAnalytics/GoogleUtilities.xcframework
    - name: Install Secret GoogleService-Info.plist
      run: scripts/decrypt_gha_secret.sh scripts/gha-encrypted/qs-abtesting.plist.gpg \
        quickstart-ios/abtesting/GoogleService-Info.plist "$plist_secret"
    - name: Test Quickstart
      env:
        LEGACY: true
      run: ([ -z $plist_secret ] || scripts/third_party/travis/retry.sh scripts/test_quickstart_framework.sh "${SDK}")
    - name: Remove data before upload
      env:
        LEGACY: true
      if: ${{ failure() }}
      run: scripts/remove_data.sh abtesting
    - uses: actions/upload-artifact@v2
      if: ${{ failure() }}
      with:
        name: quickstart_artifacts_abtesting
        path: quickstart-ios/

  quickstart_framework_auth:
    # Don't run on private repo.
    if: (github.repository == 'Firebase/firebase-ios-sdk' && github.event_name == 'schedule') || github.event_name == 'pull_request' || github.event_name == 'workflow_dispatch'
    needs: package-head
    env:
      plist_secret: ${{ secrets.GHASecretsGPGPassphrase1 }}
      signin_secret: ${{ secrets.GHASecretsGPGPassphrase1 }}
      FRAMEWORK_DIR: "Firebase-actions-dir"
      SDK:  "Authentication"
    runs-on: macos-12
    steps:
    - uses: actions/checkout@v3
    - name: Get framework dir
      uses: actions/download-artifact@v1
      with:
        name: Firebase-actions-dir
    - uses: ruby/setup-ruby@v1
    - name: Setup Bundler
      run: ./scripts/setup_bundler.sh
    - name: Move frameworks
      run: |
        mkdir -p "${HOME}"/ios_frameworks/
        find "${GITHUB_WORKSPACE}/${FRAMEWORK_DIR}" -name "Firebase*latest.zip" -exec unzip -d "${HOME}"/ios_frameworks/ {} +
    - name: Setup Swift Quickstart
      run: SAMPLE="$SDK" TARGET="${SDK}Example" NON_FIREBASE_SDKS="FBSDKLoginKit FBSDKCoreKit FBSDKCoreKit_Basics FBAEMKit" scripts/setup_quickstart_framework.sh \
                                               "${HOME}"/ios_frameworks/Firebase/NonFirebaseSDKs/* \
                                               "${HOME}"/ios_frameworks/Firebase/FirebaseDynamicLinks/* \
                                               "${HOME}"/ios_frameworks/Firebase/GoogleSignIn/* \
                                               "${HOME}"/ios_frameworks/Firebase/FirebaseAuth/* \
                                               "${HOME}"/ios_frameworks/Firebase/FirebaseAnalytics/*
    - name: Install Secret GoogleService-Info.plist
      run: scripts/decrypt_gha_secret.sh scripts/gha-encrypted/qs-auth.plist.gpg \
        quickstart-ios/authentication/GoogleService-Info.plist "$plist_secret"
    - name: Test Swift Quickstart
      run: ([ -z $plist_secret ] || scripts/third_party/travis/retry.sh scripts/test_quickstart_framework.sh "${SDK}")
    - name: Remove data before upload
      if: ${{ failure() }}
      run: scripts/remove_data.sh authentiation
    - uses: actions/upload-artifact@v2
      if: ${{ failure() }}
      with:
        name: quickstart_artifacts_auth
        path: quickstart-ios/

  quickstart_framework_config:
    # Don't run on private repo.
    if: (github.repository == 'Firebase/firebase-ios-sdk' && github.event_name == 'schedule') || github.event_name == 'pull_request' || github.event_name == 'workflow_dispatch'
    needs: package-head
    env:
      plist_secret: ${{ secrets.GHASecretsGPGPassphrase1 }}
      signin_secret: ${{ secrets.GHASecretsGPGPassphrase1 }}
      FRAMEWORK_DIR: "Firebase-actions-dir"
      SDK: "Config"
    runs-on: macos-12
    steps:
    - uses: actions/checkout@v3
    - name: Get framework dir
      uses: actions/download-artifact@v1
      with:
        name: Firebase-actions-dir
    - uses: ruby/setup-ruby@v1
    - name: Setup Bundler
      run: ./scripts/setup_bundler.sh
    - name: Move frameworks
      run: |
        mkdir -p "${HOME}"/ios_frameworks/
        find "${GITHUB_WORKSPACE}/${FRAMEWORK_DIR}" -name "Firebase*latest.zip" -exec unzip -d "${HOME}"/ios_frameworks/ {} +
    - name: Setup Swift Quickstart

      run: SAMPLE="$SDK" TARGET="${SDK}Example" scripts/setup_quickstart_framework.sh \
                                               "${HOME}"/ios_frameworks/Firebase/FirebaseRemoteConfig/* \
                                               "${HOME}"/ios_frameworks/Firebase/FirebaseAnalytics/*
    - name: Install Secret GoogleService-Info.plist
      run: scripts/decrypt_gha_secret.sh scripts/gha-encrypted/qs-config.plist.gpg \
        quickstart-ios/config/GoogleService-Info.plist "$plist_secret"
    - name: Test Swift Quickstart
      run: ([ -z $plist_secret ] || scripts/third_party/travis/retry.sh scripts/test_quickstart_framework.sh "${SDK}")
    - name: Remove data before upload
      if: ${{ failure() }}
      run: scripts/remove_data.sh config
    - uses: actions/upload-artifact@v2
      if: ${{ failure() }}
      with:
        name: quickstart_artifacts_config
        path: quickstart-ios/

  quickstart_framework_crashlytics:
    # Don't run on private repo.
    if: (github.repository == 'Firebase/firebase-ios-sdk' && github.event_name == 'schedule') || github.event_name == 'pull_request' || github.event_name == 'workflow_dispatch'
    needs: package-head
    env:
      plist_secret: ${{ secrets.GHASecretsGPGPassphrase1 }}
      signin_secret: ${{ secrets.GHASecretsGPGPassphrase1 }}
      FRAMEWORK_DIR: "Firebase-actions-dir"
      SDK: "Crashlytics"
    runs-on: macos-12
    steps:
    - uses: actions/checkout@v3
    - name: Get framework dir
      uses: actions/download-artifact@v1
      with:
        name: Firebase-actions-dir
    - uses: ruby/setup-ruby@v1
    - name: Setup Bundler
      run: ./scripts/setup_bundler.sh
    - name: Move frameworks
      run: |
        mkdir -p "${HOME}"/ios_frameworks/
        find "${GITHUB_WORKSPACE}/${FRAMEWORK_DIR}" -name "Firebase*latest.zip" -exec unzip -d "${HOME}"/ios_frameworks/ {} +
    - uses: actions/checkout@v3
    - name: Setup quickstart
      env:
        LEGACY: true
      run: |
              SAMPLE="$SDK" TARGET="${SDK}Example" scripts/setup_quickstart_framework.sh \
                                               "${HOME}"/ios_frameworks/Firebase/FirebaseCrashlytics/* \
                                               "${HOME}"/ios_frameworks/Firebase/FirebaseAnalytics/*
              cp quickstart-ios/crashlytics/LegacyCrashlyticsQuickstart/Firebase/run quickstart-ios/crashlytics/LegacyCrashlyticsQuickstart
              cp quickstart-ios/crashlytics/LegacyCrashlyticsQuickstart/Firebase/upload-symbols quickstart-ios/crashlytics/LegacyCrashlyticsQuickstart
              chmod +x quickstart-ios/crashlytics/LegacyCrashlyticsQuickstart/run
              chmod +x quickstart-ios/crashlytics/LegacyCrashlyticsQuickstart/upload-symbols
    # TODO(#8057): Restore Swift Quickstart
    # - name: Setup swift quickstart
    #   env:
    #     LEGACY: true
    #   run: |
    #           SAMPLE="$SDK" TARGET="${SDK}ExampleSwift" NON_FIREBASE_SDKS="ReachabilitySwift" scripts/setup_quickstart_framework.sh \
    #                                            "${HOME}"/ios_frameworks/Firebase/NonFirebaseSDKs/*
    - name: Install Secret GoogleService-Info.plist
      run: scripts/decrypt_gha_secret.sh scripts/gha-encrypted/qs-crashlytics.plist.gpg \
        quickstart-ios/crashlytics/GoogleService-Info.plist "$plist_secret"
    - name: Test Quickstart
      env:
        LEGACY: true
      run: ([ -z $plist_secret ] || scripts/third_party/travis/retry.sh scripts/test_quickstart_framework.sh "${SDK}")
    # TODO(#8057): Restore Swift Quickstart
    # - name: Test Swift Quickstart
    #   env:
    #     LEGACY: true
    #   run: ([ -z $plist_secret ] || scripts/third_party/travis/retry.sh scripts/test_quickstart_framework.sh "${SDK}" swift)
    - name: Remove data before upload
      env:
        LEGACY: true
      if: ${{ failure() }}
      run: scripts/remove_data.sh crashlytics
    - uses: actions/upload-artifact@v2
      if: ${{ failure() }}
      with:
        name: quickstart_artifacts_crashlytics
        path: quickstart-ios/

  quickstart_framework_database:
    # Don't run on private repo.
    if: (github.repository == 'Firebase/firebase-ios-sdk' && github.event_name == 'schedule') || github.event_name == 'pull_request' || github.event_name == 'workflow_dispatch'
    needs: package-head
    env:
      plist_secret: ${{ secrets.GHASecretsGPGPassphrase1 }}
      signin_secret: ${{ secrets.GHASecretsGPGPassphrase1 }}
      FRAMEWORK_DIR: "Firebase-actions-dir"
      SDK: "Database"
    runs-on: macos-12
    steps:
    - uses: actions/checkout@v3
    - name: Get framework dir
      uses: actions/download-artifact@v1
      with:
        name: Firebase-actions-dir
    - uses: ruby/setup-ruby@v1
    - name: Setup Bundler
      run: ./scripts/setup_bundler.sh
    - name: Move frameworks
      run: |
        mkdir -p "${HOME}"/ios_frameworks/
        find "${GITHUB_WORKSPACE}/${FRAMEWORK_DIR}" -name "Firebase*latest.zip" -exec unzip -d "${HOME}"/ios_frameworks/ {} +
    - uses: actions/checkout@v3
    - name: Setup quickstart
      run: SAMPLE="$SDK" TARGET="${SDK}Example" NON_FIREBASE_SDKS="FirebaseDatabaseUI" scripts/setup_quickstart_framework.sh \
                                               "${HOME}"/ios_frameworks/Firebase/FirebaseDatabase/* \
                                               "${HOME}"/ios_frameworks/Firebase/FirebaseStorage/* \
                                               "${HOME}"/ios_frameworks/Firebase/FirebaseFirestore/* \
                                               "${HOME}"/ios_frameworks/Firebase/FirebaseAuth/* \
                                               "${HOME}"/ios_frameworks/Firebase/NonFirebaseSDKs/* \
                                               "${HOME}"/ios_frameworks/Firebase/FirebaseAnalytics/*
    - name: Install Secret GoogleService-Info.plist
      run: scripts/decrypt_gha_secret.sh scripts/gha-encrypted/qs-database.plist.gpg \
        quickstart-ios/database/GoogleService-Info.plist "$plist_secret"
    - name: Test Quickstart
      run: ([ -z $plist_secret ] || scripts/third_party/travis/retry.sh scripts/test_quickstart_framework.sh "${SDK}")
    - name: Remove data before upload
      if: ${{ failure() }}
      run: scripts/remove_data.sh database
    - uses: actions/upload-artifact@v2
      if: ${{ failure() }}
      with:
        name: quickstart_artifacts database
        path: quickstart-ios/

  quickstart_framework_dynamiclinks:
    # Don't run on private repo.
    if: (github.repository == 'Firebase/firebase-ios-sdk' && github.event_name == 'schedule') || github.event_name == 'pull_request' || github.event_name == 'workflow_dispatch'
    needs: package-head
    env:
      plist_secret: ${{ secrets.GHASecretsGPGPassphrase1 }}
      signin_secret: ${{ secrets.GHASecretsGPGPassphrase1 }}
      FRAMEWORK_DIR: "Firebase-actions-dir"
      SDK: "DynamicLinks"
    runs-on: macos-12
    steps:
    - uses: actions/checkout@v3
    - name: Get framework dir
      uses: actions/download-artifact@v1
      with:
        name: Firebase-actions-dir
    - uses: ruby/setup-ruby@v1
    - name: Setup Bundler
      run: ./scripts/setup_bundler.sh
    - name: Move frameworks
      run: |
        mkdir -p "${HOME}"/ios_frameworks/
        find "${GITHUB_WORKSPACE}/${FRAMEWORK_DIR}" -name "Firebase*latest.zip" -exec unzip -d "${HOME}"/ios_frameworks/ {} +
    - name: Setup Objc Quickstart
      run: SAMPLE="$SDK" TARGET="${SDK}Example" scripts/setup_quickstart_framework.sh \
                                               "${HOME}"/ios_frameworks/Firebase/FirebaseDynamicLinks/* \
                                               "${HOME}"/ios_frameworks/Firebase/FirebaseAnalytics/*
    - name: Setup Swift Quickstart
      run: SAMPLE="$SDK" TARGET="${SDK}ExampleSwift" scripts/setup_quickstart_framework.sh
    - name: Update Environment Variable For DynamicLinks
      run: |
        sed -i '' 's#DYNAMIC_LINK_DOMAIN#https://qpf6m.app.goo.gl#' quickstart-ios/dynamiclinks/DynamicLinksExample/DynamicLinksExample.entitlements
        sed -i '' 's#YOUR_DOMAIN_URI_PREFIX";#https://qpf6m.app.goo.gl";#' quickstart-ios/dynamiclinks/DynamicLinksExample/ViewController.m
        sed -i '' 's#YOUR_DOMAIN_URI_PREFIX";#https://qpf6m.app.goo.gl";#' quickstart-ios/dynamiclinks/DynamicLinksExampleSwift/ViewController.swift
    - name: Install Secret GoogleService-Info.plist
      run: scripts/decrypt_gha_secret.sh scripts/gha-encrypted/qs-dynamiclinks.plist.gpg \
        quickstart-ios/dynamiclinks/GoogleService-Info.plist "$plist_secret"
    - name: Test Objc Quickstart
      run: ([ -z $plist_secret ] || scripts/third_party/travis/retry.sh scripts/test_quickstart_framework.sh "${SDK}")
    - name: Test Swift Quickstart
      run: ([ -z $plist_secret ] || scripts/third_party/travis/retry.sh scripts/test_quickstart_framework.sh "${SDK}" swift)
    - name: Remove data before upload
      if: ${{ failure() }}
      run: scripts/remove_data.sh dynamiclinks
    - uses: actions/upload-artifact@v2
      if: ${{ failure() }}
      with:
        name: quickstart_artifacts_dynamiclinks
        path: quickstart-ios/

  quickstart_framework_firestore:
    # Don't run on private repo.
    if: (github.repository == 'Firebase/firebase-ios-sdk' && github.event_name == 'schedule') || github.event_name == 'pull_request' || github.event_name == 'workflow_dispatch'
    needs: package-head
    env:
      plist_secret: ${{ secrets.GHASecretsGPGPassphrase1 }}
      signin_secret: ${{ secrets.GHASecretsGPGPassphrase1 }}
      FRAMEWORK_DIR: "Firebase-actions-dir"
      SDK: "Firestore"
    runs-on: macos-12
    steps:
<<<<<<< HEAD
=======
      # Xcode 14 fails to build FirebaseAuthUI because it includes Resources. See #9886.
    - name: Xcode 14.1
      run: sudo xcode-select -s /Applications/Xcode_14.1.app/Contents/Developer
>>>>>>> 1490f777
    - uses: actions/checkout@v3
    - name: Get framework dir
      uses: actions/download-artifact@v1
      with:
        name: Firebase-actions-dir
    - uses: ruby/setup-ruby@v1
    - name: Setup Bundler
      run: ./scripts/setup_bundler.sh
    - name: Move frameworks
      run: |
        mkdir -p "${HOME}"/ios_frameworks/
        find "${GITHUB_WORKSPACE}/${FRAMEWORK_DIR}" -name "Firebase*latest.zip" -exec unzip -d "${HOME}"/ios_frameworks/ {} +
    - uses: actions/checkout@v3
    - name: Setup quickstart
      run: SAMPLE="$SDK" TARGET="${SDK}Example" NON_FIREBASE_SDKS="SDWebImage FirebaseAuthUI FirebaseEmailAuthUI" scripts/setup_quickstart_framework.sh \
                                               "${HOME}"/ios_frameworks/Firebase/NonFirebaseSDKs/* \
                                               "${HOME}"/ios_frameworks/Firebase/FirebaseFirestore/* \
                                               "${HOME}"/ios_frameworks/Firebase/FirebaseAuth/* \
                                               "${HOME}"/ios_frameworks/Firebase/FirebaseAnalytics/*
    - name: Install Secret GoogleService-Info.plist
      run: scripts/decrypt_gha_secret.sh scripts/gha-encrypted/qs-firestore.plist.gpg \
        quickstart-ios/firestore/GoogleService-Info.plist "$plist_secret"
    - name: Test Quickstart
      run: ([ -z $plist_secret ] || scripts/third_party/travis/retry.sh scripts/test_quickstart_framework.sh "${SDK}")
    - name: Remove data before upload
      if: ${{ failure() }}
      run: scripts/remove_data.sh firestore
    - uses: actions/upload-artifact@v2
      if: ${{ failure() }}
      with:
        name: quickstart_artifacts_firestore
        path: quickstart-ios/

  check_framework_firestore_symbols:
    # Don't run on private repo.
    if: (github.repository == 'Firebase/firebase-ios-sdk' && github.event_name == 'schedule') || github.event_name == 'pull_request' || github.event_name == 'workflow_dispatch'
    needs: package-head
    env:
      FRAMEWORK_DIR: "Firebase-actions-dir"
      FIREBASECI_USE_LATEST_GOOGLEAPPMEASUREMENT: 1
    runs-on: macos-12
    steps:
      - name: Xcode 14.1
        run: sudo xcode-select -s /Applications/Xcode_14.1.app/Contents/Developer
      - uses: actions/checkout@v3
      - name: Get framework dir
        uses: actions/download-artifact@v1
        with:
          name: Firebase-actions-dir
      - uses: ruby/setup-ruby@v1
      - name: Setup Bundler
        run: ./scripts/setup_bundler.sh
      - name: Install xcpretty
        run: gem install xcpretty
      - name: Move frameworks
        run: |
          mkdir -p "${HOME}"/ios_frameworks/
          find "${GITHUB_WORKSPACE}/${FRAMEWORK_DIR}" -name "Firebase*latest.zip" -exec unzip -d "${HOME}"/ios_frameworks/ {} +
      - uses: actions/checkout@v3
      - name: Check linked Firestore.xcframework for unlinked symbols.
        run: |
          scripts/check_firestore_symbols.sh \
            $(pwd) \
            "${HOME}"/ios_frameworks/Firebase/FirebaseFirestore/FirebaseFirestore.xcframework

  quickstart_framework_inappmessaging:
    # Don't run on private repo.
    if: (github.repository == 'Firebase/firebase-ios-sdk' && github.event_name == 'schedule') || github.event_name == 'pull_request' || github.event_name == 'workflow_dispatch'
    needs: package-head
    env:
      plist_secret: ${{ secrets.GHASecretsGPGPassphrase1 }}
      signin_secret: ${{ secrets.GHASecretsGPGPassphrase1 }}
      FRAMEWORK_DIR: "Firebase-actions-dir"
      SDK: "InAppMessaging"
    runs-on: macos-12
    steps:
    - uses: actions/checkout@v3
    - name: Get framework dir
      uses: actions/download-artifact@v1
      with:
        name: Firebase-actions-dir
    - uses: ruby/setup-ruby@v1
    - name: Setup Bundler
      run: ./scripts/setup_bundler.sh
    - name: Move frameworks
      run: |
        mkdir -p "${HOME}"/ios_frameworks/
        find "${GITHUB_WORKSPACE}/${FRAMEWORK_DIR}" -name "Firebase*latest.zip" -exec unzip -d "${HOME}"/ios_frameworks/ {} +
    - uses: actions/checkout@v3
    - name: Setup quickstart
      run: SAMPLE="$SDK" TARGET="${SDK}Example" scripts/setup_quickstart_framework.sh \
                                               "${HOME}"/ios_frameworks/Firebase/FirebaseDynamicLinks/* \
                                               "${HOME}"/ios_frameworks/Firebase/FirebaseInAppMessaging/* \
                                               "${HOME}"/ios_frameworks/Firebase/FirebaseAnalytics/*
    - name: Setup swift quickstart
      run: SAMPLE="$SDK" TARGET="${SDK}ExampleSwift" scripts/setup_quickstart_framework.sh
    - name: Install Secret GoogleService-Info.plist
      run: scripts/decrypt_gha_secret.sh scripts/gha-encrypted/qs-inappmessaging.plist.gpg \
        quickstart-ios/inappmessaging/GoogleService-Info.plist "$plist_secret"
    - name: Test Quickstart
      run: ([ -z $plist_secret ] || scripts/third_party/travis/retry.sh scripts/test_quickstart_framework.sh "${SDK}")
    - name: Test Swift Quickstart
      run: ([ -z $plist_secret ] || scripts/third_party/travis/retry.sh scripts/test_quickstart_framework.sh "${SDK}" swift)
    - name: Remove data before upload
      if: ${{ failure() }}
      run: scripts/remove_data.sh inappmessaging
    - uses: actions/upload-artifact@v2
      if: ${{ failure() }}
      with:
        name: quickstart_artifacts_ihappmessaging
        path: quickstart-ios/

  quickstart_framework_messaging:
    # Don't run on private repo.
    if: (github.repository == 'Firebase/firebase-ios-sdk' && github.event_name == 'schedule') || github.event_name == 'pull_request' || github.event_name == 'workflow_dispatch'
    needs: package-head
    env:
      plist_secret: ${{ secrets.GHASecretsGPGPassphrase1 }}
      signin_secret: ${{ secrets.GHASecretsGPGPassphrase1 }}
      FRAMEWORK_DIR: "Firebase-actions-dir"
      SDK: "Messaging"
    runs-on: macos-12
    steps:
    - uses: actions/checkout@v3
    - name: Get framework dir
      uses: actions/download-artifact@v1
      with:
        name: Firebase-actions-dir
    - uses: ruby/setup-ruby@v1
    - name: Setup Bundler
      run: ./scripts/setup_bundler.sh
    - name: Move frameworks
      run: |
        mkdir -p "${HOME}"/ios_frameworks/
        find "${GITHUB_WORKSPACE}/${FRAMEWORK_DIR}" -name "Firebase*latest.zip" -exec unzip -d "${HOME}"/ios_frameworks/ {} +
    - uses: actions/checkout@v3
    - name: Setup quickstart
      run: SAMPLE="$SDK" TARGET="${SDK}Example" scripts/setup_quickstart_framework.sh \
                                               "${HOME}"/ios_frameworks/Firebase/FirebaseMessaging/* \
                                               "${HOME}"/ios_frameworks/Firebase/FirebaseAnalytics/*
    - name: Setup swift quickstart
      run: SAMPLE="$SDK" TARGET="${SDK}ExampleSwift" scripts/setup_quickstart_framework.sh
    - name: Install Secret GoogleService-Info.plist
      run: scripts/decrypt_gha_secret.sh scripts/gha-encrypted/qs-messaging.plist.gpg \
        quickstart-ios/messaging/GoogleService-Info.plist "$plist_secret"
    - name: Test Quickstart
      run: ([ -z $plist_secret ] || scripts/third_party/travis/retry.sh scripts/test_quickstart_framework.sh "${SDK}")
    - name: Test Swift Quickstart
      run: ([ -z $plist_secret ] || scripts/third_party/travis/retry.sh scripts/test_quickstart_framework.sh "${SDK}" swift)
    - name: Remove data before upload
      if: ${{ failure() }}
      run: scripts/remove_data.sh messaging
    - uses: actions/upload-artifact@v2
      if: ${{ failure() }}
      with:
        name: quickstart_artifacts_messaging
        path: quickstart-ios/

  quickstart_framework_storage:
    # Don't run on private repo.
    if: (github.repository == 'Firebase/firebase-ios-sdk' && github.event_name == 'schedule') || github.event_name == 'pull_request' || github.event_name == 'workflow_dispatch'
    needs: package-head
    env:
      plist_secret: ${{ secrets.GHASecretsGPGPassphrase1 }}
      signin_secret: ${{ secrets.GHASecretsGPGPassphrase1 }}
      FRAMEWORK_DIR: "Firebase-actions-dir"
      SDK: "Storage"
    runs-on: macos-12
    steps:
    - uses: actions/checkout@v3
    - name: Get framework dir
      uses: actions/download-artifact@v1
      with:
        name: Firebase-actions-dir
    - uses: ruby/setup-ruby@v1
    - name: Setup Bundler
      run: ./scripts/setup_bundler.sh
    - name: Move frameworks
      run: |
        mkdir -p "${HOME}"/ios_frameworks/
        find "${GITHUB_WORKSPACE}/${FRAMEWORK_DIR}" -name "Firebase*latest.zip" -exec unzip -d "${HOME}"/ios_frameworks/ {} +
    - uses: actions/checkout@v3
    - name: Setup quickstart
      env:
        LEGACY: true
      run: SAMPLE="$SDK" TARGET="${SDK}Example" scripts/setup_quickstart_framework.sh \
                                               "${HOME}"/ios_frameworks/Firebase/FirebaseStorage/* \
                                               "${HOME}"/ios_frameworks/Firebase/FirebaseAuth/* \
                                               "${HOME}"/ios_frameworks/Firebase/FirebaseAnalytics/*
    - name: Setup swift quickstart
      env:
        LEGACY: true
      run: SAMPLE="$SDK" TARGET="${SDK}ExampleSwift" scripts/setup_quickstart_framework.sh
    - name: Install Secret GoogleService-Info.plist
      run: scripts/decrypt_gha_secret.sh scripts/gha-encrypted/qs-storage.plist.gpg \
        quickstart-ios/storage/GoogleService-Info.plist "$plist_secret"
    - name: Test Quickstart
      env:
        LEGACY: true
      run: ([ -z $plist_secret ] || scripts/third_party/travis/retry.sh scripts/test_quickstart_framework.sh "${SDK}")
    - name: Test Swift Quickstart
      env:
        LEGACY: true
      run: ([ -z $plist_secret ] || scripts/third_party/travis/retry.sh scripts/test_quickstart_framework.sh "${SDK}" swift)
    - name: Remove data before upload
      env:
        LEGACY: true
      if: ${{ failure() }}
      run: scripts/remove_data.sh storage
    - uses: actions/upload-artifact@v2
      if: ${{ failure() }}
      with:
        name: quickstart_artifacts_storage
        path: quickstart-ios/<|MERGE_RESOLUTION|>--- conflicted
+++ resolved
@@ -402,12 +402,6 @@
       SDK: "Firestore"
     runs-on: macos-12
     steps:
-<<<<<<< HEAD
-=======
-      # Xcode 14 fails to build FirebaseAuthUI because it includes Resources. See #9886.
-    - name: Xcode 14.1
-      run: sudo xcode-select -s /Applications/Xcode_14.1.app/Contents/Developer
->>>>>>> 1490f777
     - uses: actions/checkout@v3
     - name: Get framework dir
       uses: actions/download-artifact@v1
