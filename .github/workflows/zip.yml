# This workflow tests the zip distribution of the SDK.
# There are three ways to configure the source of the zip file for testing:
# 1. To iterate on a PR: Set the `PINNED_RUN_ID` environment variable in this
#    file to a successful zip packaging run. This is useful for avoiding
<<<<<<< HEAD
#    re-running the packaging jobs on every commit.
# 2. For manual runs: Trigger the workflow via the GitHub UI (`workflow_dispatch`)
=======
#    having to manually re-run the packaging jobs for each commit.
# 2. For manual runs: Trigger the workflow via the [GitHub UI](https://github.com/firebase/firebase-ios-sdk/actions/workflows/zip.yml)
>>>>>>> ede8d6ef
#    and provide a "Run ID of a previous successful zip workflow" in the input.
# 3. By default (for scheduled and other PR runs): The workflow will build the
#    zip from the current commit (HEAD).
name: zip

permissions:
  actions: read
  contents: read

env:
  # When a run_id is specified, build jobs will be skipped and the specified
  # run's artifacts will be used for testing.
<<<<<<< HEAD
  PINNED_RUN_ID: '17965877651'
=======
  PINNED_RUN_ID: ''
>>>>>>> ede8d6ef

on:
  pull_request:
    paths:
    - 'ReleaseTooling/Sources/**'
    - '.github/workflows/zip.yml'
    - 'scripts/build_non_firebase_sdks.sh'
    - 'scripts/build_zip.sh'
    - 'scripts/setup_quickstart_framework.sh'
    - 'Gemfile*'
    # Don't run based on any markdown only changes.
    - '!ReleaseTooling/*.md'
  schedule:
    # Run every day at 9pm (PDT) / 12am (EDT) - cron uses UTC times
    - cron:  '0 4 * * *'

  workflow_dispatch:
    inputs:
      custom_spec_repos:
        description: 'Custom Podspec repos'
        required: true
        default: 'https://github.com/firebase/SpecsStaging.git'
      zip_run_id:
        # For example, in the below URL, `17335533279` is the run ID:
        # - https://github.com/firebase/firebase-ios-sdk/actions/runs/17335533279
        description: 'Run ID of a previous successful zip workflow to use for quickstart testing'
        required: false
        default: ''

concurrency:
    group: ${{ github.workflow }}-${{ github.head_ref || github.ref }}
    cancel-in-progress: true

jobs:
  should_package:
    runs-on: ubuntu-latest
    outputs:
      should_package: ${{ steps.check.outputs.should_package }}
    steps:
    - name: Check if packaging should be skipped
      id: check
      run: |
        if [[ -n "${{ env.PINNED_RUN_ID }}" || -n "${{ github.event.inputs.zip_run_id }}" ]]; then
          echo "should_package=false" >> $GITHUB_OUTPUT
        else
          echo "should_package=true" >> $GITHUB_OUTPUT
        fi

  package-release:
    needs: should_package
    # Don't run on private repo.
    if: |
      github.repository == 'firebase/firebase-ios-sdk' &&
      contains(fromJSON('["schedule", "pull_request", "workflow_dispatch"]'), github.event_name) &&
      needs.should_package.outputs.should_package == 'true'
    runs-on: macos-14
    steps:
    - uses: actions/checkout@v4
    - uses: mikehardy/buildcache-action@c87cea0ccd718971d6cc39e672c4f26815b6c126
      with:
        cache_key: package-release
    - name: Xcode 16.2
      run: sudo xcode-select -s /Applications/Xcode_16.2.app/Contents/Developer
    - uses: ruby/setup-ruby@354a1ad156761f5ee2b7b13fa8e09943a5e8d252 # v1
    - name: Setup Bundler
      run: ./scripts/setup_bundler.sh
    - name: ZipBuildingTest
      run: |
         mkdir -p release_zip_dir
         sh -x scripts/build_zip.sh release_zip_dir \
           "${{ github.event.inputs.custom_spec_repos || 'https://github.com/firebase/SpecsStaging.git' }}" \
           build-release \
           static
    - uses: actions/upload-artifact@v4
      with:
        name: Firebase-release-zip-zip
        # Zip the entire output directory since the builder adds subdirectories we don't know the
        # name of.
        path: release_zip_dir

  build:
    needs: should_package
    # Don't run on private repo unless it is a PR.
    if: |
      github.repository == 'firebase/firebase-ios-sdk' &&
      contains(fromJSON('["schedule", "pull_request", "workflow_dispatch"]'), github.event_name) &&
      needs.should_package.outputs.should_package == 'true'
    runs-on: macos-14
    steps:
    - uses: actions/checkout@v4
    - name: Xcode 16.2
      run: sudo xcode-select -s /Applications/Xcode_16.2.app/Contents/Developer
    - name: Build
      run: |
        cd ReleaseTooling
        swift build -v

  package-head:
    needs: [build, should_package]
    if: needs.should_package.outputs.should_package == 'true'
    strategy:
      matrix:
        linking_type: [static, dynamic]
    runs-on: macos-14
    steps:
    - uses: actions/checkout@v4
    - uses: mikehardy/buildcache-action@c87cea0ccd718971d6cc39e672c4f26815b6c126
      with:
        cache_key: package-head
    - name: Xcode 16.2
      run: sudo xcode-select -s /Applications/Xcode_16.2.app/Contents/Developer
    - uses: ruby/setup-ruby@354a1ad156761f5ee2b7b13fa8e09943a5e8d252 # v1
    - name: Setup Bundler
      run: ./scripts/setup_bundler.sh
    - name: ZipBuildingTest
      run: |
         mkdir -p zip_output_dir
         sh -x scripts/build_zip.sh \
           zip_output_dir "${{ github.event.inputs.custom_spec_repos || 'https://github.com/firebase/SpecsStaging.git,https://github.com/firebase/SpecsDev.git' }}" \
           build-head \
           ${{ matrix.linking_type }}
    - uses: actions/upload-artifact@v4
      if: always()
      with:
        name: ${{ matrix.linking_type == 'static' && 'Firebase-actions-dir' || 'Firebase-actions-dir-dynamic' }}
        # Zip the entire output directory since the builder adds subdirectories we don't know the
        # name of.
        path: zip_output_dir

  packaging_done:
    runs-on: ubuntu-latest
    needs: [package-head]
    if: always()
    outputs:
      run_id: ${{ steps.get_run_id.outputs.run_id }}
    steps:
      - name: Check packaging result
        if: ${{ needs.package-head.result == 'failure' }}
        run: |
          echo "Packaging failed. Aborting."
          exit 1
      - name: Get Run ID
        id: get_run_id
        run: |
          if [[ -n "${{ github.event.inputs.zip_run_id }}" ]]; then
            echo "run_id=${{ github.event.inputs.zip_run_id }}" >> $GITHUB_OUTPUT
          elif [[ -n "${{ env.PINNED_RUN_ID }}" ]]; then
            echo "run_id=${{ env.PINNED_RUN_ID }}" >> $GITHUB_OUTPUT
          else
            echo "run_id=${{ github.run_id }}" >> $GITHUB_OUTPUT
          fi

  check_framework_firestore_symbols:
    needs: packaging_done
    if: ${{ !cancelled() }}
    env:
      FIREBASECI_USE_LATEST_GOOGLEAPPMEASUREMENT: 1
    runs-on: macos-14
    steps:
      - name: Xcode 16.2
        run: sudo xcode-select -s /Applications/Xcode_16.2.app/Contents/Developer
      - uses: actions/checkout@v4
      - name: Get framework dir
        uses: actions/download-artifact@v4.1.7
        with:
          name: Firebase-actions-dir
          run-id: ${{ needs.packaging_done.outputs.run_id }}
          github-token: ${{ secrets.GITHUB_TOKEN }}
      - uses: ruby/setup-ruby@354a1ad156761f5ee2b7b13fa8e09943a5e8d252 # v1
      - name: Setup Bundler
        run: ./scripts/setup_bundler.sh
      - name: Install xcpretty
        run: gem install xcpretty
      - name: Move frameworks
        run: |
          mkdir -p "${HOME}"/ios_frameworks/
          find "${GITHUB_WORKSPACE}" -name "Firebase*latest.zip" -exec unzip -d "${HOME}"/ios_frameworks/ {} +
      - name: Check linked Firestore.xcframework for unlinked symbols.
        run: |
          scripts/check_firestore_symbols.sh \
            $(pwd) \
            "${HOME}"/ios_frameworks/Firebase/FirebaseFirestore/FirebaseFirestoreInternal.xcframework

  quickstart_framework_abtesting:
    needs: packaging_done
    if: ${{ !cancelled() }}
    env:
      plist_secret: ${{ secrets.GHASecretsGPGPassphrase1 }}
      SDK: "ABTesting"
    strategy:
      matrix:
        artifact: [Firebase-actions-dir, Firebase-actions-dir-dynamic]
        build-env:
          - os: macos-15
            xcode: Xcode_16.4
    runs-on: ${{ matrix.build-env.os }}
    steps:
    - uses: actions/checkout@v4
    - name: Get framework dir
      uses: actions/download-artifact@v4.1.7
      with:
        name: ${{ matrix.artifact }}
        run-id: ${{ needs.packaging_done.outputs.run_id }}
        github-token: ${{ secrets.GITHUB_TOKEN }}
    - uses: ruby/setup-ruby@354a1ad156761f5ee2b7b13fa8e09943a5e8d252 # v1
    - name: Xcode
      run: sudo xcode-select -s /Applications/${{ matrix.build-env.xcode }}.app/Contents/Developer
    - name: Setup Bundler
      run: ./scripts/setup_bundler.sh
    - name: Move frameworks
      run: |
        mkdir -p "${HOME}"/ios_frameworks/
        find "${GITHUB_WORKSPACE}" -name "Firebase*latest.zip" -exec unzip -d "${HOME}"/ios_frameworks/ {} +
    - name: Setup quickstart
      run: SAMPLE="$SDK" TARGET="${SDK}Example" scripts/setup_quickstart_framework.sh \
                                               "${HOME}"/ios_frameworks/Firebase/FirebaseRemoteConfig/* \
                                               "${HOME}"/ios_frameworks/Firebase/FirebaseAnalytics/FirebaseCore.xcframework \
                                               "${HOME}"/ios_frameworks/Firebase/FirebaseAnalytics/FirebaseCoreInternal.xcframework \
                                               "${HOME}"/ios_frameworks/Firebase/FirebaseAnalytics/FBLPromises.xcframework \
                                               "${HOME}"/ios_frameworks/Firebase/FirebaseAnalytics/FirebaseInstallations.xcframework \
                                               "${HOME}"/ios_frameworks/Firebase/FirebaseAnalytics/GoogleUtilities.xcframework
    - name: Install Secret GoogleService-Info.plist
      run: scripts/decrypt_gha_secret.sh scripts/gha-encrypted/qs-abtesting.plist.gpg \
        quickstart-ios/abtesting/GoogleService-Info.plist "$plist_secret"
    - name: Test Quickstart
      run: ([ -z $plist_secret ] || scripts/third_party/travis/retry.sh scripts/test_quickstart_framework.sh "${SDK}")
    - uses: actions/upload-artifact@v4
      if: failure()
      with:
        name: quickstart_artifacts_abtesting_${{ matrix.artifact }}
        path: |
          quickstart-ios/
          !quickstart-ios/**/GoogleService-Info.plist

  quickstart_framework_auth:
    needs: packaging_done
    if: ${{ !cancelled() }}
    env:
      plist_secret: ${{ secrets.GHASecretsGPGPassphrase1 }}
      SDK:  "Authentication"
    strategy:
      matrix:
        os: [macos-15]
        artifact: [Firebase-actions-dir, Firebase-actions-dir-dynamic]
        include:
          - os: macos-15
            xcode: Xcode_16.4
    runs-on: ${{ matrix.os }}
    steps:
    - uses: actions/checkout@v4
    - name: Get framework dir
      uses: actions/download-artifact@v4.1.7
      with:
        name: ${{ matrix.artifact }}
        run-id: ${{ needs.packaging_done.outputs.run_id }}
        github-token: ${{ secrets.GITHUB_TOKEN }}
    - uses: ruby/setup-ruby@354a1ad156761f5ee2b7b13fa8e09943a5e8d252 # v1
    - name: Xcode
      run: sudo xcode-select -s /Applications/${{ matrix.xcode }}.app/Contents/Developer
    - name: Setup Bundler
      run: ./scripts/setup_bundler.sh
    - name: Move frameworks
      run: |
        mkdir -p "${HOME}"/ios_frameworks/
        find "${GITHUB_WORKSPACE}" -name "Firebase*latest.zip" -exec unzip -d "${HOME}"/ios_frameworks/ {} +
    - name: Setup Swift Quickstart
      run: SAMPLE="$SDK" TARGET="${SDK}Example" NON_FIREBASE_SDKS="FBSDKLoginKit FBSDKCoreKit FBSDKCoreKit_Basics FBAEMKit" scripts/setup_quickstart_framework.sh \
                                               "${HOME}"/ios_frameworks/Firebase/NonFirebaseSDKs/* \
                                               "${HOME}"/ios_frameworks/Firebase/GoogleSignIn/* \
                                               "${HOME}"/ios_frameworks/Firebase/FirebaseAuth/* \
                                               "${HOME}"/ios_frameworks/Firebase/FirebaseAnalytics/*
    - name: Install Secret GoogleService-Info.plist
      run: scripts/decrypt_gha_secret.sh scripts/gha-encrypted/qs-authentication.plist.gpg \
        quickstart-ios/authentication/GoogleService-Info.plist "$plist_secret"
    - name: Test Swift Quickstart
      run: ([ -z $plist_secret ] || scripts/third_party/travis/retry.sh scripts/test_quickstart_framework.sh "${SDK}")
    - uses: actions/upload-artifact@v4
      if: failure()
      with:
        name: quickstart_artifacts_auth_${{ matrix.artifact }}
        path: |
          quickstart-ios/
          !quickstart-ios/**/GoogleService-Info.plist

  quickstart_framework_config:
    needs: packaging_done
    if: ${{ !cancelled() }}
    env:
      plist_secret: ${{ secrets.GHASecretsGPGPassphrase1 }}
      SDK: "Config"
    strategy:
      matrix:
        artifact: [Firebase-actions-dir, Firebase-actions-dir-dynamic]
        build-env:
          - os: macos-15
            xcode: Xcode_16.4
    runs-on: ${{ matrix.build-env.os }}
    steps:
    - uses: actions/checkout@v4
    - name: Get framework dir
      uses: actions/download-artifact@v4.1.7
      with:
        name: ${{ matrix.artifact }}
        run-id: ${{ needs.packaging_done.outputs.run_id }}
        github-token: ${{ secrets.GITHUB_TOKEN }}
    - uses: ruby/setup-ruby@354a1ad156761f5ee2b7b13fa8e09943a5e8d252 # v1
    - name: Xcode
      run: sudo xcode-select -s /Applications/${{ matrix.build-env.xcode }}.app/Contents/Developer
    - name: Setup Bundler
      run: ./scripts/setup_bundler.sh
    - name: Move frameworks
      run: |
        mkdir -p "${HOME}"/ios_frameworks/
        find "${GITHUB_WORKSPACE}" -name "Firebase*latest.zip" -exec unzip -d "${HOME}"/ios_frameworks/ {} +
    - name: Setup Swift Quickstart

      run: SAMPLE="$SDK" TARGET="${SDK}Example" scripts/setup_quickstart_framework.sh \
                                               "${HOME}"/ios_frameworks/Firebase/FirebaseRemoteConfig/* \
                                               "${HOME}"/ios_frameworks/Firebase/FirebaseAnalytics/*
    - name: Install Secret GoogleService-Info.plist
      run: scripts/decrypt_gha_secret.sh scripts/gha-encrypted/qs-config.plist.gpg \
        quickstart-ios/config/GoogleService-Info.plist "$plist_secret"
    - name: Test Swift Quickstart
      run: ([ -z $plist_secret ] || scripts/third_party/travis/retry.sh scripts/test_quickstart_framework.sh "${SDK}")
<<<<<<< HEAD
    - name: Remove data before upload
      if: always()
      run: scripts/remove_data.sh config
=======
>>>>>>> ede8d6ef
    - uses: actions/upload-artifact@v4
      if: failure()
      with:
        name: quickstart_artifacts_config_${{ matrix.artifact }}
<<<<<<< HEAD
        path: quickstart-ios/
=======
        path: |
          quickstart-ios/
          !quickstart-ios/**/GoogleService-Info.plist
>>>>>>> ede8d6ef

  quickstart_framework_crashlytics:
    needs: packaging_done
    if: ${{ !cancelled() }}
    env:
      plist_secret: ${{ secrets.GHASecretsGPGPassphrase1 }}
      SDK: "Crashlytics"
    strategy:
      matrix:
        artifact: [Firebase-actions-dir, Firebase-actions-dir-dynamic]
        build-env:
          - os: macos-15
            xcode: Xcode_16.4
    runs-on: ${{ matrix.build-env.os }}
    steps:
    - uses: actions/checkout@v4
    - name: Get framework dir
      uses: actions/download-artifact@v4.1.7
      with:
        name: ${{ matrix.artifact }}
        run-id: ${{ needs.packaging_done.outputs.run_id }}
        github-token: ${{ secrets.GITHUB_TOKEN }}
    - uses: ruby/setup-ruby@354a1ad156761f5ee2b7b13fa8e09943a5e8d252 # v1
    - name: Xcode
      run: sudo xcode-select -s /Applications/${{ matrix.build-env.xcode }}.app/Contents/Developer
    - name: Setup Bundler
      run: ./scripts/setup_bundler.sh
    - name: Move frameworks
      run: |
        mkdir -p "${HOME}"/ios_frameworks/
        find "${GITHUB_WORKSPACE}" -name "Firebase*latest.zip" -exec unzip -d "${HOME}"/ios_frameworks/ {} +
    - name: Setup quickstart
      run: |
        rm -rf "${HOME}"/ios_frameworks/Firebase/FirebaseAnalytics/FirebaseAnalytics*
        rm -rf "${HOME}"/ios_frameworks/Firebase/FirebaseAnalytics/GoogleAppMeasurement*
        rm -rf "${HOME}"/ios_frameworks/Firebase/FirebaseAnalytics/GoogleAds*
        SAMPLE="$SDK" TARGET="${SDK}Example" scripts/setup_quickstart_framework.sh \
          "${HOME}"/ios_frameworks/Firebase/FirebaseCrashlytics/* \
          "${HOME}"/ios_frameworks/Firebase/FirebaseAnalytics/*
    - name: Add frameworks to Crashlytics watchOS target
      run: |
        cd quickstart-ios/crashlytics
        "${GITHUB_WORKSPACE}"/quickstart-ios/scripts/add_framework_script.rb --sdk "Crashlytics" --target "CrashlyticsExample_(watchOS)_Extension" --framework_path Firebase/
    - name: Patch Crashlytics Run Script Path
      run: scripts/patch_crashlytics_run_path.rb
    - name: Install Secret GoogleService-Info.plist
      run: scripts/decrypt_gha_secret.sh scripts/gha-encrypted/qs-crashlytics.plist.gpg \
        quickstart-ios/crashlytics/GoogleService-Info.plist "$plist_secret"
    - name: Test Quickstart
      run: ([ -z $plist_secret ] || scripts/third_party/travis/retry.sh scripts/test_quickstart_framework.sh "${SDK}")
    - uses: actions/upload-artifact@v4
      if: failure()
      with:
        name: quickstart_artifacts_crashlytics_${{ matrix.artifact }}
        path: |
          quickstart-ios/
          !quickstart-ios/**/GoogleService-Info.plist

  quickstart_framework_database:
    needs: packaging_done
    if: ${{ !cancelled() }}
    env:
      plist_secret: ${{ secrets.GHASecretsGPGPassphrase1 }}
      SDK: "Database"
    strategy:
      matrix:
        os: [macos-14]
        xcode: [Xcode_16.2]
        artifact: [Firebase-actions-dir, Firebase-actions-dir-dynamic]
    runs-on: ${{ matrix.os }}
    steps:
    - uses: actions/checkout@v4
    - name: Get framework dir
      uses: actions/download-artifact@v4.1.7
      with:
        name: ${{ matrix.artifact }}
        run-id: ${{ needs.packaging_done.outputs.run_id }}
        github-token: ${{ secrets.GITHUB_TOKEN }}
    - uses: ruby/setup-ruby@354a1ad156761f5ee2b7b13fa8e09943a5e8d252 # v1
    - name: Xcode
      run: sudo xcode-select -s /Applications/${{ matrix.xcode }}.app/Contents/Developer
    - name: Setup Bundler
      run: ./scripts/setup_bundler.sh
    - name: Move frameworks
      run: |
        mkdir -p "${HOME}"/ios_frameworks/
        find "${GITHUB_WORKSPACE}" -name "Firebase*latest.zip" -exec unzip -d "${HOME}"/ios_frameworks/ {} +
    - name: Setup quickstart
      run: SAMPLE="$SDK" TARGET="${SDK}Example" NON_FIREBASE_SDKS="FirebaseDatabaseUI" scripts/setup_quickstart_framework.sh \
                                               "${HOME}"/ios_frameworks/Firebase/FirebaseDatabase/* \
                                               "${HOME}"/ios_frameworks/Firebase/FirebaseStorage/* \
                                               "${HOME}"/ios_frameworks/Firebase/FirebaseFirestore/* \
                                               "${HOME}"/ios_frameworks/Firebase/FirebaseAuth/* \
                                               "${HOME}"/ios_frameworks/Firebase/NonFirebaseSDKs/* \
                                               "${HOME}"/ios_frameworks/Firebase/FirebaseAnalytics/*
    - name: Install Secret GoogleService-Info.plist
      run: scripts/decrypt_gha_secret.sh scripts/gha-encrypted/qs-database.plist.gpg \
        quickstart-ios/database/GoogleService-Info.plist "$plist_secret"
    - name: Test Quickstart
      run: ([ -z $plist_secret ] || scripts/third_party/travis/retry.sh scripts/test_quickstart_framework.sh "${SDK}")
    - uses: actions/upload-artifact@v4
      if: failure()
      with:
        name: quickstart_artifacts_database_${{ matrix.artifact }}
        path: |
          quickstart-ios/
          !quickstart-ios/**/GoogleService-Info.plist

  quickstart_framework_firebaseai:
    needs: package-head
    if: ${{ !cancelled() && (success() || github.event.inputs.zip_run_id != '') }}
    env:
      plist_secret: ${{ secrets.GHASecretsGPGPassphrase1 }}
      SDK: "FirebaseAI"
      # This is a workaround to use the FirebaseAIExampleZip scheme that does not have the SPM dependency.
      SWIFT_SUFFIX: "Zip"
    strategy:
      matrix:
        artifact: [Firebase-actions-dir, Firebase-actions-dir-dynamic]
        build-env:
          - os: macos-15
            xcode: Xcode_16.4
    runs-on: ${{ matrix.build-env.os }}
    steps:
    - uses: actions/checkout@v4
    - name: Get framework dir
      uses: actions/download-artifact@v4.1.7
      with:
        name: ${{ matrix.artifact }}
        run-id: ${{ github.event.inputs.zip_run_id || github.run_id }}
        github-token: ${{ secrets.GITHUB_TOKEN }}
    - uses: ruby/setup-ruby@354a1ad156761f5ee2b7b13fa8e09943a5e8d252 # v1
    - name: Xcode
      run: sudo xcode-select -s /Applications/${{ matrix.build-env.xcode }}.app/Contents/Developer
    - name: Setup Bundler
      run: ./scripts/setup_bundler.sh
    - name: Move frameworks
      run: |
        mkdir -p "${HOME}"/ios_frameworks/
        find "${GITHUB_WORKSPACE}" -name "Firebase*latest.zip" -exec unzip -d "${HOME}"/ios_frameworks/ {} +
    - uses: actions/checkout@v4
    - name: Setup quickstart
      run: SAMPLE="$SDK" TARGET="${SDK}ExampleZip" scripts/setup_quickstart_framework.sh \
                                               "${HOME}"/ios_frameworks/Firebase/FirebaseAILogic/* \
                                               "${HOME}"/ios_frameworks/Firebase/FirebaseAnalytics/*
    - name: Install Secret GoogleService-Info.plist
      run: scripts/decrypt_gha_secret.sh scripts/gha-encrypted/FirebaseAI/TestApp-GoogleService-Info.plist.gpg \
        quickstart-ios/firebaseai/GoogleService-Info.plist "$plist_secret"
    - name: Test Quickstart
      run: ([ -z $plist_secret ] || scripts/third_party/travis/retry.sh scripts/test_quickstart_framework.sh "${SDK}")
    - name: Remove data before upload
      if: ${{ failure() }}
      run: scripts/remove_data.sh firebaseai
    - uses: actions/upload-artifact@v4
      if: ${{ failure() }}
      with:
        name: quickstart_artifacts_firebaseai
        path: quickstart-ios/

  quickstart_framework_firestore:
    needs: packaging_done
    if: ${{ !cancelled() }}
    env:
      plist_secret: ${{ secrets.GHASecretsGPGPassphrase1 }}
      SDK: "Firestore"
    strategy:
      matrix:
        artifact: [Firebase-actions-dir, Firebase-actions-dir-dynamic]
        build-env:
          - os: macos-15
            xcode: Xcode_16.4
    runs-on: ${{ matrix.build-env.os }}
    steps:
    - uses: actions/checkout@v4
    - name: Get framework dir
      uses: actions/download-artifact@v4.1.7
      with:
        name: ${{ matrix.artifact }}
        run-id: ${{ needs.packaging_done.outputs.run_id }}
        github-token: ${{ secrets.GITHUB_TOKEN }}
    - uses: ruby/setup-ruby@354a1ad156761f5ee2b7b13fa8e09943a5e8d252 # v1
    - name: Xcode
      run: sudo xcode-select -s /Applications/${{ matrix.build-env.xcode }}.app/Contents/Developer
    - name: Setup Bundler
      run: ./scripts/setup_bundler.sh
    - name: Move frameworks
      run: |
        mkdir -p "${HOME}"/ios_frameworks/
        find "${GITHUB_WORKSPACE}" -name "Firebase*latest.zip" -exec unzip -d "${HOME}"/ios_frameworks/ {} +
    - name: Setup quickstart
      run: SAMPLE="$SDK" TARGET="${SDK}Example" NON_FIREBASE_SDKS="SDWebImage FirebaseAuthUI FirebaseEmailAuthUI" scripts/setup_quickstart_framework.sh \
                                               "${HOME}"/ios_frameworks/Firebase/NonFirebaseSDKs/* \
                                               "${HOME}"/ios_frameworks/Firebase/FirebaseFirestore/* \
                                               "${HOME}"/ios_frameworks/Firebase/FirebaseAuth/* \
                                               "${HOME}"/ios_frameworks/Firebase/FirebaseAnalytics/*
    - name: Upload build logs on failure
      if: failure()
      uses: actions/upload-artifact@v4
      with:
        name: build_logs_firestore_${{ matrix.artifact }}_${{ matrix.build-env.os }}
        path: sdk_zip/build_logs/
    - name: Install Secret GoogleService-Info.plist
      run: scripts/decrypt_gha_secret.sh scripts/gha-encrypted/qs-firestore.plist.gpg \
        quickstart-ios/firestore/GoogleService-Info.plist "$plist_secret"
    - name: Test Quickstart
      run: ([ -z $plist_secret ] || scripts/third_party/travis/retry.sh scripts/test_quickstart_framework.sh "${SDK}")
    - name: Remove data before upload and zip directory to reduce upload size.
      if: always()
      run: scripts/remove_data.sh firestore; zip -r --symlinks quickstart_artifacts_firestore.zip quickstart-ios/
    - uses: actions/upload-artifact@v4
      if: failure()
      with:
        name: quickstart_artifacts_firestore_${{ matrix.artifact }}_${{ matrix.build-env.os }}
        path: quickstart_artifacts_firestore.zip

  quickstart_framework_inappmessaging:
    needs: packaging_done
    if: ${{ !cancelled() }}
    env:
      plist_secret: ${{ secrets.GHASecretsGPGPassphrase1 }}
      SDK: "InAppMessaging"
    strategy:
      matrix:
        artifact: [Firebase-actions-dir, Firebase-actions-dir-dynamic]
        build-env:
          - os: macos-15
            xcode: Xcode_16.4
    runs-on: ${{ matrix.build-env.os }}
    steps:
    - uses: actions/checkout@v4
    - name: Get framework dir
      uses: actions/download-artifact@v4.1.7
      with:
        name: ${{ matrix.artifact }}
        run-id: ${{ needs.packaging_done.outputs.run_id }}
        github-token: ${{ secrets.GITHUB_TOKEN }}
    - uses: ruby/setup-ruby@354a1ad156761f5ee2b7b13fa8e09943a5e8d252 # v1
    - name: Xcode
      run: sudo xcode-select -s /Applications/${{ matrix.build-env.xcode }}.app/Contents/Developer
    - name: Setup Bundler
      run: ./scripts/setup_bundler.sh
    - name: Move frameworks
      run: |
        mkdir -p "${HOME}"/ios_frameworks/
        find "${GITHUB_WORKSPACE}" -name "Firebase*latest.zip" -exec unzip -d "${HOME}"/ios_frameworks/ {} +
    - name: Setup quickstart
      run: SAMPLE="$SDK" TARGET="${SDK}Example" scripts/setup_quickstart_framework.sh \
                                               "${HOME}"/ios_frameworks/Firebase/FirebaseInAppMessaging/* \
                                               "${HOME}"/ios_frameworks/Firebase/FirebaseAnalytics/*
    - name: Install Secret GoogleService-Info.plist
      run: scripts/decrypt_gha_secret.sh scripts/gha-encrypted/qs-inappmessaging.plist.gpg \
        quickstart-ios/inappmessaging/GoogleService-Info.plist "$plist_secret"
    - name: Test Swift Quickstart
<<<<<<< HEAD
      run: ([ -z $plist_secret ] || scripts/third_party/travis/retry.sh scripts/test_quickstart_framework.sh "${SDK}")
=======
      run: ([ -z $plist_secret ] || scripts/third_party/travis/retry.sh scripts/test_quickstart_framework.sh "${SDK}" swift)
>>>>>>> ede8d6ef
    - uses: actions/upload-artifact@v4
      if: failure()
      with:
        name: quickstart_artifacts_inappmessaging_${{ matrix.artifact }}
        path: |
          quickstart-ios/
          !quickstart-ios/**/GoogleService-Info.plist

  quickstart_framework_messaging:
    needs: packaging_done
    if: ${{ !cancelled() }}
    env:
      plist_secret: ${{ secrets.GHASecretsGPGPassphrase1 }}
      SDK: "Messaging"
    strategy:
      matrix:
        artifact: [Firebase-actions-dir, Firebase-actions-dir-dynamic]
        build-env:
          - os: macos-15
            xcode: Xcode_16.4
    runs-on: ${{ matrix.build-env.os }}
    steps:
    - uses: actions/checkout@v4
    - name: Get framework dir
      uses: actions/download-artifact@v4.1.7
      with:
        name: ${{ matrix.artifact }}
        run-id: ${{ needs.packaging_done.outputs.run_id }}
        github-token: ${{ secrets.GITHUB_TOKEN }}
    - uses: ruby/setup-ruby@354a1ad156761f5ee2b7b13fa8e09943a5e8d252 # v1
    - name: Xcode
      run: sudo xcode-select -s /Applications/${{ matrix.build-env.xcode }}.app/Contents/Developer
    - name: Setup Bundler
      run: ./scripts/setup_bundler.sh
    - name: Move frameworks
      run: |
        mkdir -p "${HOME}"/ios_frameworks/
        find "${GITHUB_WORKSPACE}" -name "Firebase*latest.zip" -exec unzip -d "${HOME}"/ios_frameworks/ {} +
    - name: Setup quickstart
      run: SAMPLE="$SDK" TARGET="${SDK}Example" scripts/setup_quickstart_framework.sh \
                                               "${HOME}"/ios_frameworks/Firebase/FirebaseMessaging/* \
                                               "${HOME}"/ios_frameworks/Firebase/FirebaseAnalytics/*
    - name: Install Secret GoogleService-Info.plist
      run: scripts/decrypt_gha_secret.sh scripts/gha-encrypted/qs-messaging.plist.gpg \
        quickstart-ios/messaging/GoogleService-Info.plist "$plist_secret"
    - name: Test Quickstart
      run: ([ -z $plist_secret ] || scripts/third_party/travis/retry.sh scripts/test_quickstart_framework.sh "${SDK}")
<<<<<<< HEAD
=======
    - name: Test Swift Quickstart
      run: ([ -z $plist_secret ] || scripts/third_party/travis/retry.sh scripts/test_quickstart_framework.sh "${SDK}" swift)
>>>>>>> ede8d6ef
    - uses: actions/upload-artifact@v4
      if: failure()
      with:
        name: quickstart_artifacts_messaging_${{ matrix.artifact }}
        path: |
          quickstart-ios/
          !quickstart-ios/**/GoogleService-Info.plist

  quickstart_framework_storage:
    needs: packaging_done
    if: ${{ !cancelled() }}
    env:
      plist_secret: ${{ secrets.GHASecretsGPGPassphrase1 }}
      SDK: "Storage"
    strategy:
      matrix:
        artifact: [Firebase-actions-dir, Firebase-actions-dir-dynamic]
        build-env:
          - os: macos-15
            xcode: Xcode_16.4
    runs-on: ${{ matrix.build-env.os }}
    steps:
    - uses: actions/checkout@v4
    - name: Get framework dir
      uses: actions/download-artifact@v4.1.7
      with:
        name: ${{ matrix.artifact }}
        run-id: ${{ needs.packaging_done.outputs.run_id }}
        github-token: ${{ secrets.GITHUB_TOKEN }}
    - uses: ruby/setup-ruby@354a1ad156761f5ee2b7b13fa8e09943a5e8d252 # v1
    - name: Xcode
      run: sudo xcode-select -s /Applications/${{ matrix.build-env.xcode }}.app/Contents/Developer
    - name: Setup Bundler
      run: ./scripts/setup_bundler.sh
    - name: Move frameworks
      run: |
        mkdir -p "${HOME}"/ios_frameworks/
        find "${GITHUB_WORKSPACE}" -name "Firebase*latest.zip" -exec unzip -d "${HOME}"/ios_frameworks/ {} +
    - name: Setup quickstart
      run: SAMPLE="$SDK" TARGET="${SDK}Example" scripts/setup_quickstart_framework.sh \
                                               "${HOME}"/ios_frameworks/Firebase/FirebaseStorage/* \
                                               "${HOME}"/ios_frameworks/Firebase/FirebaseAuth/* \
                                               "${HOME}"/ios_frameworks/Firebase/FirebaseAnalytics/*
    - name: Install Secret GoogleService-Info.plist
      run: scripts/decrypt_gha_secret.sh scripts/gha-encrypted/qs-storage.plist.gpg \
        quickstart-ios/storage/GoogleService-Info.plist "$plist_secret"
    - name: Test Quickstart
      run: ([ -z $plist_secret ] || scripts/third_party/travis/retry.sh scripts/test_quickstart_framework.sh "${SDK}")
<<<<<<< HEAD
=======
    - name: Test Swift Quickstart
      env:
        LEGACY: true
      run: ([ -z $plist_secret ] || scripts/third_party/travis/retry.sh scripts/test_quickstart_framework.sh "${SDK}" swift)
>>>>>>> ede8d6ef
    - uses: actions/upload-artifact@v4
      if: failure()
      with:
        name: quickstart_artifacts_storage_${{ matrix.artifact }}
        path: |
          quickstart-ios/
          !quickstart-ios/**/GoogleService-Info.plist<|MERGE_RESOLUTION|>--- conflicted
+++ resolved
@@ -2,13 +2,8 @@
 # There are three ways to configure the source of the zip file for testing:
 # 1. To iterate on a PR: Set the `PINNED_RUN_ID` environment variable in this
 #    file to a successful zip packaging run. This is useful for avoiding
-<<<<<<< HEAD
-#    re-running the packaging jobs on every commit.
-# 2. For manual runs: Trigger the workflow via the GitHub UI (`workflow_dispatch`)
-=======
 #    having to manually re-run the packaging jobs for each commit.
 # 2. For manual runs: Trigger the workflow via the [GitHub UI](https://github.com/firebase/firebase-ios-sdk/actions/workflows/zip.yml)
->>>>>>> ede8d6ef
 #    and provide a "Run ID of a previous successful zip workflow" in the input.
 # 3. By default (for scheduled and other PR runs): The workflow will build the
 #    zip from the current commit (HEAD).
@@ -21,11 +16,7 @@
 env:
   # When a run_id is specified, build jobs will be skipped and the specified
   # run's artifacts will be used for testing.
-<<<<<<< HEAD
   PINNED_RUN_ID: '17965877651'
-=======
-  PINNED_RUN_ID: ''
->>>>>>> ede8d6ef
 
 on:
   pull_request:
@@ -350,23 +341,13 @@
         quickstart-ios/config/GoogleService-Info.plist "$plist_secret"
     - name: Test Swift Quickstart
       run: ([ -z $plist_secret ] || scripts/third_party/travis/retry.sh scripts/test_quickstart_framework.sh "${SDK}")
-<<<<<<< HEAD
-    - name: Remove data before upload
-      if: always()
-      run: scripts/remove_data.sh config
-=======
->>>>>>> ede8d6ef
     - uses: actions/upload-artifact@v4
       if: failure()
       with:
         name: quickstart_artifacts_config_${{ matrix.artifact }}
-<<<<<<< HEAD
-        path: quickstart-ios/
-=======
         path: |
           quickstart-ios/
           !quickstart-ios/**/GoogleService-Info.plist
->>>>>>> ede8d6ef
 
   quickstart_framework_crashlytics:
     needs: packaging_done
@@ -620,11 +601,7 @@
       run: scripts/decrypt_gha_secret.sh scripts/gha-encrypted/qs-inappmessaging.plist.gpg \
         quickstart-ios/inappmessaging/GoogleService-Info.plist "$plist_secret"
     - name: Test Swift Quickstart
-<<<<<<< HEAD
-      run: ([ -z $plist_secret ] || scripts/third_party/travis/retry.sh scripts/test_quickstart_framework.sh "${SDK}")
-=======
-      run: ([ -z $plist_secret ] || scripts/third_party/travis/retry.sh scripts/test_quickstart_framework.sh "${SDK}" swift)
->>>>>>> ede8d6ef
+      run: ([ -z $plist_secret ] || scripts/third_party/travis/retry.sh scripts/test_quickstart_framework.sh "${SDK}")
     - uses: actions/upload-artifact@v4
       if: failure()
       with:
@@ -672,11 +649,6 @@
         quickstart-ios/messaging/GoogleService-Info.plist "$plist_secret"
     - name: Test Quickstart
       run: ([ -z $plist_secret ] || scripts/third_party/travis/retry.sh scripts/test_quickstart_framework.sh "${SDK}")
-<<<<<<< HEAD
-=======
-    - name: Test Swift Quickstart
-      run: ([ -z $plist_secret ] || scripts/third_party/travis/retry.sh scripts/test_quickstart_framework.sh "${SDK}" swift)
->>>>>>> ede8d6ef
     - uses: actions/upload-artifact@v4
       if: failure()
       with:
@@ -725,13 +697,6 @@
         quickstart-ios/storage/GoogleService-Info.plist "$plist_secret"
     - name: Test Quickstart
       run: ([ -z $plist_secret ] || scripts/third_party/travis/retry.sh scripts/test_quickstart_framework.sh "${SDK}")
-<<<<<<< HEAD
-=======
-    - name: Test Swift Quickstart
-      env:
-        LEGACY: true
-      run: ([ -z $plist_secret ] || scripts/third_party/travis/retry.sh scripts/test_quickstart_framework.sh "${SDK}" swift)
->>>>>>> ede8d6ef
     - uses: actions/upload-artifact@v4
       if: failure()
       with:
