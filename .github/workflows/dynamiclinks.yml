--- conflicted
+++ resolved
@@ -35,11 +35,8 @@
 #     strategy:
 #       matrix:
 #         include:
-<<<<<<< HEAD
-=======
 #           - os: macos-14
 #             xcode: Xcode_16.2
->>>>>>> 852c4891
 #           - os: macos-15
 #             xcode: Xcode_16.2
 #     runs-on: ${{ matrix.os }}
@@ -53,61 +50,9 @@
 #     - name: FirebaseDynamicLinks
 #       run: scripts/third_party/travis/retry.sh scripts/pod_lib_lint.rb FirebaseDynamicLinks.podspec --allow-warnings
 
-<<<<<<< HEAD
-#   spm-package-resolved:
-#     env:
-#       FIREBASECI_USE_LATEST_GOOGLEAPPMEASUREMENT: 1
-#     runs-on: macos-15
-#     outputs:
-#       cache_key: ${{ steps.generate_cache_key.outputs.cache_key }}
-#     steps:
-#       - uses: actions/checkout@v4
-#       - name: Generate Swift Package.resolved
-#         id: swift_package_resolve
-#         run: |
-#           swift package resolve
-#       - name: Generate cache key
-#         id: generate_cache_key
-#         run: |
-#           cache_key="${{ runner.os }}-spm-${{ hashFiles('**/Package.resolved') }}"
-#           echo "cache_key=${cache_key}" >> "$GITHUB_OUTPUT"
-#       - uses: actions/cache/save@v4
-#         id: cache
-#         with:
-#           path: .build
-#           key: ${{ steps.generate_cache_key.outputs.cache_key }}
-
-#   spm:
-#     # Don't run on private repo unless it is a PR.
-#     if: (github.repository == 'Firebase/firebase-ios-sdk' && github.event_name == 'schedule') || github.event_name == 'pull_request'
-#     needs: [spm-package-resolved]
-#     strategy:
-#       matrix:
-#         include:
-#           - os: macos-15
-#             xcode: Xcode_16.2
-#     runs-on: ${{ matrix.os }}
-#     steps:
-#     - uses: actions/checkout@v4
-#     - uses: actions/cache/restore@v4
-#       with:
-#         path: .build
-#         key: ${{needs.spm-package-resolved.outputs.cache_key}}
-#     - name: Xcode
-#       run: sudo xcode-select -s /Applications/${{ matrix.xcode }}.app/Contents/Developer
-#     - name: Initialize xcodebuild
-#       run: scripts/setup_spm_tests.sh
-#     - name: iOS Unit Tests
-#       run: scripts/third_party/travis/retry.sh ./scripts/build.sh FirebaseDynamicLinks iOS spmbuildonly
-
-# #   dynamiclinks-cron-only:
-# #     # Don't run on private repo.
-# #     if: github.event_name == 'schedule' && github.repository == 'Firebase/firebase-ios-sdk'
-=======
 #   dynamiclinks-cron-only:
 #     # Don't run on private repo.
 #     if: github.event_name == 'schedule' && github.repository == 'Firebase/firebase-ios-sdk'
->>>>>>> 852c4891
 
 #     runs-on: macos-15
 #     strategy:
@@ -159,39 +104,6 @@
 #     # Don't run on private repo.
 #     if: github.repository == 'Firebase/firebase-ios-sdk' && github.event_name == 'schedule'
 
-<<<<<<< HEAD
-#     env:
-#       plist_secret: ${{ secrets.GHASecretsGPGPassphrase1 }}
-#       signin_secret: ${{ secrets.GHASecretsGPGPassphrase1 }}
-#     runs-on: macos-15
-#     steps:
-#     - uses: actions/checkout@v4
-#     - uses: ruby/setup-ruby@v1
-#     - uses: actions/setup-python@v5
-#       with:
-#         python-version: '3.11'
-#     - name: Setup quickstart
-#       run: scripts/setup_quickstart.sh DynamicLinks
-#     - name: Install Secret GoogleService-Info.plist
-#       run: scripts/decrypt_gha_secret.sh scripts/gha-encrypted/qs-dynamiclinks.plist.gpg \
-#           quickstart-ios/dynamiclinks/GoogleService-Info.plist "$plist_secret"
-#     - name: Update Environment Variable For DynamicLinks
-#       run: |
-#         sed -i '' 's#DYNAMIC_LINK_DOMAIN#https://qpf6m.app.goo.gl#' quickstart-ios/dynamiclinks/DynamicLinksExample/DynamicLinksExample.entitlements
-#         sed -i '' 's#YOUR_DOMAIN_URI_PREFIX";#https://qpf6m.app.goo.gl";#' quickstart-ios/dynamiclinks/DynamicLinksExample/ViewController.m
-#         sed -i '' 's#YOUR_DOMAIN_URI_PREFIX";#https://qpf6m.app.goo.gl";#' quickstart-ios/dynamiclinks/DynamicLinksExampleSwift/ViewController.swift
-#     # - name: Build objc quickstart
-#     #   run: ([ -z $plist_secret ] || scripts/third_party/travis/retry.sh scripts/test_quickstart_ftl.sh DynamicLinks)
-#     - name: Build swift quickstart
-#       if: ${{ always() }}
-#       run: ([ -z $plist_secret ] || scripts/third_party/travis/retry.sh scripts/test_quickstart_ftl.sh DynamicLinks swift)
-#     - id: ftl_test
-#       uses: FirebaseExtended/github-actions/firebase-test-lab@v1.4
-#       with:
-#         credentials_json: ${{ secrets.FIREBASE_SERVICE_ACCOUNT_CREDENTIALS }}
-#         testapp_dir: quickstart-ios/build-for-testing
-#         test_type: "xctest"
-=======
     # env:
     #   plist_secret: ${{ secrets.GHASecretsGPGPassphrase1 }}
     #   signin_secret: ${{ secrets.GHASecretsGPGPassphrase1 }}
@@ -224,5 +136,4 @@
     #   with:
     #     credentials_json: ${{ secrets.FIREBASE_SERVICE_ACCOUNT_CREDENTIALS }}
     #     testapp_dir: quickstart-ios/build-for-testing
-    #     test_type: "xctest"
->>>>>>> 852c4891
+    #     test_type: "xctest"