# TODO(Swift 6): Re-enable these tests.
# name: dynamiclinks

# on:
#   pull_request:
#     paths:
#     - 'FirebaseDynamicLinks**'
#     - '.github/workflows/dynamiclinks.yml'
#     - 'Interop/Analytics/Public/*.h'
#     - 'Gemfile*'
#   schedule:
#     # Run every day at 1am (PST) - cron uses UTC times
#     - cron:  '0 9 * * *'

# concurrency:
#     group: ${{ github.workflow }}-${{ github.head_ref || github.ref }}
#     cancel-in-progress: true

# jobs:
#   pod_lib_lint:
#     # Don't run on private repo unless it is a PR.
#     if: (github.repository == 'Firebase/firebase-ios-sdk' && github.event_name == 'schedule') || github.event_name == 'pull_request'

<<<<<<< HEAD
    strategy:
      matrix:
        include:
          - os: macos-15
            xcode: Xcode_16.2
    runs-on: ${{ matrix.os }}
    steps:
    - uses: actions/checkout@v4
    - uses: ruby/setup-ruby@v1
    - name: Setup Bundler
      run: scripts/setup_bundler.sh
    - name: Xcode
      run: sudo xcode-select -s /Applications/${{ matrix.xcode }}.app/Contents/Developer
    - name: FirebaseDynamicLinks
      run: scripts/third_party/travis/retry.sh scripts/pod_lib_lint.rb FirebaseDynamicLinks.podspec --allow-warnings

  spm-package-resolved:
    env:
      FIREBASECI_USE_LATEST_GOOGLEAPPMEASUREMENT: 1
    runs-on: macos-15
    outputs:
      cache_key: ${{ steps.generate_cache_key.outputs.cache_key }}
    steps:
      - uses: actions/checkout@v4
      - name: Generate Swift Package.resolved
        id: swift_package_resolve
        run: |
          swift package resolve
      - name: Generate cache key
        id: generate_cache_key
        run: |
          cache_key="${{ runner.os }}-spm-${{ hashFiles('**/Package.resolved') }}"
          echo "cache_key=${cache_key}" >> "$GITHUB_OUTPUT"
      - uses: actions/cache/save@v4
        id: cache
        with:
          path: .build
          key: ${{ steps.generate_cache_key.outputs.cache_key }}

  spm:
    # Don't run on private repo unless it is a PR.
    if: (github.repository == 'Firebase/firebase-ios-sdk' && github.event_name == 'schedule') || github.event_name == 'pull_request'
    needs: [spm-package-resolved]
    strategy:
      matrix:
        include:
          - os: macos-15
            xcode: Xcode_16.2
    runs-on: ${{ matrix.os }}
    steps:
    - uses: actions/checkout@v4
    - uses: actions/cache/restore@v4
      with:
        path: .build
        key: ${{needs.spm-package-resolved.outputs.cache_key}}
    - name: Xcode
      run: sudo xcode-select -s /Applications/${{ matrix.xcode }}.app/Contents/Developer
    - name: Initialize xcodebuild
      run: scripts/setup_spm_tests.sh
    - name: iOS Unit Tests
      run: scripts/third_party/travis/retry.sh ./scripts/build.sh FirebaseDynamicLinks iOS spmbuildonly
=======
#     strategy:
#       matrix:
#         include:
#           - os: macos-14
#             xcode: Xcode_15.2
#           - os: macos-15
#             xcode: Xcode_16.2
#     runs-on: ${{ matrix.os }}
#     steps:
#     - uses: actions/checkout@v4
#     - uses: ruby/setup-ruby@v1
#     - name: Setup Bundler
#       run: scripts/setup_bundler.sh
#     - name: Xcode
#       run: sudo xcode-select -s /Applications/${{ matrix.xcode }}.app/Contents/Developer
#     - name: FirebaseDynamicLinks
#       run: scripts/third_party/travis/retry.sh scripts/pod_lib_lint.rb FirebaseDynamicLinks.podspec --allow-warnings

#   spm-package-resolved:
#     env:
#       FIREBASECI_USE_LATEST_GOOGLEAPPMEASUREMENT: 1
#     runs-on: macos-14
#     outputs:
#       cache_key: ${{ steps.generate_cache_key.outputs.cache_key }}
#     steps:
#       - uses: actions/checkout@v4
#       - name: Generate Swift Package.resolved
#         id: swift_package_resolve
#         run: |
#           swift package resolve
#       - name: Generate cache key
#         id: generate_cache_key
#         run: |
#           cache_key="${{ runner.os }}-spm-${{ hashFiles('**/Package.resolved') }}"
#           echo "cache_key=${cache_key}" >> "$GITHUB_OUTPUT"
#       - uses: actions/cache/save@v4
#         id: cache
#         with:
#           path: .build
#           key: ${{ steps.generate_cache_key.outputs.cache_key }}

#   spm:
#     # Don't run on private repo unless it is a PR.
#     if: (github.repository == 'Firebase/firebase-ios-sdk' && github.event_name == 'schedule') || github.event_name == 'pull_request'
#     needs: [spm-package-resolved]
#     strategy:
#       matrix:
#         include:
#           - os: macos-13
#             xcode: Xcode_15.2
#           - os: macos-14
#             xcode: Xcode_15.4
#           - os: macos-15
#             xcode: Xcode_16.2
#     runs-on: ${{ matrix.os }}
#     steps:
#     - uses: actions/checkout@v4
#     - uses: actions/cache/restore@v4
#       with:
#         path: .build
#         key: ${{needs.spm-package-resolved.outputs.cache_key}}
#     - name: Xcode
#       run: sudo xcode-select -s /Applications/${{ matrix.xcode }}.app/Contents/Developer
#     - name: Initialize xcodebuild
#       run: scripts/setup_spm_tests.sh
#     - name: iOS Unit Tests
#       run: scripts/third_party/travis/retry.sh ./scripts/build.sh FirebaseDynamicLinks iOS spmbuildonly
>>>>>>> 6487a3ec

#   dynamiclinks-cron-only:
#     # Don't run on private repo.
#     if: github.event_name == 'schedule' && github.repository == 'Firebase/firebase-ios-sdk'

<<<<<<< HEAD
    runs-on: macos-15
    strategy:
      matrix:
        flags: [
          '--use-static-frameworks'
        ]
    needs: pod_lib_lint
    steps:
    - uses: actions/checkout@v4
    - uses: ruby/setup-ruby@v1
    - name: Setup Bundler
      run: scripts/setup_bundler.sh
    - name: PodLibLint Storage Cron
      run: scripts/third_party/travis/retry.sh scripts/pod_lib_lint.rb FirebaseDynamicLinks.podspec --platforms=ios ${{ matrix.flags }}  --allow-warnings
=======
#     runs-on: macos-14
#     strategy:
#       matrix:
#         flags: [
#           '--use-static-frameworks'
#         ]
#     needs: pod_lib_lint
#     steps:
#     - uses: actions/checkout@v4
#     - uses: ruby/setup-ruby@v1
#     - name: Setup Bundler
#       run: scripts/setup_bundler.sh
#     - name: PodLibLint Storage Cron
#       run: scripts/third_party/travis/retry.sh scripts/pod_lib_lint.rb FirebaseDynamicLinks.podspec --platforms=ios ${{ matrix.flags }}  --allow-warnings
>>>>>>> 6487a3ec

#   quickstart:
#     # Don't run on private repo unless it is a PR.
#     if: (github.repository == 'Firebase/firebase-ios-sdk' && github.event_name == 'schedule') || github.event_name == 'pull_request'

#     env:
#       plist_secret: ${{ secrets.GHASecretsGPGPassphrase1 }}
#       signin_secret: ${{ secrets.GHASecretsGPGPassphrase1 }}
#     runs-on: macos-15
#     steps:
#     - uses: actions/checkout@v4
#     - uses: ruby/setup-ruby@v1
#     - name: Setup quickstart
#       run: scripts/setup_quickstart.sh DynamicLinks
#     - name: Install Secret GoogleService-Info.plist
#       run: scripts/decrypt_gha_secret.sh scripts/gha-encrypted/qs-dynamiclinks.plist.gpg \
#           quickstart-ios/dynamiclinks/GoogleService-Info.plist "$plist_secret"
#     - name: Update Environment Variable For DynamicLinks
#       run: |
#         sed -i '' 's#DYNAMIC_LINK_DOMAIN#https://qpf6m.app.goo.gl#' quickstart-ios/dynamiclinks/DynamicLinksExample/DynamicLinksExample.entitlements
#         sed -i '' 's#YOUR_DOMAIN_URI_PREFIX";#https://qpf6m.app.goo.gl";#' quickstart-ios/dynamiclinks/DynamicLinksExample/ViewController.m
#         sed -i '' 's#YOUR_DOMAIN_URI_PREFIX";#https://qpf6m.app.goo.gl";#' quickstart-ios/dynamiclinks/DynamicLinksExampleSwift/ViewController.swift
#     - name: Test objc quickstart
#       run: ([ -z $plist_secret ] || scripts/third_party/travis/retry.sh scripts/test_quickstart.sh DynamicLinks true)
#     - name: Test swift quickstart
#       if: ${{ always() }}
#       run: ([ -z $plist_secret ] || scripts/third_party/travis/retry.sh scripts/test_quickstart.sh DynamicLinks true swift)

#   quickstart-ftl-cron-only:
#     # Don't run on private repo.
#     if: github.repository == 'Firebase/firebase-ios-sdk' && github.event_name == 'schedule'

<<<<<<< HEAD
    env:
      plist_secret: ${{ secrets.GHASecretsGPGPassphrase1 }}
      signin_secret: ${{ secrets.GHASecretsGPGPassphrase1 }}
    runs-on: macos-15
    steps:
    - uses: actions/checkout@v4
    - uses: ruby/setup-ruby@v1
    - uses: actions/setup-python@v5
      with:
        python-version: '3.11'
    - name: Setup quickstart
      run: scripts/setup_quickstart.sh DynamicLinks
    - name: Install Secret GoogleService-Info.plist
      run: scripts/decrypt_gha_secret.sh scripts/gha-encrypted/qs-dynamiclinks.plist.gpg \
          quickstart-ios/dynamiclinks/GoogleService-Info.plist "$plist_secret"
    - name: Update Environment Variable For DynamicLinks
      run: |
        sed -i '' 's#DYNAMIC_LINK_DOMAIN#https://qpf6m.app.goo.gl#' quickstart-ios/dynamiclinks/DynamicLinksExample/DynamicLinksExample.entitlements
        sed -i '' 's#YOUR_DOMAIN_URI_PREFIX";#https://qpf6m.app.goo.gl";#' quickstart-ios/dynamiclinks/DynamicLinksExample/ViewController.m
        sed -i '' 's#YOUR_DOMAIN_URI_PREFIX";#https://qpf6m.app.goo.gl";#' quickstart-ios/dynamiclinks/DynamicLinksExampleSwift/ViewController.swift
    # - name: Build objc quickstart
    #   run: ([ -z $plist_secret ] || scripts/third_party/travis/retry.sh scripts/test_quickstart_ftl.sh DynamicLinks)
    - name: Build swift quickstart
      if: ${{ always() }}
      run: ([ -z $plist_secret ] || scripts/third_party/travis/retry.sh scripts/test_quickstart_ftl.sh DynamicLinks swift)
    - id: ftl_test
      uses: FirebaseExtended/github-actions/firebase-test-lab@v1.4
      with:
        credentials_json: ${{ secrets.FIREBASE_SERVICE_ACCOUNT_CREDENTIALS }}
        testapp_dir: quickstart-ios/build-for-testing
        test_type: "xctest"
=======
#     env:
#       plist_secret: ${{ secrets.GHASecretsGPGPassphrase1 }}
#       signin_secret: ${{ secrets.GHASecretsGPGPassphrase1 }}
#     runs-on: macos-14
#     steps:
#     - uses: actions/checkout@v4
#     - uses: ruby/setup-ruby@v1
#     - uses: actions/setup-python@v5
#       with:
#         python-version: '3.11'
#     - name: Setup quickstart
#       run: scripts/setup_quickstart.sh DynamicLinks
#     - name: Install Secret GoogleService-Info.plist
#       run: scripts/decrypt_gha_secret.sh scripts/gha-encrypted/qs-dynamiclinks.plist.gpg \
#           quickstart-ios/dynamiclinks/GoogleService-Info.plist "$plist_secret"
#     - name: Update Environment Variable For DynamicLinks
#       run: |
#         sed -i '' 's#DYNAMIC_LINK_DOMAIN#https://qpf6m.app.goo.gl#' quickstart-ios/dynamiclinks/DynamicLinksExample/DynamicLinksExample.entitlements
#         sed -i '' 's#YOUR_DOMAIN_URI_PREFIX";#https://qpf6m.app.goo.gl";#' quickstart-ios/dynamiclinks/DynamicLinksExample/ViewController.m
#         sed -i '' 's#YOUR_DOMAIN_URI_PREFIX";#https://qpf6m.app.goo.gl";#' quickstart-ios/dynamiclinks/DynamicLinksExampleSwift/ViewController.swift
#     # - name: Build objc quickstart
#     #   run: ([ -z $plist_secret ] || scripts/third_party/travis/retry.sh scripts/test_quickstart_ftl.sh DynamicLinks)
#     - name: Build swift quickstart
#       if: ${{ always() }}
#       run: ([ -z $plist_secret ] || scripts/third_party/travis/retry.sh scripts/test_quickstart_ftl.sh DynamicLinks swift)
#     - id: ftl_test
#       uses: FirebaseExtended/github-actions/firebase-test-lab@v1.4
#       with:
#         credentials_json: ${{ secrets.FIREBASE_SERVICE_ACCOUNT_CREDENTIALS }}
#         testapp_dir: quickstart-ios/build-for-testing
#         test_type: "xctest"
>>>>>>> 6487a3ec
<|MERGE_RESOLUTION|>--- conflicted
+++ resolved
@@ -21,74 +21,9 @@
 #     # Don't run on private repo unless it is a PR.
 #     if: (github.repository == 'Firebase/firebase-ios-sdk' && github.event_name == 'schedule') || github.event_name == 'pull_request'
 
-<<<<<<< HEAD
-    strategy:
-      matrix:
-        include:
-          - os: macos-15
-            xcode: Xcode_16.2
-    runs-on: ${{ matrix.os }}
-    steps:
-    - uses: actions/checkout@v4
-    - uses: ruby/setup-ruby@v1
-    - name: Setup Bundler
-      run: scripts/setup_bundler.sh
-    - name: Xcode
-      run: sudo xcode-select -s /Applications/${{ matrix.xcode }}.app/Contents/Developer
-    - name: FirebaseDynamicLinks
-      run: scripts/third_party/travis/retry.sh scripts/pod_lib_lint.rb FirebaseDynamicLinks.podspec --allow-warnings
-
-  spm-package-resolved:
-    env:
-      FIREBASECI_USE_LATEST_GOOGLEAPPMEASUREMENT: 1
-    runs-on: macos-15
-    outputs:
-      cache_key: ${{ steps.generate_cache_key.outputs.cache_key }}
-    steps:
-      - uses: actions/checkout@v4
-      - name: Generate Swift Package.resolved
-        id: swift_package_resolve
-        run: |
-          swift package resolve
-      - name: Generate cache key
-        id: generate_cache_key
-        run: |
-          cache_key="${{ runner.os }}-spm-${{ hashFiles('**/Package.resolved') }}"
-          echo "cache_key=${cache_key}" >> "$GITHUB_OUTPUT"
-      - uses: actions/cache/save@v4
-        id: cache
-        with:
-          path: .build
-          key: ${{ steps.generate_cache_key.outputs.cache_key }}
-
-  spm:
-    # Don't run on private repo unless it is a PR.
-    if: (github.repository == 'Firebase/firebase-ios-sdk' && github.event_name == 'schedule') || github.event_name == 'pull_request'
-    needs: [spm-package-resolved]
-    strategy:
-      matrix:
-        include:
-          - os: macos-15
-            xcode: Xcode_16.2
-    runs-on: ${{ matrix.os }}
-    steps:
-    - uses: actions/checkout@v4
-    - uses: actions/cache/restore@v4
-      with:
-        path: .build
-        key: ${{needs.spm-package-resolved.outputs.cache_key}}
-    - name: Xcode
-      run: sudo xcode-select -s /Applications/${{ matrix.xcode }}.app/Contents/Developer
-    - name: Initialize xcodebuild
-      run: scripts/setup_spm_tests.sh
-    - name: iOS Unit Tests
-      run: scripts/third_party/travis/retry.sh ./scripts/build.sh FirebaseDynamicLinks iOS spmbuildonly
-=======
 #     strategy:
 #       matrix:
 #         include:
-#           - os: macos-14
-#             xcode: Xcode_15.2
 #           - os: macos-15
 #             xcode: Xcode_16.2
 #     runs-on: ${{ matrix.os }}
@@ -105,7 +40,7 @@
 #   spm-package-resolved:
 #     env:
 #       FIREBASECI_USE_LATEST_GOOGLEAPPMEASUREMENT: 1
-#     runs-on: macos-14
+#     runs-on: macos-15
 #     outputs:
 #       cache_key: ${{ steps.generate_cache_key.outputs.cache_key }}
 #     steps:
@@ -132,10 +67,6 @@
 #     strategy:
 #       matrix:
 #         include:
-#           - os: macos-13
-#             xcode: Xcode_15.2
-#           - os: macos-14
-#             xcode: Xcode_15.4
 #           - os: macos-15
 #             xcode: Xcode_16.2
 #     runs-on: ${{ matrix.os }}
@@ -151,29 +82,12 @@
 #       run: scripts/setup_spm_tests.sh
 #     - name: iOS Unit Tests
 #       run: scripts/third_party/travis/retry.sh ./scripts/build.sh FirebaseDynamicLinks iOS spmbuildonly
->>>>>>> 6487a3ec
 
-#   dynamiclinks-cron-only:
-#     # Don't run on private repo.
-#     if: github.event_name == 'schedule' && github.repository == 'Firebase/firebase-ios-sdk'
+# #   dynamiclinks-cron-only:
+# #     # Don't run on private repo.
+# #     if: github.event_name == 'schedule' && github.repository == 'Firebase/firebase-ios-sdk'
 
-<<<<<<< HEAD
-    runs-on: macos-15
-    strategy:
-      matrix:
-        flags: [
-          '--use-static-frameworks'
-        ]
-    needs: pod_lib_lint
-    steps:
-    - uses: actions/checkout@v4
-    - uses: ruby/setup-ruby@v1
-    - name: Setup Bundler
-      run: scripts/setup_bundler.sh
-    - name: PodLibLint Storage Cron
-      run: scripts/third_party/travis/retry.sh scripts/pod_lib_lint.rb FirebaseDynamicLinks.podspec --platforms=ios ${{ matrix.flags }}  --allow-warnings
-=======
-#     runs-on: macos-14
+#     runs-on: macos-15
 #     strategy:
 #       matrix:
 #         flags: [
@@ -187,7 +101,6 @@
 #       run: scripts/setup_bundler.sh
 #     - name: PodLibLint Storage Cron
 #       run: scripts/third_party/travis/retry.sh scripts/pod_lib_lint.rb FirebaseDynamicLinks.podspec --platforms=ios ${{ matrix.flags }}  --allow-warnings
->>>>>>> 6487a3ec
 
 #   quickstart:
 #     # Don't run on private repo unless it is a PR.
@@ -220,43 +133,10 @@
 #     # Don't run on private repo.
 #     if: github.repository == 'Firebase/firebase-ios-sdk' && github.event_name == 'schedule'
 
-<<<<<<< HEAD
-    env:
-      plist_secret: ${{ secrets.GHASecretsGPGPassphrase1 }}
-      signin_secret: ${{ secrets.GHASecretsGPGPassphrase1 }}
-    runs-on: macos-15
-    steps:
-    - uses: actions/checkout@v4
-    - uses: ruby/setup-ruby@v1
-    - uses: actions/setup-python@v5
-      with:
-        python-version: '3.11'
-    - name: Setup quickstart
-      run: scripts/setup_quickstart.sh DynamicLinks
-    - name: Install Secret GoogleService-Info.plist
-      run: scripts/decrypt_gha_secret.sh scripts/gha-encrypted/qs-dynamiclinks.plist.gpg \
-          quickstart-ios/dynamiclinks/GoogleService-Info.plist "$plist_secret"
-    - name: Update Environment Variable For DynamicLinks
-      run: |
-        sed -i '' 's#DYNAMIC_LINK_DOMAIN#https://qpf6m.app.goo.gl#' quickstart-ios/dynamiclinks/DynamicLinksExample/DynamicLinksExample.entitlements
-        sed -i '' 's#YOUR_DOMAIN_URI_PREFIX";#https://qpf6m.app.goo.gl";#' quickstart-ios/dynamiclinks/DynamicLinksExample/ViewController.m
-        sed -i '' 's#YOUR_DOMAIN_URI_PREFIX";#https://qpf6m.app.goo.gl";#' quickstart-ios/dynamiclinks/DynamicLinksExampleSwift/ViewController.swift
-    # - name: Build objc quickstart
-    #   run: ([ -z $plist_secret ] || scripts/third_party/travis/retry.sh scripts/test_quickstart_ftl.sh DynamicLinks)
-    - name: Build swift quickstart
-      if: ${{ always() }}
-      run: ([ -z $plist_secret ] || scripts/third_party/travis/retry.sh scripts/test_quickstart_ftl.sh DynamicLinks swift)
-    - id: ftl_test
-      uses: FirebaseExtended/github-actions/firebase-test-lab@v1.4
-      with:
-        credentials_json: ${{ secrets.FIREBASE_SERVICE_ACCOUNT_CREDENTIALS }}
-        testapp_dir: quickstart-ios/build-for-testing
-        test_type: "xctest"
-=======
 #     env:
 #       plist_secret: ${{ secrets.GHASecretsGPGPassphrase1 }}
 #       signin_secret: ${{ secrets.GHASecretsGPGPassphrase1 }}
-#     runs-on: macos-14
+#     runs-on: macos-15
 #     steps:
 #     - uses: actions/checkout@v4
 #     - uses: ruby/setup-ruby@v1
@@ -283,5 +163,4 @@
 #       with:
 #         credentials_json: ${{ secrets.FIREBASE_SERVICE_ACCOUNT_CREDENTIALS }}
 #         testapp_dir: quickstart-ios/build-for-testing
-#         test_type: "xctest"
->>>>>>> 6487a3ec
+#         test_type: "xctest"