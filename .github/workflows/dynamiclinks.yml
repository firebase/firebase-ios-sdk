# TODO(Swift 6): Re-enable these tests.
# name: dynamiclinks

<<<<<<< HEAD
# on:
#   pull_request:
#     paths:
#     - 'FirebaseDynamicLinks**'
#     - '.github/workflows/dynamiclinks.yml'
#     - 'Interop/Analytics/Public/*.h'
#     - 'Gemfile*'
#   schedule:
#     # Run every day at 1am (PST) - cron uses UTC times
#     - cron:  '0 9 * * *'
=======
on:
  workflow_dispatch:
  pull_request:
    paths:
    - 'FirebaseDynamicLinks**'
    - '.github/workflows/dynamiclinks.yml'
    - 'Interop/Analytics/Public/*.h'
    - 'Gemfile*'
  schedule:
    # Run every day at 1am (PST) - cron uses UTC times
    - cron:  '0 9 * * *'
>>>>>>> 15e6b03e

# concurrency:
#     group: ${{ github.workflow }}-${{ github.head_ref || github.ref }}
#     cancel-in-progress: true

<<<<<<< HEAD
# jobs:
#   pod_lib_lint:
#     # Don't run on private repo unless it is a PR.
#     if: (github.repository == 'Firebase/firebase-ios-sdk' && github.event_name == 'schedule') || github.event_name == 'pull_request'

#     strategy:
#       matrix:
#         include:
#           - os: macos-14
#             xcode: Xcode_15.2
#           - os: macos-15
#             xcode: Xcode_16.2
#     runs-on: ${{ matrix.os }}
#     steps:
#     - uses: actions/checkout@v4
#     - uses: ruby/setup-ruby@v1
#     - name: Setup Bundler
#       run: scripts/setup_bundler.sh
#     - name: Xcode
#       run: sudo xcode-select -s /Applications/${{ matrix.xcode }}.app/Contents/Developer
#     - name: FirebaseDynamicLinks
#       run: scripts/third_party/travis/retry.sh scripts/pod_lib_lint.rb FirebaseDynamicLinks.podspec --allow-warnings

#   spm-package-resolved:
#     env:
#       FIREBASECI_USE_LATEST_GOOGLEAPPMEASUREMENT: 1
#     runs-on: macos-14
#     outputs:
#       cache_key: ${{ steps.generate_cache_key.outputs.cache_key }}
#     steps:
#       - uses: actions/checkout@v4
#       - name: Generate Swift Package.resolved
#         id: swift_package_resolve
#         run: |
#           swift package resolve
#       - name: Generate cache key
#         id: generate_cache_key
#         run: |
#           cache_key="${{ runner.os }}-spm-${{ hashFiles('**/Package.resolved') }}"
#           echo "cache_key=${cache_key}" >> "$GITHUB_OUTPUT"
#       - uses: actions/cache/save@v4
#         id: cache
#         with:
#           path: .build
#           key: ${{ steps.generate_cache_key.outputs.cache_key }}

#   spm:
#     # Don't run on private repo unless it is a PR.
#     if: (github.repository == 'Firebase/firebase-ios-sdk' && github.event_name == 'schedule') || github.event_name == 'pull_request'
#     needs: [spm-package-resolved]
#     strategy:
#       matrix:
#         include:
#           - os: macos-13
#             xcode: Xcode_15.2
#           - os: macos-14
#             xcode: Xcode_15.4
#           - os: macos-15
#             xcode: Xcode_16.2
#     runs-on: ${{ matrix.os }}
#     steps:
#     - uses: actions/checkout@v4
#     - uses: actions/cache/restore@v4
#       with:
#         path: .build
#         key: ${{needs.spm-package-resolved.outputs.cache_key}}
#     - name: Xcode
#       run: sudo xcode-select -s /Applications/${{ matrix.xcode }}.app/Contents/Developer
#     - name: Initialize xcodebuild
#       run: scripts/setup_spm_tests.sh
#     - name: iOS Unit Tests
#       run: scripts/third_party/travis/retry.sh ./scripts/build.sh FirebaseDynamicLinks iOS spmbuildonly

#   dynamiclinks-cron-only:
#     # Don't run on private repo.
#     if: github.event_name == 'schedule' && github.repository == 'Firebase/firebase-ios-sdk'

#     runs-on: macos-14
#     strategy:
#       matrix:
#         flags: [
#           '--use-static-frameworks'
#         ]
#     needs: pod_lib_lint
#     steps:
#     - uses: actions/checkout@v4
#     - uses: ruby/setup-ruby@v1
#     - name: Setup Bundler
#       run: scripts/setup_bundler.sh
#     - name: PodLibLint Storage Cron
#       run: scripts/third_party/travis/retry.sh scripts/pod_lib_lint.rb FirebaseDynamicLinks.podspec --platforms=ios ${{ matrix.flags }}  --allow-warnings
=======
jobs:
  spm:
    strategy:
      matrix:
        target: [FirebaseAppCheckUnit, FirebaseAppCheckUnitSwift]
    uses: ./.github/workflows/common.yml
    with:
      target: FirebaseDynamicLinks
      buildonly_platforms: iOS
      platforms: iOS

  pod_lib_lint:
    # Don't run on private repo unless it is a PR.
    if: (github.repository == 'Firebase/firebase-ios-sdk' && github.event_name == 'schedule') || github.event_name == 'pull_request'

    strategy:
      matrix:
        include:
          - os: macos-14
            xcode: Xcode_16.2
          - os: macos-15
            xcode: Xcode_16.2
    runs-on: ${{ matrix.os }}
    steps:
    - uses: actions/checkout@v4
    - uses: ruby/setup-ruby@354a1ad156761f5ee2b7b13fa8e09943a5e8d252 # v1
    - name: Setup Bundler
      run: scripts/setup_bundler.sh
    - name: Xcode
      run: sudo xcode-select -s /Applications/${{ matrix.xcode }}.app/Contents/Developer
    - name: FirebaseDynamicLinks
      run: scripts/third_party/travis/retry.sh scripts/pod_lib_lint.rb FirebaseDynamicLinks.podspec --allow-warnings

  dynamiclinks-cron-only:
    # Don't run on private repo.
    if: github.event_name == 'schedule' && github.repository == 'Firebase/firebase-ios-sdk'

    runs-on: macos-15
    strategy:
      matrix:
        flags: [
          '--use-static-frameworks'
        ]
    needs: pod_lib_lint
    steps:
    - uses: actions/checkout@v4
    - uses: ruby/setup-ruby@354a1ad156761f5ee2b7b13fa8e09943a5e8d252 # v1
    - name: Setup Bundler
      run: scripts/setup_bundler.sh
    - name: Xcode
      run: sudo xcode-select -s /Applications/Xcode_16.2.app/Contents/Developer
    - name: PodLibLint Storage Cron
      run: scripts/third_party/travis/retry.sh scripts/pod_lib_lint.rb FirebaseDynamicLinks.podspec --platforms=ios ${{ matrix.flags }}  --allow-warnings
>>>>>>> 15e6b03e

#   quickstart:
#     # Don't run on private repo unless it is a PR.
#     if: (github.repository == 'Firebase/firebase-ios-sdk' && github.event_name == 'schedule') || github.event_name == 'pull_request'

<<<<<<< HEAD
#     env:
#       plist_secret: ${{ secrets.GHASecretsGPGPassphrase1 }}
#       signin_secret: ${{ secrets.GHASecretsGPGPassphrase1 }}
#     runs-on: macos-15
#     steps:
#     - uses: actions/checkout@v4
#     - uses: ruby/setup-ruby@v1
#     - name: Setup quickstart
#       run: scripts/setup_quickstart.sh DynamicLinks
#     - name: Install Secret GoogleService-Info.plist
#       run: scripts/decrypt_gha_secret.sh scripts/gha-encrypted/qs-dynamiclinks.plist.gpg \
#           quickstart-ios/dynamiclinks/GoogleService-Info.plist "$plist_secret"
#     - name: Update Environment Variable For DynamicLinks
#       run: |
#         sed -i '' 's#DYNAMIC_LINK_DOMAIN#https://qpf6m.app.goo.gl#' quickstart-ios/dynamiclinks/DynamicLinksExample/DynamicLinksExample.entitlements
#         sed -i '' 's#YOUR_DOMAIN_URI_PREFIX";#https://qpf6m.app.goo.gl";#' quickstart-ios/dynamiclinks/DynamicLinksExample/ViewController.m
#         sed -i '' 's#YOUR_DOMAIN_URI_PREFIX";#https://qpf6m.app.goo.gl";#' quickstart-ios/dynamiclinks/DynamicLinksExampleSwift/ViewController.swift
#     - name: Test objc quickstart
#       run: ([ -z $plist_secret ] || scripts/third_party/travis/retry.sh scripts/test_quickstart.sh DynamicLinks true)
#     - name: Test swift quickstart
#       if: ${{ always() }}
#       run: ([ -z $plist_secret ] || scripts/third_party/travis/retry.sh scripts/test_quickstart.sh DynamicLinks true swift)
=======
    env:
      plist_secret: ${{ secrets.GHASecretsGPGPassphrase1 }}
      signin_secret: ${{ secrets.GHASecretsGPGPassphrase1 }}
    runs-on: macos-15
    steps:
    - uses: actions/checkout@v4
    - uses: ruby/setup-ruby@354a1ad156761f5ee2b7b13fa8e09943a5e8d252 # v1
    - name: Xcode
      run: sudo xcode-select -s /Applications/Xcode_16.2.app/Contents/Developer
    - name: Setup quickstart
      run: scripts/setup_quickstart.sh DynamicLinks
    - name: Install Secret GoogleService-Info.plist
      run: scripts/decrypt_gha_secret.sh scripts/gha-encrypted/qs-dynamiclinks.plist.gpg \
          quickstart-ios/dynamiclinks/GoogleService-Info.plist "$plist_secret"
    - name: Update Environment Variable For DynamicLinks
      run: |
        sed -i '' 's#DYNAMIC_LINK_DOMAIN#https://qpf6m.app.goo.gl#' quickstart-ios/dynamiclinks/DynamicLinksExample/DynamicLinksExample.entitlements
        sed -i '' 's#YOUR_DOMAIN_URI_PREFIX";#https://qpf6m.app.goo.gl";#' quickstart-ios/dynamiclinks/DynamicLinksExample/ViewController.m
        sed -i '' 's#YOUR_DOMAIN_URI_PREFIX";#https://qpf6m.app.goo.gl";#' quickstart-ios/dynamiclinks/DynamicLinksExampleSwift/ViewController.swift
    - name: Test objc quickstart
      run: ([ -z $plist_secret ] || scripts/third_party/travis/retry.sh scripts/test_quickstart.sh DynamicLinks false)
    - name: Test swift quickstart
      if: ${{ always() }}
      run: ([ -z $plist_secret ] || scripts/third_party/travis/retry.sh scripts/test_quickstart.sh DynamicLinks false swift)
>>>>>>> 15e6b03e

#   quickstart-ftl-cron-only:
#     # Don't run on private repo.
#     if: github.repository == 'Firebase/firebase-ios-sdk' && github.event_name == 'schedule'

<<<<<<< HEAD
#     env:
#       plist_secret: ${{ secrets.GHASecretsGPGPassphrase1 }}
#       signin_secret: ${{ secrets.GHASecretsGPGPassphrase1 }}
#     runs-on: macos-14
#     steps:
#     - uses: actions/checkout@v4
#     - uses: ruby/setup-ruby@v1
#     - uses: actions/setup-python@v5
#       with:
#         python-version: '3.11'
#     - name: Setup quickstart
#       run: scripts/setup_quickstart.sh DynamicLinks
#     - name: Install Secret GoogleService-Info.plist
#       run: scripts/decrypt_gha_secret.sh scripts/gha-encrypted/qs-dynamiclinks.plist.gpg \
#           quickstart-ios/dynamiclinks/GoogleService-Info.plist "$plist_secret"
#     - name: Update Environment Variable For DynamicLinks
#       run: |
#         sed -i '' 's#DYNAMIC_LINK_DOMAIN#https://qpf6m.app.goo.gl#' quickstart-ios/dynamiclinks/DynamicLinksExample/DynamicLinksExample.entitlements
#         sed -i '' 's#YOUR_DOMAIN_URI_PREFIX";#https://qpf6m.app.goo.gl";#' quickstart-ios/dynamiclinks/DynamicLinksExample/ViewController.m
#         sed -i '' 's#YOUR_DOMAIN_URI_PREFIX";#https://qpf6m.app.goo.gl";#' quickstart-ios/dynamiclinks/DynamicLinksExampleSwift/ViewController.swift
#     # - name: Build objc quickstart
#     #   run: ([ -z $plist_secret ] || scripts/third_party/travis/retry.sh scripts/test_quickstart_ftl.sh DynamicLinks)
#     - name: Build swift quickstart
#       if: ${{ always() }}
#       run: ([ -z $plist_secret ] || scripts/third_party/travis/retry.sh scripts/test_quickstart_ftl.sh DynamicLinks swift)
#     - id: ftl_test
#       uses: FirebaseExtended/github-actions/firebase-test-lab@v1.4
#       with:
#         credentials_json: ${{ secrets.FIREBASE_SERVICE_ACCOUNT_CREDENTIALS }}
#         testapp_dir: quickstart-ios/build-for-testing
#         test_type: "xctest"
=======
    env:
      plist_secret: ${{ secrets.GHASecretsGPGPassphrase1 }}
      signin_secret: ${{ secrets.GHASecretsGPGPassphrase1 }}
    runs-on: macos-15
    steps:
    - uses: actions/checkout@v4
    - uses: ruby/setup-ruby@354a1ad156761f5ee2b7b13fa8e09943a5e8d252 # v1
    - uses: actions/setup-python@v5
      with:
        python-version: '3.11'
    - name: Xcode
      run: sudo xcode-select -s /Applications/Xcode_16.2.app/Contents/Developer
    - name: Setup quickstart
      run: scripts/setup_quickstart.sh DynamicLinks
    - name: Install Secret GoogleService-Info.plist
      run: scripts/decrypt_gha_secret.sh scripts/gha-encrypted/qs-dynamiclinks.plist.gpg \
          quickstart-ios/dynamiclinks/GoogleService-Info.plist "$plist_secret"
    - name: Update Environment Variable For DynamicLinks
      run: |
        sed -i '' 's#DYNAMIC_LINK_DOMAIN#https://qpf6m.app.goo.gl#' quickstart-ios/dynamiclinks/DynamicLinksExample/DynamicLinksExample.entitlements
        sed -i '' 's#YOUR_DOMAIN_URI_PREFIX";#https://qpf6m.app.goo.gl";#' quickstart-ios/dynamiclinks/DynamicLinksExample/ViewController.m
        sed -i '' 's#YOUR_DOMAIN_URI_PREFIX";#https://qpf6m.app.goo.gl";#' quickstart-ios/dynamiclinks/DynamicLinksExampleSwift/ViewController.swift
    # - name: Build objc quickstart
    #   run: ([ -z $plist_secret ] || scripts/third_party/travis/retry.sh scripts/test_quickstart_ftl.sh DynamicLinks)
    - name: Build swift quickstart
      if: ${{ always() }}
      run: ([ -z $plist_secret ] || scripts/third_party/travis/retry.sh scripts/test_quickstart_ftl.sh DynamicLinks swift)
    - id: ftl_test
      uses: FirebaseExtended/github-actions/firebase-test-lab@v1.4
      with:
        credentials_json: ${{ secrets.FIREBASE_SERVICE_ACCOUNT_CREDENTIALS }}
        testapp_dir: quickstart-ios/build-for-testing
        test_type: "xctest"
>>>>>>> 15e6b03e
<|MERGE_RESOLUTION|>--- conflicted
+++ resolved
@@ -1,8 +1,8 @@
 # TODO(Swift 6): Re-enable these tests.
 # name: dynamiclinks
 
-<<<<<<< HEAD
 # on:
+#   workflow_dispatch:
 #   pull_request:
 #     paths:
 #     - 'FirebaseDynamicLinks**'
@@ -12,26 +12,22 @@
 #   schedule:
 #     # Run every day at 1am (PST) - cron uses UTC times
 #     - cron:  '0 9 * * *'
-=======
-on:
-  workflow_dispatch:
-  pull_request:
-    paths:
-    - 'FirebaseDynamicLinks**'
-    - '.github/workflows/dynamiclinks.yml'
-    - 'Interop/Analytics/Public/*.h'
-    - 'Gemfile*'
-  schedule:
-    # Run every day at 1am (PST) - cron uses UTC times
-    - cron:  '0 9 * * *'
->>>>>>> 15e6b03e
 
 # concurrency:
 #     group: ${{ github.workflow }}-${{ github.head_ref || github.ref }}
 #     cancel-in-progress: true
 
-<<<<<<< HEAD
 # jobs:
+#   spm:
+#     strategy:
+#       matrix:
+#         target: [FirebaseAppCheckUnit, FirebaseAppCheckUnitSwift]
+#     uses: ./.github/workflows/common.yml
+#     with:
+#       target: FirebaseDynamicLinks
+#       buildonly_platforms: iOS
+#       platforms: iOS
+
 #   pod_lib_lint:
 #     # Don't run on private repo unless it is a PR.
 #     if: (github.repository == 'Firebase/firebase-ios-sdk' && github.event_name == 'schedule') || github.event_name == 'pull_request'
@@ -40,13 +36,13 @@
 #       matrix:
 #         include:
 #           - os: macos-14
-#             xcode: Xcode_15.2
+#             xcode: Xcode_16.2
 #           - os: macos-15
 #             xcode: Xcode_16.2
 #     runs-on: ${{ matrix.os }}
 #     steps:
 #     - uses: actions/checkout@v4
-#     - uses: ruby/setup-ruby@v1
+#     - uses: ruby/setup-ruby@354a1ad156761f5ee2b7b13fa8e09943a5e8d252 # v1
 #     - name: Setup Bundler
 #       run: scripts/setup_bundler.sh
 #     - name: Xcode
@@ -54,61 +50,11 @@
 #     - name: FirebaseDynamicLinks
 #       run: scripts/third_party/travis/retry.sh scripts/pod_lib_lint.rb FirebaseDynamicLinks.podspec --allow-warnings
 
-#   spm-package-resolved:
-#     env:
-#       FIREBASECI_USE_LATEST_GOOGLEAPPMEASUREMENT: 1
-#     runs-on: macos-14
-#     outputs:
-#       cache_key: ${{ steps.generate_cache_key.outputs.cache_key }}
-#     steps:
-#       - uses: actions/checkout@v4
-#       - name: Generate Swift Package.resolved
-#         id: swift_package_resolve
-#         run: |
-#           swift package resolve
-#       - name: Generate cache key
-#         id: generate_cache_key
-#         run: |
-#           cache_key="${{ runner.os }}-spm-${{ hashFiles('**/Package.resolved') }}"
-#           echo "cache_key=${cache_key}" >> "$GITHUB_OUTPUT"
-#       - uses: actions/cache/save@v4
-#         id: cache
-#         with:
-#           path: .build
-#           key: ${{ steps.generate_cache_key.outputs.cache_key }}
-
-#   spm:
-#     # Don't run on private repo unless it is a PR.
-#     if: (github.repository == 'Firebase/firebase-ios-sdk' && github.event_name == 'schedule') || github.event_name == 'pull_request'
-#     needs: [spm-package-resolved]
-#     strategy:
-#       matrix:
-#         include:
-#           - os: macos-13
-#             xcode: Xcode_15.2
-#           - os: macos-14
-#             xcode: Xcode_15.4
-#           - os: macos-15
-#             xcode: Xcode_16.2
-#     runs-on: ${{ matrix.os }}
-#     steps:
-#     - uses: actions/checkout@v4
-#     - uses: actions/cache/restore@v4
-#       with:
-#         path: .build
-#         key: ${{needs.spm-package-resolved.outputs.cache_key}}
-#     - name: Xcode
-#       run: sudo xcode-select -s /Applications/${{ matrix.xcode }}.app/Contents/Developer
-#     - name: Initialize xcodebuild
-#       run: scripts/setup_spm_tests.sh
-#     - name: iOS Unit Tests
-#       run: scripts/third_party/travis/retry.sh ./scripts/build.sh FirebaseDynamicLinks iOS spmbuildonly
-
 #   dynamiclinks-cron-only:
 #     # Don't run on private repo.
 #     if: github.event_name == 'schedule' && github.repository == 'Firebase/firebase-ios-sdk'
 
-#     runs-on: macos-14
+#     runs-on: macos-15
 #     strategy:
 #       matrix:
 #         flags: [
@@ -117,189 +63,77 @@
 #     needs: pod_lib_lint
 #     steps:
 #     - uses: actions/checkout@v4
-#     - uses: ruby/setup-ruby@v1
+#     - uses: ruby/setup-ruby@354a1ad156761f5ee2b7b13fa8e09943a5e8d252 # v1
 #     - name: Setup Bundler
 #       run: scripts/setup_bundler.sh
+#     - name: Xcode
+#       run: sudo xcode-select -s /Applications/Xcode_16.2.app/Contents/Developer
 #     - name: PodLibLint Storage Cron
 #       run: scripts/third_party/travis/retry.sh scripts/pod_lib_lint.rb FirebaseDynamicLinks.podspec --platforms=ios ${{ matrix.flags }}  --allow-warnings
-=======
-jobs:
-  spm:
-    strategy:
-      matrix:
-        target: [FirebaseAppCheckUnit, FirebaseAppCheckUnitSwift]
-    uses: ./.github/workflows/common.yml
-    with:
-      target: FirebaseDynamicLinks
-      buildonly_platforms: iOS
-      platforms: iOS
-
-  pod_lib_lint:
-    # Don't run on private repo unless it is a PR.
-    if: (github.repository == 'Firebase/firebase-ios-sdk' && github.event_name == 'schedule') || github.event_name == 'pull_request'
-
-    strategy:
-      matrix:
-        include:
-          - os: macos-14
-            xcode: Xcode_16.2
-          - os: macos-15
-            xcode: Xcode_16.2
-    runs-on: ${{ matrix.os }}
-    steps:
-    - uses: actions/checkout@v4
-    - uses: ruby/setup-ruby@354a1ad156761f5ee2b7b13fa8e09943a5e8d252 # v1
-    - name: Setup Bundler
-      run: scripts/setup_bundler.sh
-    - name: Xcode
-      run: sudo xcode-select -s /Applications/${{ matrix.xcode }}.app/Contents/Developer
-    - name: FirebaseDynamicLinks
-      run: scripts/third_party/travis/retry.sh scripts/pod_lib_lint.rb FirebaseDynamicLinks.podspec --allow-warnings
-
-  dynamiclinks-cron-only:
-    # Don't run on private repo.
-    if: github.event_name == 'schedule' && github.repository == 'Firebase/firebase-ios-sdk'
-
-    runs-on: macos-15
-    strategy:
-      matrix:
-        flags: [
-          '--use-static-frameworks'
-        ]
-    needs: pod_lib_lint
-    steps:
-    - uses: actions/checkout@v4
-    - uses: ruby/setup-ruby@354a1ad156761f5ee2b7b13fa8e09943a5e8d252 # v1
-    - name: Setup Bundler
-      run: scripts/setup_bundler.sh
-    - name: Xcode
-      run: sudo xcode-select -s /Applications/Xcode_16.2.app/Contents/Developer
-    - name: PodLibLint Storage Cron
-      run: scripts/third_party/travis/retry.sh scripts/pod_lib_lint.rb FirebaseDynamicLinks.podspec --platforms=ios ${{ matrix.flags }}  --allow-warnings
->>>>>>> 15e6b03e
 
 #   quickstart:
 #     # Don't run on private repo unless it is a PR.
 #     if: (github.repository == 'Firebase/firebase-ios-sdk' && github.event_name == 'schedule') || github.event_name == 'pull_request'
 
-<<<<<<< HEAD
-#     env:
-#       plist_secret: ${{ secrets.GHASecretsGPGPassphrase1 }}
-#       signin_secret: ${{ secrets.GHASecretsGPGPassphrase1 }}
-#     runs-on: macos-15
-#     steps:
-#     - uses: actions/checkout@v4
-#     - uses: ruby/setup-ruby@v1
-#     - name: Setup quickstart
-#       run: scripts/setup_quickstart.sh DynamicLinks
-#     - name: Install Secret GoogleService-Info.plist
-#       run: scripts/decrypt_gha_secret.sh scripts/gha-encrypted/qs-dynamiclinks.plist.gpg \
-#           quickstart-ios/dynamiclinks/GoogleService-Info.plist "$plist_secret"
-#     - name: Update Environment Variable For DynamicLinks
-#       run: |
-#         sed -i '' 's#DYNAMIC_LINK_DOMAIN#https://qpf6m.app.goo.gl#' quickstart-ios/dynamiclinks/DynamicLinksExample/DynamicLinksExample.entitlements
-#         sed -i '' 's#YOUR_DOMAIN_URI_PREFIX";#https://qpf6m.app.goo.gl";#' quickstart-ios/dynamiclinks/DynamicLinksExample/ViewController.m
-#         sed -i '' 's#YOUR_DOMAIN_URI_PREFIX";#https://qpf6m.app.goo.gl";#' quickstart-ios/dynamiclinks/DynamicLinksExampleSwift/ViewController.swift
-#     - name: Test objc quickstart
-#       run: ([ -z $plist_secret ] || scripts/third_party/travis/retry.sh scripts/test_quickstart.sh DynamicLinks true)
-#     - name: Test swift quickstart
-#       if: ${{ always() }}
-#       run: ([ -z $plist_secret ] || scripts/third_party/travis/retry.sh scripts/test_quickstart.sh DynamicLinks true swift)
-=======
-    env:
-      plist_secret: ${{ secrets.GHASecretsGPGPassphrase1 }}
-      signin_secret: ${{ secrets.GHASecretsGPGPassphrase1 }}
-    runs-on: macos-15
-    steps:
-    - uses: actions/checkout@v4
-    - uses: ruby/setup-ruby@354a1ad156761f5ee2b7b13fa8e09943a5e8d252 # v1
-    - name: Xcode
-      run: sudo xcode-select -s /Applications/Xcode_16.2.app/Contents/Developer
-    - name: Setup quickstart
-      run: scripts/setup_quickstart.sh DynamicLinks
-    - name: Install Secret GoogleService-Info.plist
-      run: scripts/decrypt_gha_secret.sh scripts/gha-encrypted/qs-dynamiclinks.plist.gpg \
-          quickstart-ios/dynamiclinks/GoogleService-Info.plist "$plist_secret"
-    - name: Update Environment Variable For DynamicLinks
-      run: |
-        sed -i '' 's#DYNAMIC_LINK_DOMAIN#https://qpf6m.app.goo.gl#' quickstart-ios/dynamiclinks/DynamicLinksExample/DynamicLinksExample.entitlements
-        sed -i '' 's#YOUR_DOMAIN_URI_PREFIX";#https://qpf6m.app.goo.gl";#' quickstart-ios/dynamiclinks/DynamicLinksExample/ViewController.m
-        sed -i '' 's#YOUR_DOMAIN_URI_PREFIX";#https://qpf6m.app.goo.gl";#' quickstart-ios/dynamiclinks/DynamicLinksExampleSwift/ViewController.swift
-    - name: Test objc quickstart
-      run: ([ -z $plist_secret ] || scripts/third_party/travis/retry.sh scripts/test_quickstart.sh DynamicLinks false)
-    - name: Test swift quickstart
-      if: ${{ always() }}
-      run: ([ -z $plist_secret ] || scripts/third_party/travis/retry.sh scripts/test_quickstart.sh DynamicLinks false swift)
->>>>>>> 15e6b03e
+    # env:
+    #   plist_secret: ${{ secrets.GHASecretsGPGPassphrase1 }}
+    #   signin_secret: ${{ secrets.GHASecretsGPGPassphrase1 }}
+    # runs-on: macos-15
+    # steps:
+    # - uses: actions/checkout@v4
+    # - uses: ruby/setup-ruby@354a1ad156761f5ee2b7b13fa8e09943a5e8d252 # v1
+    # - name: Xcode
+    #   run: sudo xcode-select -s /Applications/Xcode_16.2.app/Contents/Developer
+    # - name: Setup quickstart
+    #   run: scripts/setup_quickstart.sh DynamicLinks
+    # - name: Install Secret GoogleService-Info.plist
+    #   run: scripts/decrypt_gha_secret.sh scripts/gha-encrypted/qs-dynamiclinks.plist.gpg \
+    #       quickstart-ios/dynamiclinks/GoogleService-Info.plist "$plist_secret"
+    # - name: Update Environment Variable For DynamicLinks
+    #   run: |
+    #     sed -i '' 's#DYNAMIC_LINK_DOMAIN#https://qpf6m.app.goo.gl#' quickstart-ios/dynamiclinks/DynamicLinksExample/DynamicLinksExample.entitlements
+    #     sed -i '' 's#YOUR_DOMAIN_URI_PREFIX";#https://qpf6m.app.goo.gl";#' quickstart-ios/dynamiclinks/DynamicLinksExample/ViewController.m
+    #     sed -i '' 's#YOUR_DOMAIN_URI_PREFIX";#https://qpf6m.app.goo.gl";#' quickstart-ios/dynamiclinks/DynamicLinksExampleSwift/ViewController.swift
+    # - name: Test objc quickstart
+    #   run: ([ -z $plist_secret ] || scripts/third_party/travis/retry.sh scripts/test_quickstart.sh DynamicLinks false)
+    # - name: Test swift quickstart
+    #   if: ${{ always() }}
+    #   run: ([ -z $plist_secret ] || scripts/third_party/travis/retry.sh scripts/test_quickstart.sh DynamicLinks false swift)
 
 #   quickstart-ftl-cron-only:
 #     # Don't run on private repo.
 #     if: github.repository == 'Firebase/firebase-ios-sdk' && github.event_name == 'schedule'
 
-<<<<<<< HEAD
-#     env:
-#       plist_secret: ${{ secrets.GHASecretsGPGPassphrase1 }}
-#       signin_secret: ${{ secrets.GHASecretsGPGPassphrase1 }}
-#     runs-on: macos-14
-#     steps:
-#     - uses: actions/checkout@v4
-#     - uses: ruby/setup-ruby@v1
-#     - uses: actions/setup-python@v5
-#       with:
-#         python-version: '3.11'
-#     - name: Setup quickstart
-#       run: scripts/setup_quickstart.sh DynamicLinks
-#     - name: Install Secret GoogleService-Info.plist
-#       run: scripts/decrypt_gha_secret.sh scripts/gha-encrypted/qs-dynamiclinks.plist.gpg \
-#           quickstart-ios/dynamiclinks/GoogleService-Info.plist "$plist_secret"
-#     - name: Update Environment Variable For DynamicLinks
-#       run: |
-#         sed -i '' 's#DYNAMIC_LINK_DOMAIN#https://qpf6m.app.goo.gl#' quickstart-ios/dynamiclinks/DynamicLinksExample/DynamicLinksExample.entitlements
-#         sed -i '' 's#YOUR_DOMAIN_URI_PREFIX";#https://qpf6m.app.goo.gl";#' quickstart-ios/dynamiclinks/DynamicLinksExample/ViewController.m
-#         sed -i '' 's#YOUR_DOMAIN_URI_PREFIX";#https://qpf6m.app.goo.gl";#' quickstart-ios/dynamiclinks/DynamicLinksExampleSwift/ViewController.swift
-#     # - name: Build objc quickstart
-#     #   run: ([ -z $plist_secret ] || scripts/third_party/travis/retry.sh scripts/test_quickstart_ftl.sh DynamicLinks)
-#     - name: Build swift quickstart
-#       if: ${{ always() }}
-#       run: ([ -z $plist_secret ] || scripts/third_party/travis/retry.sh scripts/test_quickstart_ftl.sh DynamicLinks swift)
-#     - id: ftl_test
-#       uses: FirebaseExtended/github-actions/firebase-test-lab@v1.4
-#       with:
-#         credentials_json: ${{ secrets.FIREBASE_SERVICE_ACCOUNT_CREDENTIALS }}
-#         testapp_dir: quickstart-ios/build-for-testing
-#         test_type: "xctest"
-=======
-    env:
-      plist_secret: ${{ secrets.GHASecretsGPGPassphrase1 }}
-      signin_secret: ${{ secrets.GHASecretsGPGPassphrase1 }}
-    runs-on: macos-15
-    steps:
-    - uses: actions/checkout@v4
-    - uses: ruby/setup-ruby@354a1ad156761f5ee2b7b13fa8e09943a5e8d252 # v1
-    - uses: actions/setup-python@v5
-      with:
-        python-version: '3.11'
-    - name: Xcode
-      run: sudo xcode-select -s /Applications/Xcode_16.2.app/Contents/Developer
-    - name: Setup quickstart
-      run: scripts/setup_quickstart.sh DynamicLinks
-    - name: Install Secret GoogleService-Info.plist
-      run: scripts/decrypt_gha_secret.sh scripts/gha-encrypted/qs-dynamiclinks.plist.gpg \
-          quickstart-ios/dynamiclinks/GoogleService-Info.plist "$plist_secret"
-    - name: Update Environment Variable For DynamicLinks
-      run: |
-        sed -i '' 's#DYNAMIC_LINK_DOMAIN#https://qpf6m.app.goo.gl#' quickstart-ios/dynamiclinks/DynamicLinksExample/DynamicLinksExample.entitlements
-        sed -i '' 's#YOUR_DOMAIN_URI_PREFIX";#https://qpf6m.app.goo.gl";#' quickstart-ios/dynamiclinks/DynamicLinksExample/ViewController.m
-        sed -i '' 's#YOUR_DOMAIN_URI_PREFIX";#https://qpf6m.app.goo.gl";#' quickstart-ios/dynamiclinks/DynamicLinksExampleSwift/ViewController.swift
-    # - name: Build objc quickstart
-    #   run: ([ -z $plist_secret ] || scripts/third_party/travis/retry.sh scripts/test_quickstart_ftl.sh DynamicLinks)
-    - name: Build swift quickstart
-      if: ${{ always() }}
-      run: ([ -z $plist_secret ] || scripts/third_party/travis/retry.sh scripts/test_quickstart_ftl.sh DynamicLinks swift)
-    - id: ftl_test
-      uses: FirebaseExtended/github-actions/firebase-test-lab@v1.4
-      with:
-        credentials_json: ${{ secrets.FIREBASE_SERVICE_ACCOUNT_CREDENTIALS }}
-        testapp_dir: quickstart-ios/build-for-testing
-        test_type: "xctest"
->>>>>>> 15e6b03e
+    # env:
+    #   plist_secret: ${{ secrets.GHASecretsGPGPassphrase1 }}
+    #   signin_secret: ${{ secrets.GHASecretsGPGPassphrase1 }}
+    # runs-on: macos-15
+    # steps:
+    # - uses: actions/checkout@v4
+    # - uses: ruby/setup-ruby@354a1ad156761f5ee2b7b13fa8e09943a5e8d252 # v1
+    # - uses: actions/setup-python@v5
+    #   with:
+    #     python-version: '3.11'
+    # - name: Xcode
+    #   run: sudo xcode-select -s /Applications/Xcode_16.2.app/Contents/Developer
+    # - name: Setup quickstart
+    #   run: scripts/setup_quickstart.sh DynamicLinks
+    # - name: Install Secret GoogleService-Info.plist
+    #   run: scripts/decrypt_gha_secret.sh scripts/gha-encrypted/qs-dynamiclinks.plist.gpg \
+    #       quickstart-ios/dynamiclinks/GoogleService-Info.plist "$plist_secret"
+    # - name: Update Environment Variable For DynamicLinks
+    #   run: |
+    #     sed -i '' 's#DYNAMIC_LINK_DOMAIN#https://qpf6m.app.goo.gl#' quickstart-ios/dynamiclinks/DynamicLinksExample/DynamicLinksExample.entitlements
+    #     sed -i '' 's#YOUR_DOMAIN_URI_PREFIX";#https://qpf6m.app.goo.gl";#' quickstart-ios/dynamiclinks/DynamicLinksExample/ViewController.m
+    #     sed -i '' 's#YOUR_DOMAIN_URI_PREFIX";#https://qpf6m.app.goo.gl";#' quickstart-ios/dynamiclinks/DynamicLinksExampleSwift/ViewController.swift
+    # # - name: Build objc quickstart
+    # #   run: ([ -z $plist_secret ] || scripts/third_party/travis/retry.sh scripts/test_quickstart_ftl.sh DynamicLinks)
+    # - name: Build swift quickstart
+    #   if: ${{ always() }}
+    #   run: ([ -z $plist_secret ] || scripts/third_party/travis/retry.sh scripts/test_quickstart_ftl.sh DynamicLinks swift)
+    # - id: ftl_test
+    #   uses: FirebaseExtended/github-actions/firebase-test-lab@v1.4
+    #   with:
+    #     credentials_json: ${{ secrets.FIREBASE_SERVICE_ACCOUNT_CREDENTIALS }}
+    #     testapp_dir: quickstart-ios/build-for-testing
+    #     test_type: "xctest"