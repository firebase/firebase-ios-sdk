# Unreleased
<<<<<<< HEAD
- [fixed] Fix intermittent `RCNConfigRealtime` crash due to incorrect parsing of fragmented JSON. (#14518)
=======
- [fixed] Codable APIs now accept optional `FirebaseDataEncoder` and
  `FirebaseDataDecoder` parameters, allowing for customization of
  encoding/decoding behavior. (#14368)
>>>>>>> c7ceee47

# 11.9.0
- [fixed] Mark internal `fetchSession` property as `atomic` to prevent a concurrency
  related crash. (#14449)

# 11.8.0
- [fixed] Mark completion handlers as Sendable in RemoteConfig class.
  Some completions handlers were missed in the 11.7.0 update. (#14257)

# 11.7.0
- [fixed] Mark ConfigUpdateListenerRegistration Sendable. (#14215)
- [fixed] Mark completion handlers as Sendable in RemoteConfig class. (#14257)
- [feature] Added support for custom signal targeting in Remote Config. Use
  `setCustomSignals` API for setting custom signals and use them to build
  custom targeting conditions in Remote Config. (#13976)

# 11.5.0
- [fixed] Mark two internal properties as `atomic` to prevent concurrency
  related crash. (#13898)

# 11.0.0
- [fixed] RemoteConfigValue stringValue is now `nonnull`. This may break some builds. (#10870)
- [removed] **Breaking change**: The deprecated `FirebaseRemoteConfigSwift`
  module has been removed. See
  https://firebase.google.com/docs/ios/swift-migration for migration
  instructions.

  # 10.25.0
- [fixed] Fixed bug preventing Remote Config from working with a custom sqlite3
  dependency (#10884).

# 10.23.0
- [changed] Add support for other Firebase products to integrate with Remote Config.

# 10.17.0
- [feature] The `FirebaseRemoteConfig` module now contains Firebase Remote
  Config's Swift-only APIs that were previously only available via the
  `FirebaseRemoteConfigSwift` extension SDK. See the
  `FirebaseRemoteConfigSwift` release note from this release for more details.

# 10.12.0
- [fixed] Fix issue of real-time listeners not being properly removed. (#11458)
- [fixed] Fix real-time fetches not being able to fetch the latest template due to an in-progress fetch. (#11465)
- [changed] Internal improvements to support Remote Config real-time updates. (#11485)

# 10.7.0
- [feature] Added support for real-time config updates. Use the new `addOnConfigUpdateListener` API to get
  real-time updates. Existing [`fetch`](https://firebase.google.com/docs/reference/swift/firebaseremoteconfig/api/reference/Classes/RemoteConfig#fetch)
  and [`activate`](https://firebase.google.com/docs/reference/swift/firebaseremoteconfig/api/reference/Classes/RemoteConfig#activate)
  APIs aren't affected by this change. To learn more, see
  [Get started with Firebase Remote Config](https://firebase.google.com/docs/remote-config/get-started?platform=ios#add-real-time-listener).

# 9.3.0
- [changed] Arrays and Dictionaries are now supported when initializing defaults from a
  plist. (#8306)
- [fixed] Activate calls will only update experiment data for `firebase` namespace to ensure correct experiment exposures. (#9972)

# 9.0.0
- [changed] The `remoteConfig()` singleton now throws an exception when called before
  `FirebaseApp.configure()`. (#8640)

# 8.10.0
- [fixed] Fixed cached config not loading if device is locked. (#8807)

# 8.0.0
- [fixed] Fixed throttling issue when fetch fails due to no network. (#6628)
- [fixed] Fixed issue where sometimes the local config returned is empty. (#7424)

# 7.10.0
- [changed] Throw exception if projectID is missing from FirebaseOptions. (#7725)

# 7.9.0
- [added] Enabled community supported watchOS build in Swift Package Manager. (#7696)
- [fixed] Don't generate missing Analytics warning on Catalyst. (#7693)

# 7.8.0
- [fixed] Store fetch metadata per namespace to address activation issues. (#7179)
- [fixed] Only update experiment data for `firebase` namespace fetch requests to ensure correct experiment exposures. (#7604)

# 7.7.0
- [added] Added community support for watchOS. (#7481)

# 7.6.0
- [fixed] Fixed build warnings introduced with Xcode 12.5. (#7432)

# 7.5.0
- [fixed] Fixed bug that was incorrectly flagging ABT experiment payloads as invalid. (#7184)
- [changed] Standardize support for Firebase products that integrate with Remote Config. (#7094)

# 7.1.0
- [changed] Add support for other Firebase products to integrate with Remote Config. (#6692)

# 7.0.0
- [changed] Updated `lastFetchTime` field to readonly. (#6567)
- [changed] Functionally neutral change to stop using a deprecated method in the AB Testing API. (#6543)
- [fixed] Updated `numberValue` to be nonnull to align with current behavior. (#6623)
- [removed] Removed deprecated APIs `isDeveloperModeEnabled`, `initWithDeveloperModeEnabled:developerModeEnabled`, `activateWithCompletionHandler:completionHandler`, `activateFetched`, `configValueForKey:namespace`, `configValueForKey:namespace:source`, `allKeysFromSource:namespace`, `keysWithPrefix:namespace`, `setDefaults:namespace`, `setDefaultsFromPlistFileName:namespace`, `defaultValueForKey:namespace`. (#6637)
- [fixed] Completion handler for `fetchAndActivateWithCompletionHandler` is now run on the main thread. (#5897)
- [fixed] Fixed database creation on tvOS. (#6612)
- [changed] Updated public API documentation to no longer reference removed APIs. (#6641)
- [fixed] Updated `activateWithCompletion:` to use completion handler for experiment updates. (#3687)

# 4.9.1
- [fixed] Fix an `attempt to insert nil object` crash in `fetchWithExpirationDuration:`. (#6522)

# 4.9.0
- [fixed] Fixed `FirebaseApp.delete()` related crash in `RC Config Fetch`. (#6123)

# 4.8.0
- [changed] Functionally neutral source reorganization for preliminary Swift Package Manager support. (#6013)

# 4.7.0
- [changed] Functionally neutral updated import references for dependencies. (#5824)
- [changed] Updated Remote Config to consume the Protobuf-less AB Testing SDK (#5890).

# 4.6.0
- [changed] Removed typedefs from public API method signatures to improve Swift API usage from Xcode. (#5748)

# 4.5.0
- [changed] Updated `fetchAndActivateWithCompletionHandler:` implementation to activate asynchronously. (#5617)
- [fixed] Remove undefined class via removing unused proto generated source files. (#4334)
- [added] Add an URLSession Partial Mock to enable testing without a backend. (#5633)
- [added] Added activate API that returns a callback with an additional `bool` parameter indicating
  if the config has changed or not. The new API does not error if the console is unchanged. The old
  activate API with only an error parameter is deprecated and will be removed at the next major
  release. (#3586)

# 4.4.11
- [fixed] Fixed a bug where settings updates weren't applied before fetches. (#4740)
- [changed] Updated public API documentation for 4.4.10 change from FirebaseInstanceID to
  FirebaseInstallations. (#5561)

# 4.4.10
- [changed] Internal code changes - migrate to using the FIS SDK. (#5096)
- [changed] Include both CFBundleString and CFBundleShortVersionString in the outgoing fetch requests.

# 4.4.9
- [changed] Internal code changes. (#4934)

# 4.4.8
- [fixed] Fixed a bug (#4677, #4734) where Remote Config does not work after a restore of a previous backup of the device. (#4896).

# 4.4.7
- [fixed] Fixed a crash that could occur when attempting a remote config fetch before a valid Instance ID was available. (#4622)
- [fixed] Fixed an issue where config fetch would sometimes fail with a duplicate fetch error when no other fetches were in progress. (#3802)
- [changed] Fetch calls will now fail if a valid instance ID is not obtained by the Remote Config SDK.

# 4.4.6
- [fixed] Fix the return status code when app is offline. (#4100)
- [changed] Internal code cleanup. (#4297, #4403, #4379)
- [added] Added a new transitive dependency on the [Firebase Installations SDK](../FirebaseInstallations/CHANGELOG.md). The Firebase Installations SDK introduces the [Firebase Installations API](https://console.cloud.google.com/apis/library/firebaseinstallations.googleapis.com). Developers that use API-restrictions for their API-Keys may experience blocked requests (https://stackoverflow.com/questions/58495985/). A solution is available [here](../FirebaseInstallations/API_KEY_RESTRICTIONS.md).

# 4.4.5
- [changed] Remote Config no longer re-activates the current config on fetch if it receives no changes from the backend. (#4260)

# 4.4.4
- Minor internal project structure changes.

# 4.4.3
- Removed existing usage of an internal deprecated API. (#3993)

# 4.4.2
- Fixed issue for outdated values for deleted config keys (#3745).

# 4.4.1
- Fix docs issue. (#3846)

# 4.3.0
- Open source. (TBD)
- Community macOS (#1674) and tvOS support.
- Catalyst build support.

# 4.2.2
- Bug fix for a crash seen by some users (#3508)
- Internal changes and stability improvements.

# 4.2.1
- Bug fix for a crash seen by some users. (#3344)

# 4.2.0
- Improved shared instance initialization sequence during 'FirebaseApp.configure()'.

# 4.1.0
- Async initialization with new API for ensuring initialization completed with completion handler.
- Support for multiple active instances of Remote Config in the same app (Analytics only supported with default Firebase app instance).
 - All Remote Config API with explicit namespace are deprecated.
- New fetchAndActivate API to perform both fetch and activation upon a successful fetch in a single API call with async completion.
- New property in the FIRRemoteConfigValue class for reading value of a param as a jsonValue.
- developerModeEnabled is now deprecated. Use minimumFetchInterval or call fetchWithExpirationDuration: to force a fetch to the Remote Config backend.
- New config settings for minimumFetchInterval and fetch timeout.
- Async activate API with completion handler.

# 4.0.0
- FirebaseAnalytics is no longer a hard dependency in the RemoteConfig pod. If you were installing Remote Config via pod ''Firebase/RemoteConfig'', you should add 'pod 'Firebase/Analytics'' to the Podfile to maintain full RemoteConfig functionality. If you previously have 'pod 'Firebase/Core'' in the Podfile, no change is necessary. No major changes to functionality.

# 3.1.0
- Internal changes to support the new # of Firebase Performance SDK.

# 3.0.2
- Bug fixes.

# 3.0.1
- Bug fix for a memory leak bug. (#488)


# 3.0.0
- Change the designated initializer for FIRRemoteConfigSettings to return a nonnull FIRRemoteConfigSettings object.

# 2.1.3
- Improve documentation on GDPR usage.

# 2.1.2
- Improve language targeting. Simplied Chinese (zh_hans) and Traditional Chinese (Taiwan) (zh_TW) language targeting should also be more accurate.

# 2.1.1
- Fix an issue that throttle rate drops during developer mode.
- Replaced FIR_SWIFT_NAME with NS_SWIFT_NAME.

# 2.1.0
- Add ABTesting feature to allow developers to run experiments using Remote Config.

# 2.0.3
- Resolved an issue that config values are not updating correctly when targeted by a user property condition.

# 2.0.2
- Fix an issue that prevent app from crashing when main bundle ID is missing. Also notify developers remote config might not work if main bundle ID is missing.

# 2.0.1
- Add a warning message if a plist file can't be found when setting default values from it.
- Internal clean up removing code for testing that is no longer used.

# 2.0.0
- Change Swift API names to better align with Swift convention.
- Change Error message to debug message when getting InstanceID operation is in progress as this is an expected behavior.

# 1.3.4
- Fix the issue with Remote Config getting an incorrect configuration when user configured multiple projects.
- Fix the issue with existing users getting empty config results.

# 1.3.3
- Switches to the new Protobuf from ProtocolBuffers2.

# 1.3.2
Resolved Issues:
- Fix an issue that activateFetched called when app starts will remove cached results.
- Fix an issue that multiple fetches without activateFetched will not get recent changes.

# 1.3.1
Resolved Issues:
- Better documentation on the public headers.

# 1.3.0
Features:
-  Support user property targeting for analytics abilities.

Resolved Issues:
- Fix critical crashes due to concurrent fetches, make it more thread safe.

# 1.2.0
Features:
- Add two new API methods to allow developers to get all the keys based on a key prefix.

Resolved Issues:
- Fix a crash issue during fetching config.
- Clarify the confusion on the documents of activateFetched method.
- Correct the cast error in the comment of remoteConfig method.

# 1.1.1
Initial release in Google I/O 2016.<|MERGE_RESOLUTION|>--- conflicted
+++ resolved
@@ -1,11 +1,8 @@
 # Unreleased
-<<<<<<< HEAD
-- [fixed] Fix intermittent `RCNConfigRealtime` crash due to incorrect parsing of fragmented JSON. (#14518)
-=======
 - [fixed] Codable APIs now accept optional `FirebaseDataEncoder` and
   `FirebaseDataDecoder` parameters, allowing for customization of
   encoding/decoding behavior. (#14368)
->>>>>>> c7ceee47
+- [fixed] Fix intermittent `RCNConfigRealtime` crash due to incorrect parsing of fragmented JSON. (#14518)
 
 # 11.9.0
 - [fixed] Mark internal `fetchSession` property as `atomic` to prevent a concurrency
