# 11.7.0
- [fixed] Mark ConfigUpdateListenerRegistration Sendable. (#14215)
<<<<<<< HEAD
- [fixed] Mark completion handlers as Sendable in RemoteConfig class. (#14257)
=======
- [feature] Added support for custom signal targeting in Remote Config. Use `setCustomSignals` API for setting custom signals and use them to build custom targeting conditions in Remote Config. (#13976)
>>>>>>> 15179e4b

# 11.5.0
- [fixed] Mark two internal properties as `atomic` to prevent concurrency
  related crash. (#13898)

# 11.0.0
- [fixed] RemoteConfigValue stringValue is now `nonnull`. This may break some builds. (#10870)
- [removed] **Breaking change**: The deprecated `FirebaseRemoteConfigSwift`
  module has been removed. See
  https://firebase.google.com/docs/ios/swift-migration for migration
  instructions.

  # 10.25.0
- [fixed] Fixed bug preventing Remote Config from working with a custom sqlite3
  dependency (#10884).

# 10.23.0
- [changed] Add support for other Firebase products to integrate with Remote Config.

# 10.17.0
- [feature] The `FirebaseRemoteConfig` module now contains Firebase Remote
  Config's Swift-only APIs that were previously only available via the
  `FirebaseRemoteConfigSwift` extension SDK. See the
  `FirebaseRemoteConfigSwift` release note from this release for more details.

# 10.12.0
- [fixed] Fix issue of real-time listeners not being properly removed. (#11458)
- [fixed] Fix real-time fetches not being able to fetch the latest template due to an in-progress fetch. (#11465)
- [changed] Internal improvements to support Remote Config real-time updates. (#11485)

# 10.7.0
- [feature] Added support for real-time config updates. Use the new `addOnConfigUpdateListener` API to get
  real-time updates. Existing [`fetch`](https://firebase.google.com/docs/reference/swift/firebaseremoteconfig/api/reference/Classes/RemoteConfig#fetch)
  and [`activate`](https://firebase.google.com/docs/reference/swift/firebaseremoteconfig/api/reference/Classes/RemoteConfig#activate)
  APIs aren't affected by this change. To learn more, see
  [Get started with Firebase Remote Config](https://firebase.google.com/docs/remote-config/get-started?platform=ios#add-real-time-listener).

# 9.3.0
- [changed] Arrays and Dictionaries are now supported when initializing defaults from a
  plist. (#8306)
- [fixed] Activate calls will only update experiment data for `firebase` namespace to ensure correct experiment exposures. (#9972)

# 9.0.0
- [changed] The `remoteConfig()` singleton now throws an exception when called before
  `FirebaseApp.configure()`. (#8640)

# 8.10.0
- [fixed] Fixed cached config not loading if device is locked. (#8807)

# 8.0.0
- [fixed] Fixed throttling issue when fetch fails due to no network. (#6628)
- [fixed] Fixed issue where sometimes the local config returned is empty. (#7424)

# 7.10.0
- [changed] Throw exception if projectID is missing from FirebaseOptions. (#7725)

# 7.9.0
- [added] Enabled community supported watchOS build in Swift Package Manager. (#7696)
- [fixed] Don't generate missing Analytics warning on Catalyst. (#7693)

# 7.8.0
- [fixed] Store fetch metadata per namespace to address activation issues. (#7179)
- [fixed] Only update experiment data for `firebase` namespace fetch requests to ensure correct experiment exposures. (#7604)

# 7.7.0
- [added] Added community support for watchOS. (#7481)

# 7.6.0
- [fixed] Fixed build warnings introduced with Xcode 12.5. (#7432)

# 7.5.0
- [fixed] Fixed bug that was incorrectly flagging ABT experiment payloads as invalid. (#7184)
- [changed] Standardize support for Firebase products that integrate with Remote Config. (#7094)

# 7.1.0
- [changed] Add support for other Firebase products to integrate with Remote Config. (#6692)

# 7.0.0
- [changed] Updated `lastFetchTime` field to readonly. (#6567)
- [changed] Functionally neutral change to stop using a deprecated method in the AB Testing API. (#6543)
- [fixed] Updated `numberValue` to be nonnull to align with current behavior. (#6623)
- [removed] Removed deprecated APIs `isDeveloperModeEnabled`, `initWithDeveloperModeEnabled:developerModeEnabled`, `activateWithCompletionHandler:completionHandler`, `activateFetched`, `configValueForKey:namespace`, `configValueForKey:namespace:source`, `allKeysFromSource:namespace`, `keysWithPrefix:namespace`, `setDefaults:namespace`, `setDefaultsFromPlistFileName:namespace`, `defaultValueForKey:namespace`. (#6637)
- [fixed] Completion handler for `fetchAndActivateWithCompletionHandler` is now run on the main thread. (#5897)
- [fixed] Fixed database creation on tvOS. (#6612)
- [changed] Updated public API documentation to no longer reference removed APIs. (#6641)
- [fixed] Updated `activateWithCompletion:` to use completion handler for experiment updates. (#3687)

# 4.9.1
- [fixed] Fix an `attempt to insert nil object` crash in `fetchWithExpirationDuration:`. (#6522)

# 4.9.0
- [fixed] Fixed `FirebaseApp.delete()` related crash in `RC Config Fetch`. (#6123)

# 4.8.0
- [changed] Functionally neutral source reorganization for preliminary Swift Package Manager support. (#6013)

# 4.7.0
- [changed] Functionally neutral updated import references for dependencies. (#5824)
- [changed] Updated Remote Config to consume the Protobuf-less AB Testing SDK (#5890).

# 4.6.0
- [changed] Removed typedefs from public API method signatures to improve Swift API usage from Xcode. (#5748)

# 4.5.0
- [changed] Updated `fetchAndActivateWithCompletionHandler:` implementation to activate asynchronously. (#5617)
- [fixed] Remove undefined class via removing unused proto generated source files. (#4334)
- [added] Add an URLSession Partial Mock to enable testing without a backend. (#5633)
- [added] Added activate API that returns a callback with an additional `bool` parameter indicating
  if the config has changed or not. The new API does not error if the console is unchanged. The old
  activate API with only an error parameter is deprecated and will be removed at the next major
  release. (#3586)

# 4.4.11
- [fixed] Fixed a bug where settings updates weren't applied before fetches. (#4740)
- [changed] Updated public API documentation for 4.4.10 change from FirebaseInstanceID to
  FirebaseInstallations. (#5561)

# 4.4.10
- [changed] Internal code changes - migrate to using the FIS SDK. (#5096)
- [changed] Include both CFBundleString and CFBundleShortVersionString in the outgoing fetch requests.

# 4.4.9
- [changed] Internal code changes. (#4934)

# 4.4.8
- [fixed] Fixed a bug (#4677, #4734) where Remote Config does not work after a restore of a previous backup of the device. (#4896).

# 4.4.7
- [fixed] Fixed a crash that could occur when attempting a remote config fetch before a valid Instance ID was available. (#4622)
- [fixed] Fixed an issue where config fetch would sometimes fail with a duplicate fetch error when no other fetches were in progress. (#3802)
- [changed] Fetch calls will now fail if a valid instance ID is not obtained by the Remote Config SDK.

# 4.4.6
- [fixed] Fix the return status code when app is offline. (#4100)
- [changed] Internal code cleanup. (#4297, #4403, #4379)
- [added] Added a new transitive dependency on the [Firebase Installations SDK](../FirebaseInstallations/CHANGELOG.md). The Firebase Installations SDK introduces the [Firebase Installations API](https://console.cloud.google.com/apis/library/firebaseinstallations.googleapis.com). Developers that use API-restrictions for their API-Keys may experience blocked requests (https://stackoverflow.com/questions/58495985/). A solution is available [here](../FirebaseInstallations/API_KEY_RESTRICTIONS.md).

# 4.4.5
- [changed] Remote Config no longer re-activates the current config on fetch if it receives no changes from the backend. (#4260)

# 4.4.4
- Minor internal project structure changes.

# 4.4.3
- Removed existing usage of an internal deprecated API. (#3993)

# 4.4.2
- Fixed issue for outdated values for deleted config keys (#3745).

# 4.4.1
- Fix docs issue. (#3846)

# 4.3.0
- Open source. (TBD)
- Community macOS (#1674) and tvOS support.
- Catalyst build support.

# 4.2.2
- Bug fix for a crash seen by some users (#3508)
- Internal changes and stability improvements.

# 4.2.1
- Bug fix for a crash seen by some users. (#3344)

# 4.2.0
- Improved shared instance initialization sequence during 'FirebaseApp.configure()'.

# 4.1.0
- Async initialization with new API for ensuring initialization completed with completion handler.
- Support for multiple active instances of Remote Config in the same app (Analytics only supported with default Firebase app instance).
 - All Remote Config API with explicit namespace are deprecated.
- New fetchAndActivate API to perform both fetch and activation upon a successful fetch in a single API call with async completion.
- New property in the FIRRemoteConfigValue class for reading value of a param as a jsonValue.
- developerModeEnabled is now deprecated. Use minimumFetchInterval or call fetchWithExpirationDuration: to force a fetch to the Remote Config backend.
- New config settings for minimumFetchInterval and fetch timeout.
- Async activate API with completion handler.

# 4.0.0
- FirebaseAnalytics is no longer a hard dependency in the RemoteConfig pod. If you were installing Remote Config via pod ''Firebase/RemoteConfig'', you should add 'pod 'Firebase/Analytics'' to the Podfile to maintain full RemoteConfig functionality. If you previously have 'pod 'Firebase/Core'' in the Podfile, no change is necessary. No major changes to functionality.

# 3.1.0
- Internal changes to support the new # of Firebase Performance SDK.

# 3.0.2
- Bug fixes.

# 3.0.1
- Bug fix for a memory leak bug. (#488)


# 3.0.0
- Change the designated initializer for FIRRemoteConfigSettings to return a nonnull FIRRemoteConfigSettings object.

# 2.1.3
- Improve documentation on GDPR usage.

# 2.1.2
- Improve language targeting. Simplied Chinese (zh_hans) and Traditional Chinese (Taiwan) (zh_TW) language targeting should also be more accurate.

# 2.1.1
- Fix an issue that throttle rate drops during developer mode.
- Replaced FIR_SWIFT_NAME with NS_SWIFT_NAME.

# 2.1.0
- Add ABTesting feature to allow developers to run experiments using Remote Config.

# 2.0.3
- Resolved an issue that config values are not updating correctly when targeted by a user property condition.

# 2.0.2
- Fix an issue that prevent app from crashing when main bundle ID is missing. Also notify developers remote config might not work if main bundle ID is missing.

# 2.0.1
- Add a warning message if a plist file can't be found when setting default values from it.
- Internal clean up removing code for testing that is no longer used.

# 2.0.0
- Change Swift API names to better align with Swift convention.
- Change Error message to debug message when getting InstanceID operation is in progress as this is an expected behavior.

# 1.3.4
- Fix the issue with Remote Config getting an incorrect configuration when user configured multiple projects.
- Fix the issue with existing users getting empty config results.

# 1.3.3
- Switches to the new Protobuf from ProtocolBuffers2.

# 1.3.2
Resolved Issues:
- Fix an issue that activateFetched called when app starts will remove cached results.
- Fix an issue that multiple fetches without activateFetched will not get recent changes.

# 1.3.1
Resolved Issues:
- Better documentation on the public headers.

# 1.3.0
Features:
-  Support user property targeting for analytics abilities.

Resolved Issues:
- Fix critical crashes due to concurrent fetches, make it more thread safe.

# 1.2.0
Features:
- Add two new API methods to allow developers to get all the keys based on a key prefix.

Resolved Issues:
- Fix a crash issue during fetching config.
- Clarify the confusion on the documents of activateFetched method.
- Correct the cast error in the comment of remoteConfig method.

# 1.1.1
Initial release in Google I/O 2016.<|MERGE_RESOLUTION|>--- conflicted
+++ resolved
@@ -1,10 +1,9 @@
 # 11.7.0
 - [fixed] Mark ConfigUpdateListenerRegistration Sendable. (#14215)
-<<<<<<< HEAD
 - [fixed] Mark completion handlers as Sendable in RemoteConfig class. (#14257)
-=======
-- [feature] Added support for custom signal targeting in Remote Config. Use `setCustomSignals` API for setting custom signals and use them to build custom targeting conditions in Remote Config. (#13976)
->>>>>>> 15179e4b
+- [feature] Added support for custom signal targeting in Remote Config. Use 
+  `setCustomSignals` API for setting custom signals and use them to build
+  custom targeting conditions in Remote Config. (#13976)
 
 # 11.5.0
 - [fixed] Mark two internal properties as `atomic` to prevent concurrency
