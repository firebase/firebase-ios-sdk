# v7.0.0
- [changed] Updated `lastFetchTime` field to readonly. (#6567)
- [changed] Functionally neutral change to stop using a deprecated AB Testing SDK method. (#6581)

# v4.9.2
- [changed] Functionally neutral change to stop using a deprecated AB Testing SDK method. (#6581)

# v4.9.1
- [fixed] Fix an `attempt to insert nil object` crash in `fetchWithExpirationDuration:`. (#6522)
<<<<<<< HEAD
>>>>>>> 364bd3973 (Add changelogs)
=======
>>>>>>> 5b3bd7aa

# v4.9.0
- [fixed] Fixed `FirebaseApp.delete()` related crash in `RC Config Fetch`. (#6123)

# v4.8.0
- [changed] Functionally neutral source reorganization for preliminary Swift Package Manager support. (#6013)

# v4.7.0
- [changed] Functionally neutral updated import references for dependencies. (#5824)
- [changed] Updated Remote Config to consume the Protobuf-less AB Testing SDK (#5890).

# v4.6.0
- [changed] Removed typedefs from public API method signatures to improve Swift API usage from Xcode. (#5748)

# v4.5.0
- [changed] Updated `fetchAndActivateWithCompletionHandler:` implementation to activate asynchronously. (#5617)
- [fixed] Remove undefined class via removing unused proto generated source files. (#4334)
- [added] Add an URLSession Partial Mock to enable testing without a backend. (#5633)
- [added] Added activate API that returns a callback with an additional `bool` parameter indicating
  if the config has changed or not. The new API does not error if the console is unchanged. The old
  activate API with only an error parameter is deprecated and will be removed at the next major
  release. (#3586)

# v4.4.11
- [fixed] Fixed a bug where settings updates weren't applied before fetches. (#4740)
- [changed] Updated public API documentation for 4.4.10 change from FirebaseInstanceID to
  FirebaseInstallations. (#5561)

# v4.4.10
- [changed] Internal code changes - migrate to using the FIS SDK. (#5096)
- [changed] Include both CFBundleString and CFBundleShortVersionString in the outgoing fetch requests.

# v4.4.9
- [changed] Internal code changes. (#4934)

# v4.4.8
- [fixed] Fixed a bug (#4677, #4734) where Remote Config does not work after a restore of a previous backup of the device. (#4896).

# v4.4.7
- [fixed] Fixed a crash that could occur when attempting a remote config fetch before a valid Instance ID was available. (#4622)
- [fixed] Fixed an issue where config fetch would sometimes fail with a duplicate fetch error when no other fetches were in progress. (#3802)
- [changed] Fetch calls will now fail if a valid instance ID is not obtained by the Remote Config SDK.

# v4.4.6
- [fixed] Fix the return status code when app is offline. (#4100)
- [changed] Internal code cleanup. (#4297, #4403, #4379)
- [added] Added a new transitive dependency on the [Firebase Installations SDK](../FirebaseInstallations/CHANGELOG.md). The Firebase Installations SDK introduces the [Firebase Installations API](https://console.cloud.google.com/apis/library/firebaseinstallations.googleapis.com). Developers that use API-restrictions for their API-Keys may experience blocked requests (https://stackoverflow.com/questions/58495985/). A solution is available [here](../FirebaseInstallations/API_KEY_RESTRICTIONS.md).

# v4.4.5
- [changed] Remote Config no longer re-activates the current config on fetch if it receives no changes from the backend. (#4260)

# v4.4.4
- Minor internal project structure changes.

# v4.4.3
- Removed existing usage of an internal deprecated API. (#3993)

# v4.4.2
- Fixed issue for outdated values for deleted config keys (#3745).

# v4.4.1
- Fix docs issue. (#3846)

# v4.3.0
- Open source. (TBD)
- Community macOS (#1674) and tvOS support.
- Catalyst build support.

# v4.2.2
- Bug fix for a crash seen by some users (#3508)
- Internal changes and stability improvements.

# v4.2.1
- Bug fix for a crash seen by some users. (#3344)

# v4.2.0
- Improved shared instance initialization sequence during 'FirebaseApp.configure()'.

# v4.1.0
- Async initialization with new API for ensuring initialization completed with completion handler.
- Support for multiple active instances of Remote Config in the same app (Analytics only supported with default Firebase app instance).
 - All Remote Config API with explicit namespace are deprecated.
- New fetchAndActivate API to perform both fetch and activation upon a successful fetch in a single API call with async completion.
- New property in the FIRRemoteConfigValue class for reading value of a param as a jsonValue.
- developerModeEnabled is now deprecated. Use minimumFetchInterval or call fetchWithExpirationDuration: to force a fetch to the Remote Config backend.
- New config settings for minimumFetchInterval and fetch timeout.
- Async activate API with completion handler.

# v4.0.0
- FirebaseAnalytics is no longer a hard dependency in the RemoteConfig pod. If you were installing Remote Config via pod ''Firebase/RemoteConfig'', you should add 'pod 'Firebase/Analytics'' to the Podfile to maintain full RemoteConfig functionality. If you previously have 'pod 'Firebase/Core'' in the Podfile, no change is necessary. No major changes to functionality.

# v3.1.0
- Internal changes to support the new # vof Firebase Performance SDK.

# v3.0.2
- Bug fixes.

# v3.0.1
- Bug fix for a memory leak bug. (#488)


# v3.0.0
- Change the designated initializer for FIRRemoteConfigSettings to return a nonnull FIRRemoteConfigSettings object.

# v2.1.3
- Improve documentation on GDPR usage.

# v2.1.2
- Improve language targeting. Simplied Chinese (zh_hans) and Traditional Chinese (Taiwan) (zh_TW) language targeting should also be more accurate.

# v2.1.1
- Fix an issue that throttle rate drops during developer mode.
- Replaced FIR_SWIFT_NAME with NS_SWIFT_NAME.

# v2.1.0
- Add ABTesting feature to allow developers to run experiments using Remote Config.

# v2.0.3
- Resolved an issue that config values are not updating correctly when targeted by a user property condition.

# v2.0.2
- Fix an issue that prevent app from crashing when main bundle ID is missing. Also notify developers remote config might not work if main bundle ID is missing.

# v2.0.1
- Add a warning message if a plist file can't be found when setting default values from it.
- Internal clean up removing code for testing that is no longer used.

# v2.0.0
- Change Swift API names to better align with Swift convention.
- Change Error message to debug message when getting InstanceID operation is in progress as this is an expected behavior.

# v1.3.4
- Fix the issue with Remote Config getting an incorrect configuration when user configured multiple projects.
- Fix the issue with existing users getting empty config results.

# v1.3.3
- Switches to the new Protobuf from ProtocolBuffers2.

# v1.3.2
Resolved Issues:
- Fix an issue that activateFetched called when app starts will remove cached results.
- Fix an issue that multiple fetches without activateFetched will not get recent changes.

# v1.3.1
Resolved Issues:
- Better documentation on the public headers.

# v1.3.0
Features:
-  Support user property targeting for analytics abilities.

Resolved Issues:
- Fix critical crashes due to concurrent fetches, make it more thread safe.

# v1.2.0
Features:
- Add two new API methods to allow developers to get all the keys based on a key prefix.

Resolved Issues:
- Fix a crash issue during fetching config.
- Clarify the confusion on the documents of activateFetched method.
- Correct the cast error in the comment of remoteConfig method.

# v1.1.1
Initial release in Google I/O 2016.<|MERGE_RESOLUTION|>--- conflicted
+++ resolved
@@ -7,10 +7,6 @@
 
 # v4.9.1
 - [fixed] Fix an `attempt to insert nil object` crash in `fetchWithExpirationDuration:`. (#6522)
-<<<<<<< HEAD
->>>>>>> 364bd3973 (Add changelogs)
-=======
->>>>>>> 5b3bd7aa
 
 # v4.9.0
 - [fixed] Fixed `FirebaseApp.delete()` related crash in `RC Config Fetch`. (#6123)
