--- conflicted
+++ resolved
@@ -57,13 +57,10 @@
 
 // Retry parameters
 static NSInteger const gMaxRetries = 7;
-<<<<<<< HEAD
-=======
 static NSInteger gMaxRetryCount;
 static NSInteger gRetrySeconds;
 static bool gIsRetrying;
 static bool gIsRealtimeDisabled;
->>>>>>> 7074fba7
 
 @interface FIRConfigUpdateListenerRegistration ()
 @property(strong, atomic, nonnull) RCNConfigUpdateCompletion completionHandler;
@@ -132,11 +129,8 @@
 
     gMaxRetryCount = gMaxRetries;
     gIsRetrying = false;
-<<<<<<< HEAD
+    gIsRealtimeDisabled = false;
     gIsInBackground = false;
-=======
-    gIsRealtimeDisabled = false;
->>>>>>> 7074fba7
 
     [self setUpHttpRequest];
     [self setUpHttpSession];
@@ -349,8 +343,6 @@
                                       delegateQueue:[NSOperationQueue mainQueue]];
 }
 
-<<<<<<< HEAD
-=======
 - (bool)noRunningConnection {
   return _dataTask == nil || _dataTask.state != NSURLSessionTaskStateRunning;
 }
@@ -359,7 +351,6 @@
   return [self noRunningConnection] && [self->_listeners count] > 0 && !gIsRealtimeDisabled;
 }
 
->>>>>>> 7074fba7
 #pragma mark - Retry Helpers
 
 // Retry mechanism for HTTP connections
@@ -462,17 +453,6 @@
                                         targetVersion:targetVersion];
                               }
                             } else {
-<<<<<<< HEAD
-                              if (error != nil) {
-                                FIRLogError(
-                                    kFIRLoggerRemoteConfig, @"I-RCN000010",
-                                    @"Failed to retrive config due to fetch error. Error: %@",
-                                    error);
-                                for (RCNConfigUpdateCompletion listener in strongSelf->_listeners) {
-                                  listener(error);
-                                }
-                              }
-=======
                               FIRLogDebug(
                                   kFIRLoggerRemoteConfig, @"I-RCN000016",
                                   @"Fetched config's template version is outdated, re-fetching");
@@ -485,7 +465,6 @@
                                           @"Failed to retrive config due to fetch error. Error: %@",
                                           error);
                               [self propogateErrors:error];
->>>>>>> 7074fba7
                             }
                           }];
     }
@@ -567,7 +546,6 @@
     didReceiveData:(NSData *)data {
   NSError *dataError;
   NSString *strData = [[NSString alloc] initWithData:data encoding:NSUTF8StringEncoding];
-<<<<<<< HEAD
   NSRange endRange = [strData rangeOfString:@"}"];
   NSRange beginRange = [strData rangeOfString:@"{"];
   if (beginRange.location != NSNotFound && endRange.location != NSNotFound) {
@@ -591,14 +569,12 @@
       }
     }
   }
-=======
   strData = [strData substringFromIndex:1];
   data = [strData dataUsingEncoding:NSUTF8StringEncoding];
   NSDictionary *response = [NSJSONSerialization JSONObjectWithData:data
                                                            options:NSJSONReadingMutableContainers
                                                              error:&dataError];
   [self evaluateStreamResponse:response error:dataError];
->>>>>>> 7074fba7
 }
 
 /// Delegate that checks the final response of the connection and retries if necessary
