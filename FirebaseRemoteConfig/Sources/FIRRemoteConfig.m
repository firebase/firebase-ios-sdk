--- conflicted
+++ resolved
@@ -346,16 +346,13 @@
 }
 
 - (void)notifyConfigHasActivated {
-<<<<<<< HEAD
   // Need a valid google App ID.
   if (_settings.googleAppID) {
     return;
   }
-  // Currently the Remote config Swift SDK is listening this notification to update SwiftUI
+  // The Remote Config Swift SDK will be listening for this notification so it can tell SwiftUI to
+  // update the UI.
   NSDictionary *appInfoDict = @{kFIRGoogleAppIDKey : _settings.googleAppID};
-=======
-  // The Remote Config Swift SDK will be listening for this notification so it can tell SwiftUI to update the UI.
->>>>>>> 3f09d0fd
   [[NSNotificationCenter defaultCenter] postNotificationName:FIRRemoteConfigActivateNotification
                                                       object:self
                                                     userInfo:appInfoDict];
