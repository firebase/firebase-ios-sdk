Pod::Spec.new do |s|
  s.name             = 'GoogleDataTransport'
<<<<<<< HEAD
  s.version          = '7.5.0'
=======
  s.version          = '7.5.1'
>>>>>>> c51a5256
  s.summary          = 'Google iOS SDK data transport.'

  s.description      = <<-DESC
Shared library for iOS SDK data transport needs.
                       DESC

  s.homepage         = 'https://developers.google.com/'
  s.license          = { :type => 'Apache', :file => 'LICENSE' }
  s.authors          = 'Google, Inc.'
  s.source           = {
    :git => 'https://github.com/firebase/firebase-ios-sdk.git',
    :tag => 'DataTransport-' + s.version.to_s
  }

  s.ios.deployment_target = '9.0'
  s.osx.deployment_target = '10.12'
  s.tvos.deployment_target = '10.0'
  s.watchos.deployment_target = '6.0'

  # To develop or run the tests, >= 1.8.0 must be installed.
  s.cocoapods_version = '>= 1.4.0'

  s.prefix_header_file = false

  s.source_files = ['GoogleDataTransport/GDTCORLibrary/**/*',
                    'GoogleDataTransport/GDTCCTLibrary/**/*']
  s.public_header_files = 'GoogleDataTransport/GDTCORLibrary/Public/GoogleDataTransport/*.h'
  s.ios.frameworks = 'SystemConfiguration', 'CoreTelephony'
  s.osx.frameworks = 'SystemConfiguration', 'CoreTelephony'
  s.tvos.frameworks = 'SystemConfiguration'

  s.libraries = ['z']

  s.dependency 'nanopb', '~> 2.30906.0'

  header_search_paths = {
    'HEADER_SEARCH_PATHS' => '"${PODS_TARGET_SRCROOT}/"'
  }

  s.pod_target_xcconfig = {
    'GCC_C_LANGUAGE_STANDARD' => 'c99',
    'GCC_TREAT_WARNINGS_AS_ERRORS' => 'YES',
    'CLANG_UNDEFINED_BEHAVIOR_SANITIZER_NULLABILITY' => 'YES',
    'GCC_PREPROCESSOR_DEFINITIONS' =>
      # The nanopb pod sets these defs, so we must too. (We *do* require 16bit
      # (or larger) fields, so we'd have to set at least PB_FIELD_16BIT
      # anyways.)
      'PB_FIELD_32BIT=1 PB_NO_PACKED_STRUCTS=1 PB_ENABLE_MALLOC=1 GDTCOR_VERSION=' + s.version.to_s,
  }.merge(header_search_paths)

  common_test_sources = ['GoogleDataTransport/GDTCORTests/Common/**/*.{h,m}']

  # Test app specs
  if ENV['GDT_DEV'] && ENV['GDT_DEV'] == '1' then
    s.app_spec 'TestApp' do |app_spec|
      app_spec.platforms = {:ios => '8.0', :osx => '10.11', :tvos => '10.0'}
      app_spec.source_files = [
        'GoogleDataTransport/GDTTestApp/*.swift',
        'GoogleDataTransport/GDTCORLibrary/Internal/GDTCORRegistrar.h',
        'GoogleDataTransport/GDTCORLibrary/Internal/GDTCORUploader.h',
        'GoogleDataTransport/GDTTestApp/Bridging-Header.h',
      ]

      app_spec.ios.resources = ['GoogleDataTransport/GDTTestApp/ios/*.storyboard']
      app_spec.macos.resources = ['GoogleDataTransport/GDTTestApp/macos/*.storyboard']
      app_spec.tvos.resources = ['GoogleDataTransport/GDTTestApp/tvos/*.storyboard']
      app_spec.info_plist = {
        'UILaunchStoryboardName' => 'Main',
        'UIMainStoryboardFile' => 'Main',
        'NSMainStoryboardFile' => 'Main'
      }

      app_spec.pod_target_xcconfig = {
        'SWIFT_OBJC_BRIDGING_HEADER' => '$(PODS_TARGET_SRCROOT)/GoogleDataTransport/GDTTestApp/Bridging-Header.h'
      }
    end
  end

  # Unit test specs
  s.test_spec 'Tests-Unit' do |test_spec|
    test_spec.platforms = {:ios => '8.0', :osx => '10.11', :tvos => '10.0'}
    test_spec.requires_app_host = false
    test_spec.source_files = ['GoogleDataTransport/GDTCORTests/Unit/**/*.{h,m}'] + common_test_sources
    test_spec.pod_target_xcconfig = header_search_paths
  end

  s.test_spec 'Tests-Lifecycle' do |test_spec|
    test_spec.platforms = {:ios => '8.0', :osx => '10.11', :tvos => '10.0'}
    test_spec.requires_app_host = false
    test_spec.source_files = ['GoogleDataTransport/GDTCORTests/Lifecycle/**/*.{h,m}'] + common_test_sources
    test_spec.pod_target_xcconfig = header_search_paths
  end

  # Integration test specs
  s.test_spec 'Tests-Integration' do |test_spec|
    test_spec.platforms = {:ios => '8.0', :osx => '10.11', :tvos => '10.0'}
    test_spec.requires_app_host = false
    test_spec.source_files = ['GoogleDataTransport/GDTCORTests/Integration/**/*.{h,m}'] + common_test_sources
    test_spec.pod_target_xcconfig = header_search_paths
    test_spec.dependency 'GCDWebServer'
  end

  # Monkey test specs TODO(mikehaney24): Uncomment when travis is running >= cocoapods-1.8.0
  if ENV['GDT_DEV'] && ENV['GDT_DEV'] == '1' then
    s.test_spec 'Tests-Monkey' do |test_spec|
      test_spec.platforms = {:ios => '8.0', :osx => '10.11', :tvos => '10.0'}
      test_spec.requires_app_host = true
      test_spec.app_host_name = 'GoogleDataTransport/TestApp'
      test_spec.dependency 'GoogleDataTransport/TestApp'
      test_spec.source_files = ['GoogleDataTransport/GDTCORTests/Monkey/**/*.{swift}']
      test_spec.info_plist = {
        'GDT_MONKEYTEST' => '1'
      }
    end
  end

  # CCT Tests follow
  if ENV['GDT_DEV'] && ENV['GDT_DEV'] == '1' then
    s.app_spec 'CCTTestApp' do |app_spec|
      app_spec.platforms = {:ios => '8.0', :osx => '10.11', :tvos => '10.0'}
      app_spec.source_files = 'GoogleDataTransport/GDTCCTTestApp/**/*.swift'
      app_spec.ios.resources = ['GoogleDataTransport/GDTCCTTestApp/ios/*.storyboard']
      app_spec.macos.resources = ['GoogleDataTransport/GDTCCTTestApp/macos/*.storyboard']
      app_spec.tvos.resources = ['GoogleDataTransport/GDTCCTTestApp/tvos/*.storyboard']
      app_spec.dependency 'SwiftProtobuf'
      app_spec.info_plist = {
        'UILaunchStoryboardName' => 'Main',
        'UIMainStoryboardFile' => 'Main',
        'NSMainStoryboardFile' => 'Main'
      }
    end
  end

  common_cct_test_sources = ['GoogleDataTransport/GDTCCTTests/Common/**/*.{h,m}']

  # Test specs
  s.test_spec 'CCT-Tests-Unit' do |test_spec|
    test_spec.platforms = {:ios => '8.0', :osx => '10.11', :tvos => '10.0'}
    test_spec.requires_app_host = false
    test_spec.source_files = ['GoogleDataTransport/GDTCCTTests/Unit/**/*.{h,m}'] + common_cct_test_sources + common_test_sources
    test_spec.resources = ['GoogleDataTransport/GDTCCTTests/Data/**/*']
    test_spec.pod_target_xcconfig = header_search_paths
    test_spec.dependency 'GCDWebServer'
  end

  s.test_spec 'CCT-Tests-Integration' do |test_spec|
    test_spec.platforms = {:ios => '8.0', :osx => '10.11', :tvos => '10.0'}
    test_spec.requires_app_host = false
    test_spec.source_files = ['GoogleDataTransport/GDTCCTTests/Integration/**/*.{h,m}'] + common_cct_test_sources
    test_spec.resources = ['GoogleDataTransport/GDTCCTTests/Data/**/*']
    test_spec.pod_target_xcconfig = header_search_paths
  end

  # Monkey test specs, only enabled for development.
  if ENV['GDT_DEV'] && ENV['GDT_DEV'] == '1' then
    s.test_spec 'CCT-Tests-Monkey' do |test_spec|
      test_spec.platforms = {:ios => '8.0', :osx => '10.11', :tvos => '10.0'}
      test_spec.requires_app_host = true
      test_spec.app_host_name = 'GoogleDataTransport/CCTTestApp'
      test_spec.dependency 'GoogleDataTransport/CCTTestApp'
      test_spec.source_files = ['GoogleDataTransport/GDTCCTTests/Monkey/**/*.{swift}'] + common_cct_test_sources
      test_spec.info_plist = {
        'GDT_MONKEYTEST' => '1'
      }
    end
  end
end<|MERGE_RESOLUTION|>--- conflicted
+++ resolved
@@ -1,10 +1,6 @@
 Pod::Spec.new do |s|
   s.name             = 'GoogleDataTransport'
-<<<<<<< HEAD
-  s.version          = '7.5.0'
-=======
   s.version          = '7.5.1'
->>>>>>> c51a5256
   s.summary          = 'Google iOS SDK data transport.'
 
   s.description      = <<-DESC
