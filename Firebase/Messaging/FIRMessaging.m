/*
 * Copyright 2017 Google
 *
 * Licensed under the Apache License, Version 2.0 (the "License");
 * you may not use this file except in compliance with the License.
 * You may obtain a copy of the License at
 *
 *      http://www.apache.org/licenses/LICENSE-2.0
 *
 * Unless required by applicable law or agreed to in writing, software
 * distributed under the License is distributed on an "AS IS" BASIS,
 * WITHOUT WARRANTIES OR CONDITIONS OF ANY KIND, either express or implied.
 * See the License for the specific language governing permissions and
 * limitations under the License.
 */

#if  !__has_feature(objc_arc)
#error FIRMessagingLib should be compiled with ARC.
#endif

#import "FIRMessaging.h"
#import "FIRMessaging_Private.h"

#import <UIKit/UIKit.h>

#import "FIRMessagingClient.h"
#import "FIRMessagingConstants.h"
#import "FIRMessagingContextManagerService.h"
#import "FIRMessagingDataMessageManager.h"
#import "FIRMessagingDefines.h"
#import "FIRMessagingLogger.h"
#import "FIRMessagingPubSub.h"
#import "FIRMessagingReceiver.h"
#import "FIRMessagingRmqManager.h"
#import "FIRMessagingSyncMessageManager.h"
#import "FIRMessagingUtilities.h"
#import "FIRMessagingVersionUtilities.h"

#import <FirebaseCore/FIRReachabilityChecker.h>
#import <FirebaseInstanceID/FirebaseInstanceID.h>

#import "NSError+FIRMessaging.h"

static NSString *const kFIRMessagingMessageViaAPNSRootKey = @"aps";
static NSString *const kFIRMessagingReachabilityHostname = @"www.google.com";
static NSString *const kFIRMessagingDefaultTokenScope = @"*";
static NSString *const kFIRMessagingFCMTokenFetchAPNSOption = @"apns_token";

#if defined(__IPHONE_10_0) && __IPHONE_OS_VERSION_MAX_ALLOWED >= __IPHONE_10_0
const NSNotificationName FIRMessagingSendSuccessNotification =
    @"com.firebase.messaging.notif.send-success";
const NSNotificationName FIRMessagingSendErrorNotification =
    @"com.firebase.messaging.notif.send-error";
const NSNotificationName FIRMessagingMessagesDeletedNotification =
    @"com.firebase.messaging.notif.messages-deleted";
const NSNotificationName FIRMessagingConnectionStateChangedNotification =
    @"com.firebase.messaging.notif.connection-state-changed";
const NSNotificationName FIRMessagingRegistrationTokenRefreshedNotification =
    @"com.firebase.messaging.notif.fcm-token-refreshed";
#else
NSString *const FIRMessagingSendSuccessNotification =
    @"com.firebase.messaging.notif.send-success";
NSString *const FIRMessagingSendErrorNotification =
    @"com.firebase.messaging.notif.send-error";
NSString * const FIRMessagingMessagesDeletedNotification =
    @"com.firebase.messaging.notif.messages-deleted";
NSString * const FIRMessagingConnectionStateChangedNotification =
    @"com.firebase.messaging.notif.connection-state-changed";
NSString * const FIRMessagingRegistrationTokenRefreshedNotification =
    @"com.firebase.messaging.notif.fcm-token-refreshed";
#endif  // defined(__IPHONE_10_0) && __IPHONE_OS_VERSION_MAX_ALLOWED >= __IPHONE_10_0

NSString *const kFIRMessagingUserDefaultsKeyAutoInitEnabled =
    @"com.firebase.messaging.auto-init.enabled";  // Auto Init Enabled key stored in NSUserDefaults

NSString *const kFIRMessagingAPNSTokenType = @"APNSTokenType"; // APNS Token type key stored in user info.

NSString *const kFIRMessagingPlistAutoInitEnabled =
    @"FirebaseMessagingAutoInitEnabled";  // Auto Init Enabled key stored in Info.plist

@interface FIRMessagingMessageInfo ()

@property(nonatomic, readwrite, assign) FIRMessagingMessageStatus status;

@end

@implementation FIRMessagingMessageInfo

- (instancetype)init {
  FIRMessagingInvalidateInitializer();
}

- (instancetype)initWithStatus:(FIRMessagingMessageStatus)status {
  self = [super init];
  if (self) {
    _status = status;
  }
  return self;
}

@end

#pragma mark - for iOS 10 compatibility
@implementation FIRMessagingRemoteMessage

- (instancetype)init {
  self = [super init];
  if (self) {
    _appData = [[NSMutableDictionary alloc] init];
  }

  return self;
}

- (instancetype)initWithMessage:(FIRMessagingRemoteMessage *)message {
  self = [self init];
  if (self) {
    _appData = [message.appData copy];
  }

  return self;
}

@end

@interface FIRMessaging ()<FIRMessagingClientDelegate, FIRMessagingReceiverDelegate,
                           FIRReachabilityDelegate>

// FIRApp properties
@property(nonatomic, readwrite, copy) NSString *fcmSenderID;
@property(nonatomic, readwrite, strong) NSData *apnsTokenData;
@property(nonatomic, readwrite, strong) NSString *defaultFcmToken;

@property(nonatomic, readwrite, strong) FIRInstanceID *instanceID;

@property(nonatomic, readwrite, assign) BOOL isClientSetup;

@property(nonatomic, readwrite, strong) FIRMessagingClient *client;
@property(nonatomic, readwrite, strong) FIRReachabilityChecker *reachability;
@property(nonatomic, readwrite, strong) FIRMessagingDataMessageManager *dataMessageManager;
@property(nonatomic, readwrite, strong) FIRMessagingPubSub *pubsub;
@property(nonatomic, readwrite, strong) FIRMessagingRmqManager *rmq2Manager;
@property(nonatomic, readwrite, strong) FIRMessagingReceiver *receiver;
@property(nonatomic, readwrite, strong) FIRMessagingSyncMessageManager *syncMessageManager;
@property(nonatomic, readwrite, strong) NSUserDefaults *messagingUserDefaults;

/// Message ID's logged for analytics. This prevents us from logging the same message twice
/// which can happen if the user inadvertently calls `appDidReceiveMessage` along with us
/// calling it implicitly during swizzling.
@property(nonatomic, readwrite, strong) NSMutableSet *loggedMessageIDs;

- (instancetype)initWithInstanceID:(FIRInstanceID *)instanceID
                      userDefaults:(NSUserDefaults *)defaults NS_DESIGNATED_INITIALIZER;

@end

@implementation FIRMessaging

+ (FIRMessaging *)messaging {
  static FIRMessaging *messaging;
  static dispatch_once_t onceToken;
  dispatch_once(&onceToken, ^{
    messaging = [[FIRMessaging alloc] initPrivately];
    [messaging start];
  });
  return messaging;
}

- (instancetype)initWithInstanceID:(FIRInstanceID *)instanceID
                      userDefaults:(NSUserDefaults *)defaults {
  self = [super init];
  if (self != nil) {
    _loggedMessageIDs = [NSMutableSet set];
    _instanceID = instanceID;
    _messagingUserDefaults = defaults;

    // TODO: Remove this once the race condition with FIRApp configuring and InstanceID
    //       is fixed. This must be fixed before Core's flag becomes public.
    _globalAutomaticDataCollectionEnabled = YES;
  }
  return self;
}

- (instancetype)initPrivately {
  return [self initWithInstanceID:[FIRInstanceID instanceID]
                     userDefaults:[NSUserDefaults standardUserDefaults]];
}

- (void)dealloc {
  [self.reachability stop];
  [[NSNotificationCenter defaultCenter] removeObserver:self];
  [self teardown];
}

#pragma mark - Config

- (void)start {
  // Print the library version for logging.
  NSString *currentLibraryVersion = FIRMessagingCurrentLibraryVersion();
  FIRMessagingLoggerInfo(kFIRMessagingMessageCodeMessagingPrintLibraryVersion,
                         @"FIRMessaging library version %@",
                         currentLibraryVersion);

  [self setupReceiver];

  NSString *hostname = kFIRMessagingReachabilityHostname;
  self.reachability = [[FIRReachabilityChecker alloc] initWithReachabilityDelegate:self
                                                                    loggerDelegate:nil
                                                                          withHost:hostname];
  [self.reachability start];

  [self setupApplicationSupportSubDirectory];
  // setup FIRMessaging objects
  [self setupRmqManager];
  [self setupClient];
  [self setupSyncMessageManager];
  [self setupDataMessageManager];
  [self setupTopics];

  self.isClientSetup = YES;
  [self setupNotificationListeners];
}

- (void)setupApplicationSupportSubDirectory {
  NSString *messagingSubDirectory = kFIRMessagingApplicationSupportSubDirectory;
  if (![[self class] hasApplicationSupportSubDirectory:messagingSubDirectory]) {
    [[self class] createApplicationSupportSubDirectory:messagingSubDirectory];
  }
}

- (void)setupNotificationListeners {
  // To prevent multiple notifications remove self as observer for all events.
  NSNotificationCenter *center = [NSNotificationCenter defaultCenter];
  [center removeObserver:self];

  [center addObserver:self
             selector:@selector(didReceiveDefaultInstanceIDToken:)
                 name:kFIRMessagingFCMTokenNotification
               object:nil];
  [center addObserver:self
             selector:@selector(defaultInstanceIDTokenWasRefreshed:)
                 name:kFIRMessagingRegistrationTokenRefreshNotification
               object:nil];
  [center addObserver:self
             selector:@selector(applicationStateChanged)
                 name:UIApplicationDidBecomeActiveNotification
               object:nil];
  [center addObserver:self
             selector:@selector(applicationStateChanged)
                 name:UIApplicationDidEnterBackgroundNotification
               object:nil];
}

- (void)setupReceiver {
  self.receiver = [[FIRMessagingReceiver alloc] init];
  self.receiver.delegate = self;
}

- (void)setupClient {
  self.client = [[FIRMessagingClient alloc] initWithDelegate:self
                                                reachability:self.reachability
                                                 rmq2Manager:self.rmq2Manager];
}

- (void)setupDataMessageManager {
  self.dataMessageManager =
      [[FIRMessagingDataMessageManager alloc] initWithDelegate:self.receiver
                                                        client:self.client
                                                   rmq2Manager:self.rmq2Manager
                                            syncMessageManager:self.syncMessageManager];

  [self.dataMessageManager refreshDelayedMessages];
  [self.client setDataMessageManager:self.dataMessageManager];
}

- (void)setupRmqManager {
  self.rmq2Manager = [[FIRMessagingRmqManager alloc] initWithDatabaseName:@"rmq2"];
  [self.rmq2Manager loadRmqId];
}

- (void)setupTopics {
  _FIRMessagingDevAssert(self.client, @"Invalid nil client before init pubsub.");
  self.pubsub = [[FIRMessagingPubSub alloc] initWithClient:self.client];
}

- (void)setupSyncMessageManager {
  self.syncMessageManager =
      [[FIRMessagingSyncMessageManager alloc] initWithRmqManager:self.rmq2Manager];

  // Delete the expired messages with a delay. We don't want to block startup with a somewhat
  // expensive db call.
  FIRMessaging_WEAKIFY(self);
  dispatch_time_t time = dispatch_time(DISPATCH_TIME_NOW, (int64_t)(5.0 * NSEC_PER_SEC));
  dispatch_after(time, dispatch_get_main_queue(), ^{
    FIRMessaging_STRONGIFY(self);
    [self.syncMessageManager removeExpiredSyncMessages];
  });
}

- (void)teardown {
  _FIRMessagingDevAssert([NSThread isMainThread],
                         @"FIRMessaging should be called from main thread only.");
  [self.client teardown];
  self.pubsub = nil;
  self.syncMessageManager = nil;
  self.rmq2Manager = nil;
  self.dataMessageManager = nil;
  self.client = nil;
  self.isClientSetup = NO;
  FIRMessagingLoggerDebug(kFIRMessagingMessageCodeMessaging001, @"Did successfully teardown");
}

#pragma mark - Messages

- (FIRMessagingMessageInfo *)appDidReceiveMessage:(NSDictionary *)message {
  if (!message.count) {
    return [[FIRMessagingMessageInfo alloc] initWithStatus:FIRMessagingMessageStatusUnknown];
  }

  // For downstream messages that go via MCS we should strip out this key before sending
  // the message to the device.
  BOOL isOldMessage = NO;
  NSString *messageID = message[kFIRMessagingMessageIDKey];
  if ([messageID length]) {
    [self.rmq2Manager saveS2dMessageWithRmqId:messageID];

    BOOL isSyncMessage = [[self class] isAPNSSyncMessage:message];
    if (isSyncMessage) {
      isOldMessage = [self.syncMessageManager didReceiveAPNSSyncMessage:message];
    }
  }
  // Prevent duplicates by keeping a cache of all the logged messages during each session.
  // The duplicates only happen when the 3P app calls `appDidReceiveMessage:` along with
  // us swizzling their implementation to call the same method implicitly.
  if (!isOldMessage && messageID.length) {
    isOldMessage = [self.loggedMessageIDs containsObject:messageID];
    if (!isOldMessage) {
      [self.loggedMessageIDs addObject:messageID];
    }
  }

  if (!isOldMessage) {
    Class firMessagingLogClass = NSClassFromString(@"FIRMessagingLog");
    SEL logMessageSelector = NSSelectorFromString(@"logMessage:");

    if ([firMessagingLogClass respondsToSelector:logMessageSelector]) {
#pragma clang diagnostic push
#pragma clang diagnostic ignored "-Warc-performSelector-leaks"
      [firMessagingLogClass performSelector:logMessageSelector
                                 withObject:message];
    }
#pragma clang diagnostic pop
    [self handleContextManagerMessage:message];
    [self handleIncomingLinkIfNeededFromMessage:message];
  }
  return [[FIRMessagingMessageInfo alloc] initWithStatus:FIRMessagingMessageStatusNew];
}

- (BOOL)handleContextManagerMessage:(NSDictionary *)message {
  if ([FIRMessagingContextManagerService isContextManagerMessage:message]) {
    return [FIRMessagingContextManagerService handleContextManagerMessage:message];
  }
  return NO;
}

+ (BOOL)isAPNSSyncMessage:(NSDictionary *)message {
  if ([message[kFIRMessagingMessageViaAPNSRootKey] isKindOfClass:[NSDictionary class]]) {
    NSDictionary *aps = message[kFIRMessagingMessageViaAPNSRootKey];
    return [aps[kFIRMessagingMessageAPNSContentAvailableKey] boolValue];
  }
  return NO;
}

- (void)handleIncomingLinkIfNeededFromMessage:(NSDictionary *)message {
  NSURL *url = [self linkURLFromMessage:message];
  if (url == nil) {
    return;
  }
  if (![NSThread isMainThread]) {
    dispatch_async(dispatch_get_main_queue(), ^{
      [self handleIncomingLinkIfNeededFromMessage:message];

    });
    return;
  }
  UIApplication *application = [UIApplication sharedApplication];
  id<UIApplicationDelegate> appDelegate = application.delegate;
  SEL continueUserActivitySelector =
      @selector(application:continueUserActivity:restorationHandler:);
  SEL openURLWithOptionsSelector = @selector(application:openURL:options:);
  SEL openURLWithSourceApplicationSelector =
      @selector(application:openURL:sourceApplication:annotation:);
  SEL handleOpenURLSelector = @selector(application:handleOpenURL:);
  // Due to FIRAAppDelegateProxy swizzling, this selector will most likely get chosen, whether or
  // not the actual application has implemented
  // |application:continueUserActivity:restorationHandler:|. A warning will be displayed to the user
  // if they haven't implemented it.
  if ([NSUserActivity class] != nil &&
      [appDelegate respondsToSelector:continueUserActivitySelector]) {
    NSUserActivity *userActivity =
        [[NSUserActivity alloc] initWithActivityType:NSUserActivityTypeBrowsingWeb];
    userActivity.webpageURL = url;
    [appDelegate application:application
        continueUserActivity:userActivity
          restorationHandler:^(NSArray * _Nullable restorableObjects) {
      // Do nothing, as we don't support the app calling this block
    }];

  } else if ([appDelegate respondsToSelector:openURLWithOptionsSelector]) {
#pragma clang diagnostic push
#pragma clang diagnostic ignored "-Wunguarded-availability"
    [appDelegate application:application openURL:url options:@{}];
#pragma clang diagnostic pop

  // Similarly, |application:openURL:sourceApplication:annotation:| will also always be called, due
  // to the default swizzling done by FIRAAppDelegateProxy in Firebase Analytics
  } else if ([appDelegate respondsToSelector:openURLWithSourceApplicationSelector]) {
#pragma clang diagnostic push
#pragma clang diagnostic ignored "-Wdeprecated-declarations"
    [appDelegate application:application
                     openURL:url
           sourceApplication:FIRMessagingAppIdentifier()
                  annotation:@{}];
  } else if ([appDelegate respondsToSelector:handleOpenURLSelector]) {
    [appDelegate application:application handleOpenURL:url];
#pragma clang diagnostic pop
  }
}

- (NSURL *)linkURLFromMessage:(NSDictionary *)message {
  NSString *urlString = message[kFIRMessagingMessageLinkKey];
  if (urlString == nil || ![urlString isKindOfClass:[NSString class]] || urlString.length == 0) {
    return nil;
  }
  NSURL *url = [NSURL URLWithString:urlString];
  return url;
}

#pragma mark - APNS

- (NSData *)APNSToken {
  return self.apnsTokenData;
}

- (void)setAPNSToken:(NSData *)APNSToken {
  [self setAPNSToken:APNSToken type:FIRMessagingAPNSTokenTypeUnknown];
}

- (void)setAPNSToken:(NSData *)apnsToken type:(FIRMessagingAPNSTokenType)type {
  if ([apnsToken isEqual:self.apnsTokenData]) {
    return;
  }
  self.apnsTokenData = apnsToken;

  // Notify InstanceID that APNS Token has been set.
  NSDictionary *userInfo = @{kFIRMessagingAPNSTokenType : @(type)};
  NSNotification *notification =
      [NSNotification notificationWithName:kFIRMessagingAPNSTokenNotification
                                    object:[apnsToken copy]
                                  userInfo:userInfo];
  [[NSNotificationQueue defaultQueue] enqueueNotification:notification postingStyle:NSPostASAP];
}

#pragma mark - FCM

- (BOOL)isAutoInitEnabled {
  // Check storage
  id isAutoInitEnabledObject =
      [_messagingUserDefaults objectForKey:kFIRMessagingUserDefaultsKeyAutoInitEnabled];
  if (isAutoInitEnabledObject) {
    return [isAutoInitEnabledObject boolValue];
  }

  // Check Info.plist
  isAutoInitEnabledObject =
      [[NSBundle mainBundle] objectForInfoDictionaryKey:kFIRMessagingPlistAutoInitEnabled];
  if (isAutoInitEnabledObject) {
    return [isAutoInitEnabledObject boolValue];
  }

  // If none of above exists, we default to the global switch that comes from FIRApp.
  return self.isGlobalAutomaticDataCollectionEnabled;
}

- (void)setAutoInitEnabled:(BOOL)autoInitEnabled {
  BOOL isFCMAutoInitEnabled = [self isAutoInitEnabled];
  [_messagingUserDefaults setBool:autoInitEnabled
                           forKey:kFIRMessagingUserDefaultsKeyAutoInitEnabled];
  if (!isFCMAutoInitEnabled && autoInitEnabled) {
#pragma clang diagnostic push
#pragma clang diagnostic ignored "-Wdeprecated-declarations"
    self.defaultFcmToken = self.instanceID.token;
#pragma clang diagnostic pop
  }
  [_messagingUserDefaults synchronize];
}

- (NSString *)FCMToken {
  NSString *token = self.defaultFcmToken;
  if (!token) {
    // We may not have received it from Instance ID yet (via NSNotification), so extract it directly
#pragma clang diagnostic push
#pragma clang diagnostic ignored "-Wdeprecated-declarations"
    token = self.instanceID.token;
#pragma clang diagnostic pop
  }
  return token;
}

- (void)retrieveFCMTokenForSenderID:(nonnull NSString *)senderID
                         completion:(nonnull FIRMessagingFCMTokenFetchCompletion)completion {
  if (!senderID.length) {
    FIRMessagingLoggerError(kFIRMessagingMessageCodeSenderIDNotSuppliedForTokenFetch,
                            @"Sender ID not supplied. It is required for a token fetch, "
                            @"to identify the sender.");
    if (completion) {
      NSString *description = @"Couldn't fetch token because a Sender ID was not supplied. A valid "
                              @"Sender ID is required to fetch an FCM token";
      NSError *error = [NSError fcm_errorWithCode:FIRMessagingErrorInvalidRequest
                                         userInfo:@{NSLocalizedDescriptionKey : description}];
      completion(nil, error);
    }
    return;
  }
  NSDictionary *options = nil;
  if (self.APNSToken) {
    options = @{kFIRMessagingFCMTokenFetchAPNSOption : self.APNSToken};
  } else {
    FIRMessagingLoggerWarn(kFIRMessagingMessageCodeAPNSTokenNotAvailableDuringTokenFetch,
                           @"APNS device token not set before retrieving FCM Token for Sender ID "
                           @"'%@'. Notifications to this FCM Token will not be delivered over APNS."
                           @"Be sure to re-retrieve the FCM token once the APNS device token is "
                           @"set.", senderID);
  }
  [self.instanceID tokenWithAuthorizedEntity:senderID
                                       scope:kFIRMessagingDefaultTokenScope
                                     options:options
                                     handler:completion];
}

- (void)deleteFCMTokenForSenderID:(nonnull NSString *)senderID
                       completion:(nonnull FIRMessagingDeleteFCMTokenCompletion)completion {
  if (!senderID.length) {
    FIRMessagingLoggerError(kFIRMessagingMessageCodeSenderIDNotSuppliedForTokenDelete,
                            @"Sender ID not supplied. It is required to delete an FCM token.");
    if (completion) {
      NSString *description = @"Couldn't delete token because a Sender ID was not supplied. A "
                              @"valid Sender ID is required to delete an FCM token";
      NSError *error = [NSError fcm_errorWithCode:FIRMessagingErrorInvalidRequest
                                         userInfo:@{NSLocalizedDescriptionKey : description}];
      completion(error);
    }
    return;
  }
  [self.instanceID deleteTokenWithAuthorizedEntity:senderID
                                             scope:kFIRMessagingDefaultTokenScope
                                           handler:completion];
}

#pragma mark - FIRMessagingDelegate helper methods
- (void)setDelegate:(id<FIRMessagingDelegate>)delegate {
  _delegate = delegate;
  [self validateDelegateConformsToTokenAvailabilityMethods];
}

// Check if the delegate conforms to |didReceiveRegistrationToken:|
// and display a warning to the developer if not.
// NOTE: Once |didReceiveRegistrationToken:| can be made a required method, this
// check can be removed.
- (void)validateDelegateConformsToTokenAvailabilityMethods {
  if (self.delegate &&
      ![self.delegate respondsToSelector:@selector(messaging:didReceiveRegistrationToken:)]) {
    FIRMessagingLoggerWarn(kFIRMessagingMessageCodeTokenDelegateMethodsNotImplemented,
                           @"The object %@ does not respond to "
                           @"-messaging:didReceiveRegistrationToken:. Please implement "
                           @"-messaging:didReceiveRegistrationToken: to be provided with an FCM "
                           @"token.", self.delegate.description);
  }
}

- (void)notifyDelegateOfFCMTokenAvailability {
  __weak FIRMessaging *weakSelf = self;
  if (![NSThread isMainThread]) {
    dispatch_async(dispatch_get_main_queue(), ^{
      [weakSelf notifyDelegateOfFCMTokenAvailability];
    });
    return;
  }
  if ([self.delegate respondsToSelector:@selector(messaging:didReceiveRegistrationToken:)]) {
    [self.delegate messaging:self didReceiveRegistrationToken:self.defaultFcmToken];
  }
}

#pragma mark - Application State Changes

- (void)applicationStateChanged {
  if (self.shouldEstablishDirectChannel) {
    [self updateAutomaticClientConnection];
  }
}

#pragma mark - Direct Channel

- (void)setShouldEstablishDirectChannel:(BOOL)shouldEstablishDirectChannel {
  if (_shouldEstablishDirectChannel == shouldEstablishDirectChannel) {
    return;
  }
  _shouldEstablishDirectChannel = shouldEstablishDirectChannel;
  [self updateAutomaticClientConnection];
}

- (BOOL)isDirectChannelEstablished {
  return self.client.isConnectionActive;
}

- (BOOL)shouldBeConnectedAutomatically {
  // We require a token from Instance ID
  NSString *token = self.defaultFcmToken;
  // Only on foreground connections
  UIApplicationState applicationState = [UIApplication sharedApplication].applicationState;
  BOOL shouldBeConnected = _shouldEstablishDirectChannel &&
                           (token.length > 0) &&
                           applicationState == UIApplicationStateActive;
  return shouldBeConnected;
}

- (void)updateAutomaticClientConnection {
  if (![NSThread isMainThread]) {
    // Call this method from the main thread
    dispatch_async(dispatch_get_main_queue(), ^{
      [self updateAutomaticClientConnection];
    });
    return;
  }
  BOOL shouldBeConnected = [self shouldBeConnectedAutomatically];
  if (shouldBeConnected && !self.client.isConnected) {
    [self.client connectWithHandler:^(NSError *error) {
      if (!error) {
        // It means we connected. Fire connection change notification
        [self notifyOfDirectChannelConnectionChange];
      }
    }];
  } else if (!shouldBeConnected && self.client.isConnected) {
    [self.client disconnect];
    [self notifyOfDirectChannelConnectionChange];
  }
}

- (void)notifyOfDirectChannelConnectionChange {
  NSNotificationCenter *center = [NSNotificationCenter defaultCenter];
  [center postNotificationName:FIRMessagingConnectionStateChangedNotification object:self];
}

#pragma mark - Connect

- (void)connectWithCompletion:(FIRMessagingConnectCompletion)handler {
  _FIRMessagingDevAssert([NSThread isMainThread],
                         @"FIRMessaging connect should be called from main thread only.");
  _FIRMessagingDevAssert(self.isClientSetup, @"FIRMessaging client not setup.");
  [self.client connectWithHandler:^(NSError *error) {
    if (handler) {
      handler(error);
    }
    if (!error) {
      // It means we connected. Fire connection change notification
      [self notifyOfDirectChannelConnectionChange];
    }
  }];

}

- (void)disconnect {
  _FIRMessagingDevAssert([NSThread isMainThread],
                         @"FIRMessaging should be called from main thread only.");
  if ([self.client isConnected]) {
    [self.client disconnect];
    [self notifyOfDirectChannelConnectionChange];
  }
}

#pragma mark - Topics

+ (NSString *)normalizeTopic:(NSString *)topic {
  if (!topic.length) {
    return nil;
  }
  if (![FIRMessagingPubSub hasTopicsPrefix:topic]) {
    topic = [FIRMessagingPubSub addPrefixToTopic:topic];
  }
  if ([FIRMessagingPubSub isValidTopicWithPrefix:topic]) {
    return [topic copy];
  }
  return nil;
}

- (void)subscribeToTopic:(NSString *)topic {
  [self subscribeToTopic:topic completion:nil];
}

- (void)subscribeToTopic:(NSString *)topic
              completion:(nullable FIRMessagingTopicOperationCompletion)completion {
<<<<<<< HEAD
  if (topic.length) {
    NSString *normalizeTopic = [[self class ] normalizeTopic:topic];
    if ([FIRMessagingPubSub hasTopicsPrefix:topic]) {
      FIRMessagingLoggerWarn(kFIRMessagingMessageCodeTopicFormatIsDeprecated,
                             @"Format '%@' is deprecated. Only '%@' should be used in "
                             @"subscribeToTopic.", topic,
                             [FIRMessagingPubSub removePrefixFromTopic:topic]);
    }
    if (normalizeTopic.length) {
      [self.pubsub subscribeToTopic:normalizeTopic handler:completion];
    } else {
      FIRMessagingLoggerError(kFIRMessagingMessageCodeMessaging009,
                              @"Cannot parse topic name %@. Will not subscribe.", topic);
    }
  } else {
=======
  if (!self.defaultFcmToken.length) {
>>>>>>> e75f6139
    FIRMessagingLoggerError(kFIRMessagingMessageCodeMessaging010,
                            @"Cannot subscribe to topic: %@ with token: %@", topic,
                            self.defaultFcmToken);
    if (completion) {
      completion([NSError fcm_errorWithCode:FIRMessagingErrorTokenNotAvailable userInfo:nil]);
    }
    return;
  }
  NSString *normalizeTopic = [[self class] normalizeTopic:topic];
  if ([FIRMessagingPubSub hasTopicsPrefix:topic]) {
    FIRMessagingLoggerWarn(kFIRMessagingMessageCodeTopicFormatIsDeprecated,
                           @"Format '%@' is deprecated. Only '%@' should be used in "
                           @"subscribeToTopic.",
                           topic, normalizeTopic);
  }
  if (normalizeTopic.length) {
    [self.pubsub subscribeToTopic:normalizeTopic handler:completion];
    return;
  }
  FIRMessagingLoggerError(kFIRMessagingMessageCodeMessaging009,
                          @"Cannot parse topic name %@. Will not subscribe.", topic);
  if (completion) {
    completion([NSError fcm_errorWithCode:FIRMessagingErrorInvalidTopicName userInfo:nil]);
  }
}

- (void)unsubscribeFromTopic:(NSString *)topic {
  [self unsubscribeFromTopic:topic completion:nil];
}

- (void)unsubscribeFromTopic:(NSString *)topic
                  completion:(nullable FIRMessagingTopicOperationCompletion)completion {
<<<<<<< HEAD
  if (topic.length) {
    NSString *normalizeTopic = [[self class] normalizeTopic:topic];
    if ([FIRMessagingPubSub hasTopicsPrefix:topic]) {
      FIRMessagingLoggerWarn(kFIRMessagingMessageCodeTopicFormatIsDeprecated,
                             @"Format '%@' is deprecated. Only '%@' should be used in "
                             @"unsubscribeFromTopic.", topic,
                             [FIRMessagingPubSub removePrefixFromTopic:topic]);
    }
    if (normalizeTopic.length) {
      [self.pubsub unsubscribeFromTopic:normalizeTopic handler:completion];
    } else {
      FIRMessagingLoggerError(kFIRMessagingMessageCodeMessaging011,
                              @"Cannot parse topic name %@. Will not unsubscribe.", topic);
    }
  } else {
=======
  if (!self.defaultFcmToken.length) {
>>>>>>> e75f6139
    FIRMessagingLoggerError(kFIRMessagingMessageCodeMessaging012,
                            @"Cannot unsubscribe to topic: %@ with token: %@", topic,
                            self.defaultFcmToken);
    if (completion) {
      completion([NSError fcm_errorWithCode:FIRMessagingErrorTokenNotAvailable userInfo:nil]);
    }
    return;
  }
  NSString *normalizeTopic = [[self class] normalizeTopic:topic];
  if ([FIRMessagingPubSub hasTopicsPrefix:topic]) {
    FIRMessagingLoggerWarn(kFIRMessagingMessageCodeTopicFormatIsDeprecated,
                           @"Format '%@' is deprecated. Only '%@' should be used in "
                           @"unsubscribeFromTopic.",
                           topic, normalizeTopic);
  }
  if (normalizeTopic.length) {
    [self.pubsub unsubscribeFromTopic:normalizeTopic handler:completion];
    return;
  }
  FIRMessagingLoggerError(kFIRMessagingMessageCodeMessaging011,
                          @"Cannot parse topic name %@. Will not unsubscribe.", topic);
  if (completion) {
    completion([NSError fcm_errorWithCode:FIRMessagingErrorInvalidTopicName userInfo:nil]);
  }
}

#pragma mark - Send

- (void)sendMessage:(NSDictionary *)message
                 to:(NSString *)to
      withMessageID:(NSString *)messageID
         timeToLive:(int64_t)ttl {
  _FIRMessagingDevAssert([to length] != 0, @"Invalid receiver id for FIRMessaging-message");

  NSMutableDictionary *fcmMessage = [[self class] createFIRMessagingMessageWithMessage:message
                                                                           to:to
                                                                       withID:messageID
                                                                   timeToLive:ttl
                                                                        delay:0];
  FIRMessagingLoggerInfo(kFIRMessagingMessageCodeMessaging013, @"Sending message: %@ with id: %@",
                         message, messageID);
  [self.dataMessageManager sendDataMessageStanza:fcmMessage];
}

+ (NSMutableDictionary *)createFIRMessagingMessageWithMessage:(NSDictionary *)message
                                                  to:(NSString *)to
                                              withID:(NSString *)msgID
                                          timeToLive:(int64_t)ttl
                                               delay:(int)delay {
  NSMutableDictionary *fcmMessage = [NSMutableDictionary dictionary];
  fcmMessage[kFIRMessagingSendTo] = [to copy];
  fcmMessage[kFIRMessagingSendMessageID] = msgID ? [msgID copy] : @"";
  fcmMessage[kFIRMessagingSendTTL] = @(ttl);
  fcmMessage[kFIRMessagingSendDelay] = @(delay);
  fcmMessage[KFIRMessagingSendMessageAppData] =
      [NSMutableDictionary dictionaryWithDictionary:message];
  return fcmMessage;
}

#pragma mark - IID dependencies

+ (NSString *)FIRMessagingSDKVersion {
  return FIRMessagingCurrentLibraryVersion();
}

+ (NSString *)FIRMessagingSDKCurrentLocale {
  return [self currentLocale];
}

#pragma mark - FIRMessagingReceiverDelegate

- (void)receiver:(FIRMessagingReceiver *)receiver
      receivedRemoteMessage:(FIRMessagingRemoteMessage *)remoteMessage {
  if ([self.delegate respondsToSelector:@selector(messaging:didReceiveMessage:)]) {
#pragma clang diagnostic push
#pragma clang diagnostic ignored "-Wunguarded-availability"
    [self.delegate messaging:self didReceiveMessage:remoteMessage];
#pragma pop
  } else {
    // Delegate methods weren't implemented, so messages are being dropped, log a warning
    FIRMessagingLoggerWarn(kFIRMessagingMessageCodeRemoteMessageDelegateMethodNotImplemented,
                           @"FIRMessaging received data-message, but FIRMessagingDelegate's"
                           @"-messaging:didReceiveMessage: not implemented");
  }
}

#pragma mark - FIRReachabilityDelegate

- (void)reachability:(FIRReachabilityChecker *)reachability
       statusChanged:(FIRReachabilityStatus)status {
  [self onNetworkStatusChanged];
}

#pragma mark - Network

- (void)onNetworkStatusChanged {
  if (![self.client isConnected] && [self isNetworkAvailable]) {
    if (self.client.shouldStayConnected) {
      FIRMessagingLoggerDebug(kFIRMessagingMessageCodeMessaging014,
                              @"Attempting to establish direct channel.");
      [self.client retryConnectionImmediately:YES];
    }
    [self.pubsub scheduleSync:YES];
  }
}

- (BOOL)isNetworkAvailable {
  FIRReachabilityStatus status = self.reachability.reachabilityStatus;
  return (status == kFIRReachabilityViaCellular || status == kFIRReachabilityViaWifi);
}

- (FIRMessagingNetworkStatus)networkType {
  FIRReachabilityStatus status = self.reachability.reachabilityStatus;
  if (![self isNetworkAvailable]) {
    return kFIRMessagingReachabilityNotReachable;
  } else if (status == kFIRReachabilityViaCellular) {
    return kFIRMessagingReachabilityReachableViaWWAN;
  } else {
    return kFIRMessagingReachabilityReachableViaWiFi;
  }
}

#pragma mark - Notifications

- (void)didReceiveDefaultInstanceIDToken:(NSNotification *)notification {
  if (notification.object && ![notification.object isKindOfClass:[NSString class]]) {
    FIRMessagingLoggerDebug(kFIRMessagingMessageCodeMessaging015,
                            @"Invalid default FCM token type %@",
                            NSStringFromClass([notification.object class]));
    return;
  }
  NSString *oldToken = self.defaultFcmToken;
  self.defaultFcmToken = [(NSString *)notification.object copy];
  if (self.defaultFcmToken && ![self.defaultFcmToken isEqualToString:oldToken]) {
    [self notifyDelegateOfFCMTokenAvailability];
  }
  [self.pubsub scheduleSync:YES];
  if (self.shouldEstablishDirectChannel) {
    [self updateAutomaticClientConnection];
  }
}

- (void)defaultInstanceIDTokenWasRefreshed:(NSNotification *)notification {
  // Retrieve the Instance ID default token, and if it is non-nil, post it
#pragma clang diagnostic push
#pragma clang diagnostic ignored "-Wdeprecated-declarations"
  NSString *token = self.instanceID.token;
#pragma clang diagnostic pop
  // Sometimes Instance ID doesn't yet have a token, so wait until the default
  // token is fetched, and then notify. This ensures that this token should not
  // be nil when the developer accesses it.
  if (token != nil) {
    NSString *oldToken = self.defaultFcmToken;
    self.defaultFcmToken = [token copy];
    if (self.defaultFcmToken && ![self.defaultFcmToken isEqualToString:oldToken]) {
      [self notifyDelegateOfFCMTokenAvailability];
    }
    NSNotificationCenter *center = [NSNotificationCenter defaultCenter];
    [center postNotificationName:FIRMessagingRegistrationTokenRefreshedNotification object:nil];
  }
}

#pragma mark - Application Support Directory

+ (BOOL)hasApplicationSupportSubDirectory:(NSString *)subDirectoryName {
  NSString *subDirectoryPath = [self pathForApplicationSupportSubDirectory:subDirectoryName];
  BOOL isDirectory;
  if (![[NSFileManager defaultManager] fileExistsAtPath:subDirectoryPath
                                            isDirectory:&isDirectory]) {
    return NO;
  } else if (!isDirectory) {
    return NO;
  }
  return YES;
}

+ (NSString *)pathForApplicationSupportSubDirectory:(NSString *)subDirectoryName {
  NSArray *directoryPaths = NSSearchPathForDirectoriesInDomains(NSApplicationSupportDirectory,
                                                                NSUserDomainMask, YES);
  NSString *applicationSupportDirPath = directoryPaths.lastObject;
  NSArray *components = @[applicationSupportDirPath, subDirectoryName];
  return [NSString pathWithComponents:components];
}

+ (BOOL)createApplicationSupportSubDirectory:(NSString *)subDirectoryName {
  NSString *subDirectoryPath = [self pathForApplicationSupportSubDirectory:subDirectoryName];
  BOOL hasSubDirectory;

  if (![[NSFileManager defaultManager] fileExistsAtPath:subDirectoryPath
                                            isDirectory:&hasSubDirectory]) {
    NSError *error;
    [[NSFileManager defaultManager] createDirectoryAtPath:subDirectoryPath
                              withIntermediateDirectories:YES
                                               attributes:nil
                                                    error:&error];
    if (error) {
      FIRMessagingLoggerError(kFIRMessagingMessageCodeMessaging017,
                              @"Cannot create directory %@, error: %@", subDirectoryPath, error);
      return NO;
    }
  } else {
    if (!hasSubDirectory) {
      FIRMessagingLoggerError(kFIRMessagingMessageCodeMessaging018,
                              @"Found file instead of directory at %@", subDirectoryPath);
      return NO;
    }
  }
  return YES;
}

#pragma mark - Locales

+ (NSString *)currentLocale {
  NSArray *locales = [self firebaseLocales];
  NSArray *preferredLocalizations =
    [NSBundle preferredLocalizationsFromArray:locales
                               forPreferences:[NSLocale preferredLanguages]];
  NSString *legalDocsLanguage = [preferredLocalizations firstObject];
  // Use en as the default language
  return legalDocsLanguage ? legalDocsLanguage : @"en";
}

+ (NSArray *)firebaseLocales {
  NSMutableArray *locales = [NSMutableArray array];
  NSDictionary *localesMap = [self firebaselocalesMap];
  for (NSString *key in localesMap) {
    [locales addObjectsFromArray:localesMap[key]];
  }
  return locales;
}

+ (NSDictionary *)firebaselocalesMap {
  return @{
    // Albanian
    @"sq" : @[ @"sq_AL" ],
    // Belarusian
    @"be" : @[ @"be_BY" ],
    // Bulgarian
    @"bg" : @[ @"bg_BG" ],
    // Catalan
    @"ca" : @[ @"ca", @"ca_ES" ],
    // Croatian
    @"hr" : @[ @"hr", @"hr_HR" ],
    // Czech
    @"cs" : @[ @"cs", @"cs_CZ" ],
    // Danish
    @"da" : @[ @"da", @"da_DK" ],
    // Estonian
    @"et" : @[ @"et_EE" ],
    // Finnish
    @"fi" : @[ @"fi", @"fi_FI" ],
    // Hebrew
    @"he" : @[ @"he", @"iw_IL" ],
    // Hindi
    @"hi" : @[ @"hi_IN" ],
    // Hungarian
    @"hu" : @[ @"hu", @"hu_HU" ],
    // Icelandic
    @"is" : @[ @"is_IS" ],
    // Indonesian
    @"id" : @[ @"id", @"in_ID", @"id_ID" ],
    // Irish
    @"ga" : @[ @"ga_IE" ],
    // Korean
    @"ko" : @[ @"ko", @"ko_KR", @"ko-KR" ],
    // Latvian
    @"lv" : @[ @"lv_LV" ],
    // Lithuanian
    @"lt" : @[ @"lt_LT" ],
    // Macedonian
    @"mk" : @[ @"mk_MK" ],
    // Malay
    @"ms" : @[ @"ms_MY" ],
    // Maltese
    @"ms" : @[ @"mt_MT" ],
    // Polish
    @"pl" : @[ @"pl", @"pl_PL", @"pl-PL" ],
    // Romanian
    @"ro" : @[ @"ro", @"ro_RO" ],
    // Russian
    @"ru" : @[ @"ru_RU", @"ru", @"ru_BY", @"ru_KZ", @"ru-RU" ],
    // Slovak
    @"sk" : @[ @"sk", @"sk_SK" ],
    // Slovenian
    @"sl" : @[ @"sl_SI" ],
    // Swedish
    @"sv" : @[ @"sv", @"sv_SE", @"sv-SE" ],
    // Turkish
    @"tr" : @[ @"tr", @"tr-TR", @"tr_TR" ],
    // Ukrainian
    @"uk" : @[ @"uk", @"uk_UA" ],
    // Vietnamese
    @"vi" : @[ @"vi", @"vi_VN" ],
    // The following are groups of locales or locales that sub-divide a
    // language).
    // Arabic
    @"ar" : @[
      @"ar",
      @"ar_DZ",
      @"ar_BH",
      @"ar_EG",
      @"ar_IQ",
      @"ar_JO",
      @"ar_KW",
      @"ar_LB",
      @"ar_LY",
      @"ar_MA",
      @"ar_OM",
      @"ar_QA",
      @"ar_SA",
      @"ar_SD",
      @"ar_SY",
      @"ar_TN",
      @"ar_AE",
      @"ar_YE",
      @"ar_GB",
      @"ar-IQ",
      @"ar_US"
    ],
    // Simplified Chinese
    @"zh_Hans" : @[ @"zh_CN", @"zh_SG", @"zh-Hans" ],
    // Traditional Chinese
    @"zh_Hant" : @[ @"zh_HK", @"zh_TW", @"zh-Hant", @"zh-HK", @"zh-TW" ],
    // Dutch
    @"nl" : @[ @"nl", @"nl_BE", @"nl_NL", @"nl-NL" ],
    // English
    @"en" : @[
      @"en",
      @"en_AU",
      @"en_CA",
      @"en_IN",
      @"en_IE",
      @"en_MT",
      @"en_NZ",
      @"en_PH",
      @"en_SG",
      @"en_ZA",
      @"en_GB",
      @"en_US",
      @"en_AE",
      @"en-AE",
      @"en_AS",
      @"en-AU",
      @"en_BD",
      @"en-CA",
      @"en_EG",
      @"en_ES",
      @"en_GB",
      @"en-GB",
      @"en_HK",
      @"en_ID",
      @"en-IN",
      @"en_NG",
      @"en-PH",
      @"en_PK",
      @"en-SG",
      @"en-US"
    ],
    // French

    @"fr" : @[
      @"fr",
      @"fr_BE",
      @"fr_CA",
      @"fr_FR",
      @"fr_LU",
      @"fr_CH",
      @"fr-CA",
      @"fr-FR",
      @"fr_MA"
    ],
    // German
    @"de" : @[ @"de", @"de_AT", @"de_DE", @"de_LU", @"de_CH", @"de-DE" ],
    // Greek
    @"el" : @[ @"el", @"el_CY", @"el_GR" ],
    // Italian
    @"it" : @[ @"it", @"it_IT", @"it_CH", @"it-IT" ],
    // Japanese
    @"ja" : @[ @"ja", @"ja_JP", @"ja_JP_JP", @"ja-JP" ],
    // Norwegian
    @"no" : @[ @"nb", @"no_NO", @"no_NO_NY", @"nb_NO" ],
    // Brazilian Portuguese
    @"pt_BR" : @[ @"pt_BR", @"pt-BR" ],
    // European Portuguese
    @"pt_PT" : @[ @"pt", @"pt_PT", @"pt-PT" ],
    // Serbian
    @"sr" : @[
      @"sr_BA",
      @"sr_ME",
      @"sr_RS",
      @"sr_Latn_BA",
      @"sr_Latn_ME",
      @"sr_Latn_RS"
    ],
    // European Spanish
    @"es_ES" : @[ @"es", @"es_ES", @"es-ES" ],
    // Mexican Spanish
    @"es_MX" : @[ @"es-MX", @"es_MX", @"es_US", @"es-US" ],
    // Latin American Spanish
    @"es_419" : @[
      @"es_AR",
      @"es_BO",
      @"es_CL",
      @"es_CO",
      @"es_CR",
      @"es_DO",
      @"es_EC",
      @"es_SV",
      @"es_GT",
      @"es_HN",
      @"es_NI",
      @"es_PA",
      @"es_PY",
      @"es_PE",
      @"es_PR",
      @"es_UY",
      @"es_VE",
      @"es-AR",
      @"es-CL",
      @"es-CO"
    ],
    // Thai
    @"th" : @[ @"th", @"th_TH", @"th_TH_TH" ],
  };
}

@end<|MERGE_RESOLUTION|>--- conflicted
+++ resolved
@@ -699,49 +699,24 @@
 
 - (void)subscribeToTopic:(NSString *)topic
               completion:(nullable FIRMessagingTopicOperationCompletion)completion {
-<<<<<<< HEAD
-  if (topic.length) {
-    NSString *normalizeTopic = [[self class ] normalizeTopic:topic];
-    if ([FIRMessagingPubSub hasTopicsPrefix:topic]) {
-      FIRMessagingLoggerWarn(kFIRMessagingMessageCodeTopicFormatIsDeprecated,
-                             @"Format '%@' is deprecated. Only '%@' should be used in "
-                             @"subscribeToTopic.", topic,
-                             [FIRMessagingPubSub removePrefixFromTopic:topic]);
-    }
-    if (normalizeTopic.length) {
-      [self.pubsub subscribeToTopic:normalizeTopic handler:completion];
-    } else {
-      FIRMessagingLoggerError(kFIRMessagingMessageCodeMessaging009,
-                              @"Cannot parse topic name %@. Will not subscribe.", topic);
-    }
-  } else {
-=======
-  if (!self.defaultFcmToken.length) {
->>>>>>> e75f6139
-    FIRMessagingLoggerError(kFIRMessagingMessageCodeMessaging010,
-                            @"Cannot subscribe to topic: %@ with token: %@", topic,
-                            self.defaultFcmToken);
-    if (completion) {
-      completion([NSError fcm_errorWithCode:FIRMessagingErrorTokenNotAvailable userInfo:nil]);
-    }
-    return;
-  }
-  NSString *normalizeTopic = [[self class] normalizeTopic:topic];
   if ([FIRMessagingPubSub hasTopicsPrefix:topic]) {
     FIRMessagingLoggerWarn(kFIRMessagingMessageCodeTopicFormatIsDeprecated,
                            @"Format '%@' is deprecated. Only '%@' should be used in "
                            @"subscribeToTopic.",
-                           topic, normalizeTopic);
-  }
+                           topic, [FIRMessagingPubSub removePrefixFromTopic:topic]);
+  }
+  if (!self.defaultFcmToken.length) {
+    FIRMessagingLoggerError(kFIRMessagingMessageCodeMessaging010,
+                            @"The subscription operation is suspended because you don't have a "
+                            @"token. The operation will resume once you get an FCM token.");
+  }
+  NSString *normalizeTopic = [[self class] normalizeTopic:topic];
   if (normalizeTopic.length) {
     [self.pubsub subscribeToTopic:normalizeTopic handler:completion];
     return;
   }
   FIRMessagingLoggerError(kFIRMessagingMessageCodeMessaging009,
                           @"Cannot parse topic name %@. Will not subscribe.", topic);
-  if (completion) {
-    completion([NSError fcm_errorWithCode:FIRMessagingErrorInvalidTopicName userInfo:nil]);
-  }
 }
 
 - (void)unsubscribeFromTopic:(NSString *)topic {
@@ -750,49 +725,24 @@
 
 - (void)unsubscribeFromTopic:(NSString *)topic
                   completion:(nullable FIRMessagingTopicOperationCompletion)completion {
-<<<<<<< HEAD
-  if (topic.length) {
-    NSString *normalizeTopic = [[self class] normalizeTopic:topic];
-    if ([FIRMessagingPubSub hasTopicsPrefix:topic]) {
-      FIRMessagingLoggerWarn(kFIRMessagingMessageCodeTopicFormatIsDeprecated,
-                             @"Format '%@' is deprecated. Only '%@' should be used in "
-                             @"unsubscribeFromTopic.", topic,
-                             [FIRMessagingPubSub removePrefixFromTopic:topic]);
-    }
-    if (normalizeTopic.length) {
-      [self.pubsub unsubscribeFromTopic:normalizeTopic handler:completion];
-    } else {
-      FIRMessagingLoggerError(kFIRMessagingMessageCodeMessaging011,
-                              @"Cannot parse topic name %@. Will not unsubscribe.", topic);
-    }
-  } else {
-=======
-  if (!self.defaultFcmToken.length) {
->>>>>>> e75f6139
-    FIRMessagingLoggerError(kFIRMessagingMessageCodeMessaging012,
-                            @"Cannot unsubscribe to topic: %@ with token: %@", topic,
-                            self.defaultFcmToken);
-    if (completion) {
-      completion([NSError fcm_errorWithCode:FIRMessagingErrorTokenNotAvailable userInfo:nil]);
-    }
-    return;
-  }
-  NSString *normalizeTopic = [[self class] normalizeTopic:topic];
-  if ([FIRMessagingPubSub hasTopicsPrefix:topic]) {
+ if ([FIRMessagingPubSub hasTopicsPrefix:topic]) {
     FIRMessagingLoggerWarn(kFIRMessagingMessageCodeTopicFormatIsDeprecated,
                            @"Format '%@' is deprecated. Only '%@' should be used in "
                            @"unsubscribeFromTopic.",
-                           topic, normalizeTopic);
-  }
+                           topic, [FIRMessagingPubSub removePrefixFromTopic:topic]);
+  }
+  if (!self.defaultFcmToken.length) {
+    FIRMessagingLoggerError(kFIRMessagingMessageCodeMessaging012,
+                            @"The unsubscription operation is suspended because you don't have a "
+                            @"token. The operation will resume once you get an FCM token.");
+  }
+  NSString *normalizeTopic = [[self class] normalizeTopic:topic];
   if (normalizeTopic.length) {
     [self.pubsub unsubscribeFromTopic:normalizeTopic handler:completion];
     return;
   }
   FIRMessagingLoggerError(kFIRMessagingMessageCodeMessaging011,
                           @"Cannot parse topic name %@. Will not unsubscribe.", topic);
-  if (completion) {
-    completion([NSError fcm_errorWithCode:FIRMessagingErrorInvalidTopicName userInfo:nil]);
-  }
 }
 
 #pragma mark - Send
