--- conflicted
+++ resolved
@@ -751,29 +751,19 @@
   }
   if (!self.defaultFcmToken.length) {
     FIRMessagingLoggerWarn(kFIRMessagingMessageCodeMessaging010,
-<<<<<<< HEAD
                            @"The subscription operation is suspended because you don't have a "
                            @"token. The operation will resume once you get an FCM token.");
-=======
-                            @"The subscription operation is suspended because you don't have a "
-                            @"token. The operation will resume once you get an FCM token.");
->>>>>>> 2cc3b2ba
   }
   NSString *normalizeTopic = [[self class] normalizeTopic:topic];
   if (normalizeTopic.length) {
     [self.pubsub subscribeToTopic:normalizeTopic handler:completion];
     return;
-<<<<<<< HEAD
   }
   FIRMessagingLoggerError(kFIRMessagingMessageCodeMessaging009,
                           @"Cannot parse topic name %@. Will not subscribe.", topic);
   if (completion) {
     completion([NSError fcm_errorWithCode:FIRMessagingErrorInvalidTopicName userInfo:nil]);
-=======
->>>>>>> 2cc3b2ba
-  }
-  FIRMessagingLoggerError(kFIRMessagingMessageCodeMessaging009,
-                          @"Cannot parse topic name %@. Will not subscribe.", topic);
+  }
 }
 
 - (void)unsubscribeFromTopic:(NSString *)topic {
@@ -790,29 +780,19 @@
   }
   if (!self.defaultFcmToken.length) {
     FIRMessagingLoggerWarn(kFIRMessagingMessageCodeMessaging012,
-<<<<<<< HEAD
                            @"The unsubscription operation is suspended because you don't have a "
                            @"token. The operation will resume once you get an FCM token.");
-=======
-                            @"The unsubscription operation is suspended because you don't have a "
-                            @"token. The operation will resume once you get an FCM token.");
->>>>>>> 2cc3b2ba
   }
   NSString *normalizeTopic = [[self class] normalizeTopic:topic];
   if (normalizeTopic.length) {
     [self.pubsub unsubscribeFromTopic:normalizeTopic handler:completion];
     return;
-<<<<<<< HEAD
   }
   FIRMessagingLoggerError(kFIRMessagingMessageCodeMessaging011,
                           @"Cannot parse topic name %@. Will not unsubscribe.", topic);
   if (completion) {
     completion([NSError fcm_errorWithCode:FIRMessagingErrorInvalidTopicName userInfo:nil]);
-=======
->>>>>>> 2cc3b2ba
-  }
-  FIRMessagingLoggerError(kFIRMessagingMessageCodeMessaging011,
-                          @"Cannot parse topic name %@. Will not unsubscribe.", topic);
+  }
 }
 
 #pragma mark - Send
