--- conflicted
+++ resolved
@@ -37,12 +37,11 @@
     self = [super init];
     if (self) {
         host = aHost;
-<<<<<<< HEAD
-        domain = [host containsString:@"."] ? [host substringFromIndex:[host rangeOfString:@"."].location+1] : host;
-=======
         domain =
-            [host substringFromIndex:[host rangeOfString:@"."].location + 1];
->>>>>>> 9bfbb9ec
+            [host containsString:@"."]
+                ? [host
+                      substringFromIndex:[host rangeOfString:@"."].location + 1]
+                : host;
         secure = isSecure;
         namespace = aNamespace;
 
