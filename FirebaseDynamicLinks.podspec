Pod::Spec.new do |s|
  s.name             = 'FirebaseDynamicLinks'
<<<<<<< HEAD
  s.version          = '4.0.4'
=======
  s.version          = '4.0.5'
>>>>>>> 4387ed9b
  s.summary          = 'Firebase DynamicLinks for iOS'

  s.description      = <<-DESC
Firebase Dynamic Links are deep links that enhance user experience and increase engagement by retaining context post-install, across platforms.
                       DESC

  s.homepage         = 'https://firebase.google.com'
  s.license          = { :type => 'Apache', :file => 'LICENSE' }
  s.authors          = 'Google, Inc.'

  s.source           = {
    :git => 'https://github.com/firebase/firebase-ios-sdk.git',
    :tag => 'DynamicLinks-' + s.version.to_s
  }
  s.social_media_url = 'https://twitter.com/Firebase'
  s.ios.deployment_target = '8.0'

  s.cocoapods_version = '>= 1.4.0'
  s.static_framework = true
  s.prefix_header_file = false

  s.source_files = 'Firebase/DynamicLinks/**/*.[mh]'
  s.public_header_files = 'Firebase/DynamicLinks/Public/*.h'
  s.frameworks = 'AssetsLibrary', 'MessageUI', 'QuartzCore'
  s.weak_framework = 'WebKit'
  s.dependency 'FirebaseCore', '~> 6.2'
  s.dependency 'FirebaseAnalyticsInterop', '~> 1.3'

  s.pod_target_xcconfig = {
    'GCC_C_LANGUAGE_STANDARD' => 'c99',
    'GCC_PREPROCESSOR_DEFINITIONS' => 'FIRDynamicLinks_VERSION=' + s.version.to_s +
                                      ' FIRDynamicLinks3P GIN_SCION_LOGGING',
    'HEADER_SEARCH_PATHS' => '"${PODS_TARGET_SRCROOT}"/Firebase'
  }

  s.test_spec 'unit' do |unit_tests|
    unit_tests.source_files = 'Example/DynamicLinks/Tests/*.[mh]'
    unit_tests.requires_app_host = true
    unit_tests.resources = 'Example/DynamicLinks/App/GoogleService-Info.plist',
                           # Supply plist for custom domain testing.
                           'Example/DynamicLinks/App/DL-Info.plist'
    unit_tests.dependency 'OCMock'
    unit_tests.dependency 'GoogleUtilities/MethodSwizzler', '~> 6.2'
    unit_tests.dependency 'GoogleUtilities/SwizzlerTestHelpers', '~> 6.2'
  end
end<|MERGE_RESOLUTION|>--- conflicted
+++ resolved
@@ -1,10 +1,6 @@
 Pod::Spec.new do |s|
   s.name             = 'FirebaseDynamicLinks'
-<<<<<<< HEAD
-  s.version          = '4.0.4'
-=======
   s.version          = '4.0.5'
->>>>>>> 4387ed9b
   s.summary          = 'Firebase DynamicLinks for iOS'
 
   s.description      = <<-DESC
