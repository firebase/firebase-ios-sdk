--- conflicted
+++ resolved
@@ -20,6 +20,8 @@
 #import "FirebaseAppDistribution/Sources/FIRFADLogger.h"
 #import "FirebaseCore/Extension/FirebaseCoreInternal.h"
 #import "FirebaseInstallations/Source/Library/Private/FirebaseInstallationsInternal.h"
+
+@import FirebaseAppDistributionInternal;
 
 @import FirebaseAppDistributionInternal;
 
@@ -104,6 +106,12 @@
   //  [_mockInstallationToken stopMocking];
   //  [_mockURLSession stopMocking];
   //  [_mockFIRInstallations stopMocking];
+  // These methods fail when using FIRFADSwiftApi.
+  // Commenting these out doesn't affect the tests.
+  //  [_mockFIRAppClass stopMocking];
+  //  [_mockInstallationToken stopMocking];
+  //  [_mockURLSession stopMocking];
+  //  [_mockFIRInstallations stopMocking];
 }
 
 - (void)mockInstallationAuthCompletion:(FIRInstallationsAuthTokenResult *_Nullable)token
@@ -213,11 +221,7 @@
   XCTestExpectation *expectation =
       [self expectationWithDescription:@"Generate auth token succeeds."];
 
-<<<<<<< HEAD
-  [FIRFADApiServiceSwift
-=======
-  [FIRFADSwiftApiService
->>>>>>> 9a9226d8
+  [FIRFADApiServiceSwift
       generateAuthTokenWithCompletion:^(NSString *_Nullable identifier,
                                         FIRInstallationsAuthTokenResult *_Nullable authTokenResult,
                                         NSError *_Nullable error) {
@@ -243,11 +247,7 @@
   XCTestExpectation *expectation =
       [self expectationWithDescription:@"Generate auth token fails to generate auth token."];
 
-<<<<<<< HEAD
-  [FIRFADApiServiceSwift
-=======
-  [FIRFADSwiftApiService
->>>>>>> 9a9226d8
+  [FIRFADApiServiceSwift
       generateAuthTokenWithCompletion:^(NSString *_Nullable identifier,
                                         FIRInstallationsAuthTokenResult *_Nullable authTokenResult,
                                         NSError *_Nullable error) {
@@ -273,11 +273,7 @@
   XCTestExpectation *expectation =
       [self expectationWithDescription:@"Generate auth token fails to find ID."];
 
-<<<<<<< HEAD
-  [FIRFADApiServiceSwift
-=======
-  [FIRFADSwiftApiService
->>>>>>> 9a9226d8
+  [FIRFADApiServiceSwift
       generateAuthTokenWithCompletion:^(NSString *_Nullable identifier,
                                         FIRInstallationsAuthTokenResult *_Nullable authTokenResult,
                                         NSError *_Nullable error) {
@@ -303,11 +299,7 @@
   XCTestExpectation *expectation =
       [self expectationWithDescription:@"Fetch releases succeeds with two releases."];
 
-<<<<<<< HEAD
-  [FIRFADApiServiceSwift
-=======
-  [FIRFADSwiftApiService
->>>>>>> 9a9226d8
+  [FIRFADApiServiceSwift
       fetchReleasesWithCompletion:^(NSArray *_Nullable releases, NSError *_Nullable error) {
         XCTAssertNil(error);
         XCTAssertNotNil(releases);
@@ -333,11 +325,7 @@
   XCTestExpectation *expectation =
       [self expectationWithDescription:@"Fetch releases fails with unknown error."];
 
-<<<<<<< HEAD
-  [FIRFADApiServiceSwift
-=======
-  [FIRFADSwiftApiService
->>>>>>> 9a9226d8
+  [FIRFADApiServiceSwift
       fetchReleasesWithCompletion:^(NSArray *_Nullable releases, NSError *_Nullable error) {
         XCTAssertNil(releases);
         XCTAssertNotNil(error);
@@ -360,11 +348,7 @@
   XCTestExpectation *expectation =
       [self expectationWithDescription:@"Fetch releases fails with unknown error."];
 
-<<<<<<< HEAD
-  [FIRFADApiServiceSwift
-=======
-  [FIRFADSwiftApiService
->>>>>>> 9a9226d8
+  [FIRFADApiServiceSwift
       fetchReleasesWithCompletion:^(NSArray *_Nullable releases, NSError *_Nullable error) {
         XCTAssertNil(releases);
         XCTAssertNotNil(error);
@@ -388,11 +372,7 @@
   XCTestExpectation *expectation =
       [self expectationWithDescription:@"Fetch releases rejects with a 400."];
 
-<<<<<<< HEAD
-  [FIRFADApiServiceSwift
-=======
-  [FIRFADSwiftApiService
->>>>>>> 9a9226d8
+  [FIRFADApiServiceSwift
       fetchReleasesWithCompletion:^(NSArray *_Nullable releases, NSError *_Nullable error) {
         XCTAssertNil(releases);
         XCTAssertNotNil(error);
@@ -416,11 +396,7 @@
   XCTestExpectation *expectation =
       [self expectationWithDescription:@"Fetch releases rejects with a 403."];
 
-<<<<<<< HEAD
-  [FIRFADApiServiceSwift
-=======
-  [FIRFADSwiftApiService
->>>>>>> 9a9226d8
+  [FIRFADApiServiceSwift
       fetchReleasesWithCompletion:^(NSArray *_Nullable releases, NSError *_Nullable error) {
         XCTAssertNil(releases);
         XCTAssertNotNil(error);
@@ -444,11 +420,7 @@
   XCTestExpectation *expectation =
       [self expectationWithDescription:@"Fetch releases rejects with a 404."];
 
-<<<<<<< HEAD
-  [FIRFADApiServiceSwift
-=======
-  [FIRFADSwiftApiService
->>>>>>> 9a9226d8
+  [FIRFADApiServiceSwift
       fetchReleasesWithCompletion:^(NSArray *_Nullable releases, NSError *_Nullable error) {
         XCTAssertNil(releases);
         XCTAssertNotNil(error);
@@ -472,11 +444,7 @@
   XCTestExpectation *expectation =
       [self expectationWithDescription:@"Fetch releases rejects with 408."];
 
-<<<<<<< HEAD
-  [FIRFADApiServiceSwift
-=======
-  [FIRFADSwiftApiService
->>>>>>> 9a9226d8
+  [FIRFADApiServiceSwift
       fetchReleasesWithCompletion:^(NSArray *_Nullable releases, NSError *_Nullable error) {
         XCTAssertNil(releases);
         XCTAssertNotNil(error);
@@ -500,11 +468,7 @@
   XCTestExpectation *expectation =
       [self expectationWithDescription:@"Fetch releases rejects with a 504."];
 
-<<<<<<< HEAD
-  [FIRFADApiServiceSwift
-=======
-  [FIRFADSwiftApiService
->>>>>>> 9a9226d8
+  [FIRFADApiServiceSwift
       fetchReleasesWithCompletion:^(NSArray *_Nullable releases, NSError *_Nullable error) {
         XCTAssertNil(releases);
         XCTAssertNotNil(error);
@@ -528,11 +492,7 @@
   XCTestExpectation *expectation =
       [self expectationWithDescription:@"Fetch releases rejects with a 500."];
 
-<<<<<<< HEAD
-  [FIRFADApiServiceSwift
-=======
-  [FIRFADSwiftApiService
->>>>>>> 9a9226d8
+  [FIRFADApiServiceSwift
       fetchReleasesWithCompletion:^(NSArray *_Nullable releases, NSError *_Nullable error) {
         XCTAssertNil(releases);
         XCTAssertNotNil(error);
@@ -556,11 +516,7 @@
   XCTestExpectation *expectation =
       [self expectationWithDescription:@"Fetch releases rejects with a not found exception."];
 
-<<<<<<< HEAD
-  [FIRFADApiServiceSwift
-=======
-  [FIRFADSwiftApiService
->>>>>>> 9a9226d8
+  [FIRFADApiServiceSwift
       fetchReleasesWithCompletion:^(NSArray *_Nullable releases, NSError *_Nullable error) {
         XCTAssertNotNil(releases);
         XCTAssertNil(error);
@@ -587,11 +543,7 @@
   XCTestExpectation *expectation =
       [self expectationWithDescription:@"Fetch releases rejects with a parsing failure."];
 
-<<<<<<< HEAD
-  [FIRFADApiServiceSwift
-=======
-  [FIRFADSwiftApiService
->>>>>>> 9a9226d8
+  [FIRFADApiServiceSwift
       fetchReleasesWithCompletion:^(NSArray *_Nullable releases, NSError *_Nullable error) {
         XCTAssertNil(releases);
         XCTAssertNotNil(error);
