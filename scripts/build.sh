#!/usr/bin/env bash

# Copyright 2018 Google
#
# Licensed under the Apache License, Version 2.0 (the "License");
# you may not use this file except in compliance with the License.
# You may obtain a copy of the License at
#
#      http://www.apache.org/licenses/LICENSE-2.0
#
# Unless required by applicable law or agreed to in writing, software
# distributed under the License is distributed on an "AS IS" BASIS,
# WITHOUT WARRANTIES OR CONDITIONS OF ANY KIND, either express or implied.
# See the License for the specific language governing permissions and
# limitations under the License.

# USAGE: build.sh product [platform] [method]
#
# Builds the given product for the given platform using the given build method

function pod_gen() {
  # Call pod gen with a podspec and additional optional arguments.
  bundle exec pod gen --local-sources=./ --sources=https://github.com/firebase/SpecsDev.git,https://github.com/firebase/SpecsStaging.git,https://cdn.cocoapods.org/ "$@"
}

set -euo pipefail

if [[ $# -lt 1 ]]; then
  cat 1>&2 <<EOF
USAGE: $0 product [platform] [method]
product can be one of:
  Firebase
  Firestore
  CombineSwift
  InAppMessaging
  Messaging
  MessagingSample
  SwiftUISample
  MLModelDownloaderSample
  RemoteConfig
  RemoteConfigSample
  Sessions
  Storage
  SymbolCollision
  GoogleDataTransport
  Performance
  ClientApp
platform can be one of:
  iOS (default)
  iOS-device
  macOS
  tvOS
  watchOS
  catalyst
  visionOS
method can be one of:
  xcodebuild (default)
  cmake
  unit
  integration
  spm
Optionally, reads the environment variable SANITIZERS. If set, it is expected to
be a string containing a space-separated list with some of the following
elements:
  asan
  tsan
  ubsan
EOF
  exit 1
fi

product="$1"

platform="iOS"
if [[ $# -gt 1 ]]; then
  platform="$2"
fi

method="xcodebuild"
if [[ $# -gt 2 ]]; then
  method="$3"
fi

echo "Building $product for $platform using $method"
if [[ -n "${SANITIZERS:-}" ]]; then
  echo "Using sanitizers: $SANITIZERS"
fi

scripts_dir=$(dirname "${BASH_SOURCE[0]}")
firestore_emulator="${scripts_dir}/run_firestore_emulator.sh"
database_emulator="${scripts_dir}/run_database_emulator.sh"

system=$(uname -s)
case "$system" in
  Darwin)
    architecture=$(uname -m)
    xcode_version=$(xcodebuild -version | grep Xcode)
    xcode_version="${xcode_version/Xcode /}"
    xcode_major="${xcode_version/.*/}"
    ;;
  *)
    architecture="x86_64"
    xcode_major="0"
    ;;
esac

# Source function to check if CI secrets are available.
source scripts/check_secrets.sh

# Runs xcodebuild with the given flags, piping output to xcbeautify
# If xcodebuild fails with known error codes, retries once.
function RunXcodebuild() {
  echo xcodebuild "$@"
  local xcodebuild_args=("$@")
  local buildaction="${xcodebuild_args[$# - 1]}" # buildaction is the last arg
  local log_filename="xcodebuild-${buildaction}.log"

  local xcbeautify_cmd=(xcbeautify --renderer github-actions --disable-logging)

  local result=0
  NSUnbufferedIO=YES xcodebuild "$@" 2>&1 | tee "$log_filename" | \
    "${xcbeautify_cmd[@]}" && CheckUnexpectedFailures "$log_filename" \
    || result=$?

  if [[ $result == 65 ]]; then
    ExportLogs "$@"

    echo "xcodebuild exited with 65, retrying" 1>&2
    sleep 5

    result=0
    NSUnbufferedIO=YES xcodebuild "$@" 2>&1 | tee "$log_filename" | \
      "${xcbeautify_cmd[@]}" && CheckUnexpectedFailures "$log_filename" \
      || result=$?
  fi

  if [[ $result != 0 ]]; then
    echo "xcodebuild exited with $result" 1>&2

    ExportLogs "$@"
    return $result
  fi
}

# Exports any logs output captured in the xcresult
function ExportLogs() {
  python "${scripts_dir}/xcresult_logs.py" "$@"
}

function CheckUnexpectedFailures() {
  local log_file=$1

  if grep -Eq "[1-9]\d* failures \([1-9]\d* unexpected\)" "$log_file"; then
    echo "xcodebuild failed with unexpected failures." 1>&2
    return 65
  fi
}

if [[ "$xcode_major" -lt 16 && "$method" != "cmake" ]]; then
  echo "Unsupported Xcode major version being used: $xcode_major"
  exit 1
else
  iphone_simulator_name="iPhone 16"
  if [[ "$xcode_major" -gt 16 ]]; then
    iphone_simulator_name="iPhone 16e"
  fi
  ios_flags=(
    -destination "platform=iOS Simulator,name=${iphone_simulator_name}"
  )
<<<<<<< HEAD
    watchos_flags=(
=======
  watchos_flags=(
>>>>>>> 78653043
    -destination 'platform=watchOS Simulator,name=Apple Watch Series 10 (42mm)'
  )
fi

ios_device_flags=(
  -destination 'generic/platform=iOS'
)

ipad_flags=(
  -destination 'platform=iOS Simulator,name=iPad Pro (9.7-inch)'
)

macos_flags=(
<<<<<<< HEAD
  -destination "platform=OS X,arch=$architecture"
=======
  -destination 'platform=OS X,arch=x86_64'
>>>>>>> 78653043
)
tvos_flags=(
  -destination 'platform=tvOS Simulator,name=Apple TV'
)
visionos_flags=(
  # As of Aug 15, 2025, the default OS "latest" was failing as it matched both
  # the visionOS 26 beta and visionOS 2.5 (from Xcode 16.4) simulators;
  # explicitly specifying OS=2.5 in destination as a workaround.
  -destination 'platform=visionOS Simulator,OS=2.5,name=Apple Vision Pro'
)
catalyst_flags=(
<<<<<<< HEAD
  ARCHS=$architecture VALID_ARCHS=$architecture SUPPORTS_MACCATALYST=YES
  -destination platform="macOS,variant=Mac Catalyst,arch=$architecture" TARGETED_DEVICE_FAMILY=2
=======
  ARCHS=x86_64 VALID_ARCHS=x86_64 SUPPORTS_MACCATALYST=YES
  -destination platform="macOS,variant=Mac Catalyst,arch=x86_64" TARGETED_DEVICE_FAMILY=2
>>>>>>> 78653043
  CODE_SIGN_IDENTITY=- CODE_SIGNING_REQUIRED=NO CODE_SIGNING_ALLOWED=NO
)

# Compute standard flags for all platforms
case "$platform" in
  iOS)
    xcb_flags=("${ios_flags[@]}")
    gen_platform=ios
    ;;

  iOS-device)
    xcb_flags=("${ios_device_flags[@]}")
    gen_platform=ios
    ;;

  iPad)
    xcb_flags=("${ipad_flags[@]}")
  ;;

  macOS)
    xcb_flags=("${macos_flags[@]}")
    gen_platform=macos
    ;;

  tvOS)
    xcb_flags=("${tvos_flags[@]}")
    gen_platform=tvos
    ;;

  watchOS)
    xcb_flags=("${watchos_flags[@]}")
    ;;

  visionOS)
    xcb_flags=("${visionos_flags[@]}")
    ;;

  catalyst)
    xcb_flags=("${catalyst_flags[@]}")
    ;;

  all)
    xcb_flags=()
    ;;

  Linux)
    xcb_flags=()
    ;;

  *)
    echo "Unknown platform '$platform'" 1>&2
    exit 1
    ;;
esac

xcb_flags+=(
  ONLY_ACTIVE_ARCH=YES
  CODE_SIGNING_REQUIRED=NO
  CODE_SIGNING_ALLOWED=YES
  COMPILER_INDEX_STORE_ENABLE=NO
)

source scripts/buildcache.sh
xcb_flags=("${xcb_flags[@]}" "${buildcache_xcb_flags[@]}")

# TODO(varconst): Add --warn-unused-vars and --warn-uninitialized.
# Right now, it makes the log overflow on Travis because many of our
# dependencies don't build cleanly this way.
cmake_options=(
  -Wdeprecated
  -DCMAKE_BUILD_TYPE=Debug
)

if [[ -n "${SANITIZERS:-}" ]]; then
  for sanitizer in $SANITIZERS; do
    case "$sanitizer" in
      asan)
        xcb_flags+=(
          -enableAddressSanitizer YES
        )
        cmake_options+=(
          -DWITH_ASAN=ON
        )
        ;;

      tsan)
        xcb_flags+=(
          -enableThreadSanitizer YES
        )
        cmake_options+=(
          -DWITH_TSAN=ON
        )
        ;;

      ubsan)
        xcb_flags+=(
          -enableUndefinedBehaviorSanitizer YES
        )
        cmake_options+=(
          -DWITH_UBSAN=ON
        )
        ;;

      *)
        echo "Unknown sanitizer '$sanitizer'" 1>&2
        exit 1
        ;;
    esac
  done
fi


case "$product-$platform-$method" in
  FirebasePod-iOS-*)
    RunXcodebuild \
        -workspace 'CoreOnly/Tests/FirebasePodTest/FirebasePodTest.xcworkspace' \
        -scheme "FirebasePodTest" \
        "${xcb_flags[@]}" \
        build
    ;;

  Auth-*-*)
    if check_secrets; then
      RunXcodebuild \
        -project 'FirebaseAuth/Tests/SampleSwift/AuthenticationExample.xcodeproj' \
        -scheme "$method" \
        "${xcb_flags[@]}" \
        test
    fi
    ;;

  CombineSwift-*-xcodebuild)
    pod_gen FirebaseCombineSwift.podspec --platforms=ios
    RunXcodebuild \
      -workspace 'gen/FirebaseCombineSwift/FirebaseCombineSwift.xcworkspace' \
      -scheme "FirebaseCombineSwift-Unit-unit" \
      "${xcb_flags[@]}" \
      build
    ;;

  # TODO(#14760): s/build/test after addressing UI test flakes on CI.
  InAppMessaging-*-xcodebuild)
    RunXcodebuild \
        -workspace 'FirebaseInAppMessaging/Tests/Integration/DefaultUITestApp/InAppMessagingDisplay-Sample.xcworkspace' \
        -scheme 'FiamDisplaySwiftExample' \
        "${xcb_flags[@]}" \
        build
    ;;

  Firestore-*-xcodebuild)
    "${firestore_emulator}" start
    trap '"${firestore_emulator}" stop' ERR EXIT

    RunXcodebuild \
        -workspace 'Firestore/Example/Firestore.xcworkspace' \
        -scheme "Firestore_IntegrationTests_$platform" \
        -enableCodeCoverage YES \
        "${xcb_flags[@]}" \
        test
    ;;

  Firestore-macOS-cmake | Firestore-Linux-cmake)
    "${firestore_emulator}" start
    trap '"${firestore_emulator}" stop' ERR EXIT

    (
      test -d build || mkdir build
      cd build

      echo "Preparing cmake build ..."
      cmake -G Ninja "${cmake_options[@]}" ..

      echo "Building cmake build ..."
      ninja -k 10 all
      ctest --verbose
    )
    ;;

  SymbolCollision-*-*)
    RunXcodebuild \
        -workspace 'SymbolCollisionTest/SymbolCollisionTest.xcworkspace' \
        -scheme "SymbolCollisionTest" \
        "${xcb_flags[@]}" \
        build
    ;;

  # TODO(#12205) Restore this test to "test" instead of "build"
  Messaging-*-xcodebuild)
    pod_gen FirebaseMessaging.podspec --platforms=ios

    # Add GoogleService-Info.plist to generated Test Wrapper App.
    ruby ./scripts/update_xcode_target.rb gen/FirebaseMessaging/Pods/Pods.xcodeproj \
      AppHost-FirebaseMessaging-Unit-Tests \
      ../../../FirebaseMessaging/Tests/IntegrationTests/Resources/GoogleService-Info.plist

    if check_secrets; then
      # Integration tests are only run on iOS to minimize flake failures.
      RunXcodebuild \
        -workspace 'gen/FirebaseMessaging/FirebaseMessaging.xcworkspace' \
        -scheme "FirebaseMessaging-Unit-integration" \
        "${ios_flags[@]}" \
        "${xcb_flags[@]}" \
        build
    fi
    ;;

  MessagingSample-*-*)
    if check_secrets; then
      RunXcodebuild \
        -workspace 'FirebaseMessaging/Apps/Sample/Sample.xcworkspace' \
        -scheme "Sample" \
        "${xcb_flags[@]}" \
        build
    fi
    ;;

  SwiftUISample-*-*)
    if check_secrets; then
      RunXcodebuild \
        -workspace 'FirebaseMessaging/Apps/SwiftUISample/SwiftUISample.xcworkspace' \
        -scheme "SwiftUISample" \
        "${xcb_flags[@]}" \
        build
    fi
    ;;

  # TODO: This is actually building for iOS instead of watchOS. Update to use
  # watchOS xcb_flags along with the watchOS sdk option. Also nanopb and promises
  # podspecs need minimum version updates.

  MessagingSampleStandaloneWatchApp-*-*)
    if check_secrets; then
      RunXcodebuild \
        -workspace 'FirebaseMessaging/Apps/SampleStandaloneWatchApp/SampleStandaloneWatchApp.xcworkspace' \
        -scheme "SampleStandaloneWatchApp Watch App" \
        -destination 'platform=watchOS Simulator,name=Apple Watch Series 10 (42mm)' \
        build
    fi
    ;;

  MLModelDownloaderSample-*-*)
  if check_secrets; then
    RunXcodebuild \
      -workspace 'FirebaseMLModelDownloader/Apps/Sample/MLDownloaderTestApp.xcworkspace' \
      -scheme "MLDownloaderTestApp" \
      "${xcb_flags[@]}" \
      build
  fi
  ;;

  WatchOSSample-*-*)
    RunXcodebuild \
      -workspace 'Example/watchOSSample/SampleWatchApp.xcworkspace' \
      -scheme "SampleWatchAppWatchKitApp" \
      "${xcb_flags[@]}" \
      build
    ;;

  Database-*-integration)
    "${database_emulator}" start
    trap '"${database_emulator}" stop' ERR EXIT
    pod_gen FirebaseDatabase.podspec --platforms="${gen_platform}"

    RunXcodebuild \
      -workspace 'gen/FirebaseDatabase/FirebaseDatabase.xcworkspace' \
      -scheme "FirebaseDatabase-Unit-integration" \
      "${xcb_flags[@]}" \
      build \
      test
    ;;

  RemoteConfig-*-fakeconsole)
    pod_gen FirebaseRemoteConfig.podspec --platforms="${gen_platform}"

    RunXcodebuild \
      -workspace 'gen/FirebaseRemoteConfig/FirebaseRemoteConfig.xcworkspace' \
      -scheme "FirebaseRemoteConfig-Unit-fake-console-tests" \
      "${xcb_flags[@]}" \
      build \
      test
    ;;

  RemoteConfig-*-integration)
    pod_gen FirebaseRemoteConfig.podspec --platforms="${gen_platform}"

    # Add GoogleService-Info.plist to generated Test Wrapper App.
    ruby ./scripts/update_xcode_target.rb gen/FirebaseRemoteConfig/Pods/Pods.xcodeproj \
      AppHost-FirebaseRemoteConfig-Unit-Tests \
      ../../../FirebaseRemoteConfig/Tests/Swift/SwiftAPI/GoogleService-Info.plist

    # Add AccessToken to generated Test Wrapper App.
    ruby ./scripts/update_xcode_target.rb gen/FirebaseRemoteConfig/Pods/Pods.xcodeproj \
      AppHost-FirebaseRemoteConfig-Unit-Tests \
      ../../../FirebaseRemoteConfig/Tests/Swift/AccessToken.json

    # Integration tests are only run on iOS to minimize flake failures.
    RunXcodebuild \
      -workspace 'gen/FirebaseRemoteConfig/FirebaseRemoteConfig.xcworkspace' \
      -scheme "FirebaseRemoteConfig-Unit-swift-api-tests" \
      "${xcb_flags[@]}" \
      build \
      test
    ;;

  RemoteConfigSample-*-*)
    RunXcodebuild \
      -workspace 'FirebaseRemoteConfig/Tests/Sample/RemoteConfigSampleApp.xcworkspace' \
      -scheme "RemoteConfigSampleApp" \
      "${xcb_flags[@]}" \
      build
    ;;

  FirebaseAIIntegration-*-*)
    # Build
    RunXcodebuild \
      -project 'FirebaseAI/Tests/TestApp/FirebaseAITestApp.xcodeproj' \
      -scheme "FirebaseAITestApp-SPM" \
      "${xcb_flags[@]}" \
      build-for-testing

    # Run tests
    RunXcodebuild \
      -project 'FirebaseAI/Tests/TestApp/FirebaseAITestApp.xcodeproj' \
      -scheme "FirebaseAITestApp-SPM" \
      "${xcb_flags[@]}" \
      -parallel-testing-enabled NO \
      -retry-tests-on-failure \
      -test-iterations 3 \
      test-without-building
    ;;

  Sessions-*-integration)
    # Perform "pod install" to install the relevant dependencies
    # ./FirebaseSessions/generate_testapp.sh
    pod_gen FirebaseSessions.podspec --platforms=ios --clean
    cd FirebaseSessions/Tests/TestApp; pod install; cd -

    # Run E2E Integration Tests for Prod.
    RunXcodebuild \
      -workspace 'FirebaseSessions/Tests/TestApp/AppQualityDevApp.xcworkspace' \
      -scheme "AppQualityDevApp_iOS" \
      "${ios_flags[@]}" \
      "${xcb_flags[@]}" \
      build \
      test

    # Run E2E Integration Tests for Staging.
    RunXcodebuild \
      -workspace 'FirebaseSessions/Tests/TestApp/AppQualityDevApp.xcworkspace' \
      -scheme "AppQualityDevApp_iOS" \
      FirebaseSessionsRunEnvironment=STAGING \
      "${ios_flags[@]}" \
      "${xcb_flags[@]}" \
      build \
      test

    # Run E2E Integration Tests for Autopush.
    RunXcodebuild \
      -workspace 'FirebaseSessions/Tests/TestApp/AppQualityDevApp.xcworkspace' \
      -scheme "AppQualityDevApp_iOS" \
      FirebaseSessionsRunEnvironment=AUTOPUSH \
      "${ios_flags[@]}" \
      "${xcb_flags[@]}" \
      build \
      test
    ;;

  StorageSwift-*-xcodebuild)
    pod_gen FirebaseStorage.podspec --platforms=ios

    # Add GoogleService-Info.plist to generated Test Wrapper App.
    ruby ./scripts/update_xcode_target.rb gen/FirebaseStorage/Pods/Pods.xcodeproj \
      AppHost-FirebaseStorage-Unit-Tests \
      ../../../FirebaseStorage/Tests/Integration/Resources/GoogleService-Info.plist

    if check_secrets; then
      # Integration tests are only run on iOS to minimize flake failures.
      RunXcodebuild \
        -workspace 'gen/FirebaseStorage/FirebaseStorage.xcworkspace' \
        -scheme "FirebaseStorage-Unit-integration" \
        "${ios_flags[@]}" \
        "${xcb_flags[@]}" \
        test
    fi
    ;;

  StorageObjC-*-xcodebuild)
    pod_gen FirebaseStorage.podspec --platforms=ios

    # Add GoogleService-Info.plist to generated Test Wrapper App.
    ruby ./scripts/update_xcode_target.rb gen/FirebaseStorage/Pods/Pods.xcodeproj \
      AppHost-FirebaseStorage-Unit-Tests \
      ../../../FirebaseStorage/Tests/Integration/Resources/GoogleService-Info.plist

    if check_secrets; then
      # Integration tests are only run on iOS to minimize flake failures.
      RunXcodebuild \
        -workspace 'gen/FirebaseStorage/FirebaseStorage.xcworkspace' \
        -scheme "FirebaseStorage-Unit-ObjCIntegration" \
        "${ios_flags[@]}" \
        "${xcb_flags[@]}" \
        test
      fi
    ;;

  StorageCombine-*-xcodebuild)
    pod_gen FirebaseCombineSwift.podspec --platforms=ios

    # Add GoogleService-Info.plist to generated Test Wrapper App.
    ruby ./scripts/update_xcode_target.rb gen/FirebaseCombineSwift/Pods/Pods.xcodeproj \
      AppHost-FirebaseCombineSwift-Unit-Tests \
      ../../../FirebaseStorage/Tests/Integration/Resources/GoogleService-Info.plist

    if check_secrets; then
      # Integration tests are only run on iOS to minimize flake failures.
      RunXcodebuild \
        -workspace 'gen/FirebaseCombineSwift/FirebaseCombineSwift.xcworkspace' \
        -scheme "FirebaseCombineSwift-Unit-integration" \
        "${ios_flags[@]}" \
        "${xcb_flags[@]}" \
        test
      fi
    ;;

  GoogleDataTransport-watchOS-xcodebuild)
    RunXcodebuild \
      -workspace 'GoogleDataTransport/GDTWatchOSTestApp/GDTWatchOSTestApp.xcworkspace' \
      -scheme "GDTWatchOSTestAppWatchKitApp" \
      "${xcb_flags[@]}" \
      build

    RunXcodebuild \
      -workspace 'GoogleDataTransport/GDTCCTWatchOSTestApp/GDTCCTWatchOSTestApp.xcworkspace' \
      -scheme "GDTCCTWatchOSIndependentTestAppWatchKitApp" \
      "${xcb_flags[@]}" \
      build

    RunXcodebuild \
      -workspace 'GoogleDataTransport/GDTCCTWatchOSTestApp/GDTCCTWatchOSTestApp.xcworkspace' \
      -scheme "GDTCCTWatchOSCompanionTestApp" \
      "${xcb_flags[@]}" \
      build
    ;;

  Performance-*-unit)
    # Run unit tests on prod environment with unswizzle capabilities.
    export FPR_UNSWIZZLE_AVAILABLE="1"
    export FPR_AUTOPUSH_ENV="0"
    pod_gen FirebasePerformance.podspec --platforms="${gen_platform}"
    RunXcodebuild \
      -workspace 'gen/FirebasePerformance/FirebasePerformance.xcworkspace' \
      -scheme "FirebasePerformance-Unit-unit" \
      "${xcb_flags[@]}" \
      build \
      test
    ;;

  Performance-*-proddev)
    # Build the prod dev test app.
    export FPR_UNSWIZZLE_AVAILABLE="0"
    export FPR_AUTOPUSH_ENV="0"
    pod_gen FirebasePerformance.podspec --platforms="${gen_platform}"
    RunXcodebuild \
      -workspace 'gen/FirebasePerformance/FirebasePerformance.xcworkspace' \
      -scheme "FirebasePerformance-TestApp" \
      "${xcb_flags[@]}" \
      build
    ;;

  Performance-*-integration)
    # Generate the workspace for the SDK to generate Protobuf files.
    export FPR_UNSWIZZLE_AVAILABLE="0"
    pod_gen FirebasePerformance.podspec --platforms=ios --clean

    # Perform "pod install" to install the relevant dependencies
    cd FirebasePerformance/Tests/FIRPerfE2E; pod install; cd -

    # Run E2E Integration Tests for Autopush.
    RunXcodebuild \
      -workspace 'FirebasePerformance/Tests/FIRPerfE2E/FIRPerfE2E.xcworkspace' \
      -scheme "FIRPerfE2EAutopush" \
      FPR_AUTOPUSH_ENV=1 \
      "${ios_flags[@]}" \
      "${xcb_flags[@]}" \
      build \
      test

    # Run E2E Integration Tests for Prod.
    RunXcodebuild \
      -workspace 'FirebasePerformance/Tests/FIRPerfE2E/FIRPerfE2E.xcworkspace' \
      -scheme "FIRPerfE2EProd" \
      "${ios_flags[@]}" \
      "${xcb_flags[@]}" \
      build \
      test
    ;;

  FirebaseDataConnect-*-spm)
    RunXcodebuild \
      -scheme $product \
      "${xcb_flags[@]}" \
      IPHONEOS_DEPLOYMENT_TARGET=15.0 \
      TVOS_DEPLOYMENT_TARGET=15.0 \
      test
    ;;

  # Note that the combine tests require setting the minimum iOS and tvOS version to 13.0
  *-*-spm)
    RunXcodebuild \
      -scheme $product \
      "${xcb_flags[@]}" \
      IPHONEOS_DEPLOYMENT_TARGET=13.0 \
      TVOS_DEPLOYMENT_TARGET=13.0 \
      test
    ;;

  *-*-spmbuildonly)
    RunXcodebuild \
      -scheme $product \
      "${xcb_flags[@]}" \
      build
    ;;

  ClientApp-iOS-xcodebuild | ClientApp-iOS13-iOS-xcodebuild)
    RunXcodebuild \
      -project 'IntegrationTesting/ClientApp/ClientApp.xcodeproj' \
      -scheme $product \
      "${xcb_flags[@]}" \
      build
    ;;

  ClientApp-CocoaPods*-iOS-xcodebuild)
    RunXcodebuild \
      -workspace 'IntegrationTesting/ClientApp/ClientApp.xcworkspace' \
      -scheme $product \
      "${xcb_flags[@]}" \
      build
    ;;

  *)

    echo "Don't know how to build this product-platform-method combination" 1>&2
    echo "  product=$product" 1>&2
    echo "  platform=$platform" 1>&2
    echo "  method=$method" 1>&2
    exit 1
    ;;

esac<|MERGE_RESOLUTION|>--- conflicted
+++ resolved
@@ -93,13 +93,11 @@
 system=$(uname -s)
 case "$system" in
   Darwin)
-    architecture=$(uname -m)
     xcode_version=$(xcodebuild -version | grep Xcode)
     xcode_version="${xcode_version/Xcode /}"
     xcode_major="${xcode_version/.*/}"
     ;;
   *)
-    architecture="x86_64"
     xcode_major="0"
     ;;
 esac
@@ -167,11 +165,7 @@
   ios_flags=(
     -destination "platform=iOS Simulator,name=${iphone_simulator_name}"
   )
-<<<<<<< HEAD
-    watchos_flags=(
-=======
   watchos_flags=(
->>>>>>> 78653043
     -destination 'platform=watchOS Simulator,name=Apple Watch Series 10 (42mm)'
   )
 fi
@@ -185,11 +179,7 @@
 )
 
 macos_flags=(
-<<<<<<< HEAD
-  -destination "platform=OS X,arch=$architecture"
-=======
   -destination 'platform=OS X,arch=x86_64'
->>>>>>> 78653043
 )
 tvos_flags=(
   -destination 'platform=tvOS Simulator,name=Apple TV'
@@ -201,13 +191,8 @@
   -destination 'platform=visionOS Simulator,OS=2.5,name=Apple Vision Pro'
 )
 catalyst_flags=(
-<<<<<<< HEAD
-  ARCHS=$architecture VALID_ARCHS=$architecture SUPPORTS_MACCATALYST=YES
-  -destination platform="macOS,variant=Mac Catalyst,arch=$architecture" TARGETED_DEVICE_FAMILY=2
-=======
   ARCHS=x86_64 VALID_ARCHS=x86_64 SUPPORTS_MACCATALYST=YES
   -destination platform="macOS,variant=Mac Catalyst,arch=x86_64" TARGETED_DEVICE_FAMILY=2
->>>>>>> 78653043
   CODE_SIGN_IDENTITY=- CODE_SIGNING_REQUIRED=NO CODE_SIGNING_ALLOWED=NO
 )
 
