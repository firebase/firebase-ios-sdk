--- conflicted
+++ resolved
@@ -61,13 +61,6 @@
   end
 
   podspec_file = pod_args[0]
-<<<<<<< HEAD
-  # Validating of the social URL can be very flaky (see #3416).
-  # Remove it from spec to let the acutual tests pass.
-  remove_social_url_from_podspec(podspec_file)
-
-=======
->>>>>>> 77b7c6e1
   # Figure out which dependencies are local
   deps = find_local_deps(podspec_file, ignore_local_podspecs.to_set)
   arg = make_include_podspecs(deps)
@@ -77,18 +70,12 @@
   puts command.join(' ')
 
   # Run the lib lint command in a thread.
-<<<<<<< HEAD
-  pod_lint_result = false
-  t = Thread.new do
-    pod_lint_result = system(*command)
-=======
   pod_lint_status = 1
   t = Thread.new do
     with_removed_social_media_url(podspec_file) do
       system(*command)
       pod_lint_status = $?.exitstatus
     end
->>>>>>> 77b7c6e1
   end
 
   # Print every minute since linting can run for >10m without output.
@@ -101,14 +88,7 @@
     end
   end
 
-<<<<<<< HEAD
-  unless pod_lint_result == true
-    exit(1)
-  end
-
-=======
   exit(pod_lint_status)
->>>>>>> 77b7c6e1
 end
 
 # Loads all the specs (inclusing subspecs) from the given podspec file.
@@ -188,12 +168,6 @@
   STDERR.puts(args.join(' '))
 end
 
-<<<<<<< HEAD
-def remove_social_url_from_podspec(spec)
-  podspec_content = File.read(spec)
-  updated_podspec_content = podspec_content.gsub("s.social_media_url = ", "# s.social_media_url = ")
-  File.open(spec, "w") { |file| file.puts updated_podspec_content }
-=======
 # Edits the given podspec file to remove the social_media_url, yields, then
 # restores the file to its original condition.  Validating of the social URL
 # can be very flaky (see #3416). Remove it from spec to let the actual tests
@@ -214,7 +188,6 @@
   File.open(filename, "w") do |file|
     file.write(contents)
   end
->>>>>>> 77b7c6e1
 end
 
 main(ARGV)