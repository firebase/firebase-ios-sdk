#!/usr/bin/env bash

# Copyright 2018 Google LLC
#
# Licensed under the Apache License, Version 2.0 (the "License");
# you may not use this file except in compliance with the License.
# You may obtain a copy of the License at
#
#      http://www.apache.org/licenses/LICENSE-2.0
#
# Unless required by applicable law or agreed to in writing, software
# distributed under the License is distributed on an "AS IS" BASIS,
# WITHOUT WARRANTIES OR CONDITIONS OF ANY KIND, either express or implied.
# See the License for the specific language governing permissions and
# limitations under the License.

# Within Travis, installs prerequisites for a build.

# Examines the following configured environment variables that should be
# specified in an env: block
#   - PROJECT - Firebase or Firestore
#   - METHOD - xcodebuild or cmake; default is xcodebuild

set -euo pipefail

# apt_install program package
#
# Installs the given package if the given command is missing
function apt_install() {
  local program="$1"
  local package="$2"
  which "$program" >& /dev/null || sudo apt-get install "$package"
}

function install_xcpretty() {
  gem install xcpretty
}

# Default values, if not supplied on the command line or environment
platform="iOS"
method="xcodebuild"

if [[ $# -eq 0 ]]; then
  # Take arguments from the environment
  project=$PROJECT
  platform=${PLATFORM:-${platform}}
  method=${METHOD:-${method}}

else
  project="$1"

  if [[ $# -gt 1 ]]; then
    platform="$2"
  fi

  if [[ $# -gt 2 ]]; then
    method="$3"
  fi
fi

echo "Installing prerequisites for $project for $platform using $method"

if [[ "$method" != "cmake" ]]; then
  scripts/setup_bundler.sh
fi

case "$project-$platform-$method" in

  FirebasePod-iOS-*)
    install_xcpretty
    bundle exec pod install --project-directory=CoreOnly/Tests/FirebasePodTest --repo-update
    ;;

  Crashlytics-*)
    ;;

  CombineSwift-*)
    ;;

  Database-*)
    ;;

  Functions-*)
    # Start server for Functions integration tests.
    ./FirebaseFunctions/Backend/start.sh synchronous
    ;;

  Storage-*)
    ;;

  InAppMessaging-*-xcodebuild)
    install_xcpretty
    bundle exec pod install --project-directory=FirebaseInAppMessaging/Tests/Integration/DefaultUITestApp --no-repo-update
    ;;

  Firestore-*-xcodebuild | Firestore-*-fuzz)
    install_xcpretty

    # The Firestore Podfile is multi-platform by default, but this doesn't work
    # with command-line builds using xcodebuild. The PLATFORM environment
    # variable forces the project to be set for just that single platform.
    export PLATFORM="$platform"
    bundle exec pod install --project-directory=Firestore/Example --repo-update
    ;;

  Firestore-iOS-cmake | Firestore-tvOS-cmake | Firestore-macOS-cmake)
<<<<<<< HEAD
    # Only upgrade CMake if explicitly requested
    if [[ "${USE_LATEST_CMAKE:-false}" == "true" ]]; then
=======
    # Only skip upgrade when explicitly ask for
    if [[ "${USE_LATEST_CMAKE:-true}" == "true" ]]; then
>>>>>>> 6d27b1cd
      echo "Use latest CMake because USE_LATEST_CMAKE=true"
      brew outdated cmake || brew upgrade cmake
    else
      echo "Skipping CMake upgrade"
    fi
    brew outdated go || brew upgrade go # Somehow the build for Abseil requires this.
    brew install ccache
    brew install ninja

    # Install python packages required to generate proto sources
    pip install six
    ;;

  Firestore-Linux-cmake)
    apt_install ccache ccache
    apt_install cmake cmake
    apt_install go golang-go
    apt_install ninja ninja-build

    # Install python packages required to generate proto sources
    pip install six
    ;;

  SymbolCollision-*-*)
    install_xcpretty
    bundle exec pod install --project-directory=SymbolCollisionTest --repo-update
    ;;

  MessagingSample-*)
    install_xcpretty
    bundle exec pod install --project-directory=FirebaseMessaging/Apps/Sample --repo-update
    ;;

  SwiftUISample-*)
    install_xcpretty
    bundle exec pod install --project-directory=FirebaseMessaging/Apps/SwiftUISample --repo-update
    ;;

  MessagingSampleStandaloneWatchApp-*)
    install_xcpretty
    bundle exec pod install --project-directory=FirebaseMessaging/Apps/SampleStandaloneWatchApp --repo-update
    ;;

  MLModelDownloaderSample-*)
    install_xcpretty
    bundle exec pod install --project-directory=FirebaseMLModelDownloader/Apps/Sample --repo-update
    ;;

  RemoteConfigSample-*)
    install_xcpretty
    bundle exec pod install --project-directory=FirebaseRemoteConfig/Tests/Sample --repo-update
    ;;

  WatchOSSample-*)
    install_xcpretty
    bundle exec pod install --project-directory=Example/watchOSSample --repo-update
    ;;

  GoogleDataTransport-watchOS-xcodebuild)
    install_xcpretty
    bundle exec pod install --project-directory=GoogleDataTransport/GDTWatchOSTestApp/ --repo-update
    bundle exec pod install --project-directory=GoogleDataTransport/GDTCCTWatchOSTestApp/
    ;;

  ClientApp-iOS-xcodebuild)
    install_xcpretty
    bundle exec pod install --project-directory=IntegrationTesting/ClientApp/ --repo-update
    ;;

  *-pod-lib-lint)
    ;;

  *)
    echo "Unknown project-platform-method combo" 1>&2
    echo "  PROJECT=$project" 1>&2
    echo "  PLATFORM=$platform" 1>&2
    echo "  METHOD=$method" 1>&2
    exit 1
    ;;
esac<|MERGE_RESOLUTION|>--- conflicted
+++ resolved
@@ -104,13 +104,8 @@
     ;;
 
   Firestore-iOS-cmake | Firestore-tvOS-cmake | Firestore-macOS-cmake)
-<<<<<<< HEAD
-    # Only upgrade CMake if explicitly requested
-    if [[ "${USE_LATEST_CMAKE:-false}" == "true" ]]; then
-=======
     # Only skip upgrade when explicitly ask for
     if [[ "${USE_LATEST_CMAKE:-true}" == "true" ]]; then
->>>>>>> 6d27b1cd
       echo "Use latest CMake because USE_LATEST_CMAKE=true"
       brew outdated cmake || brew upgrade cmake
     else
