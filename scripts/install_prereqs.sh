#!/usr/bin/env bash

# Copyright 2018 Google LLC
#
# Licensed under the Apache License, Version 2.0 (the "License");
# you may not use this file except in compliance with the License.
# You may obtain a copy of the License at
#
#      http://www.apache.org/licenses/LICENSE-2.0
#
# Unless required by applicable law or agreed to in writing, software
# distributed under the License is distributed on an "AS IS" BASIS,
# WITHOUT WARRANTIES OR CONDITIONS OF ANY KIND, either express or implied.
# See the License for the specific language governing permissions and
# limitations under the License.

# Within Travis, installs prerequisites for a build.

# Examines the following configured environment variables that should be
# specified in an env: block
#   - PROJECT - Firebase or Firestore
#   - METHOD - xcodebuild or cmake; default is xcodebuild

set -euo pipefail

# apt_install program package
#
# Installs the given package if the given command is missing
function apt_install() {
  local program="$1"
  local package="$2"
  which "$program" >& /dev/null || sudo apt-get install "$package"
}

function install_xcpretty() {
  gem install xcpretty
}

# Default values, if not supplied on the command line or environment
platform="iOS"
method="xcodebuild"

if [[ $# -eq 0 ]]; then
  # Take arguments from the environment
  project=$PROJECT
  platform=${PLATFORM:-${platform}}
  method=${METHOD:-${method}}

else
  project="$1"

  if [[ $# -gt 1 ]]; then
    platform="$2"
  fi

  if [[ $# -gt 2 ]]; then
    method="$3"
  fi
fi

echo "Installing prerequisites for $project for $platform using $method"

if [[ "$method" != "cmake" ]]; then
  scripts/setup_bundler.sh
fi

case "$project-$platform-$method" in

  FirebasePod-iOS-*)
    install_xcpretty
    bundle exec pod install --project-directory=CoreOnly/Tests/FirebasePodTest --repo-update
    ;;

  Crashlytics-*)
    ;;

  CombineSwift-*)
    ;;

  Database-*)
    ;;

  Functions-*)
    # Start server for Functions integration tests.
    ./FirebaseFunctions/Backend/start.sh synchronous
    ;;

  Storage-*)
    ;;

  InAppMessaging-*-xcodebuild)
    install_xcpretty
    bundle exec pod install --project-directory=FirebaseInAppMessaging/Tests/Integration/DefaultUITestApp --no-repo-update
    ;;

  Firestore-*-xcodebuild | Firestore-*-fuzz)
    install_xcpretty

    # The Firestore Podfile is multi-platform by default, but this doesn't work
    # with command-line builds using xcodebuild. The PLATFORM environment
    # variable forces the project to be set for just that single platform.
    export PLATFORM="$platform"
    bundle exec pod install --project-directory=Firestore/Example --repo-update
    ;;

  Firestore-iOS-cmake | Firestore-tvOS-cmake | Firestore-macOS-cmake)
<<<<<<< HEAD
=======
    # Only upgrade CMake if explicitly requested
    if [[ "${USE_LATEST_CMAKE:-false}" == "true" ]]; then
      echo "Use latest CMake because USE_LATEST_CMAKE=true"
      brew outdated cmake || brew upgrade cmake
    else
      echo "Skipping CMake upgrade"
    fi
>>>>>>> 54b5b9f3
    brew outdated go || brew upgrade go # Somehow the build for Abseil requires this.
    brew install ccache
    brew install ninja

    # Install python packages required to generate proto sources
    pip install six
    ;;

  Firestore-Linux-cmake)
    apt_install ccache ccache
    apt_install cmake cmake
    apt_install go golang-go
    apt_install ninja ninja-build

    # Install python packages required to generate proto sources
    pip install six
    ;;

  SymbolCollision-*-*)
    install_xcpretty
    bundle exec pod install --project-directory=SymbolCollisionTest --repo-update
    ;;

  MessagingSample-*)
    install_xcpretty
    bundle exec pod install --project-directory=FirebaseMessaging/Apps/Sample --repo-update
    ;;

  SwiftUISample-*)
    install_xcpretty
    bundle exec pod install --project-directory=FirebaseMessaging/Apps/SwiftUISample --repo-update
    ;;

  MessagingSampleStandaloneWatchApp-*)
    install_xcpretty
    bundle exec pod install --project-directory=FirebaseMessaging/Apps/SampleStandaloneWatchApp --repo-update
    ;;

  MLModelDownloaderSample-*)
    install_xcpretty
    bundle exec pod install --project-directory=FirebaseMLModelDownloader/Apps/Sample --repo-update
    ;;

  RemoteConfigSample-*)
    install_xcpretty
    bundle exec pod install --project-directory=FirebaseRemoteConfig/Tests/Sample --repo-update
    ;;

  WatchOSSample-*)
    install_xcpretty
    bundle exec pod install --project-directory=Example/watchOSSample --repo-update
    ;;

  GoogleDataTransport-watchOS-xcodebuild)
    install_xcpretty
    bundle exec pod install --project-directory=GoogleDataTransport/GDTWatchOSTestApp/ --repo-update
    bundle exec pod install --project-directory=GoogleDataTransport/GDTCCTWatchOSTestApp/
    ;;

  ClientApp-iOS-xcodebuild)
    install_xcpretty
    bundle exec pod install --project-directory=IntegrationTesting/ClientApp/ --repo-update
    ;;

  *-pod-lib-lint)
    ;;

  *)
    echo "Unknown project-platform-method combo" 1>&2
    echo "  PROJECT=$project" 1>&2
    echo "  PLATFORM=$platform" 1>&2
    echo "  METHOD=$method" 1>&2
    exit 1
    ;;
esac<|MERGE_RESOLUTION|>--- conflicted
+++ resolved
@@ -104,8 +104,6 @@
     ;;
 
   Firestore-iOS-cmake | Firestore-tvOS-cmake | Firestore-macOS-cmake)
-<<<<<<< HEAD
-=======
     # Only upgrade CMake if explicitly requested
     if [[ "${USE_LATEST_CMAKE:-false}" == "true" ]]; then
       echo "Use latest CMake because USE_LATEST_CMAKE=true"
@@ -113,7 +111,6 @@
     else
       echo "Skipping CMake upgrade"
     fi
->>>>>>> 54b5b9f3
     brew outdated go || brew upgrade go # Somehow the build for Abseil requires this.
     brew install ccache
     brew install ninja
