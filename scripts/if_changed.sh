--- conflicted
+++ resolved
@@ -140,13 +140,6 @@
       check_changes '^(FirebaseCore|GoogleUtilities|FirebaseInstallations)'
       ;;
 
-<<<<<<< HEAD
-    Segmentation-*)
-      check_changes '^(FirebaseCore|FirebaseSegmentation|FirebaseSegmentation.podspec)'
-      ;;
-
-=======
->>>>>>> 0ab2f040
     *)
       echo "Unknown project-method combo" 1>&2
       echo "  PROJECT=$PROJECT" 1>&2
