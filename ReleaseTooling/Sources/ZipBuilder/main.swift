/*
 * Copyright 2019 Google
 *
 * Licensed under the Apache License, Version 2.0 (the "License");
 * you may not use this file except in compliance with the License.
 * You may obtain a copy of the License at
 *
 *      http://www.apache.org/licenses/LICENSE-2.0
 *
 * Unless required by applicable law or agreed to in writing, software
 * distributed under the License is distributed on an "AS IS" BASIS,
 * WITHOUT WARRANTIES OR CONDITIONS OF ANY KIND, either express or implied.
 * See the License for the specific language governing permissions and
 * limitations under the License.
 */

import ArgumentParser
import Foundation

// Enables parsing of URLs as command line arguments.
extension URL: ExpressibleByArgument {
  public init?(argument: String) {
    self.init(string: argument)
  }
}

// Enables parsing of platforms as a command line argument.
extension TargetPlatform: ExpressibleByArgument {
  public init?(argument: String) {
    // Look for a match in SDK name.
    for platform in TargetPlatform.allCases {
      if argument == platform.sdkName {
        self = platform
        return
      }
    }

    return nil
  }
}

struct ZipBuilderTool: ParsableCommand {
  // MARK: - Boolean Flags

  /// Enables or disables building arm64 slices for Apple silicon (simulator, etc).
  @Flag(default: true,
        inversion: .prefixedEnableDisable,
        help: ArgumentHelp("Enables or disables building arm64 slices for Apple silicon Macs."))
  var appleSiliconSupport: Bool

  /// Enables or disables building dependencies of pods.
  @Flag(default: true,
        inversion: .prefixedEnableDisable,
        help: ArgumentHelp("Whether or not to build dependencies of requested pods."))
<<<<<<< HEAD
  var buildDependences: Bool
=======
  var buildDependencies
>>>>>>> 247e1c88

  /// Flag to also build Carthage artifacts.
  @Flag(default: false,
        inversion: .prefixedEnableDisable,
        help: ArgumentHelp("A flag specifying to build Carthage artifacts."))
  var carthageBuild: Bool

  /// Flag to enable or disable Carthage version checks. Skipping the check can speed up dev
  /// iterations.
  @Flag(default: true,
        // Allows `enableCarthageVersionCheck` and `disableCarthageVersionCheck`.
        inversion: FlagInversion.prefixedEnableDisable,
        help: ArgumentHelp("A flag for enabling or disabling versions checks for Carthage builds."))
  var carthageVersionCheck: Bool

  /// A flag that indicates to build dynamic library frameworks. The default is false and static
  /// linkage.
  @Flag(default: false,
        inversion: .prefixedNo,
        help: ArgumentHelp("A flag specifying to build dynamic library frameworks."))
  var dynamic: Bool

  @Flag(default: false,
        inversion: .prefixedNo,
        help: ArgumentHelp("A flag to indicate keeping (not deleting) the build artifacts."))
  var keepBuildArtifacts: Bool

  /// Flag to run `pod repo update` and `pod cache clean --all`.
  @Flag(default: true,
        inversion: .prefixedNo,
        help: ArgumentHelp("""
        A flag to run `pod repo update` and `pod cache clean -all` before building the "zip file".
        """))
  var updatePodRepo: Bool

  // MARK: - CocoaPods Arguments

  /// Custom CocoaPods spec repos to be used.
  @Option(parsing: .upToNextOption,
          help: ArgumentHelp("""
          A list of custom CocoaPod Spec repos.  If not provided, the tool will only use the \
          CocoaPods master repo.
          """))
  var customSpecRepos: [URL]

  // MARK: - Platform Arguments

  /// The minimum iOS Version to build for.
  @Option(default: "10.0",
          help: ArgumentHelp("The minimum supported iOS version. The default is 10.0."))
  var minimumIOSVersion: String

  /// The list of architectures to build for.
  @Option(parsing: .upToNextOption,
          help: ArgumentHelp("""
          The list of platforms to build for. The default list is \
          \(TargetPlatform.allCases.map { $0.sdkName }).
          """))
  var platforms: [TargetPlatform]

  // MARK: - Zip Pods

  @Option(help: ArgumentHelp("""
  The path to a JSON file of the pods (with optional version) to package into a zip.
  """),
  transform: { str in
    // Get pods, with optional version, from the JSON file specified
    let url = URL(fileURLWithPath: str)
    let jsonData = try Data(contentsOf: url)
    return try JSONDecoder().decode([CocoaPodUtils.VersionedPod].self, from: jsonData)
  })
  var zipPods: [CocoaPodUtils.VersionedPod]?

  // MARK: - Filesystem Paths

  /// The path to the root of the firebase-ios-sdk repo.
  @Option(help: ArgumentHelp("""
  The path to the repo from which the Firebase distribution is being built.
  """),
  transform: URL.init(fileURLWithPath:))
  var repoDir: URL

  /// Path to override podspec search with local podspec.
  @Option(help: ArgumentHelp("Path to override podspec search with local podspec."),
          transform: URL.init(fileURLWithPath:))
  var localPodspecPath: URL?

  /// The path to the directory containing the blank xcodeproj and Info.plist for building source
  /// based frameworks.
  @Option(help: ArgumentHelp("""
  The root directory for build artifacts. If `nil`, a temporary directory will be used.
  """),
  transform: URL.init(fileURLWithPath:))
  var buildRoot: URL?

  /// The directory to copy the built Zip file to. If this is not set, the path to the Zip file will
  /// be logged to the console.
  @Option(help: ArgumentHelp("""
  The directory to copy the built Zip file to. If this is not set, the path to the Zip \
  file will be logged to the console.
  """),
  transform: URL.init(fileURLWithPath:))
  var outputDir: URL?

  // MARK: - Validation

  mutating func validate() throws {
    // Validate the repoDir exists, as well as the templateDir.
    guard FileManager.default.directoryExists(at: repoDir) else {
      throw ValidationError("Included a repo-dir that doesn't exist.")
    }

    // Validate the templateDir exists.
    let templateDir = ZipBuilder.FilesystemPaths.templateDir(fromRepoDir: repoDir)
    guard FileManager.default.directoryExists(at: templateDir) else {
      throw ValidationError("Missing template inside of the repo. \(templateDir) does not exist.")
    }

    // Validate the output directory if provided.
    if let outputDir = outputDir, !FileManager.default.directoryExists(at: outputDir) {
      throw ValidationError("`output-dir` passed in does not exist. Value: \(outputDir)")
    }

    // Validate the buildRoot directory if provided.
    if let buildRoot = buildRoot, !FileManager.default.directoryExists(at: buildRoot) {
      throw ValidationError("`build-root` passed in does not exist. Value: \(buildRoot)")
    }

    if let localPodspecPath = localPodspecPath,
      !FileManager.default.directoryExists(at: localPodspecPath) {
      throw ValidationError("""
      `local-podspec-path` pass in does not exist. Value: \(localPodspecPath)
      """)
    }

    // Validate that Firebase builds are including dependencies.
    if !buildDependencies, zipPods == nil {
      throw ValidationError("""
      The `enable-build-dependencies` option cannot be false unless a list of pods is \
      specified with the `zip-pods` option.
      """)
    }
  }

  // MARK: - Running the tool

  func run() throws {
    // Keep timing for how long it takes to build the zip file for information purposes.
    let buildStart = Date()
    var cocoaPodsUpdateMessage: String = ""

    // Do a `pod update`` if requested.
    if updatePodRepo {
      CocoaPodUtils.updateRepos()
      cocoaPodsUpdateMessage =
        "CocoaPods took \(-buildStart.timeIntervalSinceNow) seconds to update."
    }

    // Register the build root if it was passed in.
    if let buildRoot = buildRoot {
      FileManager.registerBuildRoot(buildRoot: buildRoot.standardizedFileURL)
    }

    let paths = ZipBuilder.FilesystemPaths(repoDir: repoDir,
                                           buildRoot: buildRoot,
                                           outputDir: outputDir,
                                           logsOutputDir: outputDir?
                                             .appendingPathComponent("build_logs"))

    // Populate the platforms list if it's empty. This isn't a great spot, but the argument parser
    // can't specify a default for arrays.
    let platformsToBuild = !platforms.isEmpty ? platforms : TargetPlatform.allCases
    let builder = ZipBuilder(paths: paths,
                             platforms: platformsToBuild,
                             dynamicFrameworks: dynamic,
                             customSpecRepos: customSpecRepos)
    let projectDir = FileManager.default.temporaryDirectory(withName: "project")

    // If it exists, remove it before we re-create it. This is simpler than removing all objects.
    if FileManager.default.directoryExists(at: projectDir) {
      try FileManager.default.removeItem(at: projectDir)
    }

    CocoaPodUtils.podInstallPrepare(inProjectDir: projectDir, paths: paths)

    if let outputDir = outputDir {
      do {
        // Clear out the output directory if it exists.
        FileManager.default.removeIfExists(at: outputDir)
        try FileManager.default.createDirectory(at: outputDir, withIntermediateDirectories: true)
      }
    }

    if let zipPods = zipPods {
      let (installedPods, frameworks, _) = builder.buildAndAssembleZip(podsToInstall: zipPods,
                                                                       inProjectDir: projectDir,
                                                                       minimumIOSVersion: minimumIOSVersion,
                                                                       includeDependencies: buildDependencies)
      let staging = FileManager.default.temporaryDirectory(withName: "staging")
      try builder.copyFrameworks(fromPods: Array(installedPods.keys), toDirectory: staging,
                                 frameworkLocations: frameworks)
      let zipped = Zip.zipContents(ofDir: staging, name: "Frameworks.zip")
      print(zipped.absoluteString)
      if let outputDir = outputDir {
        let outputFile = outputDir.appendingPathComponent("Frameworks.zip")
        try FileManager.default.copyItem(at: zipped, to: outputFile)
        print("Success! Zip file can be found at \(outputFile.path)")
      } else {
        // Move zip to parent directory so it doesn't get removed with other artifacts.
        let parentLocation =
          zipped.deletingLastPathComponent().deletingLastPathComponent()
            .appendingPathComponent(zipped.lastPathComponent)
        // Clear out the output file if it exists.
        FileManager.default.removeIfExists(at: parentLocation)
        do {
          try FileManager.default.moveItem(at: zipped, to: parentLocation)
        } catch {
          fatalError("Could not move Zip file to output directory: \(error)")
        }
        print("Success! Zip file can be found at \(parentLocation.path)")
      }
    } else {
      // Do a Firebase Zip Release package build.
      var carthageOptions: CarthageBuildOptions?
      if carthageBuild {
        let jsonDir = paths.repoDir.appendingPathComponents(["ReleaseTooling", "CarthageJSON"])
        carthageOptions = CarthageBuildOptions(jsonDir: jsonDir,
                                               isVersionCheckEnabled: carthageVersionCheck)
      }

      FirebaseBuilder(zipBuilder: builder).build(in: projectDir,
                                                 minimumIOSVersion: minimumIOSVersion,
                                                 carthageBuildOptions: carthageOptions)
    }

    if !keepBuildArtifacts {
      FileManager.default.removeIfExists(at: projectDir.deletingLastPathComponent())
    }

    // Get the time since the start of the build to get the full time.
    let secondsSinceStart = -Int(buildStart.timeIntervalSinceNow)
    print("""
    Time profile:
      It took \(secondsSinceStart) seconds (~\(secondsSinceStart / 60)m) to build the zip file.
      \(cocoaPodsUpdateMessage)
    """)
  }
}

ZipBuilderTool.main()<|MERGE_RESOLUTION|>--- conflicted
+++ resolved
@@ -52,11 +52,7 @@
   @Flag(default: true,
         inversion: .prefixedEnableDisable,
         help: ArgumentHelp("Whether or not to build dependencies of requested pods."))
-<<<<<<< HEAD
   var buildDependences: Bool
-=======
-  var buildDependencies
->>>>>>> 247e1c88
 
   /// Flag to also build Carthage artifacts.
   @Flag(default: false,
