/*
 * Copyright 2018 Google
 *
 * Licensed under the Apache License, Version 2.0 (the "License");
 * you may not use this file except in compliance with the License.
 * You may obtain a copy of the License at
 *
 *      http://www.apache.org/licenses/LICENSE-2.0
 *
 * Unless required by applicable law or agreed to in writing, software
 * distributed under the License is distributed on an "AS IS" BASIS,
 * WITHOUT WARRANTIES OR CONDITIONS OF ANY KIND, either express or implied.
 * See the License for the specific language governing permissions and
 * limitations under the License.
 */

#import "GDTCORLibrary/Public/GDTCOREvent.h"

#import <GoogleDataTransport/GDTCORAssert.h>
#import <GoogleDataTransport/GDTCORClock.h>
#import <GoogleDataTransport/GDTCORConsoleLogger.h>
#import <GoogleDataTransport/GDTCORPlatform.h>

#import "GDTCORLibrary/Private/GDTCORDataFuture.h"
#import "GDTCORLibrary/Private/GDTCOREvent_Private.h"

@implementation GDTCOREvent

+ (NSNumber *)nextEventID {
  static unsigned long long nextEventID = 0;
  static NSString *counterPath;
  static dispatch_queue_t eventIDQueue;
  static dispatch_once_t onceToken;
  dispatch_once(&onceToken, ^{
    eventIDQueue = dispatch_queue_create("com.google.GDTCOREventIDQueue", DISPATCH_QUEUE_SERIAL);
    counterPath = NSSearchPathForDirectoriesInDomains(NSCachesDirectory, NSUserDomainMask, YES)[0];
    counterPath = [NSString stringWithFormat:@"%@/google-sdks-events/count", counterPath];
    NSError *error;
    NSString *countText = [NSString stringWithContentsOfFile:counterPath
                                                    encoding:NSUTF8StringEncoding
                                                       error:&error];
    const char *countChars = [countText UTF8String];
    unsigned long long count = -1;
    if (countChars) {
      count = strtoull([countText UTF8String], NULL, 10);
    }
    nextEventID = error || count < 0 ? 0 : count;
  });

  __block NSNumber *result;
  dispatch_sync(eventIDQueue, ^{
    result = @(nextEventID);
    nextEventID++;
    NSError *error;
    [[result stringValue] writeToFile:counterPath
                           atomically:YES
                             encoding:NSUTF8StringEncoding
                                error:&error];
    GDTCORAssert(error == nil, @"There was an error saving the new counter value to disk.");
  });
  return result;
}

- (nullable instancetype)initWithMappingID:(NSString *)mappingID target:(NSInteger)target {
  GDTCORAssert(mappingID.length > 0, @"Please give a valid mapping ID");
  GDTCORAssert(target > 0, @"A target cannot be negative or 0");
  if (mappingID == nil || mappingID.length == 0 || target <= 0) {
    return nil;
  }
  self = [super init];
  if (self) {
    _eventID = [GDTCOREvent nextEventID];
    _mappingID = mappingID;
    _target = target;
    _qosTier = GDTCOREventQosDefault;
  }
  GDTCORLogDebug("Event %@ created. mappingID: %@ target:%ld", self, mappingID, (long)target);
  return self;
}

- (instancetype)copy {
  GDTCOREvent *copy = [[GDTCOREvent alloc] initWithMappingID:_mappingID target:_target];
  copy->_eventID = _eventID;
  copy.dataObject = _dataObject;
  copy.qosTier = _qosTier;
  copy.clockSnapshot = _clockSnapshot;
<<<<<<< HEAD
  copy.customBytes = _customBytes;
  copy->_fileURL = _fileURL;
=======
  copy.customPrioritizationParams = _customPrioritizationParams;
  copy->_GDTFilePath = _GDTFilePath;
>>>>>>> 0e9d5f08
  GDTCORLogDebug("Copying event %@ to event %@", self, copy);
  return copy;
}

- (NSUInteger)hash {
  // This loses some precision, but it's probably fine.
  NSUInteger eventIDHash = [_eventID hash];
  NSUInteger mappingIDHash = [_mappingID hash];
  NSUInteger timeHash = [_clockSnapshot hash];
  NSInteger dataObjectHash = [_dataObject hash];
  NSUInteger fileURL = [_GDTFilePath hash];

  return eventIDHash ^ mappingIDHash ^ _target ^ _qosTier ^ timeHash ^ dataObjectHash ^ fileURL;
}

- (BOOL)isEqual:(id)object {
  return [self hash] == [object hash];
}

#pragma mark - Property overrides

- (void)setDataObject:(id<GDTCOREventDataObject>)dataObject {
  // If you're looking here because of a performance issue in -transportBytes slowing the assignment
  // of -dataObject, one way to address this is to add a queue to this class,
  // dispatch_(barrier_ if concurrent)async here, and implement the getter with a dispatch_sync.
  if (dataObject != _dataObject) {
    _dataObject = dataObject;
  }
}

- (NSURL *)fileURL {
  if (!_GDTFilePath) {
    _GDTFilePath = [NSString stringWithFormat:@"event-%lu", (unsigned long)self.hash];
  }
  return [GDTCORRootDirectory() URLByAppendingPathComponent:_GDTFilePath];
}

#pragma mark - Private methods

- (BOOL)writeToGDTPath:(NSString *)filePath error:(NSError **)error {
  NSData *dataTransportBytes = [_dataObject transportBytes];
  if (dataTransportBytes == nil) {
    _GDTFilePath = nil;
    _dataObject = nil;
    return NO;
  }
  NSURL *fileURL = [GDTCORRootDirectory() URLByAppendingPathComponent:filePath];
  BOOL writingSuccess = [dataTransportBytes writeToURL:fileURL
                                               options:NSDataWritingAtomic
                                                 error:error];
  if (!writingSuccess) {
    GDTCORLogError(GDTCORMCEFileWriteError, @"An event file could not be written: %@", fileURL);
    return NO;
  }
  _GDTFilePath = filePath;
  _dataObject = nil;
  return YES;
}

#pragma mark - NSSecureCoding and NSCoding Protocols

/** NSCoding key for eventID property. */
static NSString *eventIDKey = @"_eventID";

/** NSCoding key for mappingID property. */
static NSString *mappingIDKey = @"_mappingID";

/** NSCoding key for target property. */
static NSString *targetKey = @"_target";

/** NSCoding key for qosTier property. */
static NSString *qosTierKey = @"_qosTier";

/** NSCoding key for clockSnapshot property. */
static NSString *clockSnapshotKey = @"_clockSnapshot";

/** NSCoding key for fileURL property. */
static NSString *fileURLKey = @"_fileURL";

<<<<<<< HEAD
=======
/** NSCoding key for GDTFilePath property. */
static NSString *kGDTFilePathKey = @"_GDTFilePath";

/** NSCoding key for customPrioritizationParams property. */
static NSString *customPrioritizationParams = @"_customPrioritizationParams";

>>>>>>> 0e9d5f08
/** NSCoding key for backwards compatibility of GDTCORStoredEvent mappingID property.*/
static NSString *kStoredEventMappingIDKey = @"GDTCORStoredEventMappingIDKey";

/** NSCoding key for backwards compatibility of GDTCORStoredEvent target property.*/
static NSString *kStoredEventTargetKey = @"GDTCORStoredEventTargetKey";

/** NSCoding key for backwards compatibility of GDTCORStoredEvent qosTier property.*/
static NSString *kStoredEventQosTierKey = @"GDTCORStoredEventQosTierKey";

/** NSCoding key for backwards compatibility of GDTCORStoredEvent clockSnapshot property.*/
static NSString *kStoredEventClockSnapshotKey = @"GDTCORStoredEventClockSnapshotKey";

/** NSCoding key for backwards compatibility of GDTCORStoredEvent dataFuture property.*/
static NSString *kStoredEventDataFutureKey = @"GDTCORStoredEventDataFutureKey";

/** NSCoding key for customData property. */
static NSString *kCustomDataKey = @"GDTCOREventCustomDataKey";

+ (BOOL)supportsSecureCoding {
  return YES;
}

- (id)initWithCoder:(NSCoder *)aDecoder {
  GDTCORDataFuture *dataFuture = [aDecoder decodeObjectOfClass:[GDTCORDataFuture class]
                                                        forKey:kStoredEventDataFutureKey];
  if (dataFuture) {
    return [self initWithCoderForStoredEventBackwardCompatibility:aDecoder
                                                          fileURL:dataFuture.fileURL];
  }
  NSString *mappingID = [aDecoder decodeObjectOfClass:[NSString class] forKey:mappingIDKey];
  NSInteger target = [aDecoder decodeIntegerForKey:targetKey];
  self = [self initWithMappingID:mappingID target:target];
  if (self) {
    _eventID = [aDecoder decodeObjectOfClass:[NSNumber class] forKey:eventIDKey];
    _qosTier = [aDecoder decodeIntegerForKey:qosTierKey];
    _clockSnapshot = [aDecoder decodeObjectOfClass:[GDTCORClock class] forKey:clockSnapshotKey];
<<<<<<< HEAD
    _fileURL = [aDecoder decodeObjectOfClass:[NSURL class] forKey:fileURLKey];
    _customBytes = [aDecoder decodeObjectOfClass:[NSData class] forKey:kCustomDataKey];
=======
    NSURL *fileURL = [aDecoder decodeObjectOfClass:[NSURL class] forKey:fileURLKey];
    if (fileURL) {
      _GDTFilePath = [fileURL lastPathComponent];
    } else {
      _GDTFilePath = [aDecoder decodeObjectOfClass:[NSString class] forKey:kGDTFilePathKey];
    }
    _customPrioritizationParams = [aDecoder decodeObjectOfClass:[NSDictionary class]
                                                         forKey:customPrioritizationParams];
>>>>>>> 0e9d5f08
  }
  return self;
}

- (id)initWithCoderForStoredEventBackwardCompatibility:(NSCoder *)aDecoder
                                               fileURL:(NSURL *)fileURL {
  NSString *mappingID = [aDecoder decodeObjectOfClass:[NSString class]
                                               forKey:kStoredEventMappingIDKey];
  NSInteger target = [[aDecoder decodeObjectOfClass:[NSNumber class]
                                             forKey:kStoredEventTargetKey] integerValue];
  self = [self initWithMappingID:mappingID target:target];
  if (self) {
    _eventID = [aDecoder decodeObjectOfClass:[NSNumber class] forKey:eventIDKey];
    if (_eventID == nil) {
      _eventID = [GDTCOREvent nextEventID];
    }
    _qosTier = [[aDecoder decodeObjectOfClass:[NSNumber class]
                                       forKey:kStoredEventQosTierKey] integerValue];
    _clockSnapshot = [aDecoder decodeObjectOfClass:[GDTCORClock class]
                                            forKey:kStoredEventClockSnapshotKey];
<<<<<<< HEAD
    _fileURL = fileURL;
    _customBytes = [aDecoder decodeObjectOfClass:[NSData class] forKey:kCustomDataKey];
=======
    if (fileURL) {
      _GDTFilePath = [fileURL lastPathComponent];
    } else {
      _GDTFilePath = [aDecoder decodeObjectOfClass:[NSString class] forKey:kGDTFilePathKey];
    }
    _customPrioritizationParams =
        [aDecoder decodeObjectOfClass:[NSDictionary class]
                               forKey:kStoredEventCustomPrioritizationParamsKey];
>>>>>>> 0e9d5f08
  }
  return self;
}

- (void)encodeWithCoder:(NSCoder *)aCoder {
  [aCoder encodeObject:_eventID forKey:eventIDKey];
  [aCoder encodeObject:_mappingID forKey:mappingIDKey];
  [aCoder encodeInteger:_target forKey:targetKey];
  [aCoder encodeInteger:_qosTier forKey:qosTierKey];
  [aCoder encodeObject:_clockSnapshot forKey:clockSnapshotKey];
  [aCoder encodeObject:_GDTFilePath forKey:kGDTFilePathKey];
  [aCoder encodeObject:_customPrioritizationParams forKey:customPrioritizationParams];
}

@end<|MERGE_RESOLUTION|>--- conflicted
+++ resolved
@@ -84,13 +84,9 @@
   copy.dataObject = _dataObject;
   copy.qosTier = _qosTier;
   copy.clockSnapshot = _clockSnapshot;
-<<<<<<< HEAD
   copy.customBytes = _customBytes;
   copy->_fileURL = _fileURL;
-=======
-  copy.customPrioritizationParams = _customPrioritizationParams;
   copy->_GDTFilePath = _GDTFilePath;
->>>>>>> 0e9d5f08
   GDTCORLogDebug("Copying event %@ to event %@", self, copy);
   return copy;
 }
@@ -170,15 +166,9 @@
 /** NSCoding key for fileURL property. */
 static NSString *fileURLKey = @"_fileURL";
 
-<<<<<<< HEAD
-=======
 /** NSCoding key for GDTFilePath property. */
 static NSString *kGDTFilePathKey = @"_GDTFilePath";
 
-/** NSCoding key for customPrioritizationParams property. */
-static NSString *customPrioritizationParams = @"_customPrioritizationParams";
-
->>>>>>> 0e9d5f08
 /** NSCoding key for backwards compatibility of GDTCORStoredEvent mappingID property.*/
 static NSString *kStoredEventMappingIDKey = @"GDTCORStoredEventMappingIDKey";
 
@@ -215,19 +205,14 @@
     _eventID = [aDecoder decodeObjectOfClass:[NSNumber class] forKey:eventIDKey];
     _qosTier = [aDecoder decodeIntegerForKey:qosTierKey];
     _clockSnapshot = [aDecoder decodeObjectOfClass:[GDTCORClock class] forKey:clockSnapshotKey];
-<<<<<<< HEAD
-    _fileURL = [aDecoder decodeObjectOfClass:[NSURL class] forKey:fileURLKey];
-    _customBytes = [aDecoder decodeObjectOfClass:[NSData class] forKey:kCustomDataKey];
-=======
     NSURL *fileURL = [aDecoder decodeObjectOfClass:[NSURL class] forKey:fileURLKey];
     if (fileURL) {
       _GDTFilePath = [fileURL lastPathComponent];
     } else {
       _GDTFilePath = [aDecoder decodeObjectOfClass:[NSString class] forKey:kGDTFilePathKey];
     }
-    _customPrioritizationParams = [aDecoder decodeObjectOfClass:[NSDictionary class]
-                                                         forKey:customPrioritizationParams];
->>>>>>> 0e9d5f08
+    _customBytes = [aDecoder decodeObjectOfClass:[NSData class] forKey:kCustomDataKey];
+
   }
   return self;
 }
@@ -248,19 +233,12 @@
                                        forKey:kStoredEventQosTierKey] integerValue];
     _clockSnapshot = [aDecoder decodeObjectOfClass:[GDTCORClock class]
                                             forKey:kStoredEventClockSnapshotKey];
-<<<<<<< HEAD
-    _fileURL = fileURL;
-    _customBytes = [aDecoder decodeObjectOfClass:[NSData class] forKey:kCustomDataKey];
-=======
     if (fileURL) {
       _GDTFilePath = [fileURL lastPathComponent];
     } else {
       _GDTFilePath = [aDecoder decodeObjectOfClass:[NSString class] forKey:kGDTFilePathKey];
     }
-    _customPrioritizationParams =
-        [aDecoder decodeObjectOfClass:[NSDictionary class]
-                               forKey:kStoredEventCustomPrioritizationParamsKey];
->>>>>>> 0e9d5f08
+    _customBytes = [aDecoder decodeObjectOfClass:[NSData class] forKey:kCustomDataKey];
   }
   return self;
 }
