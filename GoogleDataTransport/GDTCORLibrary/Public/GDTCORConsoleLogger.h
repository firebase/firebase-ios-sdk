--- conflicted
+++ resolved
@@ -69,13 +69,11 @@
    */
   GDTCORMCEFatalAssertion = 1007,
 
-<<<<<<< HEAD
-  /** For errors related to running sqlite. */
-  GDTCORMCEDatabaseError = 1008,
-=======
   /** For error messages concerning the reading of a event file. */
   GDTCORMCEFileReadError = 1008
->>>>>>> 0e9d5f08
+
+  /** For errors related to running sqlite. */
+  GDTCORMCEDatabaseError = 1009,
 };
 
 /** Prints the given code and format string to the console.
