--- conflicted
+++ resolved
@@ -96,15 +96,12 @@
   [event1.clockSnapshot setValue:@(961141365197) forKeyPath:@"uptime"];
   event1.qosTier = GDTCOREventQosDefault;
   NSError *error1;
-<<<<<<< HEAD
   event1.customBytes = [NSJSONSerialization dataWithJSONObject:@{@"customParam1" : @"aValue1"}
                                                        options:0
                                                          error:&error1];
   XCTAssertNil(error1);
   [event1 writeToURL:[NSURL fileURLWithPath:@"/tmp/fake.txt"] error:&error1];
-=======
   [event1 writeToGDTPath:@"/tmp/fake.txt" error:&error1];
->>>>>>> 0e9d5f08
   XCTAssertNil(error1);
 
   GDTCOREvent *event2 = [[GDTCOREvent alloc] initWithMappingID:@"1018" target:kGDTCORTargetTest];
@@ -116,15 +113,12 @@
   [event2.clockSnapshot setValue:@(961141365197) forKeyPath:@"uptime"];
   event2.qosTier = GDTCOREventQosDefault;
   NSError *error2;
-<<<<<<< HEAD
   event2.customBytes = [NSJSONSerialization dataWithJSONObject:@{@"customParam1" : @"aValue1"}
                                                        options:0
                                                          error:&error2];
   XCTAssertNil(error2);
   [event2 writeToURL:[NSURL fileURLWithPath:@"/tmp/fake.txt"] error:&error2];
-=======
   [event2 writeToGDTPath:@"/tmp/fake.txt" error:&error2];
->>>>>>> 0e9d5f08
   XCTAssertNil(error2);
 
   XCTAssertEqual([event1 hash], [event2 hash]);
