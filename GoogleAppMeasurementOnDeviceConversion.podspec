--- conflicted
+++ resolved
@@ -1,10 +1,6 @@
 Pod::Spec.new do |s|
     s.name             = 'GoogleAppMeasurementOnDeviceConversion'
-<<<<<<< HEAD
     s.version          = '10.24.0'
-=======
-    s.version          = '10.23.1'
->>>>>>> 888f0b60
     s.summary          = <<-SUMMARY
     On device conversion measurement plugin for Google App Measurement. Not
     intended for direct use.
