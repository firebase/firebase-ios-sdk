// Copyright 2021 Google LLC
//
// Licensed under the Apache License, Version 2.0 (the "License");
// you may not use this file except in compliance with the License.
// You may obtain a copy of the License at
//
//      http://www.apache.org/licenses/LICENSE-2.0
//
// Unless required by applicable law or agreed to in writing, software
// distributed under the License is distributed on an "AS IS" BASIS,
// WITHOUT WARRANTIES OR CONDITIONS OF ANY KIND, either express or implied.
// See the License for the specific language governing permissions and
// limitations under the License.

import Foundation

/// A type that can be represented as a `HeartbeatsPayload`.
protocol HeartbeatsPayloadConvertible {
  func makeHeartbeatsPayload() -> HeartbeatsPayload
}

/// A codable collection of heartbeats that has a fixed capacity and optimizations for storing heartbeats of
/// multiple time periods.
struct HeartbeatInfo: Codable, HeartbeatsPayloadConvertible {
  /// The maximum number of heartbeats that can be stored in the buffer.
  let capacity: Int
  /// A cache used for keeping track of the last heartbeat date recorded for a given time period.
  private(set) var cache: [TimePeriod: Date]
  /// A ring buffer of heartbeats.
  private var buffer: RingBuffer<Heartbeat>

  /// A default cache provider that provides a dictionary of all time periods mapping to a default date.
  static var cacheProvider: () -> [TimePeriod: Date] {
    let timePeriodsAndDates = TimePeriod.allCases.map { ($0, Date.distantPast) }
    return { Dictionary(uniqueKeysWithValues: timePeriodsAndDates) }
  }

  /// Designated initializer.
  /// - Parameters:
  ///   - capacity: The heartbeat capacity of the inititialized collection.
  ///   - cache: A cache of time periods mapping to dates. Defaults to using static `cacheProvider`.
  init(capacity: Int,
       cache: [TimePeriod: Date] = cacheProvider()) {
    buffer = RingBuffer(capacity: capacity)
    self.capacity = capacity
    self.cache = cache
  }

  /// Appends a heartbeat to this collection.
  /// - Parameter heartbeat: The heartbeat to append.
  mutating func append(_ heartbeat: Heartbeat) {
    // 1. Push the heartbeat to the back of the buffer.
    if let overwrittenHeartbeat = buffer.push(heartbeat) {
      // If a heartbeat was overwritten, update the cache to ensure it's date
      // is removed (if it was stored).
      cache = cache.mapValues { date in
        overwrittenHeartbeat.date == date ? .distantPast : date
      }
    }

    // 2. Update cache with the new heartbeat's date.
    heartbeat.timePeriods.forEach {
      cache[$0] = heartbeat.date
    }
  }

  /// Makes and returns a `HeartbeatsPayload` from this heartbeat info.
  /// - Returns: A heartbeats payload.
  func makeHeartbeatsPayload() -> HeartbeatsPayload {
    let agentAndDates = buffer.map { heartbeat in
      (heartbeat.agent, [heartbeat.date])
    }

    let userAgentPayloads = [String: [Date]](agentAndDates, uniquingKeysWith: +)
      .map(HeartbeatsPayload.UserAgentPayload.init)
      .sorted { $0.agent < $1.agent } // Sort payloads by user agent.

    return HeartbeatsPayload(userAgentPayloads: userAgentPayloads)
  }
<<<<<<< HEAD
}

/// A value type representing a generic ring buffer with a fixed capacity.
struct RingBuffer<Element>: Sequence {
  /// An array of heartbeats treated as a circular queue and intialized with a fixed capacity.
  private var circularQueue: [Element?]
  /// The current "tail" and insert point for the `circularQueue`.
  private var tailIndex: Int = 0

  /// Intializes a `RingBuffer` with a given `capacity`.
  /// - Parameter capacity: An `Int` representing the capacity.
  init(capacity: Int) {
    circularQueue = Array(repeating: nil, count: capacity)
  }

  /// Pushes an element to the back of the buffer, returning the element (`Element?`) that was overriten.
  /// - Parameter element: The element to push to the back of the buffer.
  /// - Returns: The element that was overwritten if an element was indeed overwritten. Else, `nil`.
  /// - Complexity: O(1)
  @discardableResult
  mutating func push(_ element: Element) -> Element? {
    guard circularQueue.capacity > 0 else {
      // Do not append if `capacity` is less than or equal 0.
      return nil
    }

    defer {
      // Increment index, wrapping around to the start if needed.
      tailIndex += 1
      tailIndex %= circularQueue.count
    }

    let replaced = circularQueue[tailIndex]
    circularQueue[tailIndex] = element
    return replaced
  }

  func makeIterator() -> IndexingIterator<[Element]> {
    circularQueue
      .compactMap { $0 } // Remove `nil` elements.
      .makeIterator()
  }
}

// MARK: - Codable

extension RingBuffer: Codable where Element: Codable {}
=======
}
>>>>>>> 1d3352d6
<|MERGE_RESOLUTION|>--- conflicted
+++ resolved
@@ -77,54 +77,4 @@
 
     return HeartbeatsPayload(userAgentPayloads: userAgentPayloads)
   }
-<<<<<<< HEAD
-}
-
-/// A value type representing a generic ring buffer with a fixed capacity.
-struct RingBuffer<Element>: Sequence {
-  /// An array of heartbeats treated as a circular queue and intialized with a fixed capacity.
-  private var circularQueue: [Element?]
-  /// The current "tail" and insert point for the `circularQueue`.
-  private var tailIndex: Int = 0
-
-  /// Intializes a `RingBuffer` with a given `capacity`.
-  /// - Parameter capacity: An `Int` representing the capacity.
-  init(capacity: Int) {
-    circularQueue = Array(repeating: nil, count: capacity)
-  }
-
-  /// Pushes an element to the back of the buffer, returning the element (`Element?`) that was overriten.
-  /// - Parameter element: The element to push to the back of the buffer.
-  /// - Returns: The element that was overwritten if an element was indeed overwritten. Else, `nil`.
-  /// - Complexity: O(1)
-  @discardableResult
-  mutating func push(_ element: Element) -> Element? {
-    guard circularQueue.capacity > 0 else {
-      // Do not append if `capacity` is less than or equal 0.
-      return nil
-    }
-
-    defer {
-      // Increment index, wrapping around to the start if needed.
-      tailIndex += 1
-      tailIndex %= circularQueue.count
-    }
-
-    let replaced = circularQueue[tailIndex]
-    circularQueue[tailIndex] = element
-    return replaced
-  }
-
-  func makeIterator() -> IndexingIterator<[Element]> {
-    circularQueue
-      .compactMap { $0 } // Remove `nil` elements.
-      .makeIterator()
-  }
-}
-
-// MARK: - Codable
-
-extension RingBuffer: Codable where Element: Codable {}
-=======
-}
->>>>>>> 1d3352d6
+}