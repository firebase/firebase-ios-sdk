--- conflicted
+++ resolved
@@ -125,11 +125,8 @@
 
 void LocalStore::Start() {
   StartMutationQueue();
-<<<<<<< HEAD
   StartIndexManager();
-=======
   overlay_migration_manager_->Run();
->>>>>>> 06185f63
   TargetId target_id = target_cache_->highest_target_id();
   target_id_generator_ =
       TargetIdGenerator::TargetCacheTargetIdGenerator(target_id);
