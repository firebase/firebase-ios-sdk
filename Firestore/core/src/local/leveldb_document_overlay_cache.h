--- conflicted
+++ resolved
@@ -79,19 +79,14 @@
   int GetOverlayCount() const override;
   int CountEntriesWithKeyPrefix(const std::string& key_prefix) const;
 
-<<<<<<< HEAD
-  model::Overlay ParseOverlay(const LevelDbDocumentOverlayKey& key,
-                              absl::string_view encoded_mutation) const;
-=======
   enum class ForEachKeyAction {
     kKeepGoing,
     kStop,
   };
 
-  model::mutation::Overlay ParseOverlay(
+  model::Overlay ParseOverlay(
       const LevelDbDocumentOverlayKey& key,
       absl::string_view encoded_mutation) const;
->>>>>>> f4526095
 
   void SaveOverlay(int largest_batch_id,
                    const model::DocumentKey& document_key,
@@ -110,16 +105,12 @@
       int since_batch_id,
       std::function<void(LevelDbDocumentOverlayKey&&)>) const;
 
-<<<<<<< HEAD
-  absl::optional<model::Overlay> GetOverlay(
-=======
   void ForEachKeyInCollectionGroup(
       absl::string_view collection_group,
       int since_batch_id,
       std::function<ForEachKeyAction(LevelDbDocumentOverlayKey&&)>) const;
 
-  absl::optional<model::mutation::Overlay> GetOverlay(
->>>>>>> f4526095
+  absl::optional<model::Overlay> GetOverlay(
       const LevelDbDocumentOverlayKey& decoded_key) const;
 
   // The LevelDbDocumentOverlayCache instance is owned by LevelDbPersistence.
