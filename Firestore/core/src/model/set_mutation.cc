--- conflicted
+++ resolved
@@ -81,13 +81,6 @@
       .SetHasCommittedMutations();
 }
 
-<<<<<<< HEAD
-absl::optional<FieldMask> SetMutation::Rep::ApplyToLocalView(MutableDocument& document, absl::optional<FieldMask>&& previous_mask, const Timestamp& local_write_time) const {
-  VerifyKeyMatches(document);
-
-  if (!precondition().IsValidFor(document)) {
-    return std::move(previous_mask);
-=======
 absl::optional<FieldMask> SetMutation::Rep::ApplyToLocalView(
     MutableDocument& document,
     absl::optional<FieldMask> previous_mask,
@@ -96,7 +89,6 @@
 
   if (!precondition().IsValidFor(document)) {
     return previous_mask;
->>>>>>> a2285d24
   }
 
   auto transform_results =
@@ -105,11 +97,7 @@
   new_data.SetAll(std::move(transform_results));
   document.ConvertToFoundDocument(document.version(), std::move(new_data))
       .SetHasLocalMutations();
-<<<<<<< HEAD
-  // SetMutation overwrites all fields.
-=======
 
->>>>>>> a2285d24
   return absl::nullopt;
 }
 
