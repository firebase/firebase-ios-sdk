--- conflicted
+++ resolved
@@ -213,11 +213,7 @@
   DocumentType document_type_ = DocumentType::kInvalid;
   SnapshotVersion version_;
   // Using a shared pointer to ObjectValue makes MutableDocument copy-assignable
-<<<<<<< HEAD
-  // without having to manually create a deep clone of its Protobuf contents
-=======
   // without having to manually create a deep clone of its Protobuf contents.
->>>>>>> 66bde46c
   std::shared_ptr<const ObjectValue> value_ =
       std::make_shared<const ObjectValue>();
   DocumentState document_state_ = DocumentState::kSynced;
