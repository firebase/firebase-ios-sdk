--- conflicted
+++ resolved
@@ -56,17 +56,6 @@
       .SetHasCommittedMutations();
 }
 
-<<<<<<< HEAD
-absl::optional<FieldMask> DeleteMutation::Rep::ApplyToLocalView(MutableDocument& document, absl::optional<FieldMask>&& previous_mask, const Timestamp&) const {
-  VerifyKeyMatches(document);
-
-  if (precondition().IsValidFor(document)) {
-    document.ConvertToNoDocument(SnapshotVersion::None());
-    return absl::nullopt;
-  }
-
-  return std::move(previous_mask);
-=======
 absl::optional<FieldMask> DeleteMutation::Rep::ApplyToLocalView(
     MutableDocument& document,
     absl::optional<FieldMask> previous_mask,
@@ -80,7 +69,6 @@
   }
 
   return previous_mask;
->>>>>>> a2285d24
 }
 
 std::string DeleteMutation::Rep::ToString() const {
