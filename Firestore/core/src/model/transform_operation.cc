/*
 * Copyright 2019 Google
 *
 * Licensed under the Apache License, Version 2.0 (the "License");
 * you may not use this file except in compliance with the License.
 * You may obtain a copy of the License at
 *
 *      http://www.apache.org/licenses/LICENSE-2.0
 *
 * Unless required by applicable law or agreed to in writing, software
 * distributed under the License is distributed on an "AS IS" BASIS,
 * WITHOUT WARRANTIES OR CONDITIONS OF ANY KIND, either express or implied.
 * See the License for the specific language governing permissions and
 * limitations under the License.
 */

#include "Firestore/core/src/model/transform_operation.h"

#include <memory>
#include <ostream>
#include <utility>
#include <vector>

#include "Firestore/core/include/firebase/firestore/timestamp.h"
#include "Firestore/core/src/model/field_value.h"
#include "Firestore/core/src/util/hard_assert.h"
#include "Firestore/core/src/util/to_string.h"
#include "absl/algorithm/container.h"
#include "absl/strings/str_cat.h"

namespace firebase {
namespace firestore {
namespace model {

using Type = TransformOperation::Type;

// MARK: - TransformOperation

TransformOperation::TransformOperation(std::shared_ptr<const Rep> rep)
    : rep_(std::move(rep)) {
}

/** Returns whether the two are equal. */
bool operator==(const TransformOperation& lhs, const TransformOperation& rhs) {
  return lhs.rep_ == nullptr
             ? rhs.rep_ == nullptr
             : (rhs.rep_ != nullptr && lhs.rep_->Equals(*rhs.rep_));
}

std::ostream& operator<<(std::ostream& os, const TransformOperation& op) {
  return os << op.ToString();
}

// MARK: - ServerTimestampTransform

static_assert(sizeof(TransformOperation) == sizeof(ServerTimestampTransform),
              "No additional members allowed (everything must go in Rep)");

class ServerTimestampTransform::Rep : public TransformOperation::Rep {
 public:
  Type type() const override {
    return Type::ServerTimestamp;
  }

  model::FieldValue ApplyToLocalView(
      const absl::optional<model::FieldValue>& previous_value,
      const Timestamp& local_write_time) const override {
    return FieldValue::FromServerTimestamp(local_write_time, previous_value);
  }

  model::FieldValue ApplyToRemoteDocument(
      const absl::optional<model::FieldValue>&,
      const model::FieldValue& transform_result) const override {
    return transform_result;
  }

  absl::optional<model::FieldValue> ComputeBaseValue(
      const absl::optional<model::FieldValue>&) const override {
    // Server timestamps are idempotent and don't require a base value.
    return absl::nullopt;
  }

  bool Equals(const TransformOperation::Rep& other) const override {
    // All ServerTimestampTransform objects are equal.
    return other.type() == Type::ServerTimestamp;
  }

  size_t Hash() const override {
    // An arbitrary number, since all instances are equal.
    return 37;
  }

  std::string ToString() const override {
    return "ServerTimestamp";
  }
};

ServerTimestampTransform::ServerTimestampTransform()
    : TransformOperation(std::make_shared<const Rep>()) {
}

// MARK: - ArrayTransform

static_assert(sizeof(TransformOperation) == sizeof(ArrayTransform),
              "No additional members allowed (everything must go in Rep)");

/**
 * Transforms an array via a union or remove operation (for convenience, we use
 * this class for both Type::ArrayUnion and Type::ArrayRemove).
 */
class ArrayTransform::Rep : public TransformOperation::Rep {
 public:
  Rep(Type type, std::vector<model::FieldValue> elements)
      : type_(type), elements_(std::move(elements)) {
  }

  Type type() const override {
    return type_;
  }

  model::FieldValue ApplyToLocalView(
      const absl::optional<model::FieldValue>& previous_value,
      const Timestamp&) const override {
    return Apply(previous_value);
  }

  model::FieldValue ApplyToRemoteDocument(
      const absl::optional<model::FieldValue>& previous_value,
      const model::FieldValue&) const override {
    // The server just sends null as the transform result for array operations,
    // so we have to calculate a result the same as we do for local
    // applications.
    return Apply(previous_value);
  }

  absl::optional<model::FieldValue> ComputeBaseValue(
      const absl::optional<model::FieldValue>&) const override {
    // Array transforms are idempotent and don't require a base value.
    return absl::nullopt;
  }

  const std::vector<model::FieldValue>& elements() const {
    return elements_;
  }

  bool Equals(const TransformOperation::Rep& other) const override;

  size_t Hash() const override;

  std::string ToString() const override;

  static const std::vector<model::FieldValue>& Elements(
      const TransformOperation& op);

 private:
  friend class ArrayTransform;

  /**
   * Inspects the provided value, returning a mutable copy of the internal array
   * if it's of type Array and an empty mutable array if it's nil or any other
   * type of FieldValue.
   */
  static std::vector<model::FieldValue> CoercedFieldValuesArray(
      const absl::optional<model::FieldValue>& value);

  model::FieldValue Apply(
      const absl::optional<model::FieldValue>& previous_value) const;

  Type type_;
  std::vector<model::FieldValue> elements_;
};

namespace {

constexpr bool IsArrayTransform(Type type) {
  return type == Type::ArrayUnion || type == Type::ArrayRemove;
}

}  // namespace

ArrayTransform::ArrayTransform(Type type,
                               std::vector<model::FieldValue> elements)
    : TransformOperation(
          std::make_shared<const Rep>(type, std::move(elements))) {
  HARD_ASSERT(IsArrayTransform(type), "Expected array transform type; got %s",
              type);
}

ArrayTransform::ArrayTransform(const TransformOperation& op)
    : TransformOperation(op) {
  HARD_ASSERT(IsArrayTransform(op.type()),
              "Expected array transform type; got %s", op.type());
}

const std::vector<FieldValue>& ArrayTransform::elements() const {
  return array_rep().elements_;
}

const ArrayTransform::Rep& ArrayTransform::array_rep() const {
  return static_cast<const ArrayTransform::Rep&>(rep());
}

bool ArrayTransform::Rep::Equals(const TransformOperation::Rep& other) const {
  if (other.type() != type()) {
    return false;
  }
  auto other_rep = static_cast<const ArrayTransform::Rep&>(other);
  if (other_rep.elements_.size() != elements_.size()) {
    return false;
  }
  for (size_t i = 0; i < elements_.size(); i++) {
    if (other_rep.elements_[i] != elements_[i]) {
      return false;
    }
  }
  return true;
}

size_t ArrayTransform::Rep::Hash() const {
  size_t result = 37;
  result = 31 * result + (type() == Type::ArrayUnion ? 1231 : 1237);
  for (const FieldValue& element : elements_) {
    result = 31 * result + element.Hash();
  }
  return result;
}

std::string ArrayTransform::Rep::ToString() const {
  const char* name = type_ == Type::ArrayUnion ? "ArrayUnion" : "ArrayRemove";
  return absl::StrCat(name, "(", util::ToString(elements_), ")");
}

FieldValue::Array ArrayTransform::Rep::CoercedFieldValuesArray(
    const absl::optional<model::FieldValue>& value) {
  if (value && value->type() == FieldValue::Type::Array) {
    return value->array_value();
  } else {
    // coerce to empty array.
    return {};
  }
}

FieldValue ArrayTransform::Rep::Apply(
    const absl::optional<FieldValue>& previous_value) const {
  FieldValue::Array result = CoercedFieldValuesArray(previous_value);
  for (const FieldValue& element : elements_) {
    auto pos = absl::c_find(result, element);
    if (type_ == Type::ArrayUnion) {
      if (pos == result.end()) {
        result.push_back(element);
      }
    } else {
      HARD_ASSERT(type_ == Type::ArrayRemove);
<<<<<<< HEAD
      for (int i = 0; i < static_cast<int>(result.size());) {
        if (type_ == Type::ArrayRemove && element == result.at(i)) {
=======
      for (size_t i = 0; i < result.size();) {
        if (element == result.at(i)) {
>>>>>>> 634e5c36
          result.erase(result.cbegin() + i);
        } else {
          ++i;
        }
      }
    }
  }
  return FieldValue::FromArray(std::move(result));
}

// MARK: - NumericIncrementTransform

static_assert(sizeof(TransformOperation) == sizeof(NumericIncrementTransform),
              "No additional members allowed (everything must go in Rep)");

class NumericIncrementTransform::Rep : public TransformOperation::Rep {
 public:
  explicit Rep(model::FieldValue operand) : operand_(std::move(operand)) {
  }

  Type type() const override {
    return Type::Increment;
  }

  model::FieldValue ApplyToLocalView(
      const absl::optional<model::FieldValue>& previous_value,
      const Timestamp& local_write_time) const override;

  model::FieldValue ApplyToRemoteDocument(
      const absl::optional<model::FieldValue>&,
      const model::FieldValue& transform_result) const override {
    return transform_result;
  }

  absl::optional<model::FieldValue> ComputeBaseValue(
      const absl::optional<model::FieldValue>& previous_value) const override;

  model::FieldValue operand() const {
    return operand_;
  }

  bool Equals(const TransformOperation::Rep& other) const override;

  size_t Hash() const override {
    return operand_.Hash();
  }

  std::string ToString() const override {
    return absl::StrCat("NumericIncrement(", operand_.ToString(), ")");
  }

 private:
  friend class NumericIncrementTransform;

  model::FieldValue operand_;
};

NumericIncrementTransform::NumericIncrementTransform(FieldValue operand)
    : TransformOperation(std::make_shared<Rep>(operand)) {
  HARD_ASSERT(operand.is_number());
}

NumericIncrementTransform::NumericIncrementTransform(
    const TransformOperation& op)
    : TransformOperation(op) {
  HARD_ASSERT(op.type() == Type::Increment, "Expected increment type; got %s",
              op.type());
}

const FieldValue& NumericIncrementTransform::operand() const {
  return static_cast<const Rep&>(rep()).operand_;
}

namespace {

/**
 * Implements saturating integer addition. Overflows are resolved to
 * LONG_MAX/LONG_MIN.
 */
int64_t SafeIncrement(int64_t x, int64_t y) {
  if (x > 0 && y > LONG_MAX - x) {
    return LONG_MAX;
  }

  if (x < 0 && y < LONG_MIN - x) {
    return LONG_MIN;
  }

  return x + y;
}

double AsDouble(const FieldValue& value) {
  if (value.type() == FieldValue::Type::Double) {
    return value.double_value();
  } else if (value.type() == FieldValue::Type::Integer) {
    return static_cast<double>(value.integer_value());
  } else {
    HARD_FAIL("Expected 'operand' to be of numeric type, but was %s (type %s)",
              value.ToString(), value.type());
  }
}

}  // namespace

FieldValue NumericIncrementTransform::Rep::ApplyToLocalView(
    const absl::optional<FieldValue>& previous_value,
    const Timestamp& /* local_write_time */) const {
  absl::optional<FieldValue> base_value = ComputeBaseValue(previous_value);

  // Return an integer value only if the previous value and the operand is an
  // integer.
  if (base_value && base_value->type() == FieldValue::Type::Integer &&
      operand_.type() == FieldValue::Type::Integer) {
    int64_t sum =
        SafeIncrement(base_value->integer_value(), operand_.integer_value());
    return FieldValue::FromInteger(sum);
  } else {
    HARD_ASSERT(base_value && base_value->is_number(),
                "'base_value' is not of numeric type");
    double sum = AsDouble(*base_value) + AsDouble(operand_);
    return FieldValue::FromDouble(sum);
  }
}

absl::optional<FieldValue> NumericIncrementTransform::Rep::ComputeBaseValue(
    const absl::optional<FieldValue>& previous_value) const {
  return previous_value && previous_value->is_number()
             ? previous_value
             : absl::optional<FieldValue>{FieldValue::FromInteger(0)};
}

bool NumericIncrementTransform::Rep::Equals(
    const TransformOperation::Rep& other) const {
  if (other.type() != type()) {
    return false;
  }

  auto other_rep = static_cast<const NumericIncrementTransform::Rep&>(other);
  return operand_ == other_rep.operand_;
}

}  // namespace model
}  // namespace firestore
}  // namespace firebase<|MERGE_RESOLUTION|>--- conflicted
+++ resolved
@@ -251,13 +251,8 @@
       }
     } else {
       HARD_ASSERT(type_ == Type::ArrayRemove);
-<<<<<<< HEAD
-      for (int i = 0; i < static_cast<int>(result.size());) {
-        if (type_ == Type::ArrayRemove && element == result.at(i)) {
-=======
       for (size_t i = 0; i < result.size();) {
         if (element == result.at(i)) {
->>>>>>> 634e5c36
           result.erase(result.cbegin() + i);
         } else {
           ++i;
