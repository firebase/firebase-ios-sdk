/*
 * Copyright 2020 Google LLC
 *
 * Licensed under the Apache License, Version 2.0 (the "License");
 * you may not use this file except in compliance with the License.
 * You may obtain a copy of the License at
 *
 *      http://www.apache.org/licenses/LICENSE-2.0
 *
 * Unless required by applicable law or agreed to in writing, software
 * distributed under the License is distributed on an "AS IS" BASIS,
 * WITHOUT WARRANTIES OR CONDITIONS OF ANY KIND, either express or implied.
 * See the License for the specific language governing permissions and
 * limitations under the License.
 */

#include "Firestore/core/src/model/verify_mutation.h"

#include <utility>

#include "Firestore/core/src/model/field_path.h"
#include "Firestore/core/src/model/mutable_document.h"
#include "Firestore/core/src/util/hard_assert.h"

namespace firebase {
namespace firestore {
namespace model {

static_assert(
    sizeof(Mutation) == sizeof(VerifyMutation),
    "VerifyMutation may not have additional members (everything goes in Rep)");

VerifyMutation::VerifyMutation(DocumentKey key, Precondition precondition)
    : Mutation(std::make_shared<Rep>(std::move(key), std::move(precondition))) {
}

VerifyMutation::VerifyMutation(const Mutation& mutation) : Mutation(mutation) {
  HARD_ASSERT(type() == Type::Verify);
}

void VerifyMutation::Rep::ApplyToRemoteDocument(MutableDocument&,
                                                const MutationResult&) const {
  HARD_FAIL("VerifyMutation should only be used in Transactions.");
}

<<<<<<< HEAD
absl::optional<FieldMask> VerifyMutation::Rep::ApplyToLocalView(MutableDocument&, absl::optional<FieldMask>&&, const Timestamp&) const {
=======
absl::optional<FieldMask> VerifyMutation::Rep::ApplyToLocalView(
    MutableDocument&,
    absl::optional<FieldMask> previous_mask,
    const Timestamp&) const {
  (void)previous_mask;
>>>>>>> a2285d24
  HARD_FAIL("VerifyMutation should only be used in Transactions.");
}

std::string VerifyMutation::Rep::ToString() const {
  return absl::StrCat("VerifyMutation(key=", key().ToString(),
                      ", precondition=", precondition().ToString(), ")");
}

}  // namespace model
}  // namespace firestore
}  // namespace firebase<|MERGE_RESOLUTION|>--- conflicted
+++ resolved
@@ -43,15 +43,11 @@
   HARD_FAIL("VerifyMutation should only be used in Transactions.");
 }
 
-<<<<<<< HEAD
-absl::optional<FieldMask> VerifyMutation::Rep::ApplyToLocalView(MutableDocument&, absl::optional<FieldMask>&&, const Timestamp&) const {
-=======
 absl::optional<FieldMask> VerifyMutation::Rep::ApplyToLocalView(
     MutableDocument&,
     absl::optional<FieldMask> previous_mask,
     const Timestamp&) const {
   (void)previous_mask;
->>>>>>> a2285d24
   HARD_FAIL("VerifyMutation should only be used in Transactions.");
 }
 
