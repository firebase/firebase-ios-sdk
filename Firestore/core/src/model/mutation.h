--- conflicted
+++ resolved
@@ -37,16 +37,11 @@
 namespace firestore {
 namespace model {
 
-<<<<<<< HEAD
-typedef std::map<FieldPath, absl::optional<google_firestore_v1_Value>>
-    TransformMap;
-=======
 // A map of FieldPaths to transforms. Sorted so it can be used in
 // ObjectValue::SetAll, which is more efficient it the input map is sorted as
 // it processes field maps one layer at a time.
 using TransformMap =
     std::map<FieldPath, absl::optional<google_firestore_v1_Value>>;
->>>>>>> 20d68939
 
 class Document;
 class MutableDocument;
@@ -61,11 +56,7 @@
  */
 class MutationResult {
  public:
-<<<<<<< HEAD
-  /** Creates a new MutationResult. Takes ownership of `transform_results`. */
-=======
   /** Takes ownership of `transform_results`. */
->>>>>>> 20d68939
   MutationResult(SnapshotVersion version,
                  google_firestore_v1_ArrayValue transform_results)
       : version_(version), transform_results_{transform_results} {
