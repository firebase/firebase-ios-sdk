/*
 * Copyright 2021 Google LLC
 *
 * Licensed under the Apache License, Version 2.0 (the "License");
 * you may not use this file except in compliance with the License.
 * You may obtain a copy of the License at
 *
 *      http://www.apache.org/licenses/LICENSE-2.0
 *
 * Unless required by applicable law or agreed to in writing, software
 * distributed under the License is distributed on an "AS IS" BASIS,
 * WITHOUT WARRANTIES OR CONDITIONS OF ANY KIND, either express or implied.
 * See the License for the specific language governing permissions and
 * limitations under the License.
 */

#include "Firestore/core/src/model/value_util.h"

#include <algorithm>
#include <limits>
#include <type_traits>
#include <vector>

#include "Firestore/core/src/model/database_id.h"
#include "Firestore/core/src/model/document_key.h"
#include "Firestore/core/src/model/server_timestamp_util.h"
#include "Firestore/core/src/nanopb/nanopb_util.h"
#include "Firestore/core/src/util/comparison.h"
#include "Firestore/core/src/util/hard_assert.h"
#include "absl/strings/escaping.h"
#include "absl/strings/str_format.h"
#include "absl/strings/str_join.h"
#include "absl/strings/str_split.h"

namespace firebase {
namespace firestore {
namespace model {

using nanopb::Message;
using util::ComparisonResult;

/** The smallest reference value. */
pb_bytes_array_s* kMinimumReferenceValue =
    nanopb::MakeBytesArray("projects//databases//documents/");

/** The field type of a special object type. */
const char* kRawTypeValueFieldKey = "__type__";
pb_bytes_array_s* kTypeValueFieldKey =
    nanopb::MakeBytesArray(kRawTypeValueFieldKey);

/** The field value of a maximum proto value. */
const char* kRawMaxValueFieldValue = "__max__";
pb_bytes_array_s* kMaxValueFieldValue =
    nanopb::MakeBytesArray(kRawMaxValueFieldValue);

/** The type of a VectorValue proto. */
const char* kRawVectorTypeFieldValue = "__vector__";
pb_bytes_array_s* kVectorTypeFieldValue =
    nanopb::MakeBytesArray(kRawVectorTypeFieldValue);

/** The  value key of a VectorValue proto. */
const char* kRawVectorValueFieldKey = "value";
pb_bytes_array_s* kVectorValueFieldKey =
    nanopb::MakeBytesArray(kRawVectorValueFieldKey);

TypeOrder GetTypeOrder(const google_firestore_v1_Value& value) {
  switch (value.which_value_type) {
    case google_firestore_v1_Value_null_value_tag:
      return TypeOrder::kNull;

    case google_firestore_v1_Value_boolean_value_tag:
      return TypeOrder::kBoolean;

    case google_firestore_v1_Value_integer_value_tag:
    case google_firestore_v1_Value_double_value_tag:
      return TypeOrder::kNumber;

    case google_firestore_v1_Value_timestamp_value_tag:
      return TypeOrder::kTimestamp;

    case google_firestore_v1_Value_string_value_tag:
      return TypeOrder::kString;

    case google_firestore_v1_Value_bytes_value_tag:
      return TypeOrder::kBlob;

    case google_firestore_v1_Value_reference_value_tag:
      return TypeOrder::kReference;

    case google_firestore_v1_Value_geo_point_value_tag:
      return TypeOrder::kGeoPoint;

    case google_firestore_v1_Value_array_value_tag:
      return TypeOrder::kArray;

    case google_firestore_v1_Value_map_value_tag: {
      if (IsServerTimestamp(value)) {
        return TypeOrder::kServerTimestamp;
      } else if (IsMaxValue(value)) {
        return TypeOrder::kMaxValue;
      } else if (IsVectorValue(value)) {
        return TypeOrder::kVector;
      }
      return TypeOrder::kMap;
    }

    default:
      HARD_FAIL("Invalid type value: %s", value.which_value_type);
  }
}

void SortFields(google_firestore_v1_ArrayValue& value) {
  for (pb_size_t i = 0; i < value.values_count; ++i) {
    SortFields(value.values[i]);
  }
}

void SortFields(google_firestore_v1_MapValue& value) {
  std::sort(value.fields, value.fields + value.fields_count,
            [](const google_firestore_v1_MapValue_FieldsEntry& lhs,
               const google_firestore_v1_MapValue_FieldsEntry& rhs) {
              return nanopb::MakeStringView(lhs.key) <
                     nanopb::MakeStringView(rhs.key);
            });

  for (pb_size_t i = 0; i < value.fields_count; ++i) {
    SortFields(value.fields[i].value);
  }
}

void SortFields(google_firestore_v1_Value& value) {
  if (IsMap(value)) {
    SortFields(value.map_value);
  } else if (IsArray(value)) {
    SortFields(value.array_value);
  }
}

ComparisonResult CompareNumbers(const google_firestore_v1_Value& left,
                                const google_firestore_v1_Value& right) {
  if (left.which_value_type == google_firestore_v1_Value_double_value_tag) {
    double left_double = left.double_value;
    if (right.which_value_type == google_firestore_v1_Value_double_value_tag) {
      return util::Compare(left_double, right.double_value);
    } else {
      return util::CompareMixedNumber(left_double, right.integer_value);
    }
  } else {
    int64_t left_long = left.integer_value;
    if (right.which_value_type == google_firestore_v1_Value_integer_value_tag) {
      return util::Compare(left_long, right.integer_value);
    } else {
      return util::ReverseOrder(
          util::CompareMixedNumber(right.double_value, left_long));
    }
  }
}

ComparisonResult CompareTimestamps(const google_protobuf_Timestamp& left,
                                   const google_protobuf_Timestamp& right) {
  ComparisonResult cmp = util::Compare(left.seconds, right.seconds);
  if (cmp != ComparisonResult::Same) {
    return cmp;
  }
  return util::Compare(left.nanos, right.nanos);
}

ComparisonResult CompareStrings(const google_firestore_v1_Value& left,
                                const google_firestore_v1_Value& right) {
  absl::string_view left_string = nanopb::MakeStringView(left.string_value);
  absl::string_view right_string = nanopb::MakeStringView(right.string_value);
  return util::Compare(left_string, right_string);
}

ComparisonResult CompareBlobs(const google_firestore_v1_Value& left,
                              const google_firestore_v1_Value& right) {
  if (left.bytes_value && right.bytes_value) {
    size_t size = std::min(left.bytes_value->size, right.bytes_value->size);
    int cmp =
        std::memcmp(left.bytes_value->bytes, right.bytes_value->bytes, size);
    return cmp != 0
               ? util::ComparisonResultFromInt(cmp)
               : util::Compare(left.bytes_value->size, right.bytes_value->size);
  } else {
    // An empty blob is represented by a nullptr (or an empty byte array)
    return util::Compare(
        !(left.bytes_value == nullptr || left.bytes_value->size == 0),
        !(right.bytes_value == nullptr || right.bytes_value->size == 0));
  }
}

ComparisonResult CompareReferences(const google_firestore_v1_Value& left,
                                   const google_firestore_v1_Value& right) {
  std::vector<std::string> left_segments = absl::StrSplit(
      nanopb::MakeStringView(left.reference_value), '/', absl::SkipEmpty());
  std::vector<std::string> right_segments = absl::StrSplit(
      nanopb::MakeStringView(right.reference_value), '/', absl::SkipEmpty());

  size_t min_length = std::min(left_segments.size(), right_segments.size());
  for (size_t i = 0; i < min_length; ++i) {
    ComparisonResult cmp = util::Compare(left_segments[i], right_segments[i]);
    if (cmp != ComparisonResult::Same) {
      return cmp;
    }
  }
  return util::Compare(left_segments.size(), right_segments.size());
}

ComparisonResult CompareGeoPoints(const google_firestore_v1_Value& left,
                                  const google_firestore_v1_Value& right) {
  ComparisonResult cmp = util::Compare(left.geo_point_value.latitude,
                                       right.geo_point_value.latitude);
  if (cmp != ComparisonResult::Same) {
    return cmp;
  }
  return util::Compare(left.geo_point_value.longitude,
                       right.geo_point_value.longitude);
}

ComparisonResult CompareArrays(const google_firestore_v1_Value& left,
                               const google_firestore_v1_Value& right) {
  int min_length =
      std::min(left.array_value.values_count, right.array_value.values_count);
  for (int i = 0; i < min_length; ++i) {
    ComparisonResult cmp =
        Compare(left.array_value.values[i], right.array_value.values[i]);
    if (cmp != ComparisonResult::Same) {
      return cmp;
    }
  }
  return util::Compare(left.array_value.values_count,
                       right.array_value.values_count);
}

ComparisonResult CompareMaps(const google_firestore_v1_MapValue& left,
                             const google_firestore_v1_MapValue& right) {
  // Sort the given MapValues
  auto left_map = DeepClone(left);
  auto right_map = DeepClone(right);
  SortFields(*left_map);
  SortFields(*right_map);

  for (pb_size_t i = 0;
       i < left_map->fields_count && i < right_map->fields_count; ++i) {
    const ComparisonResult key_cmp =
        util::Compare(nanopb::MakeStringView(left_map->fields[i].key),
                      nanopb::MakeStringView(right_map->fields[i].key));
    if (key_cmp != ComparisonResult::Same) {
      return key_cmp;
    }

    const ComparisonResult value_cmp =
        Compare(left_map->fields[i].value, right_map->fields[i].value);
    if (value_cmp != ComparisonResult::Same) {
      return value_cmp;
    }
  }

  return util::Compare(left_map->fields_count, right_map->fields_count);
}

ComparisonResult CompareVectors(const google_firestore_v1_Value& left,
                                const google_firestore_v1_Value& right) {
  HARD_ASSERT(IsVectorValue(left) && IsVectorValue(right),
              "Cannot compare non-vector values as vectors.");

  absl::optional<pb_size_t> leftIndex =
      IndexOfKey(left.map_value, kRawVectorValueFieldKey, kVectorValueFieldKey);
  absl::optional<pb_size_t> rightIndex = IndexOfKey(
      right.map_value, kRawVectorValueFieldKey, kVectorValueFieldKey);

  pb_size_t leftArrayLength = 0;
  google_firestore_v1_Value leftArray;
  if (leftIndex.has_value()) {
    leftArray = left.map_value.fields[leftIndex.value()].value;
    leftArrayLength = leftArray.array_value.values_count;
  }

  pb_size_t rightArrayLength = 0;
  google_firestore_v1_Value rightArray;
  if (leftIndex.has_value()) {
    rightArray = right.map_value.fields[rightIndex.value()].value;
    rightArrayLength = rightArray.array_value.values_count;
  }

  if (leftArrayLength == 0 && rightArrayLength == 0) {
    return ComparisonResult::Same;
  }

  ComparisonResult lengthCompare =
      util::Compare(leftArrayLength, rightArrayLength);
  if (lengthCompare != ComparisonResult::Same) {
    return lengthCompare;
  }

  return CompareArrays(leftArray, rightArray);
}

ComparisonResult Compare(const google_firestore_v1_Value& left,
                         const google_firestore_v1_Value& right) {
  TypeOrder left_type = GetTypeOrder(left);
  TypeOrder right_type = GetTypeOrder(right);

  if (left_type != right_type) {
    return util::Compare(left_type, right_type);
  }

  switch (left_type) {
    case TypeOrder::kNull:
      return ComparisonResult::Same;

    case TypeOrder::kBoolean:
      return util::Compare(left.boolean_value, right.boolean_value);

    case TypeOrder::kNumber:
      return CompareNumbers(left, right);

    case TypeOrder::kTimestamp:
      return CompareTimestamps(left.timestamp_value, right.timestamp_value);

    case TypeOrder::kServerTimestamp:
      return CompareTimestamps(GetLocalWriteTime(left),
                               GetLocalWriteTime(right));

    case TypeOrder::kString:
      return CompareStrings(left, right);

    case TypeOrder::kBlob:
      return CompareBlobs(left, right);

    case TypeOrder::kReference:
      return CompareReferences(left, right);

    case TypeOrder::kGeoPoint:
      return CompareGeoPoints(left, right);

    case TypeOrder::kArray:
      return CompareArrays(left, right);

    case TypeOrder::kMap:
      return CompareMaps(left.map_value, right.map_value);

    case TypeOrder::kVector:
      return CompareVectors(left, right);

    case TypeOrder::kMaxValue:
      return util::ComparisonResult::Same;

    default:
      HARD_FAIL("Invalid type value: %s", left_type);
  }
}

ComparisonResult LowerBoundCompare(const google_firestore_v1_Value& left,
                                   bool left_inclusive,
                                   const google_firestore_v1_Value& right,
                                   bool right_inclusive) {
  auto cmp = Compare(left, right);
  if (cmp != util::ComparisonResult::Same) {
    return cmp;
  }

  if (left_inclusive && !right_inclusive) {
    return util::ComparisonResult::Ascending;
  } else if (!left_inclusive && right_inclusive) {
    return util::ComparisonResult::Descending;
  }

  return util::ComparisonResult::Same;
}

ComparisonResult UpperBoundCompare(const google_firestore_v1_Value& left,
                                   bool left_inclusive,
                                   const google_firestore_v1_Value& right,
                                   bool right_inclusive) {
  auto cmp = Compare(left, right);
  if (cmp != util::ComparisonResult::Same) {
    return cmp;
  }

  if (left_inclusive && !right_inclusive) {
    return util::ComparisonResult::Descending;
  } else if (!left_inclusive && right_inclusive) {
    return util::ComparisonResult::Ascending;
  }

  return util::ComparisonResult::Same;
}

bool NumberEquals(const google_firestore_v1_Value& left,
                  const google_firestore_v1_Value& right) {
  if (left.which_value_type == google_firestore_v1_Value_integer_value_tag &&
      right.which_value_type == google_firestore_v1_Value_integer_value_tag) {
    return left.integer_value == right.integer_value;
  } else if (left.which_value_type ==
                 google_firestore_v1_Value_double_value_tag &&
             right.which_value_type ==
                 google_firestore_v1_Value_double_value_tag) {
    return util::DoubleBitwiseEquals(left.double_value, right.double_value);
  }
  return false;
}

bool ArrayEquals(const google_firestore_v1_ArrayValue& left,
                 const google_firestore_v1_ArrayValue& right) {
  if (left.values_count != right.values_count) {
    return false;
  }

  for (size_t i = 0; i < left.values_count; ++i) {
    if (left.values[i] != right.values[i]) {
      return false;
    }
  }

  return true;
}

bool MapValueEquals(const google_firestore_v1_MapValue& left,
                    const google_firestore_v1_MapValue& right) {
  if (left.fields_count != right.fields_count) {
    return false;
  }
  return CompareMaps(left, right) == ComparisonResult::Same;
}

bool Equals(const google_firestore_v1_Value& lhs,
            const google_firestore_v1_Value& rhs) {
  TypeOrder left_type = GetTypeOrder(lhs);
  TypeOrder right_type = GetTypeOrder(rhs);
  if (left_type != right_type) {
    return false;
  }

  switch (left_type) {
    case TypeOrder::kNull:
      return true;

    case TypeOrder::kBoolean:
      return lhs.boolean_value == rhs.boolean_value;

    case TypeOrder::kNumber:
      return NumberEquals(lhs, rhs);

    case TypeOrder::kTimestamp:
      return lhs.timestamp_value.seconds == rhs.timestamp_value.seconds &&
             lhs.timestamp_value.nanos == rhs.timestamp_value.nanos;

    case TypeOrder::kServerTimestamp: {
      const auto& left_ts = GetLocalWriteTime(lhs);
      const auto& right_ts = GetLocalWriteTime(rhs);
      return left_ts.seconds == right_ts.seconds &&
             left_ts.nanos == right_ts.nanos;
    }

    case TypeOrder::kString:
      return nanopb::MakeStringView(lhs.string_value) ==
             nanopb::MakeStringView(rhs.string_value);

    case TypeOrder::kBlob:
      return CompareBlobs(lhs, rhs) == ComparisonResult::Same;

    case TypeOrder::kReference:
      return nanopb::MakeStringView(lhs.reference_value) ==
             nanopb::MakeStringView(rhs.reference_value);

    case TypeOrder::kGeoPoint:
      return lhs.geo_point_value.latitude == rhs.geo_point_value.latitude &&
             lhs.geo_point_value.longitude == rhs.geo_point_value.longitude;

    case TypeOrder::kArray:
      return ArrayEquals(lhs.array_value, rhs.array_value);

    case TypeOrder::kVector:
    case TypeOrder::kMap:
      return MapValueEquals(lhs.map_value, rhs.map_value);

    case TypeOrder::kMaxValue:
      return MapValueEquals(lhs.map_value, rhs.map_value);

    default:
      HARD_FAIL("Invalid type value: %s", left_type);
  }
}

bool Equals(const google_firestore_v1_ArrayValue& lhs,
            const google_firestore_v1_ArrayValue& rhs) {
  return ArrayEquals(lhs, rhs);
}

std::string CanonifyTimestamp(const google_firestore_v1_Value& value) {
  return absl::StrFormat("time(%d,%d)", value.timestamp_value.seconds,
                         value.timestamp_value.nanos);
}

std::string CanonifyBlob(const google_firestore_v1_Value& value) {
  return absl::BytesToHexString(nanopb::MakeStringView(value.bytes_value));
}

std::string CanonifyReference(const google_firestore_v1_Value& value) {
  std::vector<std::string> segments = absl::StrSplit(
      nanopb::MakeStringView(value.reference_value), '/', absl::SkipEmpty());
  HARD_ASSERT(segments.size() >= 5,
              "Reference values should have at least 5 components");
  return absl::StrJoin(segments.begin() + 5, segments.end(), "/");
}

std::string CanonifyGeoPoint(const google_firestore_v1_Value& value) {
  return absl::StrFormat("geo(%.1f,%.1f)", value.geo_point_value.latitude,
                         value.geo_point_value.longitude);
}

std::string CanonifyArray(const google_firestore_v1_ArrayValue& array_value) {
  std::string result = "[";
  for (size_t i = 0; i < array_value.values_count; ++i) {
    absl::StrAppend(&result, CanonicalId(array_value.values[i]));
    if (i != array_value.values_count - 1) {
      absl::StrAppend(&result, ",");
    }
  }
  result += "]";
  return result;
}

std::string CanonifyObject(const google_firestore_v1_Value& value) {
  pb_size_t fields_count = value.map_value.fields_count;
  const auto& fields = value.map_value.fields;

  // Porting Note: MapValues in iOS are always kept in sorted order. We
  // therefore do no need to sort them before generating the canonical ID.
  std::string result = "{";
  for (pb_size_t i = 0; i < fields_count; ++i) {
    absl::StrAppend(&result, nanopb::MakeStringView(fields[i].key), ":",
                    CanonicalId(fields[i].value));
    if (i != fields_count - 1) {
      absl::StrAppend(&result, ",");
    }
  }
  result += "}";

  return result;
}

std::string CanonicalId(const google_firestore_v1_Value& value) {
  switch (value.which_value_type) {
    case google_firestore_v1_Value_null_value_tag:
      return "null";

    case google_firestore_v1_Value_boolean_value_tag:
      return value.boolean_value ? "true" : "false";

    case google_firestore_v1_Value_integer_value_tag:
      return std::to_string(value.integer_value);

    case google_firestore_v1_Value_double_value_tag:
      return absl::StrFormat("%.1f", value.double_value);

    case google_firestore_v1_Value_timestamp_value_tag:
      return CanonifyTimestamp(value);

    case google_firestore_v1_Value_string_value_tag:
      return nanopb::MakeString(value.string_value);

    case google_firestore_v1_Value_bytes_value_tag:
      return CanonifyBlob(value);

    case google_firestore_v1_Value_reference_value_tag:
      return CanonifyReference(value);

    case google_firestore_v1_Value_geo_point_value_tag:
      return CanonifyGeoPoint(value);

    case google_firestore_v1_Value_array_value_tag:
      return CanonifyArray(value.array_value);

    case google_firestore_v1_Value_map_value_tag: {
      return CanonifyObject(value);
    }

    default:
      HARD_FAIL("Invalid type value: %s", value.which_value_type);
  }
}

std::string CanonicalId(const google_firestore_v1_ArrayValue& value) {
  return CanonifyArray(value);
}

google_firestore_v1_Value GetLowerBound(
    const google_firestore_v1_Value& value) {
  switch (value.which_value_type) {
    case google_firestore_v1_Value_null_value_tag:
      return NullValue();

    case google_firestore_v1_Value_boolean_value_tag: {
      return MinBoolean();
    }

    case google_firestore_v1_Value_integer_value_tag:
    case google_firestore_v1_Value_double_value_tag: {
      return MinNumber();
    }

    case google_firestore_v1_Value_timestamp_value_tag: {
      return MinTimestamp();
    }

    case google_firestore_v1_Value_string_value_tag: {
      return MinString();
    }

    case google_firestore_v1_Value_bytes_value_tag: {
      return MinBytes();
    }

    case google_firestore_v1_Value_reference_value_tag: {
      return MinReference();
    }

    case google_firestore_v1_Value_geo_point_value_tag: {
      return MinGeoPoint();
    }

    case google_firestore_v1_Value_array_value_tag: {
      return MinArray();
    }

    case google_firestore_v1_Value_map_value_tag: {
      if (IsVectorValue(value)) {
        return MinVector();
      }

      return MinMap();
    }

    default:
      HARD_FAIL("Invalid type value: %s", value.which_value_type);
  }
}

google_firestore_v1_Value GetUpperBound(
    const google_firestore_v1_Value& value) {
  switch (value.which_value_type) {
    case google_firestore_v1_Value_null_value_tag:
      return MinBoolean();
    case google_firestore_v1_Value_boolean_value_tag:
      return MinNumber();
    case google_firestore_v1_Value_integer_value_tag:
    case google_firestore_v1_Value_double_value_tag:
      return MinTimestamp();
    case google_firestore_v1_Value_timestamp_value_tag:
      return MinString();
    case google_firestore_v1_Value_string_value_tag:
      return MinBytes();
    case google_firestore_v1_Value_bytes_value_tag:
      return MinReference();
    case google_firestore_v1_Value_reference_value_tag:
      return MinGeoPoint();
    case google_firestore_v1_Value_geo_point_value_tag:
      return MinArray();
    case google_firestore_v1_Value_array_value_tag:
      return MinVector();
    case google_firestore_v1_Value_map_value_tag:
      if (IsVectorValue(value)) {
        return MinMap();
      }
      return MaxValue();
    default:
      HARD_FAIL("Invalid type value: %s", value.which_value_type);
  }
}

bool Contains(google_firestore_v1_ArrayValue haystack,
              google_firestore_v1_Value needle) {
  for (pb_size_t i = 0; i < haystack.values_count; ++i) {
    if (Equals(haystack.values[i], needle)) {
      return true;
    }
  }
  return false;
}

google_firestore_v1_Value NullValue() {
  google_firestore_v1_Value null_value;
  null_value.which_value_type = google_firestore_v1_Value_null_value_tag;
  null_value.null_value = {};
  return null_value;
}

bool IsNullValue(const google_firestore_v1_Value& value) {
  return value.which_value_type == google_firestore_v1_Value_null_value_tag;
}

google_firestore_v1_Value MinValue() {
  google_firestore_v1_Value null_value;
  null_value.which_value_type = google_firestore_v1_Value_null_value_tag;
  null_value.null_value = {};
  return null_value;
}

bool IsMinValue(const google_firestore_v1_Value& value) {
  return IsNullValue(value);
}

/**
 * Creates and returns a maximum value that is larger than any other Firestore
 * values. Underlying it is a map value with a special map field that SDK user
 * cannot possibly construct.
 */
google_firestore_v1_Value MaxValue() {
  google_firestore_v1_Value value;
  value.which_value_type = google_firestore_v1_Value_string_value_tag;
  value.string_value = kMaxValueFieldValue;

  // Make `field_entry` static so that it has a memory address that outlives
  // this function's scope; otherwise, using its address in the `map_value`
  // variable below would be invalid by the time the caller accessed it.
  static_assert(
      std::is_trivially_destructible<
          google_firestore_v1_MapValue_FieldsEntry>::value,
      "google_firestore_v1_MapValue_FieldsEntry should be "
      "trivially-destructible; otherwise, it should use NoDestructor below.");
  static google_firestore_v1_MapValue_FieldsEntry field_entry;
  field_entry.key = kTypeValueFieldKey;
  field_entry.value = value;

  google_firestore_v1_MapValue map_value;
  map_value.fields_count = 1;
  map_value.fields = &field_entry;

  google_firestore_v1_Value max_value;
  max_value.which_value_type = google_firestore_v1_Value_map_value_tag;
  max_value.map_value = map_value;

  return max_value;
}

bool IsMaxValue(const google_firestore_v1_Value& value) {
  if (value.which_value_type != google_firestore_v1_Value_map_value_tag) {
    return false;
  }

  if (value.map_value.fields_count != 1) {
    return false;
  }

  // Comparing the pointer address, then actual content if addresses are
  // different.
  if (value.map_value.fields[0].key != kTypeValueFieldKey &&
      nanopb::MakeStringView(value.map_value.fields[0].key) !=
          kRawTypeValueFieldKey) {
    return false;
  }

  if (value.map_value.fields->value.which_value_type !=
      google_firestore_v1_Value_string_value_tag) {
    return false;
  }

  // Comparing the pointer address, then actual content if addresses are
  // different.
  return value.map_value.fields[0].value.string_value == kMaxValueFieldValue ||
         nanopb::MakeStringView(value.map_value.fields[0].value.string_value) ==
             kRawMaxValueFieldValue;
}

absl::optional<pb_size_t> IndexOfKey(
    const google_firestore_v1_MapValue& mapValue,
    const char* kRawTypeValueFieldKey,
    pb_bytes_array_s* kTypeValueFieldKey) {
  for (pb_size_t i = 0; i < mapValue.fields_count; i++) {
    if (mapValue.fields[i].key == kTypeValueFieldKey ||
        nanopb::MakeStringView(mapValue.fields[i].key) ==
            kRawTypeValueFieldKey) {
      return i;
    }
  }

  return absl::nullopt;
}

bool IsVectorValue(const google_firestore_v1_Value& value) {
  if (value.which_value_type != google_firestore_v1_Value_map_value_tag) {
    return false;
  }

  if (value.map_value.fields_count < 2) {
    return false;
  }

  absl::optional<pb_size_t> typeFieldIndex =
      IndexOfKey(value.map_value, kRawTypeValueFieldKey, kTypeValueFieldKey);
  if (!typeFieldIndex.has_value()) {
    return false;
  }

  if (value.map_value.fields[typeFieldIndex.value()].value.which_value_type !=
      google_firestore_v1_Value_string_value_tag) {
    return false;
  }

  // Comparing the pointer address, then actual content if addresses are
  // different.
  if (value.map_value.fields[typeFieldIndex.value()].value.string_value !=
          kVectorTypeFieldValue &&
      nanopb::MakeStringView(
          value.map_value.fields[typeFieldIndex.value()].value.string_value) !=
          kRawVectorTypeFieldValue) {
    return false;
  }

  absl::optional<pb_size_t> valueFieldIndex = IndexOfKey(
      value.map_value, kRawVectorValueFieldKey, kVectorValueFieldKey);
  if (!valueFieldIndex.has_value()) {
    return false;
  }

  if (value.map_value.fields[valueFieldIndex.value()].value.which_value_type !=
      google_firestore_v1_Value_array_value_tag) {
    return false;
  }

  return true;
}

google_firestore_v1_Value TrueValue() {
  google_firestore_v1_Value value;
  value.which_value_type = google_firestore_v1_Value_boolean_value_tag;
  value.boolean_value = true;
  return value;
}

google_firestore_v1_Value FalseValue() {
  google_firestore_v1_Value value;
  value.which_value_type = google_firestore_v1_Value_boolean_value_tag;
  value.boolean_value = false;
  return value;
}

google_firestore_v1_Value NaNValue() {
  google_firestore_v1_Value nan_value;
  nan_value.which_value_type = google_firestore_v1_Value_double_value_tag;
  nan_value.double_value = std::numeric_limits<double>::quiet_NaN();
  return nan_value;
}

bool IsNaNValue(const google_firestore_v1_Value& value) {
  return value.which_value_type == google_firestore_v1_Value_double_value_tag &&
         std::isnan(value.double_value);
}

google_firestore_v1_Value MinBoolean() {
  google_firestore_v1_Value lowerBound;
  lowerBound.which_value_type = google_firestore_v1_Value_boolean_value_tag;
  lowerBound.boolean_value = false;
  return lowerBound;
}

google_firestore_v1_Value MinNumber() {
  return NaNValue();
}

google_firestore_v1_Value MinTimestamp() {
  google_firestore_v1_Value lowerBound;
  lowerBound.which_value_type = google_firestore_v1_Value_timestamp_value_tag;
  lowerBound.timestamp_value.seconds = std::numeric_limits<int64_t>::min();
  lowerBound.timestamp_value.nanos = 0;
  return lowerBound;
}

google_firestore_v1_Value MinString() {
  google_firestore_v1_Value lowerBound;
  lowerBound.which_value_type = google_firestore_v1_Value_string_value_tag;
  lowerBound.string_value = nullptr;
  return lowerBound;
}

google_firestore_v1_Value MinBytes() {
  google_firestore_v1_Value lowerBound;
  lowerBound.which_value_type = google_firestore_v1_Value_bytes_value_tag;
  lowerBound.bytes_value = nullptr;
  return lowerBound;
}

google_firestore_v1_Value MinReference() {
  google_firestore_v1_Value result;
  result.which_value_type = google_firestore_v1_Value_reference_value_tag;
  result.reference_value = kMinimumReferenceValue;
  return result;
}

google_firestore_v1_Value MinGeoPoint() {
  google_firestore_v1_Value lowerBound;
  lowerBound.which_value_type = google_firestore_v1_Value_geo_point_value_tag;
  lowerBound.geo_point_value.latitude = -90.0;
  lowerBound.geo_point_value.longitude = -180.0;
  return lowerBound;
}

google_firestore_v1_Value MinArray() {
  google_firestore_v1_Value lowerBound;
  lowerBound.which_value_type = google_firestore_v1_Value_array_value_tag;
  lowerBound.array_value.values = nullptr;
  lowerBound.array_value.values_count = 0;
  return lowerBound;
}

google_firestore_v1_Value MinVector() {
  google_firestore_v1_Value typeValue;
  typeValue.which_value_type = google_firestore_v1_Value_string_value_tag;
  typeValue.string_value = kVectorTypeFieldValue;

  google_firestore_v1_MapValue_FieldsEntry* field_entries =
      nanopb::MakeArray<google_firestore_v1_MapValue_FieldsEntry>(2);
  field_entries[0].key = kTypeValueFieldKey;
  field_entries[0].value = typeValue;

  google_firestore_v1_Value arrayValue;
  arrayValue.which_value_type = google_firestore_v1_Value_array_value_tag;
  arrayValue.array_value.values = nullptr;
  arrayValue.array_value.values_count = 0;
  field_entries[1].key = kVectorValueFieldKey;
  field_entries[1].value = arrayValue;

  google_firestore_v1_MapValue map_value;
  map_value.fields_count = 2;
  map_value.fields = field_entries;

  google_firestore_v1_Value lowerBound;
  lowerBound.which_value_type = google_firestore_v1_Value_map_value_tag;
  lowerBound.map_value = map_value;

  return lowerBound;
}

google_firestore_v1_Value MinMap() {
  google_firestore_v1_Value lowerBound;
  lowerBound.which_value_type = google_firestore_v1_Value_map_value_tag;
  lowerBound.map_value.fields = nullptr;
  lowerBound.map_value.fields_count = 0;
  return lowerBound;
}

Message<google_firestore_v1_Value> RefValue(
    const model::DatabaseId& database_id,
    const model::DocumentKey& document_key) {
  Message<google_firestore_v1_Value> result;
  result->which_value_type = google_firestore_v1_Value_reference_value_tag;
  result->reference_value = nanopb::MakeBytesArray(util::StringFormat(
      "projects/%s/databases/%s/documents/%s", database_id.project_id(),
      database_id.database_id(), document_key.ToString()));
  return result;
}

Message<google_firestore_v1_Value> StringValue(const std::string& value) {
  Message<google_firestore_v1_Value> result;
  result->which_value_type = google_firestore_v1_Value_string_value_tag;
  result->reference_value = nanopb::MakeBytesArray(value);
  return result;
}

Message<google_firestore_v1_Value> StringValue(absl::string_view value) {
  Message<google_firestore_v1_Value> result;
  result->which_value_type = google_firestore_v1_Value_string_value_tag;
  result->reference_value = nanopb::MakeBytesArray(value.data(), value.size());
  return result;
}

Message<google_firestore_v1_Value> ArrayValue(
    std::vector<Message<google_firestore_v1_Value>> values) {
  google_firestore_v1_Value result;
  result.which_value_type = google_firestore_v1_Value_array_value_tag;

  SetRepeatedField(&result.array_value.values, &result.array_value.values_count,
                   values.begin(), values.end(),
                   [](Message<google_firestore_v1_Value>& value) {
                     return *value.release();
                   });

  return nanopb::MakeMessage(result);
}

Message<google_firestore_v1_Value> DeepClone(
    const google_firestore_v1_Value& source) {
  Message<google_firestore_v1_Value> target{source};
  switch (source.which_value_type) {
    case google_firestore_v1_Value_string_value_tag:
      target->string_value =
          source.string_value
              ? nanopb::MakeBytesArray(source.string_value->bytes,
                                       source.string_value->size)
              : nullptr;
      break;

    case google_firestore_v1_Value_reference_value_tag:
      target->reference_value = nanopb::MakeBytesArray(
          source.reference_value->bytes, source.reference_value->size);
      break;

    case google_firestore_v1_Value_bytes_value_tag:
      target->bytes_value =
          source.bytes_value ? nanopb::MakeBytesArray(source.bytes_value->bytes,
                                                      source.bytes_value->size)
                             : nullptr;
      break;

    case google_firestore_v1_Value_array_value_tag:
      target->array_value = *DeepClone(source.array_value).release();
      break;

    case google_firestore_v1_Value_map_value_tag:
      target->map_value = *DeepClone(source.map_value).release();
      break;
  }
  return target;
}

Message<google_firestore_v1_ArrayValue> DeepClone(
    const google_firestore_v1_ArrayValue& source) {
  Message<google_firestore_v1_ArrayValue> target{source};
  target->values_count = source.values_count;
  target->values =
      nanopb::MakeArray<google_firestore_v1_Value>(source.values_count);
  for (pb_size_t i = 0; i < source.values_count; ++i) {
    target->values[i] = *DeepClone(source.values[i]).release();
  }
  return target;
}

Message<google_firestore_v1_MapValue> DeepClone(
    const google_firestore_v1_MapValue& source) {
  Message<google_firestore_v1_MapValue> target{source};
  target->fields_count = source.fields_count;
  target->fields = nanopb::MakeArray<google_firestore_v1_MapValue_FieldsEntry>(
      source.fields_count);
  for (pb_size_t i = 0; i < source.fields_count; ++i) {
    target->fields[i].key = nanopb::MakeBytesArray(source.fields[i].key->bytes,
                                                   source.fields[i].key->size);
    target->fields[i].value = *DeepClone(source.fields[i].value).release();
  }
  return target;
}

absl::optional<int64_t> GetInteger(const google_firestore_v1_Value& value) {
  if (value.which_value_type == google_firestore_v1_Value_integer_value_tag) {
    return value.integer_value;
  }
  return absl::nullopt;
}

namespace {
struct MapEntryKeyCompare {
  bool operator()(const google_firestore_v1_MapValue_FieldsEntry& entry,
                  absl::string_view segment) const {
    return nanopb::MakeStringView(entry.key) < segment;
  }
  bool operator()(absl::string_view segment,
                  const google_firestore_v1_MapValue_FieldsEntry& entry) const {
    return segment < nanopb::MakeStringView(entry.key);
  }
};
}  // namespace

google_firestore_v1_MapValue_FieldsEntry* FindEntry(
    const google_firestore_v1_Value& value, absl::string_view field) {
  if (!IsMap(value)) {
    return nullptr;
  }
  const google_firestore_v1_MapValue& map_value = value.map_value;
<<<<<<< HEAD

  // MapValues in iOS are always stored in sorted order.
  auto found = std::equal_range(map_value.fields,
                                map_value.fields + map_value.fields_count,
                                field, MapEntryKeyCompare());

  if (found.first == found.second) {
    return nullptr;
  }

  return found.first;
=======
  for (pb_size_t i = 0; i < map_value.fields_count; ++i) {
    if (nanopb::MakeStringView(map_value.fields[i].key) == field) {
      return &map_value.fields[i];
    }
  }

  return nullptr;
>>>>>>> b51b5459
}

namespace {

StrictEqualsResult StrictArrayEquals(
    const google_firestore_v1_ArrayValue& left,
    const google_firestore_v1_ArrayValue& right) {
  if (left.values_count != right.values_count) {
    return StrictEqualsResult::kNotEq;
  }

  bool found_null = false;
  for (pb_size_t i = 0; i < left.values_count; ++i) {
    StrictEqualsResult element_result =
        StrictEquals(left.values[i], right.values[i]);
    switch (element_result) {
      case StrictEqualsResult::kNotEq:
        return StrictEqualsResult::kNotEq;
      case StrictEqualsResult::kNull:
        found_null = true;
        break;
      case StrictEqualsResult::kEq:
        // Continue checking other elements
        break;
    }
  }

  return found_null ? StrictEqualsResult::kNull : StrictEqualsResult::kEq;
}

StrictEqualsResult StrictMapEquals(const google_firestore_v1_MapValue& left,
                                   const google_firestore_v1_MapValue& right) {
  if (left.fields_count != right.fields_count) {
    return StrictEqualsResult::kNotEq;
  }

  // Sort copies to compare map content regardless of original order.
  auto left_map = DeepClone(left);
  auto right_map = DeepClone(right);
  SortFields(*left_map);
  SortFields(*right_map);

  bool found_null = false;
  for (pb_size_t i = 0; i < left_map->fields_count; ++i) {
    // Compare keys first
    if (nanopb::MakeStringView(left_map->fields[i].key) !=
        nanopb::MakeStringView(right_map->fields[i].key)) {
      return StrictEqualsResult::kNotEq;
    }

    // Compare values recursively
    StrictEqualsResult value_result =
        StrictEquals(left_map->fields[i].value, right_map->fields[i].value);
    switch (value_result) {
      case StrictEqualsResult::kNotEq:
        return StrictEqualsResult::kNotEq;
      case StrictEqualsResult::kNull:
        found_null = true;
        break;
      case StrictEqualsResult::kEq:
        // Continue checking other fields
        break;
    }
  }

  return found_null ? StrictEqualsResult::kNull : StrictEqualsResult::kEq;
}

<<<<<<< HEAD
=======
// TODO(BSON): need to add support for int32 and decimal128 later.
>>>>>>> b51b5459
StrictEqualsResult StrictNumberEquals(const google_firestore_v1_Value& left,
                                      const google_firestore_v1_Value& right) {
  if (left.which_value_type == google_firestore_v1_Value_integer_value_tag &&
      right.which_value_type == google_firestore_v1_Value_integer_value_tag) {
    // Case 1: Both are longs
    return left.integer_value == right.integer_value
               ? StrictEqualsResult::kEq
               : StrictEqualsResult::kNotEq;
  } else if (left.which_value_type ==
                 google_firestore_v1_Value_double_value_tag &&
             right.which_value_type ==
                 google_firestore_v1_Value_double_value_tag) {
    // Case 2: Both are doubles
    // Standard double comparison handles 0.0 == -0.0 and NaN != NaN.
    return left.double_value == right.double_value ? StrictEqualsResult::kEq
                                                   : StrictEqualsResult::kNotEq;
  } else {
    // Case 3: Mixed integer and double
    // Promote integer to double for comparison.
    double left_double =
        (left.which_value_type == google_firestore_v1_Value_integer_value_tag)
            ? static_cast<double>(left.integer_value)
            : left.double_value;
    double right_double =
        (right.which_value_type == google_firestore_v1_Value_integer_value_tag)
            ? static_cast<double>(right.integer_value)
            : right.double_value;
    return left_double == right_double ? StrictEqualsResult::kEq
                                       : StrictEqualsResult::kNotEq;
  }
}

}  // namespace

StrictEqualsResult StrictEquals(const google_firestore_v1_Value& left,
                                const google_firestore_v1_Value& right) {
  if (IsNullValue(left) || IsNullValue(right)) {
    return StrictEqualsResult::kNull;
  }

  TypeOrder left_type = GetTypeOrder(left);
  TypeOrder right_type = GetTypeOrder(right);
  if (left_type != right_type) {
    return StrictEqualsResult::kNotEq;
  }

  switch (left_type) {
    case TypeOrder::kNumber:
      return StrictNumberEquals(left, right);
    case TypeOrder::kArray:
      return StrictArrayEquals(left.array_value, right.array_value);
    case TypeOrder::kVector:
    case TypeOrder::kMap:
      // Note: MaxValue is also a map, but should be handled by TypeOrder check
      // if compared against a non-MaxValue. MaxValue == MaxValue is handled
      // by the Equals call below. Vector equality is map equality.
      return StrictMapEquals(left.map_value, right.map_value);
    default:
<<<<<<< HEAD
      // For all other types (Null, Boolean, Number, Timestamp, String, Blob,
=======
      // For all other types (Null, Boolean, Timestamp, String, Blob,
>>>>>>> b51b5459
      // Ref, GeoPoint, MaxValue), the standard Equals function works.
      return Equals(left, right) ? StrictEqualsResult::kEq
                                 : StrictEqualsResult::kNotEq;
  }
}

}  // namespace model
}  // namespace firestore
}  // namespace firebase<|MERGE_RESOLUTION|>--- conflicted
+++ resolved
@@ -1067,19 +1067,6 @@
     return nullptr;
   }
   const google_firestore_v1_MapValue& map_value = value.map_value;
-<<<<<<< HEAD
-
-  // MapValues in iOS are always stored in sorted order.
-  auto found = std::equal_range(map_value.fields,
-                                map_value.fields + map_value.fields_count,
-                                field, MapEntryKeyCompare());
-
-  if (found.first == found.second) {
-    return nullptr;
-  }
-
-  return found.first;
-=======
   for (pb_size_t i = 0; i < map_value.fields_count; ++i) {
     if (nanopb::MakeStringView(map_value.fields[i].key) == field) {
       return &map_value.fields[i];
@@ -1087,7 +1074,6 @@
   }
 
   return nullptr;
->>>>>>> b51b5459
 }
 
 namespace {
@@ -1156,10 +1142,7 @@
   return found_null ? StrictEqualsResult::kNull : StrictEqualsResult::kEq;
 }
 
-<<<<<<< HEAD
-=======
 // TODO(BSON): need to add support for int32 and decimal128 later.
->>>>>>> b51b5459
 StrictEqualsResult StrictNumberEquals(const google_firestore_v1_Value& left,
                                       const google_firestore_v1_Value& right) {
   if (left.which_value_type == google_firestore_v1_Value_integer_value_tag &&
@@ -1218,11 +1201,7 @@
       // by the Equals call below. Vector equality is map equality.
       return StrictMapEquals(left.map_value, right.map_value);
     default:
-<<<<<<< HEAD
-      // For all other types (Null, Boolean, Number, Timestamp, String, Blob,
-=======
       // For all other types (Null, Boolean, Timestamp, String, Blob,
->>>>>>> b51b5459
       // Ref, GeoPoint, MaxValue), the standard Equals function works.
       return Equals(left, right) ? StrictEqualsResult::kEq
                                  : StrictEqualsResult::kNotEq;
