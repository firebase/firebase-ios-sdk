--- conflicted
+++ resolved
@@ -65,13 +65,10 @@
 
 bool operator==(const AggregateQuery& lhs, const AggregateQuery& rhs);
 
-<<<<<<< HEAD
-=======
 inline bool operator!=(const AggregateQuery& lhs, const AggregateQuery& rhs) {
   return !(lhs == rhs);
 }
 
->>>>>>> 927ae355
 }  // namespace api
 }  // namespace firestore
 }  // namespace firebase
