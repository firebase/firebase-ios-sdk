/*
 * Copyright 2021 Google LLC
 *
 * Licensed under the Apache License, Version 2.0 (the "License");
 * you may not use this file except in compliance with the License.
 * You may obtain a copy of the License at
 *
 *      http://www.apache.org/licenses/LICENSE-2.0
 *
 * Unless required by applicable law or agreed to in writing, software
 * distributed under the License is distributed on an "AS IS" BASIS,
 * WITHOUT WARRANTIES OR CONDITIONS OF ANY KIND, either express or implied.
 * See the License for the specific language governing permissions and
 * limitations under the License.
 */
#ifndef FIRESTORE_CORE_SRC_API_LOAD_BUNDLE_TASK_H_
#define FIRESTORE_CORE_SRC_API_LOAD_BUNDLE_TASK_H_

#include <cstdint>
#include <functional>
#include <memory>
#include <mutex>  // NOLINT(build/c++11)
#include <string>
#include <utility>
#include <vector>

#include "Firestore/core/src/util/executor.h"
#include "Firestore/core/src/util/status.h"
#include "absl/types/optional.h"

namespace firebase {
namespace firestore {
namespace api {

/**
 * Represents the state of bundle loading tasks.
 *
 * Both `kSuccess` and `kError` are final states: task will abort
 * or complete and there will be no more updates after they are reported.
 */
enum class LoadBundleTaskState { kError, kInProgress, kSuccess };

/** Represents a progress update or a final state from loading bundles. */
class LoadBundleTaskProgress {
 public:
  LoadBundleTaskProgress() = default;
  LoadBundleTaskProgress(uint32_t documents_loaded,
                         uint32_t total_documents,
                         uint64_t bytes_loaded,
                         uint64_t total_bytes,
                         LoadBundleTaskState state)
      : documents_loaded_(documents_loaded),
        total_documents_(total_documents),
        bytes_loaded_(bytes_loaded),
        total_bytes_(total_bytes),
        state_(state) {
  }

  LoadBundleTaskProgress(uint32_t documents_loaded,
                         uint32_t total_documents,
                         uint64_t bytes_loaded,
                         uint64_t total_bytes,
                         LoadBundleTaskState state,
                         const util::Status& error_status)
      : documents_loaded_(documents_loaded),
        total_documents_(total_documents),
        bytes_loaded_(bytes_loaded),
        total_bytes_(total_bytes),
        state_(state),
        error_status_(error_status) {
  }

  /** Returns how many documents have been loaded. */
  uint32_t documents_loaded() const {
    return documents_loaded_;
  }

  /**
   * Returns the total number of documents in the bundle. Returns 0 if the
   * bundle failed to parse.
   */
  uint32_t total_documents() const {
    return total_documents_;
  }

  /** Returns how many bytes have been loaded. */
  uint64_t bytes_loaded() const {
    return bytes_loaded_;
  }

  /**
   * Returns the total number of bytes in the bundle. Returns 0 if the bundle
   * failed to parse.
   */
  uint64_t total_bytes() const {
    return total_bytes_;
  }

  /** Returns the current state of the task. */
  LoadBundleTaskState state() const {
    return state_;
  }

  void set_state(LoadBundleTaskState state) {
    state_ = state;
  }

  const util::Status& error_status() const {
    return error_status_;
  }

  void set_error_status(const util::Status& error_status) {
    error_status_.Update(error_status);
  }

 private:
  uint32_t documents_loaded_ = 0;
  uint32_t total_documents_ = 0;
  uint64_t bytes_loaded_ = 0;
  uint64_t total_bytes_ = 0;

  LoadBundleTaskState state_ = LoadBundleTaskState::kInProgress;
  util::Status error_status_;
};

inline bool operator==(const LoadBundleTaskProgress lhs,
                       const LoadBundleTaskProgress& rhs) {
  return lhs.state() == rhs.state() &&
         lhs.bytes_loaded() == rhs.bytes_loaded() &&
         lhs.documents_loaded() == rhs.documents_loaded() &&
         lhs.total_bytes() == rhs.total_bytes() &&
         lhs.total_documents() == rhs.total_documents() &&
         lhs.error_status() == rhs.error_status();
}

inline bool operator!=(const LoadBundleTaskProgress lhs,
                       const LoadBundleTaskProgress& rhs) {
  return !(lhs == rhs);
}

/**
 * Represents the task of loading a Firestore bundle. It provides progress of
 * bundle loading, as well as task completion and error events.
 */
class LoadBundleTask {
 public:
  /** A handle used to look up and remove observer from the task. */
  using LoadBundleHandle = int64_t;

  /** Observer type that is called by the task when there is an update. */
  using ProgressObserver = std::function<void(LoadBundleTaskProgress)>;

  explicit LoadBundleTask(std::shared_ptr<util::Executor> user_executor)
      : user_executor_(std::move(user_executor)) {
  }

<<<<<<< HEAD
  ~LoadBundleTask();

  /**
   * Instructs the task to notify the specified observer when there is a
   * progress update.
   *
   * @return A handle that can be used to remove the callback from this task.
   */
  LoadBundleHandle Observe(ProgressObserver observer);
=======
  // This class cannot be copied or moved, because it holds a mutex.
  LoadBundleTask(const LoadBundleTask& other) = delete;
  LoadBundleTask& operator=(LoadBundleTask& other) = delete;

  ~LoadBundleTask();
>>>>>>> 2d40109e

  /**
   * Instructs the task to notify the specified observer when there is a
   * progress update.
   *
   * For a given progress update, this observer is guaranteed to be called
   * after all other observers. Calling `ObserveAtLast` a second time will
   * override the observer registered the first time.
   *
   * @return A handle that can be used to remove the callback from this task.
   */
<<<<<<< HEAD
  LoadBundleHandle ObserveAtLast(ProgressObserver observer);
=======
  LoadBundleHandle Observe(ProgressObserver observer);

  /**
   * Instructs the task to notify the specified observer when there is a
   * progress update.
   *
   * For a given progress update, this observer is guaranteed to be called
   * after all other observers. Calling `SetLastObserver` a second time will
   * override the observer registered the first time.
   *
   * @return A handle that can be used to remove the callback from this task.
   */
  LoadBundleHandle SetLastObserver(ProgressObserver observer);
>>>>>>> 2d40109e

  /**
   * Removes the observer associated with the given handle, does nothing if the
   * callback cannot be found.
   */
  void RemoveObserver(const LoadBundleHandle& handle);

  /** Removes all observers. */
  void RemoveAllObservers();

  /**
   * Notifies observers with a `Success` progress.
   */
  void SetSuccess(LoadBundleTaskProgress success_progress);

  /**
   * Notifies observers with a error progress, by changing the last progress
   * this instance has been with an `Error` state.
   */
  void SetError(const util::Status& status);

  /** Notifies observers with a `InProgress` progress. */
  void UpdateProgress(LoadBundleTaskProgress progress);

 private:
  /** Holds the `LoadBundleHandle` to `ProgressObserver` mapping. */
  using HandleObservers =
      std::vector<std::pair<LoadBundleHandle, ProgressObserver>>;

  /** Notifies all observers with current `progress_snapshot_`. */
  void NotifyObservers();

  LoadBundleHandle next_handle_ = 1;

  /** The executor to run all observers when notified. */
  std::shared_ptr<util::Executor> user_executor_;

  /** Guard to all internal state mutation. */
  mutable std::mutex mutex_;

  /** A vector holds observers. */
  HandleObservers observers_;

  /** Observer guaranteed to be called the last. */
  absl::optional<std::pair<LoadBundleHandle, ProgressObserver>> last_observer_;

  /** The last progress update. */
  LoadBundleTaskProgress progress_snapshot_;
};

}  // namespace api
}  // namespace firestore
}  // namespace firebase

#endif  // FIRESTORE_CORE_SRC_API_LOAD_BUNDLE_TASK_H_<|MERGE_RESOLUTION|>--- conflicted
+++ resolved
@@ -154,7 +154,10 @@
       : user_executor_(std::move(user_executor)) {
   }
 
-<<<<<<< HEAD
+  // This class cannot be copied or moved, because it holds a mutex.
+  LoadBundleTask(const LoadBundleTask& other) = delete;
+  LoadBundleTask& operator=(LoadBundleTask& other) = delete;
+
   ~LoadBundleTask();
 
   /**
@@ -163,28 +166,6 @@
    *
    * @return A handle that can be used to remove the callback from this task.
    */
-  LoadBundleHandle Observe(ProgressObserver observer);
-=======
-  // This class cannot be copied or moved, because it holds a mutex.
-  LoadBundleTask(const LoadBundleTask& other) = delete;
-  LoadBundleTask& operator=(LoadBundleTask& other) = delete;
-
-  ~LoadBundleTask();
->>>>>>> 2d40109e
-
-  /**
-   * Instructs the task to notify the specified observer when there is a
-   * progress update.
-   *
-   * For a given progress update, this observer is guaranteed to be called
-   * after all other observers. Calling `ObserveAtLast` a second time will
-   * override the observer registered the first time.
-   *
-   * @return A handle that can be used to remove the callback from this task.
-   */
-<<<<<<< HEAD
-  LoadBundleHandle ObserveAtLast(ProgressObserver observer);
-=======
   LoadBundleHandle Observe(ProgressObserver observer);
 
   /**
@@ -198,7 +179,6 @@
    * @return A handle that can be used to remove the callback from this task.
    */
   LoadBundleHandle SetLastObserver(ProgressObserver observer);
->>>>>>> 2d40109e
 
   /**
    * Removes the observer associated with the given handle, does nothing if the
