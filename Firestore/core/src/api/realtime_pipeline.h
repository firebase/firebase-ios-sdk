--- conflicted
+++ resolved
@@ -23,10 +23,7 @@
 #include "Firestore/core/src/api/api_fwd.h"
 #include "Firestore/core/src/api/stages.h"
 #include "Firestore/core/src/core/core_fwd.h"
-<<<<<<< HEAD
-=======
 #include "Firestore/core/src/core/listen_options.h"
->>>>>>> b1c17f71
 
 namespace firebase {
 namespace firestore {
@@ -51,11 +48,6 @@
 
   EvaluateContext evaluate_context() const;
 
-<<<<<<< HEAD
-  std::unique_ptr<api::ListenerRegistration> AddSnapshotListener(
-      core::ListenOptions options,
-      api::RealtimePipelineSnapshotListener&& listener);
-=======
   RealtimePipeline WithListenOptions(const core::ListenOptions& options) const {
     RealtimePipeline result(*this);
     result.listen_options_ = options;
@@ -65,7 +57,6 @@
   const core::ListenOptions& listen_options() const {
     return listen_options_;
   }
->>>>>>> b1c17f71
 
  private:
   std::vector<std::shared_ptr<EvaluableStage>> stages_;
