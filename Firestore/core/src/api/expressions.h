--- conflicted
+++ resolved
@@ -23,19 +23,10 @@
 #include <vector>
 
 #include "Firestore/Protos/nanopb/google/firestore/v1/document.nanopb.h"
-<<<<<<< HEAD
-#include "Firestore/core/src/model/object_value.h"
-=======
 #include "Firestore/core/src/nanopb/message.h"
->>>>>>> 5127bd08
 
 namespace firebase {
 namespace firestore {
-
-namespace model {
- class ObjectValue;
-}
-
 namespace api {
 
 class Expr {
@@ -66,21 +57,13 @@
 
 class Constant : public Expr {
  public:
-<<<<<<< HEAD
-  explicit Constant(model::ObjectValue value) : value_(value) {
-=======
   explicit Constant(nanopb::SharedMessage<google_firestore_v1_Value> value)
       : value_(std::move(value)) {
->>>>>>> 5127bd08
   }
   google_firestore_v1_Value to_proto() const override;
 
  private:
-<<<<<<< HEAD
-  const model::ObjectValue value_;
-=======
   nanopb::SharedMessage<google_firestore_v1_Value> value_;
->>>>>>> 5127bd08
 };
 
 class FunctionExpr : public Expr {
