--- conflicted
+++ resolved
@@ -37,12 +37,7 @@
     : stages_(other.stages_),
       rewritten_stages_(other.rewritten_stages_),
       serializer_(std::make_unique<remote::Serializer>(
-<<<<<<< HEAD
-          other.serializer_->database_id())),
-      listen_options_(other.listen_options()) {
-=======
           other.serializer_->database_id())) {
->>>>>>> b51b5459
 }
 
 RealtimePipeline& RealtimePipeline::operator=(const RealtimePipeline& other) {
@@ -51,10 +46,6 @@
     rewritten_stages_ = other.rewritten_stages_;
     serializer_ =
         std::make_unique<remote::Serializer>(other.serializer_->database_id());
-<<<<<<< HEAD
-    listen_options_ = other.listen_options();
-=======
->>>>>>> b51b5459
   }
   return *this;
 }
@@ -79,11 +70,7 @@
 }
 
 EvaluateContext RealtimePipeline::evaluate_context() const {
-<<<<<<< HEAD
-  return EvaluateContext(serializer_.get(), listen_options_);
-=======
   return EvaluateContext(serializer_.get());
->>>>>>> b51b5459
 }
 
 }  // namespace api
