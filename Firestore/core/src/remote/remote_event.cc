--- conflicted
+++ resolved
@@ -240,7 +240,6 @@
       if (current_size != expected_count) {
         // TODO(Mila): Use application status instead of a boolean in next PR.
         // Apply bloom filter to identify and mark removed documents.
-<<<<<<< HEAD
         local::BloomFilterApplicationStatus status =
             ApplyBloomFilter(existence_filter, current_size);
         if (status != local::BloomFilterApplicationStatus::Success) {
@@ -260,44 +259,11 @@
 
 local::BloomFilterApplicationStatus WatchChangeAggregator::ApplyBloomFilter(
     const ExistenceFilterWatchChange& existence_filter, int current_count) {
-  const absl::optional<BloomFilter>& bloom_filter =
-      existence_filter.filter().bloom_filter();
-  if (!bloom_filter.has_value()) {
-    return local::BloomFilterApplicationStatus::Skipped;
-  }
-
-  if (bloom_filter.value().bit_count() == 0) {
-    return local::BloomFilterApplicationStatus::Skipped;
-  }
-
-  int removed_document_count = FilterRemovedDocuments(
-      bloom_filter.value(), existence_filter.target_id());
-
-  int expected_count = existence_filter.filter().count();
-  if (expected_count != (current_count - removed_document_count)) {
-    return local::BloomFilterApplicationStatus::FalsePositive;
-  }
-  return local::BloomFilterApplicationStatus::Success;
-=======
-        bool bloom_filter_applied =
-            ApplyBloomFilter(existence_filter, current_size);
-        if (!bloom_filter_applied) {
-          // If bloom filter application fails, we reset the mapping and
-          // trigger re-run of the query.
-          ResetTarget(target_id);
-          pending_target_resets_.insert(target_id);
-        }
-      }
-    }
-  }
-}
-
-bool WatchChangeAggregator::ApplyBloomFilter(
-    const ExistenceFilterWatchChange& existence_filter, int current_count) {
   const absl::optional<BloomFilterParameters>& bloom_filter_parameters =
       existence_filter.filter().bloom_filter_parameters();
+
   if (!bloom_filter_parameters.has_value()) {
-    return false;
+    return local::BloomFilterApplicationStatus::Skipped;
   }
 
   util::StatusOr<BloomFilter> maybe_bloom_filter =
@@ -307,24 +273,22 @@
   if (!maybe_bloom_filter.ok()) {
     LOG_WARN("Creating BloomFilter failed: %s",
              maybe_bloom_filter.status().error_message());
-    return false;
+    return local::BloomFilterApplicationStatus::Skipped;
   }
 
   int removed_document_count = FilterRemovedDocuments(
       maybe_bloom_filter.ValueOrDie(), existence_filter.target_id());
 
   int expected_count = existence_filter.filter().count();
-  return expected_count == (current_count - removed_document_count);
->>>>>>> 62afd7ce
+  if (expected_count != (current_count - removed_document_count)) {
+    return local::BloomFilterApplicationStatus::FalsePositive;
+  }
+  return local::BloomFilterApplicationStatus::Success;
 }
 
 int WatchChangeAggregator::FilterRemovedDocuments(
     const BloomFilter& bloom_filter, int target_id) {
-<<<<<<< HEAD
-  const DocumentKeySet& existing_keys =
-=======
   const DocumentKeySet existing_keys =
->>>>>>> 62afd7ce
       target_metadata_provider_->GetRemoteKeysForTarget(target_id);
   int removalCount = 0;
   for (const DocumentKey& key : existing_keys) {
