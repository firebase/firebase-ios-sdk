--- conflicted
+++ resolved
@@ -311,11 +311,7 @@
     std::string clientAlias = aggregatePair.first;
     std::string serverAlias = absl::StrFormat("aggregation_%d", aggregationNum);
     auto pair = std::pair<std::string, std::string>(serverAlias, clientAlias);
-<<<<<<< HEAD
-    aliasMap.insert(pair);
-=======
     aliasMap.insert(std::move(pair));
->>>>>>> 42c4f978
 
     // Send the server alias in the request to the backend
     result->query_type.structured_aggregation_query.aggregations[aggregationNum]
