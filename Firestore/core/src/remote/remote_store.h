/*
 * Copyright 2019 Google LLC
 *
 * Licensed under the Apache License, Version 2.0 (the "License");
 * you may not use this file except in compliance with the License.
 * You may obtain a copy of the License at
 *
 *      http://www.apache.org/licenses/LICENSE-2.0
 *
 * Unless required by applicable law or agreed to in writing, software
 * distributed under the License is distributed on an "AS IS" BASIS,
 * WITHOUT WARRANTIES OR CONDITIONS OF ANY KIND, either express or implied.
 * See the License for the specific language governing permissions and
 * limitations under the License.
 */

#ifndef FIRESTORE_CORE_SRC_REMOTE_REMOTE_STORE_H_
#define FIRESTORE_CORE_SRC_REMOTE_REMOTE_STORE_H_

#include <memory>
#include <unordered_map>
#include <vector>

#include "Firestore/core/src/core/transaction.h"
#include "Firestore/core/src/local/target_data.h"
#include "Firestore/core/src/model/model_fwd.h"
#include "Firestore/core/src/model/mutation_batch.h"
#include "Firestore/core/src/model/types.h"
#include "Firestore/core/src/remote/datastore.h"
#include "Firestore/core/src/remote/online_state_tracker.h"
#include "Firestore/core/src/remote/remote_event.h"
#include "Firestore/core/src/remote/watch_change.h"
#include "Firestore/core/src/remote/watch_stream.h"
#include "Firestore/core/src/remote/write_stream.h"
#include "Firestore/core/src/util/async_queue.h"
#include "Firestore/core/src/util/status_fwd.h"

namespace firebase {
namespace firestore {

namespace local {
class LocalStore;
}  // namespace local

namespace remote {

class ConnectivityMonitor;

/**
 * A callback interface for events from remote store.
 */
class RemoteStoreCallback {
 public:
  virtual ~RemoteStoreCallback() = default;

  /**
   * Applies a remote event to the sync engine, notifying any views of the
   * changes, and releasing any pending mutation batches that would become
   * visible because of the snapshot version the remote event contains.
   */
  virtual void ApplyRemoteEvent(const RemoteEvent& remote_event) = 0;

  /**
   * Handles rejection of listen for the given target id. This can be triggered
   * by the backend for any active target.
   *
   * @param target_id The target ID corresponding to a listen initiated via
   * RemoteStore::Listen()
   * @param error A description of the condition that has forced the rejection.
   * Nearly always this will be an indication that the user is no longer
   * authorized to see the data matching the target.
   */
  virtual void HandleRejectedListen(model::TargetId target_id,
                                    util::Status error) = 0;

  /**
   * Applies the result of a successful write of a mutation batch to the sync
   * engine, emitting snapshots in any views that the mutation applies to, and
   * removing the batch from the mutation queue.
   */
  virtual void HandleSuccessfulWrite(
      model::MutationBatchResult batch_result) = 0;

  /**
   * Rejects the batch, removing the batch from the mutation queue, recomputing
   * the local view of any documents affected by the batch and then, emitting
   * snapshots with the reverted value.
   */
  virtual void HandleRejectedWrite(model::BatchId batch_id,
                                   util::Status error) = 0;

  /**
   * Applies an OnlineState change to the sync engine and notifies any views of
   * the change.
   */
  virtual void HandleOnlineStateChange(model::OnlineState online_state) = 0;

  /**
   * Returns the set of remote document keys for the given target ID. This list
   * includes the documents that were assigned to the target when we received
   * the last snapshot.
   */
  virtual model::DocumentKeySet GetRemoteKeys(
      model::TargetId target_id) const = 0;
};

class RemoteStore : public TargetMetadataProvider,
                    public WatchStreamCallback,
                    public WriteStreamCallback {
 public:
  RemoteStore(local::LocalStore* local_store,
              std::shared_ptr<Datastore> datastore,
              const std::shared_ptr<util::AsyncQueue>& worker_queue,
              ConnectivityMonitor* connectivity_monitor,
              std::function<void(model::OnlineState)> online_state_handler);

  void set_sync_engine(RemoteStoreCallback* sync_engine) {
    sync_engine_ = sync_engine;
  }

  /**
   * Starts up the remote store, creating streams, restoring state from
   * `LocalStore`, etc.
   */
  void Start();

  /**
   * Shuts down the remote store, tearing down connections and otherwise
   * cleaning up.
   */
  void Shutdown();

  /**
   * Temporarily disables the network. The network can be re-enabled using
   * 'EnableNetwork'.
   */
  void DisableNetwork();

  /**
   * Re-enables the network. Only to be called as the counterpart to
   * 'DisableNetwork'.
   */
  void EnableNetwork();

  bool CanUseNetwork() const;

  /**
   * Tells the `RemoteStore` that the currently authenticated user has changed.
   *
   * In response the remote store tears down streams and clears up any tracked
   * operations that should not persist across users. Restarts the streams if
   * appropriate.
   */
  void HandleCredentialChange();

  /**
   * Listens to the target identified by the given `TargetData`.
   *
   * It is a no-op if the target of the given target data is already being
   * listened to.
   */
  void Listen(local::TargetData target_data);

  /**
   * Stops listening to the target with the given target ID.
   *
   * It is an error if the given target id is not being listened to.
   */
  void StopListening(model::TargetId target_id);

  /**
   * Attempts to fill our write pipeline with writes from the `LocalStore`.
   *
   * Called internally to bootstrap or refill the write pipeline and by
   * `SyncEngine` whenever there are new mutations to process.
   *
   * Starts the write stream if necessary.
   */
  void FillWritePipeline();

  /**
   * Queues additional writes to be sent to the write stream, sending them
   * immediately if the write stream is established.
   */
  void AddToWritePipeline(const model::MutationBatch& batch);

  /** Returns a new transaction backed by this remote store. */
  // TODO(c++14): return a plain value when it becomes possible to move
  // `Transaction` into lambdas.
  std::shared_ptr<core::Transaction> CreateTransaction();

  model::DocumentKeySet GetRemoteKeysForTarget(
      model::TargetId target_id) const override;
  absl::optional<local::TargetData> GetTargetDataForTarget(
      model::TargetId target_id) const override;
<<<<<<< HEAD
  model::DatabaseId GetDatabaseId() const override;
=======
  const model::DatabaseId& GetDatabaseId() const override;
>>>>>>> 3bc3a482

  void RunCountQuery(const core::Query& query,
                     api::CountQueryCallback&& result_callback);

  void OnWatchStreamOpen() override;
  void OnWatchStreamChange(
      const WatchChange& change,
      const model::SnapshotVersion& snapshot_version) override;
  void OnWatchStreamClose(const util::Status& status) override;

  void OnWriteStreamOpen() override;
  void OnWriteStreamHandshakeComplete() override;
  void OnWriteStreamClose(const util::Status& status) override;
  void OnWriteStreamMutationResult(
      model::SnapshotVersion commit_version,
      std::vector<model::MutationResult> mutation_results) override;

 private:
  void RestartNetwork();
  void DisableNetworkInternal();

  void SendWatchRequest(const local::TargetData& target_data);
  void SendUnwatchRequest(model::TargetId target_id);

  /**
   * Takes a batch of changes from the `Datastore`, repackages them as a
   * `RemoteEvent`, and passes that on to the `SyncEngine`.
   */
  void RaiseWatchSnapshot(const model::SnapshotVersion& snapshot_version);

  /** Process a target error and passes the error along to `SyncEngine`. */
  void ProcessTargetError(const WatchTargetChange& change);

  /**
   * Returns true if we can add to the write pipeline (i.e. it is not full and
   * the network is enabled).
   */
  bool CanAddToWritePipeline() const;

  void StartWriteStream();

  /**
   * Returns true if the network is enabled, the write stream has not yet been
   * started and there are pending writes.
   */
  bool ShouldStartWriteStream() const;

  void HandleHandshakeError(const util::Status& status);
  void HandleWriteError(const util::Status& status);

  void StartWatchStream();

  /**
   * Returns true if the network is enabled, the watch stream has not yet been
   * started and there are active watch targets.
   */
  bool ShouldStartWatchStream() const;

  void CleanUpWatchStreamState();

  RemoteStoreCallback* sync_engine_ = nullptr;

  /**
   * The local store, used to fill the write pipeline with outbound mutations
   * and resolve existence filter mismatches.
   */
  local::LocalStore* local_store_ = nullptr;

  /** The client-side proxy for interacting with the backend. */
  std::shared_ptr<Datastore> datastore_;

  /**
   * A mapping of watched targets that the client cares about tracking and the
   * user has explicitly called a 'listen' for this target.
   *
   * These targets may or may not have been sent to or acknowledged by the
   * server. On re-establishing the listen stream, these targets should be sent
   * to the server. The targets removed with unlistens are removed eagerly
   * without waiting for confirmation from the listen stream.
   */
  std::unordered_map<model::TargetId, local::TargetData> listen_targets_;

  OnlineStateTracker online_state_tracker_;

  ConnectivityMonitor* connectivity_monitor_ = nullptr;

  /**
   * Set to true by `EnableNetwork` and false by `DisableNetwork` and indicates
   * the user-preferred network state.
   */
  bool is_network_enabled_ = false;

  std::shared_ptr<WatchStream> watch_stream_;
  std::shared_ptr<WriteStream> write_stream_;
  std::unique_ptr<WatchChangeAggregator> watch_change_aggregator_;

  /**
   * A list of up to `kMaxPendingWrites` writes that we have fetched from the
   * `LocalStore` via `FillWritePipeline` and have or will send to the write
   * stream.
   *
   * Whenever `write_pipeline_` is not empty, the `RemoteStore` will attempt to
   * start or restart the write stream. When the stream is established, the
   * writes in the pipeline will be sent in order.
   *
   * Writes remain in `write_pipeline_` until they are acknowledged by the
   * backend and thus will automatically be re-sent if the stream is interrupted
   * / restarted before they're acknowledged.
   *
   * Write responses from the backend are linked to their originating request
   * purely based on order, and so we can just remove writes from the front of
   * the `write_pipeline_` as we receive responses.
   */
  std::vector<model::MutationBatch> write_pipeline_;
};

}  // namespace remote
}  // namespace firestore
}  // namespace firebase

#endif  // FIRESTORE_CORE_SRC_REMOTE_REMOTE_STORE_H_<|MERGE_RESOLUTION|>--- conflicted
+++ resolved
@@ -193,11 +193,7 @@
       model::TargetId target_id) const override;
   absl::optional<local::TargetData> GetTargetDataForTarget(
       model::TargetId target_id) const override;
-<<<<<<< HEAD
-  model::DatabaseId GetDatabaseId() const override;
-=======
   const model::DatabaseId& GetDatabaseId() const override;
->>>>>>> 3bc3a482
 
   void RunCountQuery(const core::Query& query,
                      api::CountQueryCallback&& result_callback);
