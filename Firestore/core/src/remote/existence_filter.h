--- conflicted
+++ resolved
@@ -43,37 +43,24 @@
  public:
   ExistenceFilter() = default;
 
-<<<<<<< HEAD
   ExistenceFilter(
       int count,
       absl::optional<nanopb::Message<google_firestore_v1_BloomFilter>>
           bloom_filter)
       : count_{count}, bloom_filter_{std::move(bloom_filter)} {
-=======
-  ExistenceFilter(int count,
-                  absl::optional<BloomFilterParameters> bloom_filter_parameters)
-      : count_{count},
-        bloom_filter_parameters_{std::move(bloom_filter_parameters)} {
->>>>>>> 3bc3a482
   }
 
   int count() const {
     return count_;
   }
 
-<<<<<<< HEAD
   const absl::optional<nanopb::Message<google_firestore_v1_BloomFilter>>&
   bloom_filter() const {
     return bloom_filter_;
-=======
-  const absl::optional<BloomFilterParameters>& bloom_filter_parameters() const {
-    return bloom_filter_parameters_;
->>>>>>> 3bc3a482
   }
 
  private:
   int count_ = 0;
-<<<<<<< HEAD
   absl::optional<nanopb::Message<google_firestore_v1_BloomFilter>>
       bloom_filter_;
 };
@@ -120,14 +107,6 @@
   }
 
   return true;
-=======
-  absl::optional<BloomFilterParameters> bloom_filter_parameters_;
-};
-
-inline bool operator==(const ExistenceFilter& lhs, const ExistenceFilter& rhs) {
-  return lhs.count() == rhs.count() &&
-         lhs.bloom_filter_parameters() == rhs.bloom_filter_parameters();
->>>>>>> 3bc3a482
 }
 
 }  // namespace remote
