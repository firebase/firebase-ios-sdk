/*
 * Copyright 2019 Google
 *
 * Licensed under the Apache License, Version 2.0 (the "License");
 * you may not use this file except in compliance with the License.
 * You may obtain a copy of the License at
 *
 *      http://www.apache.org/licenses/LICENSE-2.0
 *
 * Unless required by applicable law or agreed to in writing, software
 * distributed under the License is distributed on an "AS IS" BASIS,
 * WITHOUT WARRANTIES OR CONDITIONS OF ANY KIND, either express or implied.
 * See the License for the specific language governing permissions and
 * limitations under the License.
 */

#ifndef FIRESTORE_CORE_SRC_REMOTE_REMOTE_EVENT_H_
#define FIRESTORE_CORE_SRC_REMOTE_REMOTE_EVENT_H_

#include <set>
#include <unordered_map>
#include <unordered_set>
#include <utility>
#include <vector>

#include "Firestore/core/src/core/view_snapshot.h"
#include "Firestore/core/src/model/document_key.h"
#include "Firestore/core/src/model/document_key_set.h"
#include "Firestore/core/src/model/mutable_document.h"
#include "Firestore/core/src/model/snapshot_version.h"
#include "Firestore/core/src/model/types.h"
#include "Firestore/core/src/nanopb/byte_string.h"
#include "Firestore/core/src/remote/watch_change.h"

namespace firebase {
namespace firestore {

namespace local {
class TargetData;
}  // namespace local

namespace remote {

enum class BloomFilterApplicationStatus { kSuccess, kSkipped, kFalsePositive };

/**
 * Interface implemented by `RemoteStore` to expose target metadata to the
 * `WatchChangeAggregator`.
 */
class TargetMetadataProvider {
 public:
  virtual ~TargetMetadataProvider() = default;

  /**
   * Returns the set of remote document keys for the given target ID as of the
   * last raised snapshot.
   */
  virtual model::DocumentKeySet GetRemoteKeysForTarget(
      model::TargetId target_id) const = 0;

  /**
   * Returns the TargetData for an active target ID or `nullopt` if this query
   * has become inactive.
   */
  virtual absl::optional<local::TargetData> GetTargetDataForTarget(
      model::TargetId target_id) const = 0;

  /** Returns the database ID of the Firestore instance. */
<<<<<<< HEAD
  virtual model::DatabaseId GetDatabaseId() const = 0;
=======
  virtual const model::DatabaseId& GetDatabaseId() const = 0;
>>>>>>> 3bc3a482
};

/**
 * A `TargetChange` specifies the set of changes for a specific target as part
 * of an `RemoteEvent`. These changes track which documents are added,
 * modified or removed, as well as the target's resume token and whether the
 * target is marked CURRENT.
 *
 * The actual changes *to* documents are not part of the `TargetChange` since
 * documents may be part of multiple targets.
 */
class TargetChange {
 public:
  static TargetChange CreateSynthesizedTargetChange(
      bool current, nanopb::ByteString resume_token) {
    return TargetChange(std::move(resume_token), current);
  }

  TargetChange() = default;

  TargetChange(nanopb::ByteString resume_token,
               bool current,
               model::DocumentKeySet added_documents,
               model::DocumentKeySet modified_documents,
               model::DocumentKeySet removed_documents)
      : resume_token_{std::move(resume_token)},
        current_{current},
        added_documents_{std::move(added_documents)},
        modified_documents_{std::move(modified_documents)},
        removed_documents_{std::move(removed_documents)} {
  }

  /**
   * An opaque, server-assigned token that allows watching a target to be
   * resumed after disconnecting without retransmitting all the data that
   * matches the target. The resume token essentially identifies a point in time
   * from which the server should resume sending results.
   */
  const nanopb::ByteString& resume_token() const {
    return resume_token_;
  }

  /**
   * The "current" (synced) status of this target. Note that "current" has
   * special meaning in the RPC protocol that implies that a target is both
   * up-to-date and consistent with the rest of the watch stream.
   */
  bool current() const {
    return current_;
  }

  /**
   * The set of documents that were newly assigned to this target as part of
   * this remote event.
   */
  const model::DocumentKeySet& added_documents() const {
    return added_documents_;
  }

  /**
   * The set of documents that were already assigned to this target but received
   * an update during this remote event.
   */
  const model::DocumentKeySet& modified_documents() const {
    return modified_documents_;
  }

  /**
   * The set of documents that were removed from this target as part of this
   * remote event.
   */
  const model::DocumentKeySet& removed_documents() const {
    return removed_documents_;
  }

 private:
  TargetChange(nanopb::ByteString resume_token, bool current)
      : resume_token_(std::move(resume_token)), current_{current} {
  }

  nanopb::ByteString resume_token_;
  bool current_ = false;
  model::DocumentKeySet added_documents_;
  model::DocumentKeySet modified_documents_;
  model::DocumentKeySet removed_documents_;
};

bool operator==(const TargetChange& lhs, const TargetChange& rhs);

/** Tracks the internal state of a Watch target. */
class TargetState {
 public:
  /**
   * Whether this target has been marked 'current'.
   *
   * 'current' has special meaning in the RPC protocol: It implies that the
   * Watch backend has sent us all changes up to the point at which the target
   * was added and that the target is consistent with the rest of the watch
   * stream.
   */
  bool current() const {
    return current_;
  }

  /** The last resume token sent to us for this target. */
  const nanopb::ByteString& resume_token() const {
    return resume_token_;
  }

  /** Whether this target has pending target adds or target removes. */
  bool IsPending() const {
    return outstanding_responses_ != 0;
  }

  /** Whether we have modified any state that should trigger a snapshot. */
  bool HasPendingChanges() const {
    return has_pending_changes_;
  }

  /**
   * Applies the resume token to the `TargetChange`, but only when it has a new
   * value. Empty resume tokens are discarded.
   */
  void UpdateResumeToken(nanopb::ByteString resume_token);

  /**
   * Creates a target change from the current set of changes.
   *
   * To reset the document changes after raising this snapshot, call
   * `ClearPendingChanges()`.
   */
  TargetChange ToTargetChange() const;

  /** Resets the document changes and sets `HasPendingChanges` to false. */
  void ClearPendingChanges();

  void AddDocumentChange(const model::DocumentKey& document_key,
                         core::DocumentViewChange::Type type);
  void RemoveDocumentChange(const model::DocumentKey& document_key);
  void RecordPendingTargetRequest();
  void RecordTargetResponse();
  void MarkCurrent();

 private:
  /**
   * The number of outstanding responses (adds or removes) that we are waiting
   * on. We only consider targets active that have no outstanding responses.
   */
  int outstanding_responses_ = 0;

  /**
   * Keeps track of the document changes since the last raised snapshot.
   *
   * These changes are continuously updated as we receive document updates and
   * always reflect the current set of changes against the last issued snapshot.
   */
  std::unordered_map<model::DocumentKey,
                     core::DocumentViewChange::Type,
                     model::DocumentKeyHash>
      document_changes_;

  nanopb::ByteString resume_token_;

  bool current_ = false;

  /**
   * Whether this target state should be included in the next snapshot. We
   * initialize to true so that newly-added targets are included in the next
   * RemoteEvent.
   */
  bool has_pending_changes_ = true;
};

/**
 * An event from the RemoteStore. It is split into `TargetChanges` (changes to
 * the state or the set of documents in our watched targets) and
 * `DocumentUpdates` (changes to the actual documents).
 */
class RemoteEvent {
 public:
  using TargetChangeMap = std::unordered_map<model::TargetId, TargetChange>;
  using TargetMismatchMap =
      std::unordered_map<model::TargetId, local::QueryPurpose>;

  RemoteEvent(model::SnapshotVersion snapshot_version,
              TargetChangeMap target_changes,
              TargetMismatchMap target_mismatches,
              model::DocumentUpdateMap document_updates,
              model::DocumentKeySet limbo_document_changes)
      : snapshot_version_{snapshot_version},
        target_changes_{std::move(target_changes)},
        target_mismatches_{std::move(target_mismatches)},
        document_updates_{std::move(document_updates)},
        limbo_document_changes_{std::move(limbo_document_changes)} {
  }

  /** The snapshot version this event brings us up to. */
  const model::SnapshotVersion& snapshot_version() const {
    return snapshot_version_;
  }

  /** A map from target to changes to the target. See `TargetChange`. */
  const TargetChangeMap& target_changes() const {
    return target_changes_;
  }

  /**
   * A map of targets that is known to be inconsistent, and the purpose for
   * re-listening. Listens for these targets should be re-established without
   * resume tokens.
   */
  const TargetMismatchMap& target_mismatches() const {
    return target_mismatches_;
  }

  /**
   * A set of which documents have changed or been deleted, along with the doc's
   * new values (if not deleted).
   */
  const model::DocumentUpdateMap& document_updates() const {
    return document_updates_;
  }

  /**
   * A set of which document updates are due only to limbo resolution targets.
   */
  const model::DocumentKeySet& limbo_document_changes() const {
    return limbo_document_changes_;
  }

 private:
  model::SnapshotVersion snapshot_version_;
  TargetChangeMap target_changes_;
  TargetMismatchMap target_mismatches_;
  model::DocumentUpdateMap document_updates_;
  model::DocumentKeySet limbo_document_changes_;
};

/**
 * A helper class to accumulate watch changes into a `RemoteEvent` and other
 * target information.
 */
class WatchChangeAggregator {
 public:
  explicit WatchChangeAggregator(
      TargetMetadataProvider* target_metadata_provider);

  /**
   * Processes and adds the `DocumentWatchChange` to the current set of changes.
   */
  void HandleDocumentChange(const DocumentWatchChange& document_change);

  /**
   * Processes and adds the `WatchTargetChange` to the current set of changes.
   */
  void HandleTargetChange(const WatchTargetChange& target_change);

  /**
   * Handles existence filters and synthesizes deletes for filter mismatches.
   * Targets that are invalidated by filter mismatches are added to
   * `pending_target_resets_`.
   */
  void HandleExistenceFilter(
      const ExistenceFilterWatchChange& existence_filter);

  /**
   * Converts the current state into a remote event with the snapshot version
   * taken from the initializer. Resets the accumulated changes before
   * returning.
   */
  RemoteEvent CreateRemoteEvent(const model::SnapshotVersion& snapshot_version);

  /** Removes the in-memory state for the provided target. */
  void RemoveTarget(model::TargetId target_id);

  /**
   * Increment the number of acks needed from watch before we can consider the
   * server to be 'in-sync' with the client's active targets.
   */
  void RecordPendingTargetRequest(model::TargetId target_id);

 private:
  /**
   * Returns all `TargetId`s that the watch change applies to: either the
   * `TargetId`s explicitly listed in the change or the `TargetId`s of all
   * currently active targets.
   */
  std::vector<model::TargetId> GetTargetIds(
      const WatchTargetChange& target_change) const;

  /**
   * Adds the provided document to the internal list of document updates and its
   * document key to the given target's mapping.
   */
  void AddDocumentToTarget(model::TargetId target_id,
                           const model::MutableDocument& document);

  /**
   * Removes the provided document from the target mapping. If the document no
   * longer matches the target, but the document's state is still known (e.g. we
   * know that the document was deleted or we received the change that caused
   * the filter mismatch), the new document can be provided to update the remote
   * document cache.
   */
  void RemoveDocumentFromTarget(
      model::TargetId target_id,
      const model::DocumentKey& key,
      const absl::optional<model::MutableDocument>& updated_document);

  /**
   * Returns the current count of documents in the target. This includes both
   * the number of documents that the LocalStore considers to be part of the
   * target as well as any accumulated changes.
   */
  int GetCurrentDocumentCountForTarget(model::TargetId target_id);

  // PORTING NOTE: this method exists only for consistency with other platforms;
  // in C++, it's pretty much unnecessary.
  TargetState& EnsureTargetState(model::TargetId target_id);

  /**
   * Returns true if the given `target_id` is active. Active targets are those
   * for which there are no pending requests to add a listen and are in the
   * current list of targets the client cares about.
   *
   * Clients can repeatedly listen and stop listening to targets, so this check
   * is useful in preventing race conditions for a target where events arrive
   * but the server hasn't yet acknowledged the intended change in state.
   */
  bool IsActiveTarget(model::TargetId target_id) const;

  /**
   * Returns the `TargetData` for an active target (i.e., a target that the user
   * is still interested in that has no outstanding target change requests).
   */
  absl::optional<local::TargetData> TargetDataForActiveTarget(
      model::TargetId target_id) const;

  /**
   * Resets the state of a Watch target to its initial state (e.g. sets
   * 'current' to false, clears the resume token and removes its target mapping
   * from all documents).
   */
  void ResetTarget(model::TargetId target_id);

  /** Returns whether the local store considers the document to be part of the
   * specified target. */
  bool TargetContainsDocument(model::TargetId target_id,
                              const model::DocumentKey& key);

<<<<<<< HEAD
  /** Returns whether a bloom filter removed the deleted documents successfully.
   */
  bool ApplyBloomFilter(const ExistenceFilterWatchChange& existence_filter,
                        int current_count);
=======
  /**
   * Apply bloom filter to remove the deleted documents, and return the
   * application status.
   */
  BloomFilterApplicationStatus ApplyBloomFilter(
      const ExistenceFilterWatchChange& existence_filter, int current_count);
>>>>>>> 3bc3a482

  /**
   * Filter out removed documents based on bloom filter membership result and
   * return number of documents removed.
   */
  int FilterRemovedDocuments(const BloomFilter& bloom_filter, int target_id);

  /** The internal state of all tracked targets. */
  std::unordered_map<model::TargetId, TargetState> target_states_;

  /** Keeps track of the documents to update since the last raised snapshot. */
  model::DocumentUpdateMap pending_document_updates_;

  /** A mapping of document keys to their set of target IDs. */
  std::unordered_map<model::DocumentKey,
                     std::set<model::TargetId>,
                     model::DocumentKeyHash>
      pending_document_target_mappings_;

  /**
   * A map of targets with existence filter mismatches. These targets are known
   * to be inconsistent and their listens needs to be re-established by
   * `RemoteStore`.
   */
  RemoteEvent::TargetMismatchMap pending_target_resets_;

  TargetMetadataProvider* target_metadata_provider_ = nullptr;
};

}  // namespace remote
}  // namespace firestore
}  // namespace firebase

#endif  // FIRESTORE_CORE_SRC_REMOTE_REMOTE_EVENT_H_<|MERGE_RESOLUTION|>--- conflicted
+++ resolved
@@ -66,11 +66,7 @@
       model::TargetId target_id) const = 0;
 
   /** Returns the database ID of the Firestore instance. */
-<<<<<<< HEAD
-  virtual model::DatabaseId GetDatabaseId() const = 0;
-=======
   virtual const model::DatabaseId& GetDatabaseId() const = 0;
->>>>>>> 3bc3a482
 };
 
 /**
@@ -421,19 +417,12 @@
   bool TargetContainsDocument(model::TargetId target_id,
                               const model::DocumentKey& key);
 
-<<<<<<< HEAD
-  /** Returns whether a bloom filter removed the deleted documents successfully.
-   */
-  bool ApplyBloomFilter(const ExistenceFilterWatchChange& existence_filter,
-                        int current_count);
-=======
   /**
    * Apply bloom filter to remove the deleted documents, and return the
    * application status.
    */
   BloomFilterApplicationStatus ApplyBloomFilter(
       const ExistenceFilterWatchChange& existence_filter, int current_count);
->>>>>>> 3bc3a482
 
   /**
    * Filter out removed documents based on bloom filter membership result and
