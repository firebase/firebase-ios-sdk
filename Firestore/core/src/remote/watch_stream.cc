/*
 * Copyright 2018 Google
 *
 * Licensed under the Apache License, Version 2.0 (the "License");
 * you may not use this file except in compliance with the License.
 * You may obtain a copy of the License at
 *
 *      http://www.apache.org/licenses/LICENSE-2.0
 *
 * Unless required by applicable law or agreed to in writing, software
 * distributed under the License is distributed on an "AS IS" BASIS,
 * WITHOUT WARRANTIES OR CONDITIONS OF ANY KIND, either express or implied.
 * See the License for the specific language governing permissions and
 * limitations under the License.
 */

#include "Firestore/core/src/remote/watch_stream.h"

#include <utility>

#include "Firestore/core/src/model/mutation.h"
#include "Firestore/core/src/nanopb/message.h"
#include "Firestore/core/src/nanopb/reader.h"
#include "Firestore/core/src/remote/grpc_nanopb.h"
#include "Firestore/core/src/util/hard_assert.h"
#include "Firestore/core/src/util/log.h"
#include "Firestore/core/src/util/status.h"

namespace firebase {
namespace firestore {
namespace remote {

using credentials::AuthCredentialsProvider;
using credentials::AuthToken;
using local::TargetData;
using model::TargetId;
using remote::ByteBufferReader;
using util::AsyncQueue;
using util::Status;
using util::TimerId;

WatchStream::WatchStream(
    const std::shared_ptr<AsyncQueue>& async_queue,
    std::shared_ptr<credentials::AuthCredentialsProvider>
        auth_credentials_provider,
    std::shared_ptr<credentials::AppCheckCredentialsProvider>
        app_check_credentials_provider,
    Serializer serializer,
    GrpcConnection* grpc_connection,
    WatchStreamCallback* callback)
    : Stream{async_queue,
<<<<<<< HEAD
             std::move(auth_credentials_provider),
             std::move(app_check_credentials_provider),
             grpc_connection,
             TimerId::ListenStreamConnectionBackoff,
             TimerId::ListenStreamIdle},
=======
             std::move(credentials_provider),
             grpc_connection,
             TimerId::ListenStreamConnectionBackoff,
             TimerId::ListenStreamIdle,
             TimerId::HealthCheckTimeout},
>>>>>>> 68105601
      watch_serializer_{std::move(serializer)},
      callback_{NOT_NULL(callback)} {
}

void WatchStream::WatchQuery(const TargetData& query) {
  EnsureOnQueue();

  auto request = watch_serializer_.EncodeWatchRequest(query);
  LOG_DEBUG("%s watch: %s", GetDebugDescription(), request.ToString());
  Write(MakeByteBuffer(request));
}

void WatchStream::UnwatchTargetId(TargetId target_id) {
  EnsureOnQueue();

  auto request = watch_serializer_.EncodeUnwatchRequest(target_id);

  LOG_DEBUG("%s unwatch: %s", GetDebugDescription(), request.ToString());
  Write(MakeByteBuffer(request));
}

std::unique_ptr<GrpcStream> WatchStream::CreateGrpcStream(
    GrpcConnection* grpc_connection, const AuthToken& token) {
  return grpc_connection->CreateStream("/google.firestore.v1.Firestore/Listen",
                                       token, this);
}

void WatchStream::TearDown(GrpcStream* grpc_stream) {
  grpc_stream->FinishImmediately();
}

void WatchStream::NotifyStreamOpen() {
  callback_->OnWatchStreamOpen();
}

Status WatchStream::NotifyStreamResponse(const grpc::ByteBuffer& message) {
  ByteBufferReader reader{message};
  auto response = watch_serializer_.ParseResponse(&reader);
  if (!reader.ok()) {
    return reader.status();
  }

  LOG_DEBUG("%s response: %s", GetDebugDescription(), response.ToString());

  // A successful response means the stream is healthy.
  backoff_.Reset();

  auto watch_change = watch_serializer_.DecodeWatchChange(&reader, *response);
  auto version = watch_serializer_.DecodeSnapshotVersion(&reader, *response);
  if (!reader.ok()) {
    return reader.status();
  }

  callback_->OnWatchStreamChange(*watch_change, version);

  return Status::OK();
}

void WatchStream::NotifyStreamClose(const Status& status) {
  callback_->OnWatchStreamClose(status);
}

}  // namespace remote
}  // namespace firestore
}  // namespace firebase<|MERGE_RESOLUTION|>--- conflicted
+++ resolved
@@ -49,19 +49,12 @@
     GrpcConnection* grpc_connection,
     WatchStreamCallback* callback)
     : Stream{async_queue,
-<<<<<<< HEAD
              std::move(auth_credentials_provider),
              std::move(app_check_credentials_provider),
              grpc_connection,
              TimerId::ListenStreamConnectionBackoff,
              TimerId::ListenStreamIdle},
-=======
-             std::move(credentials_provider),
-             grpc_connection,
-             TimerId::ListenStreamConnectionBackoff,
-             TimerId::ListenStreamIdle,
              TimerId::HealthCheckTimeout},
->>>>>>> 68105601
       watch_serializer_{std::move(serializer)},
       callback_{NOT_NULL(callback)} {
 }
