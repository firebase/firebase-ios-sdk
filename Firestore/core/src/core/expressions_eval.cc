/*
 * Copyright 2025 Google LLC
 *
 * Licensed under the Apache License, Version 2.0 (the "License");
 * you may not use this file except in compliance with the License.
 * You may obtain a copy of the License at
 *
 *      http://www.apache.org/licenses/LICENSE-2.0
 *
 * Unless required by applicable law or agreed to in writing, software
 * distributed under the License is distributed on an "AS IS" BASIS,
 * WITHOUT WARRANTIES OR CONDITIONS OF ANY KIND, either express or implied.
 * See the License for the specific language governing permissions and
 * limitations under the License.
 */

#include "Firestore/core/src/core/expressions_eval.h"

#include <algorithm>  // For std::reverse
#include <cctype>
#include <cmath>
#include <functional>  // Added for std::function
#include <limits>      // For std::numeric_limits
#include <locale>
#include <memory>
#include <string>
#include <utility>  // For std::move
#include <vector>   // For std::vector

// Ensure timestamp proto is included
#include "Firestore/core/src/api/expressions.h"
#include "Firestore/core/src/api/stages.h"
#include "Firestore/core/src/model/mutable_document.h"
<<<<<<< HEAD
#include "Firestore/core/src/model/server_timestamp_util.h"
=======
>>>>>>> b51b5459
#include "Firestore/core/src/model/value_util.h"  // For value helpers like IsArray, DeepClone
#include "Firestore/core/src/nanopb/message.h"  // Added for MakeMessage
#include "Firestore/core/src/remote/serializer.h"
#include "Firestore/core/src/util/hard_assert.h"
<<<<<<< HEAD
#include "Firestore/core/src/util/log.h"
#include "absl/strings/ascii.h"  // For AsciiStrToLower/ToUpper (if needed later)
=======
#include "absl/strings/ascii.h"  // For AsciiStrToLower/ToUpper (if needed later)
#include "absl/strings/internal/utf8.h"
>>>>>>> b51b5459
#include "absl/strings/match.h"    // For StartsWith, EndsWith, StrContains
#include "absl/strings/str_cat.h"  // For StrAppend
#include "absl/strings/strip.h"    // For StripAsciiWhitespace
#include "absl/types/optional.h"
#include "re2/re2.h"

namespace firebase {
namespace firestore {
namespace core {

namespace {

// Helper functions for safe integer arithmetic with overflow detection.
// Return nullopt on overflow or error (like division by zero).

absl::optional<int64_t> SafeAdd(int64_t lhs, int64_t rhs) {
  int64_t result;
#if defined(__clang__) || defined(__GNUC__)
  if (__builtin_add_overflow(lhs, rhs, &result)) {
    return absl::nullopt;
  }
#else
  // Manual check (less efficient, might miss some edge cases on weird
  // platforms)
  if ((rhs > 0 && lhs > std::numeric_limits<int64_t>::max() - rhs) ||
      (rhs < 0 && lhs < std::numeric_limits<int64_t>::min() - rhs)) {
    return absl::nullopt;
  }
  result = lhs + rhs;
#endif
  return result;
}

absl::optional<int64_t> SafeSubtract(int64_t lhs, int64_t rhs) {
  int64_t result;
#if defined(__clang__) || defined(__GNUC__)
  if (__builtin_sub_overflow(lhs, rhs, &result)) {
    return absl::nullopt;
  }
#else
  // Manual check
  if ((rhs < 0 && lhs > std::numeric_limits<int64_t>::max() + rhs) ||
      (rhs > 0 && lhs < std::numeric_limits<int64_t>::min() + rhs)) {
    return absl::nullopt;
  }
  result = lhs - rhs;
#endif
  return result;
}

absl::optional<int64_t> SafeMultiply(int64_t lhs, int64_t rhs) {
  int64_t result;
#if defined(__clang__) || defined(__GNUC__)
  if (__builtin_mul_overflow(lhs, rhs, &result)) {
    return absl::nullopt;
  }
#else
  // Manual check (simplified, might not cover all edge cases perfectly)
  if (lhs != 0 && rhs != 0) {
    if (lhs > std::numeric_limits<int64_t>::max() / rhs ||
        lhs < std::numeric_limits<int64_t>::min() / rhs) {
      return absl::nullopt;
    }
  }
  result = lhs * rhs;
#endif
  return result;
}

absl::optional<int64_t> SafeDivide(int64_t lhs, int64_t rhs) {
  if (rhs == 0) {
    return absl::nullopt;  // Division by zero
  }
  // Check for overflow: INT64_MIN / -1
  if (lhs == std::numeric_limits<int64_t>::min() && rhs == -1) {
    return absl::nullopt;
  }
  return lhs / rhs;
}

absl::optional<int64_t> SafeMod(int64_t lhs, int64_t rhs) {
  if (rhs == 0) {
    return absl::nullopt;  // Modulo by zero
  }
  // Check for potential overflow/UB: INT64_MIN % -1
  if (lhs == std::numeric_limits<int64_t>::min() && rhs == -1) {
    // The result is 0 on most platforms, but standard allows signal.
    // Treat as error for consistency.
    return absl::nullopt;
  }
  return lhs % rhs;
}

// Helper to create a Value proto from int64_t
nanopb::Message<google_firestore_v1_Value> IntValue(int64_t val) {
  google_firestore_v1_Value proto;
  proto.which_value_type = google_firestore_v1_Value_integer_value_tag;
  proto.integer_value = val;
  return nanopb::MakeMessage(std::move(proto));
}

// Helper to create a Value proto from double
nanopb::Message<google_firestore_v1_Value> DoubleValue(double val) {
  google_firestore_v1_Value proto;
  proto.which_value_type = google_firestore_v1_Value_double_value_tag;
  proto.double_value = val;
  return nanopb::MakeMessage(std::move(proto));
}

}  // anonymous namespace

EvaluateResult::EvaluateResult(
    EvaluateResult::ResultType type,
    nanopb::Message<google_firestore_v1_Value> message)
    : value_(std::move(message)), type_(type) {
}

EvaluateResult EvaluateResult::NewNull() {
  return EvaluateResult(
      ResultType::kNull,
      nanopb::Message<google_firestore_v1_Value>(model::MinValue()));
}

EvaluateResult EvaluateResult::NewValue(
    nanopb::Message<google_firestore_v1_Value> value) {
  if (model::IsNullValue(*value)) {
    return EvaluateResult::NewNull();
  } else if (value->which_value_type ==
             google_firestore_v1_Value_boolean_value_tag) {
    return EvaluateResult(ResultType::kBoolean, std::move(value));
  } else if (model::IsInteger(*value)) {
    return EvaluateResult(ResultType::kInt, std::move(value));
  } else if (model::IsDouble(*value)) {
    return EvaluateResult(ResultType::kDouble, std::move(value));
  } else if (value->which_value_type ==
             google_firestore_v1_Value_timestamp_value_tag) {
    return EvaluateResult(ResultType::kTimestamp, std::move(value));
  } else if (value->which_value_type ==
             google_firestore_v1_Value_string_value_tag) {
    return EvaluateResult(ResultType::kString, std::move(value));
  } else if (value->which_value_type ==
             google_firestore_v1_Value_bytes_value_tag) {
    return EvaluateResult(ResultType::kBytes, std::move(value));
  } else if (value->which_value_type ==
             google_firestore_v1_Value_reference_value_tag) {
    return EvaluateResult(ResultType::kReference, std::move(value));
  } else if (value->which_value_type ==
             google_firestore_v1_Value_geo_point_value_tag) {
    return EvaluateResult(ResultType::kGeoPoint, std::move(value));
  } else if (model::IsArray(*value)) {
    return EvaluateResult(ResultType::kArray, std::move(value));
  } else if (model::IsVectorValue(*value)) {
    // vector value must be before map value
    return EvaluateResult(ResultType::kVector, std::move(value));
  } else if (model::IsMap(*value)) {
    return EvaluateResult(ResultType::kMap, std::move(value));
  } else {
    return EvaluateResult(ResultType::kError, {});
  }
}

std::unique_ptr<EvaluableExpr> FunctionToEvaluable(
    const api::FunctionExpr& function) {
  if (function.name() == "eq") {
    return std::make_unique<CoreEq>(function);
  } else if (function.name() == "add") {
    return std::make_unique<CoreAdd>(function);
  } else if (function.name() == "subtract") {
    return std::make_unique<CoreSubtract>(function);
  } else if (function.name() == "multiply") {
    return std::make_unique<CoreMultiply>(function);
  } else if (function.name() == "divide") {
    return std::make_unique<CoreDivide>(function);
  } else if (function.name() == "mod") {
    return std::make_unique<CoreMod>(function);
  } else if (function.name() == "neq") {
    return std::make_unique<CoreNeq>(function);
  } else if (function.name() == "lt") {
    return std::make_unique<CoreLt>(function);
  } else if (function.name() == "lte") {
    return std::make_unique<CoreLte>(function);
  } else if (function.name() == "gt") {
    return std::make_unique<CoreGt>(function);
  } else if (function.name() == "gte") {
    return std::make_unique<CoreGte>(function);
  } else if (function.name() == "array_reverse") {  // Removed array_concat
    return std::make_unique<CoreArrayReverse>(function);
  } else if (function.name() == "array_contains") {
    return std::make_unique<CoreArrayContains>(function);
  } else if (function.name() == "array_contains_all") {
    return std::make_unique<CoreArrayContainsAll>(function);
  } else if (function.name() == "array_contains_any") {
    return std::make_unique<CoreArrayContainsAny>(function);
  } else if (function.name() == "array_length") {
    return std::make_unique<CoreArrayLength>(function);
  } else if (function.name() == "exists") {
    return std::make_unique<CoreExists>(function);
  } else if (function.name() == "not") {
    return std::make_unique<CoreNot>(function);
  } else if (function.name() == "and") {
    return std::make_unique<CoreAnd>(function);
  } else if (function.name() == "or") {
    return std::make_unique<CoreOr>(function);
  } else if (function.name() == "xor") {
    return std::make_unique<CoreXor>(function);
  } else if (function.name() == "cond") {
    return std::make_unique<CoreCond>(function);
  } else if (function.name() == "eq_any") {
    return std::make_unique<CoreEqAny>(function);
  } else if (function.name() == "not_eq_any") {
    return std::make_unique<CoreNotEqAny>(function);
  } else if (function.name() == "is_nan") {
    return std::make_unique<CoreIsNan>(function);
  } else if (function.name() == "is_not_nan") {
    return std::make_unique<CoreIsNotNan>(function);
  } else if (function.name() == "is_null") {
    return std::make_unique<CoreIsNull>(function);
  } else if (function.name() == "is_not_null") {
    return std::make_unique<CoreIsNotNull>(function);
  } else if (function.name() == "is_error") {
    return std::make_unique<CoreIsError>(function);
  } else if (function.name() == "logical_maximum") {
    return std::make_unique<CoreLogicalMaximum>(function);
  } else if (function.name() == "logical_minimum") {
    return std::make_unique<CoreLogicalMinimum>(function);
  } else if (function.name() == "map_get") {
    return std::make_unique<CoreMapGet>(function);
  } else if (function.name() == "byte_length") {
    return std::make_unique<CoreByteLength>(function);
  } else if (function.name() == "char_length") {
    return std::make_unique<CoreCharLength>(function);
  } else if (function.name() == "str_concat") {
    return std::make_unique<CoreStrConcat>(function);
  } else if (function.name() == "ends_with") {
    return std::make_unique<CoreEndsWith>(function);
  } else if (function.name() == "starts_with") {
    return std::make_unique<CoreStartsWith>(function);
  } else if (function.name() == "str_contains") {
    return std::make_unique<CoreStrContains>(function);
  } else if (function.name() == "to_lower") {
    return std::make_unique<CoreToLower>(function);
  } else if (function.name() == "to_upper") {
    return std::make_unique<CoreToUpper>(function);
  } else if (function.name() == "trim") {
    return std::make_unique<CoreTrim>(function);
  } else if (function.name() == "reverse") {
    // Note: This handles string reverse. Array reverse is separate.
    return std::make_unique<CoreReverse>(function);
  } else if (function.name() == "regex_contains") {
    return std::make_unique<CoreRegexContains>(function);
  } else if (function.name() == "regex_match") {
    return std::make_unique<CoreRegexMatch>(function);
  } else if (function.name() == "like") {
    return std::make_unique<CoreLike>(function);
  } else if (function.name() == "unix_micros_to_timestamp") {
    return std::make_unique<CoreUnixMicrosToTimestamp>(function);
  } else if (function.name() == "unix_millis_to_timestamp") {
    return std::make_unique<CoreUnixMillisToTimestamp>(function);
  } else if (function.name() == "unix_seconds_to_timestamp") {
    return std::make_unique<CoreUnixSecondsToTimestamp>(function);
  } else if (function.name() == "timestamp_to_unix_micros") {
    return std::make_unique<CoreTimestampToUnixMicros>(function);
  } else if (function.name() == "timestamp_to_unix_millis") {
    return std::make_unique<CoreTimestampToUnixMillis>(function);
  } else if (function.name() == "timestamp_to_unix_seconds") {
    return std::make_unique<CoreTimestampToUnixSeconds>(function);
  } else if (function.name() == "timestamp_add") {
    return std::make_unique<CoreTimestampAdd>(function);
  } else if (function.name() == "timestamp_sub") {
    return std::make_unique<CoreTimestampSub>(function);
<<<<<<< HEAD
  }

  HARD_FAIL("Unsupported function name: %s", function.name());
}

namespace {

nanopb::Message<google_firestore_v1_Value> GetServerTimestampValue(
    const api::EvaluateContext& context,
    const google_firestore_v1_Value& timestamp_sentinel) {
  if (context.listen_options().server_timestamp_behavior() ==
      ListenOptions::ServerTimestampBehavior::kEstimate) {
    google_firestore_v1_Value result;
    result.which_value_type = google_firestore_v1_Value_timestamp_value_tag;
    result.timestamp_value = model::GetLocalWriteTime(timestamp_sentinel);
    return nanopb::MakeMessage<google_firestore_v1_Value>(result);
  }

  if (context.listen_options().server_timestamp_behavior() ==
      ListenOptions::ServerTimestampBehavior::kPrevious) {
    auto result = model::GetPreviousValue(timestamp_sentinel);
    if (result.has_value()) {
      return model::DeepClone(result.value());
    }
  }

  return nanopb::MakeMessage<google_firestore_v1_Value>(model::NullValue());
=======
  }

  HARD_FAIL("Unsupported function name: %s", function.name());
>>>>>>> b51b5459
}

}  // namespace

EvaluateResult CoreField::Evaluate(
    const api::EvaluateContext& context,
    const model::PipelineInputOutput& input) const {
  auto* field = dynamic_cast<api::Field*>(expr_.get());
  if (field->alias() == model::FieldPath::kDocumentKeyPath) {
    google_firestore_v1_Value result;

    result.which_value_type = google_firestore_v1_Value_reference_value_tag;
    result.reference_value = context.serializer().EncodeKey(input.key());

    return EvaluateResult::NewValue(nanopb::MakeMessage(std::move(result)));
  }

  if (field->alias() == model::FieldPath::kUpdateTimePath) {
    google_firestore_v1_Value result;

    result.which_value_type = google_firestore_v1_Value_timestamp_value_tag;
    result.timestamp_value =
        context.serializer().EncodeVersion(input.version());

    return EvaluateResult::NewValue(nanopb::MakeMessage(std::move(result)));
  }

  // TODO(pipeline): Add create time support.

  // Return 'UNSET' if the field doesn't exist, otherwise the Value.
  const auto& result = input.field(field->field_path());
  if (result.has_value()) {
    if (model::IsServerTimestamp(result.value())) {
      return EvaluateResult::NewValue(
          GetServerTimestampValue(context, result.value()));
    }

    // DeepClone the field value to avoid modifying the original.
    return EvaluateResult::NewValue(model::DeepClone(result.value()));
  } else {
    return EvaluateResult::NewUnset();
  }
}

EvaluateResult CoreConstant::Evaluate(const api::EvaluateContext&,
                                      const model::PipelineInputOutput&) const {
  auto* constant = dynamic_cast<api::Constant*>(expr_.get());
  return EvaluateResult::NewValue(nanopb::MakeMessage(constant->to_proto()));
}

// --- Comparison Implementations ---

EvaluateResult ComparisonBase::Evaluate(
    const api::EvaluateContext& context,
    const model::PipelineInputOutput& document) const {
  HARD_ASSERT(expr_->params().size() == 2,
              "%s() function requires exactly 2 params", expr_->name());

  std::unique_ptr<EvaluableExpr> left_evaluable =
      expr_->params()[0]->ToEvaluable();
  EvaluateResult left = left_evaluable->Evaluate(context, document);

  switch (left.type()) {
    case EvaluateResult::ResultType::kError:
    case EvaluateResult::ResultType::kUnset: {
      return EvaluateResult::NewError();
    }
    default:
      break;
  }

  std::unique_ptr<EvaluableExpr> right_evaluable =
      expr_->params()[1]->ToEvaluable();
  EvaluateResult right = right_evaluable->Evaluate(context, document);
  switch (right.type()) {
    case EvaluateResult::ResultType::kError:
    case EvaluateResult::ResultType::kUnset: {
      return EvaluateResult::NewError();
    }
    default:
      break;
  }

  // Comparisons involving Null propagate Null
  if (left.IsNull() || right.IsNull()) {
    return EvaluateResult::NewNull();
  }

  // Operands are valid Values, proceed with specific comparison
  return CompareToResult(left, right);
}

EvaluateResult CoreEq::CompareToResult(const EvaluateResult& left,
                                       const EvaluateResult& right) const {
  // Type mismatch always results in false for Eq
  if (model::GetTypeOrder(*left.value()) !=
      model::GetTypeOrder(*right.value())) {
    return EvaluateResult::NewValue(nanopb::MakeMessage(model::FalseValue()));
  }
  // NaN == anything (including NaN) is false
  if (model::IsNaNValue(*left.value()) || model::IsNaNValue(*right.value())) {
    return EvaluateResult::NewValue(nanopb::MakeMessage(model::FalseValue()));
  }

  switch (model::StrictEquals(*left.value(), *right.value())) {
    case model::StrictEqualsResult::kEq:
      return EvaluateResult::NewValue(nanopb::MakeMessage(model::TrueValue()));
    case model::StrictEqualsResult::kNotEq:
      return EvaluateResult::NewValue(nanopb::MakeMessage(model::FalseValue()));
    case model::StrictEqualsResult::kNull:
      return EvaluateResult::NewNull();
  }
}

EvaluateResult CoreNeq::CompareToResult(const EvaluateResult& left,
                                        const EvaluateResult& right) const {
  // NaN != anything (including NaN) is true
  if (model::IsNaNValue(*left.value()) || model::IsNaNValue(*right.value())) {
    return EvaluateResult::NewValue(nanopb::MakeMessage(model::TrueValue()));
  }
  // Type mismatch always results in true for Neq
  if (model::GetTypeOrder(*left.value()) !=
      model::GetTypeOrder(*right.value())) {
    return EvaluateResult::NewValue(nanopb::MakeMessage(model::TrueValue()));
  }

  switch (model::StrictEquals(*left.value(), *right.value())) {
    case model::StrictEqualsResult::kEq:
      return EvaluateResult::NewValue(nanopb::MakeMessage(model::FalseValue()));
    case model::StrictEqualsResult::kNotEq:
      return EvaluateResult::NewValue(nanopb::MakeMessage(model::TrueValue()));
    case model::StrictEqualsResult::kNull:
      return EvaluateResult::NewNull();
  }
}

EvaluateResult CoreLt::CompareToResult(const EvaluateResult& left,
                                       const EvaluateResult& right) const {
  // Type mismatch always results in false
  if (model::GetTypeOrder(*left.value()) !=
      model::GetTypeOrder(*right.value())) {
    return EvaluateResult::NewValue(nanopb::MakeMessage(model::FalseValue()));
  }
  // NaN compared to anything is false
  if (model::IsNaNValue(*left.value()) || model::IsNaNValue(*right.value())) {
    return EvaluateResult::NewValue(nanopb::MakeMessage(model::FalseValue()));
  }

  bool result = model::Compare(*left.value(), *right.value()) ==
                util::ComparisonResult::Ascending;
  return EvaluateResult::NewValue(
      nanopb::MakeMessage(result ? model::TrueValue() : model::FalseValue()));
}

EvaluateResult CoreLte::CompareToResult(const EvaluateResult& left,
                                        const EvaluateResult& right) const {
  // Type mismatch always results in false
  if (model::GetTypeOrder(*left.value()) !=
      model::GetTypeOrder(*right.value())) {
<<<<<<< HEAD
    return EvaluateResult::NewValue(nanopb::MakeMessage(model::FalseValue()));
  }
  // NaN compared to anything is false
  if (model::IsNaNValue(*left.value()) || model::IsNaNValue(*right.value())) {
    return EvaluateResult::NewValue(nanopb::MakeMessage(model::FalseValue()));
  }

  // Check for equality first using StrictEquals
  if (model::StrictEquals(*left.value(), *right.value()) ==
      model::StrictEqualsResult::kEq) {
    return EvaluateResult::NewValue(nanopb::MakeMessage(model::TrueValue()));
  }

  // If not equal, perform standard comparison
  bool result = model::Compare(*left.value(), *right.value()) ==
                util::ComparisonResult::Ascending;
  return EvaluateResult::NewValue(
      nanopb::MakeMessage(result ? model::TrueValue() : model::FalseValue()));
}

EvaluateResult CoreGt::CompareToResult(const EvaluateResult& left,
                                       const EvaluateResult& right) const {
  // Type mismatch always results in false
  if (model::GetTypeOrder(*left.value()) !=
      model::GetTypeOrder(*right.value())) {
    return EvaluateResult::NewValue(nanopb::MakeMessage(model::FalseValue()));
  }
  // NaN compared to anything is false
  if (model::IsNaNValue(*left.value()) || model::IsNaNValue(*right.value())) {
    return EvaluateResult::NewValue(nanopb::MakeMessage(model::FalseValue()));
  }

  bool result = model::Compare(*left.value(), *right.value()) ==
                util::ComparisonResult::Descending;
  return EvaluateResult::NewValue(
      nanopb::MakeMessage(result ? model::TrueValue() : model::FalseValue()));
}

EvaluateResult CoreGte::CompareToResult(const EvaluateResult& left,
                                        const EvaluateResult& right) const {
  // Type mismatch always results in false
  if (model::GetTypeOrder(*left.value()) !=
      model::GetTypeOrder(*right.value())) {
    return EvaluateResult::NewValue(nanopb::MakeMessage(model::FalseValue()));
  }
  // NaN compared to anything is false
  if (model::IsNaNValue(*left.value()) || model::IsNaNValue(*right.value())) {
    return EvaluateResult::NewValue(nanopb::MakeMessage(model::FalseValue()));
  }
=======
    return EvaluateResult::NewValue(nanopb::MakeMessage(model::FalseValue()));
  }
  // NaN compared to anything is false
  if (model::IsNaNValue(*left.value()) || model::IsNaNValue(*right.value())) {
    return EvaluateResult::NewValue(nanopb::MakeMessage(model::FalseValue()));
  }

  // Check for equality first using StrictEquals
  if (model::StrictEquals(*left.value(), *right.value()) ==
      model::StrictEqualsResult::kEq) {
    return EvaluateResult::NewValue(nanopb::MakeMessage(model::TrueValue()));
  }

  // If not equal, perform standard comparison
  bool result = model::Compare(*left.value(), *right.value()) ==
                util::ComparisonResult::Ascending;
  return EvaluateResult::NewValue(
      nanopb::MakeMessage(result ? model::TrueValue() : model::FalseValue()));
}

EvaluateResult CoreGt::CompareToResult(const EvaluateResult& left,
                                       const EvaluateResult& right) const {
  // Type mismatch always results in false
  if (model::GetTypeOrder(*left.value()) !=
      model::GetTypeOrder(*right.value())) {
    return EvaluateResult::NewValue(nanopb::MakeMessage(model::FalseValue()));
  }
  // NaN compared to anything is false
  if (model::IsNaNValue(*left.value()) || model::IsNaNValue(*right.value())) {
    return EvaluateResult::NewValue(nanopb::MakeMessage(model::FalseValue()));
  }

  bool result = model::Compare(*left.value(), *right.value()) ==
                util::ComparisonResult::Descending;
  return EvaluateResult::NewValue(
      nanopb::MakeMessage(result ? model::TrueValue() : model::FalseValue()));
}

EvaluateResult CoreGte::CompareToResult(const EvaluateResult& left,
                                        const EvaluateResult& right) const {
  // Type mismatch always results in false
  if (model::GetTypeOrder(*left.value()) !=
      model::GetTypeOrder(*right.value())) {
    return EvaluateResult::NewValue(nanopb::MakeMessage(model::FalseValue()));
  }
  // NaN compared to anything is false
  if (model::IsNaNValue(*left.value()) || model::IsNaNValue(*right.value())) {
    return EvaluateResult::NewValue(nanopb::MakeMessage(model::FalseValue()));
  }
>>>>>>> b51b5459

  // Check for equality first using StrictEquals
  if (model::StrictEquals(*left.value(), *right.value()) ==
      model::StrictEqualsResult::kEq) {
    return EvaluateResult::NewValue(nanopb::MakeMessage(model::TrueValue()));
  }

  // If not equal, perform standard comparison
  bool result = model::Compare(*left.value(), *right.value()) ==
                util::ComparisonResult::Descending;
  return EvaluateResult::NewValue(
      nanopb::MakeMessage(result ? model::TrueValue() : model::FalseValue()));
}

// --- String Expression Implementations ---

namespace {

/**
 * @brief Validates a string as UTF-8 and process the Unicode code points.
 *
 * Iterates through the byte sequence of the input string, performing
 * full UTF-8 validation checks:
 * - Correct number of continuation bytes.
 * - Correct format of continuation bytes (10xxxxxx).
 * - No overlong encodings (e.g., encoding '/' as 2 bytes).
 * - Decoded code points are within the valid Unicode range
 * (U+0000-U+D7FF and U+E000-U+10FFFF), excluding surrogates.
 *
 * @tparam T The type of the result accumulator.
 * @param s The input string (byte sequence) to validate.
 * @param result A pointer to the result accumulator, updated by `func`.
 * @param func A function `void(T* result, uint32_t code_point,
 * absl::string_view utf8_bytes)` called for each valid code point, providing
 * the code point and its UTF-8 byte representation.
 * @return `true` if the string is valid UTF-8, `false` otherwise.
 */
template <typename T>
bool ProcessUtf8(const std::string& s,
                 T* result,
                 std::function<void(T*, uint32_t, absl::string_view)> func) {
  int i = 0;
  const int len = s.size();
  const unsigned char* data = reinterpret_cast<const unsigned char*>(s.data());

  while (i < len) {
    uint32_t code_point = 0;  // To store the decoded code point
    int num_bytes = 0;
    const unsigned char start_byte = data[i];

    // 1. Determine expected sequence length and initial code point bits
    if ((start_byte & 0x80) == 0) {  // 1-byte sequence (ASCII 0xxxxxxx)
      num_bytes = 1;
      code_point = start_byte;
      // Overlong check: Not possible for 1-byte sequences
      // Range check: ASCII is always valid (0x00-0x7F)
    } else if ((start_byte & 0xE0) == 0xC0) {  // 2-byte sequence (110xxxxx)
      num_bytes = 2;
      code_point = start_byte & 0x1F;  // Mask out 110xxxxx
      // Overlong check: Must not represent code points < 0x80
      // Also, C0 and C1 are specifically invalid start bytes
      if (start_byte < 0xC2) {
        return false;  // C0, C1 are invalid starts
      }
    } else if ((start_byte & 0xF0) == 0xE0) {  // 3-byte sequence (1110xxxx)
      num_bytes = 3;
      code_point = start_byte & 0x0F;          // Mask out 1110xxxx
    } else if ((start_byte & 0xF8) == 0xF0) {  // 4-byte sequence (11110xxx)
      num_bytes = 4;
      code_point =
          start_byte & 0x07;  // Mask out 11110xxx
                              // Overlong check: Must not represent code points
                              // < 0x10000 Range check: Must not represent code
                              // points > 0x10FFFF F4 90.. BF.. is > 0x10FFFF
      if (start_byte > 0xF4) {
        return false;
      }
    } else {
      return false;  // Invalid start byte (e.g., 10xxxxxx or > F4)
    }

    // 2. Check for incomplete sequence
    if (i + num_bytes > len) {
      return false;  // Sequence extends beyond string end
    }

    // 3. Check and process continuation bytes (if any)
    for (int j = 1; j < num_bytes; ++j) {
      const unsigned char continuation_byte = data[i + j];
      if ((continuation_byte & 0xC0) != 0x80) {
        return false;  // Not a valid continuation byte (10xxxxxx)
      }
      // Combine bits into the code point
      code_point = (code_point << 6) | (continuation_byte & 0x3F);
    }

    // 4. Perform Overlong and Range Checks based on the fully decoded
    // code_point
    if (num_bytes == 2 && code_point < 0x80) {
      return false;  // Overlong encoding (should have been 1 byte)
    }
    if (num_bytes == 3 && code_point < 0x800) {
      // Specific check for 0xE0 0x80..0x9F .. sequences (overlong)
      if (start_byte == 0xE0 && (data[i + 1] & 0xFF) < 0xA0) {
        return false;
      }
      return false;  // Overlong encoding (should have been 1 or 2 bytes)
    }
    if (num_bytes == 4 && code_point < 0x10000) {
      // Specific check for 0xF0 0x80..0x8F .. sequences (overlong)
      if (start_byte == 0xF0 && (data[i + 1] & 0xFF) < 0x90) {
        return false;
      }
      return false;  // Overlong encoding (should have been 1, 2 or 3 bytes)
    }

    // Check for surrogates (U+D800 to U+DFFF)
    if (code_point >= 0xD800 && code_point <= 0xDFFF) {
      return false;
    }

    // Check for code points beyond the Unicode maximum (U+10FFFF)
    if (code_point > 0x10FFFF) {
      // Specific check for 0xF4 90..BF .. sequences (> U+10FFFF)
      if (start_byte == 0xF4 && (data[i + 1] & 0xFF) > 0x8F) {
        return false;
      }
      return false;
    }

    // 5. If all checks passed, call the function and advance index
    absl::string_view utf8_bytes(s.data() + i, num_bytes);
    func(result, code_point, utf8_bytes);
    i += num_bytes;
  }

  return true;  // String is valid UTF-8
}

// Helper function to convert SQL LIKE patterns to RE2 regex patterns.
// Handles % (matches any sequence of zero or more characters)
// and _ (matches any single character).
// Escapes other regex special characters.
std::string LikeToRegex(const std::string& like_pattern) {
  std::string regex_pattern = "^";  // Anchor at the start
  for (char c : like_pattern) {
    switch (c) {
      case '%':
        regex_pattern += ".*";
        break;
      case '_':
        regex_pattern += ".";
        break;
      // Escape RE2 special characters
      case '\\':
      case '.':
      case '*':
      case '+':
      case '?':
      case '(':
      case ')':
      case '|':
      case '{':
      case '}':
      case '[':
      case ']':
      case '^':
      case '$':
        regex_pattern += '\\';
        regex_pattern += c;
        break;
      default:
        regex_pattern += c;
        break;
    }
  }
  regex_pattern += '$';  // Anchor at the end
  return regex_pattern;
}

}  // anonymous namespace

EvaluateResult StringSearchBase::Evaluate(
    const api::EvaluateContext& context,
    const model::PipelineInputOutput& document) const {
  HARD_ASSERT(expr_->params().size() == 2,
              "%s() function requires exactly 2 params", expr_->name());

  bool has_null = false;
  EvaluateResult op1 =
      expr_->params()[0]->ToEvaluable()->Evaluate(context, document);
  switch (op1.type()) {
    case EvaluateResult::ResultType::kString: {
      break;
    }
    case EvaluateResult::ResultType::kNull: {
      has_null = true;
      break;
    }
    default: {
      return EvaluateResult::NewError();
    }
  }

  EvaluateResult op2 =
      expr_->params()[1]->ToEvaluable()->Evaluate(context, document);
  switch (op2.type()) {
    case EvaluateResult::ResultType::kString: {
      break;
    }
    case EvaluateResult::ResultType::kNull: {
      has_null = true;
      break;
    }
    default: {
      return EvaluateResult::NewError();
    }
  }

  // Null propagation
  if (has_null) {
    return EvaluateResult::NewNull();
  }

  // Both operands are valid strings, perform the specific search
  std::string value_str = nanopb::MakeString(op1.value()->string_value);
  std::string search_str = nanopb::MakeString(op2.value()->string_value);

  return PerformSearch(value_str, search_str);
}

EvaluateResult CoreRegexContains::PerformSearch(
    const std::string& value, const std::string& search) const {
  re2::RE2 re(search);
  if (!re.ok()) {
    // TODO(wuandy): Log warning about invalid regex?
    return EvaluateResult::NewError();
  }
  bool result = RE2::PartialMatch(value, re);
  return EvaluateResult::NewValue(
      nanopb::MakeMessage(result ? model::TrueValue() : model::FalseValue()));
}

EvaluateResult CoreRegexMatch::PerformSearch(const std::string& value,
                                             const std::string& search) const {
  re2::RE2 re(search);
  if (!re.ok()) {
    // TODO(wuandy): Log warning about invalid regex?
    return EvaluateResult::NewError();
  }
  bool result = RE2::FullMatch(value, re);
  return EvaluateResult::NewValue(
      nanopb::MakeMessage(result ? model::TrueValue() : model::FalseValue()));
}

EvaluateResult CoreLike::PerformSearch(const std::string& value,
                                       const std::string& search) const {
  std::string regex_pattern = LikeToRegex(search);
  re2::RE2 re(regex_pattern);
  // LikeToRegex should ideally produce valid regex, but check anyway.
  if (!re.ok()) {
    // TODO(wuandy): Log warning about failed LIKE conversion?
    return EvaluateResult::NewError();
  }
  // LIKE implies matching the entire string
  bool result = RE2::FullMatch(value, re);
  return EvaluateResult::NewValue(
      nanopb::MakeMessage(result ? model::TrueValue() : model::FalseValue()));
}

EvaluateResult CoreByteLength::Evaluate(
    const api::EvaluateContext& context,
    const model::PipelineInputOutput& document) const {
  HARD_ASSERT(expr_->params().size() == 1,
              "byte_length() requires exactly 1 param");
  EvaluateResult evaluated =
      expr_->params()[0]->ToEvaluable()->Evaluate(context, document);

  switch (evaluated.type()) {
    case EvaluateResult::ResultType::kString: {
      const auto str = nanopb::MakeString(evaluated.value()->string_value);
      // Validate UTF-8 using the generic function with a no-op lambda
      bool dummy_result = false;  // Result accumulator not needed here
      bool is_valid_utf8 = ProcessUtf8<bool>(
          str, &dummy_result,
          [](bool*, uint32_t, absl::string_view) { /* no-op */ });

      if (is_valid_utf8) {
        return EvaluateResult::NewValue(IntValue(str.size()));
      } else {
        return EvaluateResult::NewError();  // Invalid UTF-8
      }
    }
    case EvaluateResult::ResultType::kBytes: {
      const size_t len = evaluated.value()->bytes_value == nullptr
                             ? 0
                             : evaluated.value()->bytes_value->size;
      return EvaluateResult::NewValue(IntValue(len));
    }
    case EvaluateResult::ResultType::kNull:
      return EvaluateResult::NewNull();
    default:
      return EvaluateResult::NewError();  // Type mismatch or Error/Unset
  }
}

EvaluateResult CoreCharLength::Evaluate(
    const api::EvaluateContext& context,
    const model::PipelineInputOutput& document) const {
  HARD_ASSERT(expr_->params().size() == 1,
              "char_length() requires exactly 1 param");
  EvaluateResult evaluated =
      expr_->params()[0]->ToEvaluable()->Evaluate(context, document);

  switch (evaluated.type()) {
    case EvaluateResult::ResultType::kString: {
      const auto str = nanopb::MakeString(evaluated.value()->string_value);
      // Count codepoints using the generic function
      int char_count = 0;
      bool is_valid_utf8 = ProcessUtf8<int>(
          str, &char_count,
          [](int* count, uint32_t, absl::string_view) { (*count)++; });

      if (is_valid_utf8) {
        return EvaluateResult::NewValue(IntValue(char_count));
      } else {
        return EvaluateResult::NewError();  // Invalid UTF-8
      }
    }
    case EvaluateResult::ResultType::kNull:
      return EvaluateResult::NewNull();
    default:
      return EvaluateResult::NewError();  // Type mismatch or Error/Unset
  }
}

EvaluateResult CoreStrConcat::Evaluate(
    const api::EvaluateContext& context,
    const model::PipelineInputOutput& document) const {
  std::string result_string;

  bool found_null = false;
  for (const auto& param : expr_->params()) {
    EvaluateResult evaluated =
        param->ToEvaluable()->Evaluate(context, document);
    switch (evaluated.type()) {
      case EvaluateResult::ResultType::kString: {
        absl::StrAppend(&result_string,
                        nanopb::MakeString(evaluated.value()->string_value));
        break;
      }
      case EvaluateResult::ResultType::kNull: {
        found_null = true;
        break;
      }
      default:
        return EvaluateResult::NewError();  // Type mismatch or Error/Unset
    }
  }

  if (found_null) {
    return EvaluateResult::NewNull();
  }

  return EvaluateResult::NewValue(model::StringValue(result_string));
}

EvaluateResult CoreEndsWith::PerformSearch(const std::string& value,
                                           const std::string& search) const {
  // Use absl::EndsWith
  bool result = absl::EndsWith(value, search);
  return EvaluateResult::NewValue(
      nanopb::MakeMessage(result ? model::TrueValue() : model::FalseValue()));
}

EvaluateResult CoreStartsWith::PerformSearch(const std::string& value,
                                             const std::string& search) const {
  // Use absl::StartsWith
  bool result = absl::StartsWith(value, search);
  return EvaluateResult::NewValue(
      nanopb::MakeMessage(result ? model::TrueValue() : model::FalseValue()));
}

EvaluateResult CoreStrContains::PerformSearch(const std::string& value,
                                              const std::string& search) const {
  // Use absl::StrContains
  bool result = absl::StrContains(value, search);
  return EvaluateResult::NewValue(
      nanopb::MakeMessage(result ? model::TrueValue() : model::FalseValue()));
}

EvaluateResult CoreToLower::Evaluate(
    const api::EvaluateContext& context,
    const model::PipelineInputOutput& document) const {
  HARD_ASSERT(expr_->params().size() == 1,
              "to_lower() requires exactly 1 param");
  EvaluateResult evaluated =
      expr_->params()[0]->ToEvaluable()->Evaluate(context, document);

  switch (evaluated.type()) {
    case EvaluateResult::ResultType::kString: {
      std::locale locale{"en_US.UTF-8"};
      std::string str = nanopb::MakeString(evaluated.value()->string_value);
      std::transform(str.begin(), str.end(), str.begin(),
                     [&locale](char c) { return std::tolower(c, locale); });
      return EvaluateResult::NewValue(model::StringValue(str));
    }
    case EvaluateResult::ResultType::kNull:
      return EvaluateResult::NewNull();
    default:
      return EvaluateResult::NewError();  // Type mismatch or Error/Unset
  }
}
EvaluateResult CoreToUpper::Evaluate(
    const api::EvaluateContext& context,
    const model::PipelineInputOutput& document) const {
  HARD_ASSERT(expr_->params().size() == 1,
              "to_upper() requires exactly 1 param");
  EvaluateResult evaluated =
      expr_->params()[0]->ToEvaluable()->Evaluate(context, document);

  switch (evaluated.type()) {
    case EvaluateResult::ResultType::kString: {
      std::locale locale{"en_US.UTF-8"};
      std::string str = nanopb::MakeString(evaluated.value()->string_value);
      std::transform(str.begin(), str.end(), str.begin(),
                     [&locale](char c) { return std::toupper(c, locale); });
      return EvaluateResult::NewValue(model::StringValue(str));
    }
    case EvaluateResult::ResultType::kNull:
      return EvaluateResult::NewNull();
    default:
      return EvaluateResult::NewError();  // Type mismatch or Error/Unset
  }
}

EvaluateResult CoreTrim::Evaluate(
    const api::EvaluateContext& context,
    const model::PipelineInputOutput& document) const {
  HARD_ASSERT(expr_->params().size() == 1, "trim() requires exactly 1 param");
  EvaluateResult evaluated =
      expr_->params()[0]->ToEvaluable()->Evaluate(context, document);

  switch (evaluated.type()) {
    case EvaluateResult::ResultType::kString: {
      absl::string_view trimmed_view = absl::StripAsciiWhitespace(
          nanopb::MakeString(evaluated.value()->string_value));
      return EvaluateResult::NewValue(
          model::StringValue(std::move(trimmed_view)));
    }
    case EvaluateResult::ResultType::kNull:
      return EvaluateResult::NewNull();
    default:
      return EvaluateResult::NewError();  // Type mismatch or Error/Unset
  }
}

EvaluateResult CoreReverse::Evaluate(
    const api::EvaluateContext& context,
    const model::PipelineInputOutput& document) const {
  HARD_ASSERT(expr_->params().size() == 1,
              "reverse() requires exactly 1 param");
  EvaluateResult evaluated =
      expr_->params()[0]->ToEvaluable()->Evaluate(context, document);

  switch (evaluated.type()) {
    case EvaluateResult::ResultType::kString: {
      std::string reversed;
      bool is_valid_utf8 = ProcessUtf8<std::string>(
          nanopb::MakeString(evaluated.value()->string_value), &reversed,
          [](std::string* reversed_str, uint32_t /*code_point*/,
             absl::string_view utf8_bytes) {
            reversed_str->insert(0, utf8_bytes.data(), utf8_bytes.size());
          });

      if (is_valid_utf8) {
        return EvaluateResult::NewValue(model::StringValue(reversed));
      }

      return EvaluateResult::NewError();
    }
    case EvaluateResult::ResultType::kNull:
      return EvaluateResult::NewNull();
    default:
      return EvaluateResult::NewError();  // Type mismatch or Error/Unset
  }
}

// --- Map Expression Implementations ---

EvaluateResult CoreMapGet::Evaluate(
    const api::EvaluateContext& context,
    const model::PipelineInputOutput& document) const {
  HARD_ASSERT(expr_->params().size() == 2,
              "map_get() function requires exactly 2 params (map and key)");

  // Evaluate the map operand (param 0)
  std::unique_ptr<EvaluableExpr> map_evaluable =
      expr_->params()[0]->ToEvaluable();
  EvaluateResult map_result = map_evaluable->Evaluate(context, document);

  switch (map_result.type()) {
    case EvaluateResult::ResultType::kUnset: {
      // If the map itself is unset, the result is unset
      return EvaluateResult::NewUnset();
    }
    case EvaluateResult::ResultType::kMap: {
      // Expected type, continue
      break;
    }
    default: {
      // Any other type (including Null, Error) is an error
      return EvaluateResult::NewError();
    }
  }

  // Evaluate the key operand (param 1)
  std::unique_ptr<EvaluableExpr> key_evaluable =
      expr_->params()[1]->ToEvaluable();
  EvaluateResult key_result = key_evaluable->Evaluate(context, document);

  absl::optional<std::string> key_string;
  switch (key_result.type()) {
    case EvaluateResult::ResultType::kString: {
      key_string = nanopb::MakeString(key_result.value()->string_value);
      HARD_ASSERT(key_string.has_value(), "Failed to extract string key");
      break;
    }
    default: {
      // Key must be a string, otherwise it's an error
      return EvaluateResult::NewError();
    }
  }

  // Look up the field in the map value
  const auto* entry = model::FindEntry(*map_result.value(), key_string.value());

  if (entry != nullptr) {
    // Key found, return a deep clone of the value
    return EvaluateResult::NewValue(model::DeepClone(entry->value));
  } else {
    // Key not found, return Unset
    return EvaluateResult::NewUnset();
  }
}

// --- Arithmetic Implementations ---
EvaluateResult ArithmeticBase::Evaluate(
    const api::EvaluateContext& context,
    const model::PipelineInputOutput& document) const {
  HARD_ASSERT(expr_->params().size() >= 2,
              "%s() function requires at least 2 params", expr_->name());

  EvaluateResult current_result =
      expr_->params()[0]->ToEvaluable()->Evaluate(context, document);

  for (size_t i = 1; i < expr_->params().size(); ++i) {
    // Check current accumulated result before evaluating next operand
    if (current_result.IsErrorOrUnset()) {
      // Propagate error immediately if accumulated result is error/unset
      // Note: Unset is treated as Error in arithmetic according to TS logic
      return EvaluateResult::NewError();
    }
    // Null check happens inside ApplyOperation

    EvaluateResult next_operand =
        expr_->params()[i]->ToEvaluable()->Evaluate(context, document);

    // Apply the operation
    current_result = ApplyOperation(current_result, next_operand);

    // If ApplyOperation resulted in error or unset, propagate immediately as
    // error
    if (current_result.IsErrorOrUnset()) {
      // Treat Unset from ApplyOperation as Error for propagation
      return EvaluateResult::NewError();
    }
    // Null is handled within the loop by ApplyOperation in the next iteration
  }

  return current_result;
}

inline EvaluateResult ArithmeticBase::ApplyOperation(
    const EvaluateResult& left, const EvaluateResult& right) const {
  // Mirroring TypeScript logic:
  // 1. Check for Error/Unset first
  if (left.IsErrorOrUnset() || right.IsErrorOrUnset()) {
    return EvaluateResult::NewError();
  }
  // 2. Check for Null
  if (left.IsNull() || right.IsNull()) {
    return EvaluateResult::NewNull();
  }

  // 3. Type check: Both must be numbers
  const google_firestore_v1_Value* left_val = left.value();
  const google_firestore_v1_Value* right_val = right.value();
  if (!model::IsNumber(*left_val) || !model::IsNumber(*right_val)) {
    return EvaluateResult::NewError();  // Type error
  }

  // 4. Determine operation type (Integer or Double)
  if (model::IsDouble(*left_val) || model::IsDouble(*right_val)) {
    // Promote to double
    double left_double_val = model::IsDouble(*left_val)
                                 ? left_val->double_value
                                 : static_cast<double>(left_val->integer_value);
    double right_double_val =
        model::IsDouble(*right_val)
            ? right_val->double_value
            : static_cast<double>(right_val->integer_value);

    // NaN propagation and specific error handling (like div/mod by zero)
    // are handled within PerformDoubleOperation.
    return PerformDoubleOperation(left_double_val, right_double_val);

  } else {
    // Both are integers
    absl::optional<int64_t> left_int_opt = model::GetInteger(*left_val);
    absl::optional<int64_t> right_int_opt = model::GetInteger(*right_val);
    // These should always succeed because we already checked IsNumber and
    // excluded IsDouble.
    HARD_ASSERT(left_int_opt.has_value() && right_int_opt.has_value(),
                "Failed to extract integer values after IsNumber check");

    return PerformIntegerOperation(left_int_opt.value(), right_int_opt.value());
  }
}

EvaluateResult CoreAdd::PerformIntegerOperation(int64_t l, int64_t r) const {
  auto const result = SafeAdd(l, r);
  if (result.has_value()) {
    return EvaluateResult::NewValue(IntValue(result.value()));
  }

  return EvaluateResult::NewError();
}

EvaluateResult CoreAdd::PerformDoubleOperation(double l, double r) const {
  return EvaluateResult::NewValue(DoubleValue(l + r));
}

EvaluateResult CoreSubtract::PerformIntegerOperation(int64_t l,
                                                     int64_t r) const {
  auto const result = SafeSubtract(l, r);
  if (result.has_value()) {
    return EvaluateResult::NewValue(IntValue(result.value()));
  }

  return EvaluateResult::NewError();
}

EvaluateResult CoreSubtract::PerformDoubleOperation(double l, double r) const {
  return EvaluateResult::NewValue(DoubleValue(l - r));
}

EvaluateResult CoreMultiply::PerformIntegerOperation(int64_t l,
                                                     int64_t r) const {
  auto const result = SafeMultiply(l, r);
  if (result.has_value()) {
    return EvaluateResult::NewValue(IntValue(result.value()));
  }

  return EvaluateResult::NewError();
}

EvaluateResult CoreMultiply::PerformDoubleOperation(double l, double r) const {
  return EvaluateResult::NewValue(DoubleValue(l * r));
}

EvaluateResult CoreDivide::PerformIntegerOperation(int64_t l, int64_t r) const {
  auto const result = SafeDivide(l, r);
  if (result.has_value()) {
    return EvaluateResult::NewValue(IntValue(result.value()));
  }

  return EvaluateResult::NewError();
}

EvaluateResult CoreDivide::PerformDoubleOperation(double l, double r) const {
  // C++ double division handles signed zero correctly according to IEEE
  // 754. +x / +0 -> +Inf -x / +0 -> -Inf +x / -0 -> -Inf -x / -0 -> +Inf
  //  0 /  0 -> NaN
  return EvaluateResult::NewValue(DoubleValue(l / r));
}

EvaluateResult CoreMod::PerformIntegerOperation(int64_t l, int64_t r) const {
  auto const result = SafeMod(l, r);
  if (result.has_value()) {
    return EvaluateResult::NewValue(IntValue(result.value()));
  }

  return EvaluateResult::NewError();
}

EvaluateResult CoreMod::PerformDoubleOperation(double l, double r) const {
  if (r == 0.0) {
    return EvaluateResult::NewValue(
        DoubleValue(std::numeric_limits<double>::quiet_NaN()));
  }
  // Use std::fmod for double modulo, matches C++ and Firestore semantics
  return EvaluateResult::NewValue(DoubleValue(std::fmod(l, r)));
}

// --- Array Expression Implementations ---

EvaluateResult CoreArrayReverse::Evaluate(
    const api::EvaluateContext& context,
    const model::PipelineInputOutput& document) const {
  HARD_ASSERT(expr_->params().size() == 1,
              "array_reverse() function requires exactly 1 param");

  std::unique_ptr<EvaluableExpr> operand_evaluable =
      expr_->params()[0]->ToEvaluable();
  EvaluateResult evaluated = operand_evaluable->Evaluate(context, document);

  switch (evaluated.type()) {
    case EvaluateResult::ResultType::kNull: {
      return EvaluateResult::NewNull();
    }
    case EvaluateResult::ResultType::kArray: {
      std::vector<nanopb::Message<google_firestore_v1_Value>> reversed_values;
      if (evaluated.value()->array_value.values != nullptr) {
        for (pb_size_t i = 0; i < evaluated.value()->array_value.values_count;
             ++i) {
          // Deep clone each element to get a new FieldValue wrapper
          reversed_values.push_back(
              model::DeepClone(evaluated.value()->array_value.values[i]));
        }
      }

      std::reverse(reversed_values.begin(), reversed_values.end());
      return EvaluateResult::NewValue(
          model::ArrayValue(std::move(reversed_values)));
    }
    default:
      return EvaluateResult::NewError();
  }
}

EvaluateResult CoreArrayContains::Evaluate(
    const api::EvaluateContext& context,
    const model::PipelineInputOutput& document) const {
  HARD_ASSERT(expr_->params().size() == 2,
              "array_contains() function requires exactly 2 params");

  std::vector<std::shared_ptr<api::Expr>> reversed_params(
      expr_->params().rbegin(), expr_->params().rend());
  auto const eq_any =
      CoreEqAny(api::FunctionExpr("eq_any", std::move(reversed_params)));
  return eq_any.Evaluate(context, document);
}

EvaluateResult CoreArrayContainsAll::Evaluate(
    const api::EvaluateContext& context,
    const model::PipelineInputOutput& document) const {
  HARD_ASSERT(expr_->params().size() == 2,
              "array_contains_all() function requires exactly 2 params");

  bool found_null = false;

  // Evaluate the array to search (param 0)
  std::unique_ptr<EvaluableExpr> array_to_search_evaluable =
      expr_->params()[0]->ToEvaluable();
  EvaluateResult array_to_search =
      array_to_search_evaluable->Evaluate(context, document);

  switch (array_to_search.type()) {
    case EvaluateResult::ResultType::kArray: {
      break;  // Expected type
    }
    case EvaluateResult::ResultType::kNull: {
      found_null = true;
      break;
    }
    default: {
      return EvaluateResult::NewError();  // Error or Unset or wrong type
    }
  }

  // Evaluate the elements to find (param 1)
  std::unique_ptr<EvaluableExpr> elements_to_find_evaluable =
      expr_->params()[1]->ToEvaluable();
  EvaluateResult elements_to_find =
      elements_to_find_evaluable->Evaluate(context, document);

  switch (elements_to_find.type()) {
    case EvaluateResult::ResultType::kArray: {
      break;  // Expected type
    }
    case EvaluateResult::ResultType::kNull: {
      found_null = true;
      break;
    }
    default: {
      // Handle all other types (kError, kUnset, kBoolean, kInt, kDouble, etc.)
      // as errors for the 'elements_to_find' parameter.
      return EvaluateResult::NewError();
    }
  }

  // If either input was null, the result is null
  if (found_null) {
    return EvaluateResult::NewNull();
  }

  const google_firestore_v1_Value* search_values_proto =
      elements_to_find.value();
  const google_firestore_v1_Value* array_values_proto = array_to_search.value();
  bool found_null_at_least_once = false;

  // Iterate through elements we need to find (search_values)
  if (search_values_proto->array_value.values != nullptr) {
    for (pb_size_t i = 0; i < search_values_proto->array_value.values_count;
         ++i) {
      const google_firestore_v1_Value& search =
          search_values_proto->array_value.values[i];
      bool found = false;

      // Iterate through the array we are searching within (array_values)
      if (array_values_proto->array_value.values != nullptr) {
        for (pb_size_t j = 0; j < array_values_proto->array_value.values_count;
             ++j) {
          const google_firestore_v1_Value& value =
              array_values_proto->array_value.values[j];

          switch (model::StrictEquals(search, value)) {
            case model::StrictEqualsResult::kEq: {
              found = true;
              break;  // Found it, break inner loop
            }
            case model::StrictEqualsResult::kNotEq: {
              // Keep searching
              break;
            }
            case model::StrictEqualsResult::kNull: {
              found_null = true;
              found_null_at_least_once = true;  // Track null globally
              break;
            }
          }
          if (found) {
            break;  // Exit inner loop once found
          }
        }  // End inner loop (searching array_values)
      }

      // Check result for the current 'search' element
      if (found) {
        // true case - do nothing, we found a match, make sure all other values
        // are also found
      } else {
        // false case - we didn't find a match, short circuit
        if (!found_null) {
          return EvaluateResult::NewValue(
              nanopb::MakeMessage(model::FalseValue()));
        }
        // null case - do nothing, we found at least one null value for this
        // search element, keep going
      }
    }  // End outer loop (iterating search_values)
  }

  // If we finished the outer loop
  if (found_null_at_least_once) {
    // If we encountered any null comparison and didn't return false earlier,
    // the result is null.
    return EvaluateResult::NewNull();
  } else {
    // If we finished and found no nulls, and never returned false,
    // it means all elements were found.
    return EvaluateResult::NewValue(nanopb::MakeMessage(model::TrueValue()));
  }
}

EvaluateResult CoreArrayContainsAny::Evaluate(
    const api::EvaluateContext& context,
    const model::PipelineInputOutput& document) const {
  HARD_ASSERT(expr_->params().size() == 2,
              "array_contains_any() function requires exactly 2 params");

  bool found_null = false;

  // Evaluate the array to search (param 0)
  std::unique_ptr<EvaluableExpr> array_to_search_evaluable =
      expr_->params()[0]->ToEvaluable();
  EvaluateResult array_to_search =
      array_to_search_evaluable->Evaluate(context, document);

  switch (array_to_search.type()) {
    case EvaluateResult::ResultType::kArray: {
      break;  // Expected type
    }
    case EvaluateResult::ResultType::kNull: {
      found_null = true;
      break;
    }
    default: {
      return EvaluateResult::NewError();  // Error or Unset or wrong type
    }
  }

  // Evaluate the elements to find (param 1)
  std::unique_ptr<EvaluableExpr> elements_to_find_evaluable =
      expr_->params()[1]->ToEvaluable();
  EvaluateResult elements_to_find =
      elements_to_find_evaluable->Evaluate(context, document);

  switch (elements_to_find.type()) {
    case EvaluateResult::ResultType::kArray: {
      break;  // Expected type
    }
    case EvaluateResult::ResultType::kNull: {
      found_null = true;
      break;
    }
    default: {
      // Handle all other types (kError, kUnset, kBoolean, kInt, kDouble, etc.)
      // as errors for the 'elements_to_find' parameter.
      return EvaluateResult::NewError();
    }
  }

  // If either input was null, the result is null
  if (found_null) {
    return EvaluateResult::NewNull();
  }

  const google_firestore_v1_Value* search_values_proto =
      elements_to_find.value();
  const google_firestore_v1_Value* array_values_proto = array_to_search.value();

  // Outer loop: Iterate through the array being searched
  if (search_values_proto->array_value.values != nullptr) {
    for (pb_size_t i = 0; i < search_values_proto->array_value.values_count;
         ++i) {
      const google_firestore_v1_Value& candidate =
          search_values_proto->array_value.values[i];

      // Inner loop: Iterate through the elements to find
      if (array_values_proto->array_value.values != nullptr) {
        for (pb_size_t j = 0; j < array_values_proto->array_value.values_count;
             ++j) {
          const google_firestore_v1_Value& search_element =
              array_values_proto->array_value.values[j];

          switch (model::StrictEquals(candidate, search_element)) {
            case model::StrictEqualsResult::kEq: {
              // Found one match, return true immediately
              return EvaluateResult::NewValue(
                  nanopb::MakeMessage(model::TrueValue()));
            }
            case model::StrictEqualsResult::kNotEq:
              // Continue inner loop
              break;
            case model::StrictEqualsResult::kNull:
              // Track null, continue inner loop
              found_null = true;
              break;
          }
        }  // End inner loop
      }
    }  // End outer loop
  }

  // If we finished both loops without returning true
  if (found_null) {
    // If we encountered any null comparison, the result is null
    return EvaluateResult::NewNull();
  } else {
    // If no match was found and no nulls were encountered
    return EvaluateResult::NewValue(nanopb::MakeMessage(model::FalseValue()));
  }
}

EvaluateResult CoreArrayLength::Evaluate(
    const api::EvaluateContext& context,
    const model::PipelineInputOutput& document) const {
  HARD_ASSERT(expr_->params().size() == 1,
              "array_length() function requires exactly 1 param");

  std::unique_ptr<EvaluableExpr> operand_evaluable =
      expr_->params()[0]->ToEvaluable();
  EvaluateResult operand_result =
      operand_evaluable->Evaluate(context, document);

  switch (operand_result.type()) {
    case EvaluateResult::ResultType::kNull: {
      return EvaluateResult::NewNull();
    }
    case EvaluateResult::ResultType::kArray: {
      size_t array_size = operand_result.value()->array_value.values_count;
      return EvaluateResult::NewValue(IntValue(array_size));
    }
    default: {
      return EvaluateResult::NewError();
    }
  }
}

// --- Logical Expression Implementations ---

// Constructor definitions removed as they are now inline in the header

EvaluateResult CoreAnd::Evaluate(
    const api::EvaluateContext& context,
    const model::PipelineInputOutput& document) const {
  bool has_null = false;
  bool has_error = false;
  for (const auto& param : expr_->params()) {
    EvaluateResult const result =
        param->ToEvaluable()->Evaluate(context, document);
    switch (result.type()) {
      case EvaluateResult::ResultType::kBoolean:
        if (!result.value()->boolean_value) {
          // Short-circuit on false
          return EvaluateResult::NewValue(
              nanopb::MakeMessage(model::FalseValue()));
        }
        break;  // Break if true
      case EvaluateResult::ResultType::kNull:
        has_null = true;  // Track null, continue evaluation
        break;
      default:
        has_error = true;
        break;
    }
  }

  if (has_error) {
    return EvaluateResult::NewError();  // If any operand results in error
  }

  if (has_null) {
    return EvaluateResult::NewNull();  // If null was encountered, result is
                                       // null
  }

  return EvaluateResult::NewValue(
      nanopb::MakeMessage(model::TrueValue()));  // Otherwise, result is true
}

EvaluateResult CoreOr::Evaluate(
    const api::EvaluateContext& context,
    const model::PipelineInputOutput& document) const {
  bool has_null = false;
  bool has_error = false;
  for (const auto& param : expr_->params()) {
    EvaluateResult const result =
        param->ToEvaluable()->Evaluate(context, document);
    switch (result.type()) {
      case EvaluateResult::ResultType::kBoolean:
        if (result.value()->boolean_value) {
          // Short-circuit on true
          return EvaluateResult::NewValue(
              nanopb::MakeMessage(model::TrueValue()));
        }
        break;  // Continue if false
      case EvaluateResult::ResultType::kNull:
        has_null = true;  // Track null, continue evaluation
        break;
      default:
        has_error = true;
        break;
    }
  }

  // If loop completes without returning true:
  if (has_error) {
    return EvaluateResult::NewError();
  }

  if (has_null) {
    return EvaluateResult::NewNull();
  }

  return EvaluateResult::NewValue(
      nanopb::MakeMessage(model::FalseValue()));  // Otherwise, result is false
}

EvaluateResult CoreXor::Evaluate(
    const api::EvaluateContext& context,
    const model::PipelineInputOutput& document) const {
  bool current_xor_result = false;
  bool has_null = false;
  for (const auto& param : expr_->params()) {
    EvaluateResult const evaluated =
        param->ToEvaluable()->Evaluate(context, document);
    switch (evaluated.type()) {
      case EvaluateResult::ResultType::kBoolean: {
        bool operand_value = evaluated.value()->boolean_value;
        // XOR logic: result = result ^ operand
        current_xor_result = current_xor_result != operand_value;
        break;
      }
      case EvaluateResult::ResultType::kNull: {
        has_null = true;
        break;
      }
      default: {
        // Any non-boolean, non-null operand results in error
        return EvaluateResult::NewError();
      }
    }
  }

  if (has_null) {
    return EvaluateResult::NewNull();
  }
  return EvaluateResult::NewValue(nanopb::MakeMessage(
      current_xor_result ? model::TrueValue() : model::FalseValue()));
}

EvaluateResult CoreCond::Evaluate(
    const api::EvaluateContext& context,
    const model::PipelineInputOutput& document) const {
  HARD_ASSERT(expr_->params().size() == 3,
              "cond() function requires exactly 3 params");

  EvaluateResult condition =
      expr_->params()[0]->ToEvaluable()->Evaluate(context, document);

  switch (condition.type()) {
    case EvaluateResult::ResultType::kBoolean: {
      if (condition.value()->boolean_value) {
        // Condition is true, evaluate the second parameter
        return expr_->params()[1]->ToEvaluable()->Evaluate(context, document);
      } else {
        // Condition is false, evaluate the third parameter
        return expr_->params()[2]->ToEvaluable()->Evaluate(context, document);
      }
    }
    case EvaluateResult::ResultType::kNull: {
      // Condition is null, evaluate the third parameter (false case)
      return expr_->params()[2]->ToEvaluable()->Evaluate(context, document);
    }
    default:
      // Condition is error, unset, or non-boolean/non-null type
      return EvaluateResult::NewError();
  }
}

EvaluateResult CoreEqAny::Evaluate(
    const api::EvaluateContext& context,
    const model::PipelineInputOutput& document) const {
  HARD_ASSERT(expr_->params().size() == 2,
              "eq_any() function requires exactly 2 params (search value and "
              "array value)");

  bool found_null = false;

  // Evaluate the search value (param 0)
  EvaluateResult const search_result =
      expr_->params()[0]->ToEvaluable()->Evaluate(context, document);
  switch (search_result.type()) {
    case EvaluateResult::ResultType::kNull: {
      found_null = true;
      break;
    }
    case EvaluateResult::ResultType::kError:
    case EvaluateResult::ResultType::kUnset:
      return EvaluateResult::NewError();  // Error/Unset search value is error
    default:
      break;  // Valid value
  }

  EvaluateResult const array_result =
      expr_->params()[1]->ToEvaluable()->Evaluate(context, document);
  switch (array_result.type()) {
    case EvaluateResult::ResultType::kNull: {
      found_null = true;
      break;
    }
    case EvaluateResult::ResultType::kArray: {
      break;
    }
    default:
      return EvaluateResult::NewError();
  }

  if (found_null) {
    return EvaluateResult::NewNull();
  }

  for (size_t i = 0; i < array_result.value()->array_value.values_count; ++i) {
    const google_firestore_v1_Value& candidate =
        array_result.value()->array_value.values[i];
    switch (model::StrictEquals(*search_result.value(), candidate)) {
      case model::StrictEqualsResult::kEq: {
        return EvaluateResult::NewValue(
            nanopb::MakeMessage(model::TrueValue()));
      }
      case model::StrictEqualsResult::kNotEq: {
        break;
      }
      case model::StrictEqualsResult::kNull: {
        found_null = true;
        break;
      }
    }
  }

  if (found_null) {
    return EvaluateResult::NewNull();
  }

  return EvaluateResult::NewValue(nanopb::MakeMessage(model::FalseValue()));
}

EvaluateResult CoreNotEqAny::Evaluate(
    const api::EvaluateContext& context,
    const model::PipelineInputOutput& document) const {
  HARD_ASSERT(
      expr_->params().size() == 2,
      "not_eq_any() function requires exactly 2 params (search value and "
      "array value)");

  CoreNot equivalent(api::FunctionExpr(
      "not", {std::make_shared<api::FunctionExpr>("eq_any", expr_->params())}));
  return equivalent.Evaluate(context, document);
}

EvaluateResult CoreIsNan::Evaluate(
    const api::EvaluateContext& context,
    const model::PipelineInputOutput& document) const {
  HARD_ASSERT(expr_->params().size() == 1,
              "is_nan() function requires exactly 1 param");

  EvaluateResult evaluated =
      expr_->params()[0]->ToEvaluable()->Evaluate(context, document);
  switch (evaluated.type()) {
    case EvaluateResult::ResultType::kInt:
      // Integers are never NaN
      return EvaluateResult::NewValue(nanopb::MakeMessage(model::FalseValue()));
    case EvaluateResult::ResultType::kDouble:
      // Check if the double value is NaN
      return EvaluateResult::NewValue(nanopb::MakeMessage(
          model::IsNaNValue(*evaluated.value()) ? model::TrueValue()
                                                : model::FalseValue()));
    case EvaluateResult::ResultType::kNull:
      // is_nan(null) -> null
      return EvaluateResult::NewNull();
    default:
      // is_nan applied to non-numeric, non-null is an error
      return EvaluateResult::NewError();
  }
}

EvaluateResult CoreIsNotNan::Evaluate(
    const api::EvaluateContext& context,
    const model::PipelineInputOutput& document) const {
  HARD_ASSERT(expr_->params().size() == 1,
              "is_not_nan() function requires exactly 1 param");

  CoreNot equivalent(api::FunctionExpr(
      "not", {std::make_shared<api::FunctionExpr>("is_nan", expr_->params())}));
  return equivalent.Evaluate(context, document);
}

EvaluateResult CoreIsNull::Evaluate(
    const api::EvaluateContext& context,
    const model::PipelineInputOutput& document) const {
  HARD_ASSERT(expr_->params().size() == 1,
              "is_null() function requires exactly 1 param");

  EvaluateResult evaluated =
      expr_->params()[0]->ToEvaluable()->Evaluate(context, document);
  switch (evaluated.type()) {
    case EvaluateResult::ResultType::kNull:
      return EvaluateResult::NewValue(nanopb::MakeMessage(model::TrueValue()));
    case EvaluateResult::ResultType::kUnset:
    case EvaluateResult::ResultType::kError:
      // is_null on error/unset is an error
      return EvaluateResult::NewError();
    default:
      // is_null on any other value is false
      return EvaluateResult::NewValue(nanopb::MakeMessage(model::FalseValue()));
  }
}

EvaluateResult CoreIsNotNull::Evaluate(
    const api::EvaluateContext& context,
    const model::PipelineInputOutput& document) const {
  HARD_ASSERT(expr_->params().size() == 1,
              "is_not_null() function requires exactly 1 param");

  CoreNot equivalent(api::FunctionExpr(
      "not",
      {std::make_shared<api::FunctionExpr>("is_null", expr_->params())}));
  return equivalent.Evaluate(context, document);
}

EvaluateResult CoreIsError::Evaluate(
    const api::EvaluateContext& context,
    const model::PipelineInputOutput& document) const {
  HARD_ASSERT(expr_->params().size() == 1,
              "is_error() function requires exactly 1 param");

  EvaluateResult evaluated =
      expr_->params()[0]->ToEvaluable()->Evaluate(context, document);
  switch (evaluated.type()) {
    case EvaluateResult::ResultType::kError:
      return EvaluateResult::NewValue(nanopb::MakeMessage(model::TrueValue()));
    default:
      return EvaluateResult::NewValue(nanopb::MakeMessage(model::FalseValue()));
  }
}

EvaluateResult CoreLogicalMaximum::Evaluate(
    const api::EvaluateContext& context,
    const model::PipelineInputOutput& document) const {
  // Store the underlying Value proto in the optional, not EvaluateResult
  absl::optional<nanopb::Message<google_firestore_v1_Value>> max_value_proto;

  for (const auto& param : expr_->params()) {
    EvaluateResult result = param->ToEvaluable()->Evaluate(context, document);

    switch (result.type()) {
      case EvaluateResult::ResultType::kError:
      case EvaluateResult::ResultType::kUnset:
      case EvaluateResult::ResultType::kNull:
        // Skip null, error, unset
        continue;
      default: {
        if (!max_value_proto.has_value() ||
            model::Compare(*result.value(), *max_value_proto.value()) ==
                util::ComparisonResult::Descending) {
          // Store a deep copy of the value proto
          max_value_proto = model::DeepClone(*result.value());
        }
      }
    }
  }

  if (max_value_proto.has_value()) {
    // Reconstruct EvaluateResult from the stored proto
    return EvaluateResult::NewValue(std::move(max_value_proto.value()));
  }
  // If only null/error/unset were encountered, return Null
  return EvaluateResult::NewNull();
}

EvaluateResult CoreLogicalMinimum::Evaluate(
    const api::EvaluateContext& context,
    const model::PipelineInputOutput& document) const {
  // Store the underlying Value proto in the optional, not EvaluateResult
  absl::optional<nanopb::Message<google_firestore_v1_Value>> min_value_proto;

  for (const auto& param : expr_->params()) {
    EvaluateResult result = param->ToEvaluable()->Evaluate(context, document);

    switch (result.type()) {
      case EvaluateResult::ResultType::kError:
      case EvaluateResult::ResultType::kUnset:
      case EvaluateResult::ResultType::kNull:
        // Skip null, error, unset
        continue;
      default: {
        if (!min_value_proto.has_value() ||
            model::Compare(*result.value(), *min_value_proto.value()) ==
                util::ComparisonResult::Ascending) {
          min_value_proto = model::DeepClone(*result.value());
        }
      }
    }
  }

  if (min_value_proto.has_value()) {
    // Reconstruct EvaluateResult from the stored proto
    return EvaluateResult::NewValue(std::move(min_value_proto.value()));
  }
  // If only null/error/unset were encountered, return Null
  return EvaluateResult::NewNull();
}

// --- Debugging Expression Implementations ---

EvaluateResult CoreExists::Evaluate(
    const api::EvaluateContext& context,
    const model::PipelineInputOutput& document) const {
  HARD_ASSERT(expr_->params().size() == 1,
              "exists() function requires exactly 1 param");

  std::unique_ptr<EvaluableExpr> operand_evaluable =
      expr_->params()[0]->ToEvaluable();
  EvaluateResult evaluated = operand_evaluable->Evaluate(context, document);

  switch (evaluated.type()) {
    case EvaluateResult::ResultType::kError:
      return EvaluateResult::NewError();  // Propagate error
    case EvaluateResult::ResultType::kUnset:
      // Unset field means it doesn't exist
      return EvaluateResult::NewValue(nanopb::MakeMessage(model::FalseValue()));
    default:
      // Null or any other value means it exists
      return EvaluateResult::NewValue(nanopb::MakeMessage(model::TrueValue()));
  }
}

EvaluateResult CoreNot::Evaluate(
    const api::EvaluateContext& context,
    const model::PipelineInputOutput& document) const {
  HARD_ASSERT(expr_->params().size() == 1,
              "not() function requires exactly 1 param");

  std::unique_ptr<EvaluableExpr> operand_evaluable =
      expr_->params()[0]->ToEvaluable();
  EvaluateResult evaluated = operand_evaluable->Evaluate(context, document);

  switch (evaluated.type()) {
    case EvaluateResult::ResultType::kBoolean: {
      // Negate the boolean value
      bool original_value = evaluated.value()->boolean_value;
      return EvaluateResult::NewValue(nanopb::MakeMessage(
          original_value ? model::FalseValue() : model::TrueValue()));
    }
    case EvaluateResult::ResultType::kNull: {
      // NOT(NULL) -> NULL
      return EvaluateResult::NewNull();
    }
    default: {
      // NOT applied to non-boolean, non-null is an error
      return EvaluateResult::NewError();
    }
  }
}

namespace {
// timestamp utilities

// --- Timestamp Constants ---
// 0001-01-01T00:00:00Z
constexpr int64_t kTimestampMinSeconds = -62135596800LL;
// 9999-12-31T23:59:59Z (max seconds part)
constexpr int64_t kTimestampMaxSeconds = 253402300799LL;
// Max nanoseconds part
constexpr int32_t kTimestampMaxNanos = 999999999;

constexpr int64_t kMillisecondsPerSecond = 1000LL;
constexpr int64_t kMicrosecondsPerSecond = 1000000LL;
constexpr int64_t kNanosecondsPerMicrosecond = 1000LL;
constexpr int64_t kNanosecondsPerMillisecond = 1000000LL;
constexpr int64_t kNanosecondsPerSecond = 1000000000LL;

// 0001-01-01T00:00:00.000Z
constexpr int64_t kTimestampMinMilliseconds =
    kTimestampMinSeconds * kMillisecondsPerSecond;
// 9999-12-31T23:59:59.999Z
constexpr int64_t kTimestampMaxMilliseconds =
    kTimestampMaxSeconds * kMillisecondsPerSecond + 999LL;

// 0001-01-01T00:00:00.000000Z
constexpr int64_t kTimestampMinMicroseconds =
    kTimestampMinSeconds * kMicrosecondsPerSecond;
// 9999-12-31T23:59:59.999999Z
constexpr int64_t kTimestampMaxMicroseconds =
    kTimestampMaxSeconds * kMicrosecondsPerSecond + 999999LL;

// --- Timestamp Helper Functions ---

bool IsMicrosInBounds(int64_t micros) {
  return micros >= kTimestampMinMicroseconds &&
         micros <= kTimestampMaxMicroseconds;
}

bool IsMillisInBounds(int64_t millis) {
  return millis >= kTimestampMinMilliseconds &&
         millis <= kTimestampMaxMilliseconds;
}

bool IsSecondsInBounds(int64_t seconds) {
  return seconds >= kTimestampMinSeconds && seconds <= kTimestampMaxSeconds;
}

// Checks if a google_protobuf_Timestamp is within the valid Firestore range.
bool IsTimestampInBounds(const google_protobuf_Timestamp& ts) {
  if (ts.seconds < kTimestampMinSeconds || ts.seconds > kTimestampMaxSeconds) {
    return false;
  }
  // Nanos must be non-negative and less than 1 second.
  if (ts.nanos < 0 || ts.nanos >= kNanosecondsPerSecond) {
    return false;
  }
  // Additional checks for min/max boundaries.
  if (ts.seconds == kTimestampMinSeconds && ts.nanos != 0) {
    return false;  // Min timestamp must have 0 nanos.
  }
  if (ts.seconds == kTimestampMaxSeconds && ts.nanos > kTimestampMaxNanos) {
    return false;  // Max timestamp allows up to 999,999,999 nanos.
  }
  return true;
}

// Converts a google_protobuf_Timestamp to total microseconds since epoch.
// Returns nullopt if the timestamp is out of bounds or calculation overflows.
absl::optional<int64_t> TimestampToMicros(const google_protobuf_Timestamp& ts) {
  if (!IsTimestampInBounds(ts)) {
    return absl::nullopt;
  }

  absl::optional<int64_t> seconds_part_micros =
      SafeMultiply(ts.seconds, kMicrosecondsPerSecond);
  if (!seconds_part_micros.has_value()) {
    return absl::nullopt;  // Overflow multiplying seconds
  }

  // Integer division truncates towards zero.
  int64_t nanos_part_micros = ts.nanos / kNanosecondsPerMicrosecond;

  absl::optional<int64_t> total_micros =
      SafeAdd(seconds_part_micros.value(), nanos_part_micros);

  // Final check to ensure the result is within the representable microsecond
  // range.
  if (!total_micros.has_value() || !IsMicrosInBounds(total_micros.value())) {
    return absl::nullopt;
  }

  return total_micros;
}

// Enum for time units used in timestamp arithmetic.
enum class TimeUnit {
  kMicrosecond,
  kMillisecond,
  kSecond,
  kMinute,
  kHour,
  kDay
};

// Parses a string representation of a time unit into the TimeUnit enum.
absl::optional<TimeUnit> ParseTimeUnit(const std::string& unit_str) {
  if (unit_str == "microsecond") return TimeUnit::kMicrosecond;
  if (unit_str == "millisecond") return TimeUnit::kMillisecond;
  if (unit_str == "second") return TimeUnit::kSecond;
  if (unit_str == "minute") return TimeUnit::kMinute;
  if (unit_str == "hour") return TimeUnit::kHour;
  if (unit_str == "day") return TimeUnit::kDay;
  return absl::nullopt;  // Invalid unit string
}

// Calculates the total microseconds for a given unit and amount.
// Returns nullopt on overflow.
absl::optional<int64_t> MicrosFromUnitAndAmount(TimeUnit unit, int64_t amount) {
  switch (unit) {
    case TimeUnit::kMicrosecond:
      return amount;  // No multiplication needed, no overflow possible here.
    case TimeUnit::kMillisecond:
      return SafeMultiply(
          amount, kNanosecondsPerMillisecond / kNanosecondsPerMicrosecond);
    case TimeUnit::kSecond:
      return SafeMultiply(amount, kMicrosecondsPerSecond);
    case TimeUnit::kMinute:
      return SafeMultiply(amount, 60LL * kMicrosecondsPerSecond);
    case TimeUnit::kHour:
      return SafeMultiply(amount, 3600LL * kMicrosecondsPerSecond);
    case TimeUnit::kDay:
      return SafeMultiply(amount, 86400LL * kMicrosecondsPerSecond);
    default:
      // Should not happen if ParseTimeUnit is used correctly.
      HARD_FAIL("Invalid TimeUnit enum value");
      return absl::nullopt;
  }
}

// Helper to create a google_protobuf_Timestamp from seconds and nanos.
// Assumes inputs are already validated to be within bounds.
google_protobuf_Timestamp CreateTimestampProto(int64_t seconds, int32_t nanos) {
  google_protobuf_Timestamp ts;
  // Use direct member assignment for protobuf fields
  ts.seconds = seconds;
  ts.nanos = nanos;
  return ts;
}

// Helper function to adjust timestamp for negative nanoseconds.
// Returns the adjusted {seconds, nanos} pair. Returns nullopt if adjusting
// seconds underflows.
absl::optional<std::pair<int64_t, int32_t>> AdjustTimestamp(int64_t seconds,
                                                            int32_t nanos) {
  if (nanos < 0) {
    absl::optional<int64_t> adjusted_seconds = SafeSubtract(seconds, 1);
    if (!adjusted_seconds.has_value()) {
      return absl::nullopt;  // Underflow during adjustment
    }
    // Ensure nanos is within [-1e9 + 1, -1] before adding 1e9.
    // The modulo operation should guarantee this range for negative results.
    return std::make_pair(adjusted_seconds.value(),
                          nanos + kNanosecondsPerSecond);
  }
  // No adjustment needed, return original values.
  return std::make_pair(seconds, nanos);
}

}  // anonymous namespace

// --- Timestamp Expression Implementations ---

EvaluateResult UnixToTimestampBase::Evaluate(
    const api::EvaluateContext& context,
    const model::PipelineInputOutput& document) const {
  HARD_ASSERT(expr_->params().size() == 1,
              "%s() function requires exactly 1 param", expr_->name());

  EvaluateResult evaluated =
      expr_->params()[0]->ToEvaluable()->Evaluate(context, document);

  switch (evaluated.type()) {
    case EvaluateResult::ResultType::kInt: {
      absl::optional<int64_t> value = model::GetInteger(*evaluated.value());
      HARD_ASSERT(value.has_value(), "Integer value extraction failed");
      return ToTimestamp(value.value());
    }
    case EvaluateResult::ResultType::kNull:
      return EvaluateResult::NewNull();
    default:
      // Type error (not integer or null)
      return EvaluateResult::NewError();
  }
}

EvaluateResult TimestampToUnixBase::Evaluate(
    const api::EvaluateContext& context,
    const model::PipelineInputOutput& document) const {
  HARD_ASSERT(expr_->params().size() == 1,
              "%s() function requires exactly 1 param", expr_->name());

  EvaluateResult evaluated =
      expr_->params()[0]->ToEvaluable()->Evaluate(context, document);

  switch (evaluated.type()) {
    case EvaluateResult::ResultType::kTimestamp: {
      // Check if the input timestamp is within valid bounds before conversion.
      if (!IsTimestampInBounds(evaluated.value()->timestamp_value)) {
        return EvaluateResult::NewError();
      }
      return ToUnix(evaluated.value()->timestamp_value);
    }
    case EvaluateResult::ResultType::kNull:
      return EvaluateResult::NewNull();
    default:
      // Type error (not timestamp or null)
      return EvaluateResult::NewError();
  }
}

EvaluateResult TimestampArithmeticBase::Evaluate(
    const api::EvaluateContext& context,
    const model::PipelineInputOutput& document) const {
  HARD_ASSERT(
      expr_->params().size() == 3,
      "%s() function requires exactly 3 params (timestamp, unit, amount)",
      expr_->name());

  bool has_null = false;

  // 1. Evaluate Timestamp operand
  EvaluateResult timestamp_result =
      expr_->params()[0]->ToEvaluable()->Evaluate(context, document);
  switch (timestamp_result.type()) {
    case EvaluateResult::ResultType::kTimestamp:
      // Check initial timestamp bounds
      if (!IsTimestampInBounds(timestamp_result.value()->timestamp_value)) {
        return EvaluateResult::NewError();
      }
      break;
    case EvaluateResult::ResultType::kNull:
      has_null = true;
      break;
    default:
      return EvaluateResult::NewError();  // Type error
  }

  // 2. Evaluate Unit operand (must be string)
  EvaluateResult unit_result =
      expr_->params()[1]->ToEvaluable()->Evaluate(context, document);
  absl::optional<TimeUnit> time_unit;
  switch (unit_result.type()) {
    case EvaluateResult::ResultType::kString: {
      std::string unit_str =
          nanopb::MakeString(unit_result.value()->string_value);
      time_unit = ParseTimeUnit(unit_str);
      if (!time_unit.has_value()) {
        return EvaluateResult::NewError();  // Invalid unit string
      }
      break;
    }
    case EvaluateResult::ResultType::kNull:
      has_null = true;
      break;
    default:
      return EvaluateResult::NewError();  // Type error
  }

  // 3. Evaluate Amount operand (must be integer)
  EvaluateResult amount_result =
      expr_->params()[2]->ToEvaluable()->Evaluate(context, document);
  absl::optional<int64_t> amount;
  switch (amount_result.type()) {
    case EvaluateResult::ResultType::kInt:
      amount = model::GetInteger(*amount_result.value());
      HARD_ASSERT(amount.has_value(), "Integer value extraction failed");
      break;
    case EvaluateResult::ResultType::kNull:
      has_null = true;
      break;
    default:
      return EvaluateResult::NewError();  // Type error
  }

  // Null propagation
  if (has_null) {
    return EvaluateResult::NewNull();
  }

  // Calculate initial micros and micros to operate
  absl::optional<int64_t> initial_micros =
      TimestampToMicros(timestamp_result.value()->timestamp_value);
  if (!initial_micros.has_value()) {
    // Should have been caught by IsTimestampInBounds earlier, but double-check.
    return EvaluateResult::NewError();
  }

  absl::optional<int64_t> micros_to_operate =
      MicrosFromUnitAndAmount(time_unit.value(), amount.value());
  if (!micros_to_operate.has_value()) {
    return EvaluateResult::NewError();  // Overflow calculating micros delta
  }

  // Perform the specific arithmetic (add or subtract)
  absl::optional<int64_t> new_micros_opt =
      PerformArithmetic(initial_micros.value(), micros_to_operate.value());
  if (!new_micros_opt.has_value()) {
    return EvaluateResult::NewError();  // Arithmetic overflow/error
  }
  int64_t new_micros = new_micros_opt.value();

  // Check final microsecond bounds
  if (!IsMicrosInBounds(new_micros)) {
    return EvaluateResult::NewError();
  }

  // Convert back to seconds and nanos
  // Use SafeDivide to handle potential INT64_MIN / -1 edge case, though
  // unlikely here.
  absl::optional<int64_t> new_seconds_opt =
      SafeDivide(new_micros, kMicrosecondsPerSecond);
  if (!new_seconds_opt.has_value()) {
    return EvaluateResult::NewError();  // Should not happen if IsMicrosInBounds
                                        // passed
  }
  int64_t new_seconds = new_seconds_opt.value();
  int64_t nanos_remainder_micros = new_micros % kMicrosecondsPerSecond;

  // Adjust seconds and calculate nanos based on remainder sign
  int32_t new_nanos;
  if (nanos_remainder_micros < 0) {
    // If remainder is negative, adjust seconds down and make nanos positive.
    absl::optional<int64_t> adjusted_seconds_opt = SafeSubtract(new_seconds, 1);
    if (!adjusted_seconds_opt.has_value())
      return EvaluateResult::NewError();  // Overflow
    new_seconds = adjusted_seconds_opt.value();
    new_nanos =
        static_cast<int32_t>((nanos_remainder_micros + kMicrosecondsPerSecond) *
                             kNanosecondsPerMicrosecond);
  } else {
    new_nanos = static_cast<int32_t>(nanos_remainder_micros *
                                     kNanosecondsPerMicrosecond);
  }

  // Create the final timestamp proto
  google_protobuf_Timestamp result_ts =
      CreateTimestampProto(new_seconds, new_nanos);

  // Final check on calculated timestamp bounds
  if (!IsTimestampInBounds(result_ts)) {
    return EvaluateResult::NewError();
  }

  // Wrap in Value proto and return
  google_firestore_v1_Value result_value;
  result_value.which_value_type = google_firestore_v1_Value_timestamp_value_tag;
  result_value.timestamp_value = result_ts;  // Copy the timestamp proto
  return EvaluateResult::NewValue(nanopb::MakeMessage(std::move(result_value)));
}

// --- Specific Timestamp Function Implementations ---

// Define constructors declared in the header
CoreUnixMicrosToTimestamp::CoreUnixMicrosToTimestamp(
    const api::FunctionExpr& expr)
    : UnixToTimestampBase(expr) {
}
CoreUnixMillisToTimestamp::CoreUnixMillisToTimestamp(
    const api::FunctionExpr& expr)
    : UnixToTimestampBase(expr) {
}
CoreUnixSecondsToTimestamp::CoreUnixSecondsToTimestamp(
    const api::FunctionExpr& expr)
    : UnixToTimestampBase(expr) {
}
CoreTimestampToUnixMicros::CoreTimestampToUnixMicros(
    const api::FunctionExpr& expr)
    : TimestampToUnixBase(expr) {
}
CoreTimestampToUnixMillis::CoreTimestampToUnixMillis(
    const api::FunctionExpr& expr)
    : TimestampToUnixBase(expr) {
}
CoreTimestampToUnixSeconds::CoreTimestampToUnixSeconds(
    const api::FunctionExpr& expr)
    : TimestampToUnixBase(expr) {
}
CoreTimestampAdd::CoreTimestampAdd(const api::FunctionExpr& expr)
    : TimestampArithmeticBase(expr) {
}
CoreTimestampSub::CoreTimestampSub(const api::FunctionExpr& expr)
    : TimestampArithmeticBase(expr) {
}

// Define member function implementations
EvaluateResult CoreUnixMicrosToTimestamp::ToTimestamp(int64_t micros) const {
  if (!IsMicrosInBounds(micros)) {
    return EvaluateResult::NewError();
  }

  // Use SafeDivide to handle potential INT64_MIN / -1 edge case, though
  // unlikely here.
  absl::optional<int64_t> seconds_opt =
      SafeDivide(micros, kMicrosecondsPerSecond);
  if (!seconds_opt.has_value()) return EvaluateResult::NewError();
  int64_t initial_seconds = seconds_opt.value();
  // Calculate initial nanos directly from the remainder.
  int32_t initial_nanos = static_cast<int32_t>(
      (micros % kMicrosecondsPerSecond) * kNanosecondsPerMicrosecond);

  // Adjust for negative nanoseconds using the helper function.
  absl::optional<std::pair<int64_t, int32_t>> adjusted_ts =
      AdjustTimestamp(initial_seconds, initial_nanos);

  if (!adjusted_ts.has_value()) {
    return EvaluateResult::NewError();  // Overflow during adjustment
  }

  int64_t final_seconds = adjusted_ts.value().first;
  int32_t final_nanos = adjusted_ts.value().second;

  google_firestore_v1_Value result_value;
  result_value.which_value_type = google_firestore_v1_Value_timestamp_value_tag;
  result_value.timestamp_value =
      CreateTimestampProto(final_seconds, final_nanos);

  // Final bounds check after adjustment.
  if (!IsTimestampInBounds(result_value.timestamp_value)) {
    return EvaluateResult::NewError();
  }

  return EvaluateResult::NewValue(nanopb::MakeMessage(std::move(result_value)));
}

EvaluateResult CoreUnixMillisToTimestamp::ToTimestamp(int64_t millis) const {
  if (!IsMillisInBounds(millis)) {
    return EvaluateResult::NewError();
  }

  absl::optional<int64_t> seconds_opt =
      SafeDivide(millis, kMillisecondsPerSecond);
  if (!seconds_opt.has_value()) return EvaluateResult::NewError();
  int64_t initial_seconds = seconds_opt.value();
  // Calculate initial nanos directly from the remainder.
  int32_t initial_nanos = static_cast<int32_t>(
      (millis % kMillisecondsPerSecond) * kNanosecondsPerMillisecond);

  // Adjust for negative nanoseconds using the helper function.
  absl::optional<std::pair<int64_t, int32_t>> adjusted_ts =
      AdjustTimestamp(initial_seconds, initial_nanos);

  if (!adjusted_ts.has_value()) {
    return EvaluateResult::NewError();  // Overflow during adjustment
  }

  int64_t final_seconds = adjusted_ts.value().first;
  int32_t final_nanos = adjusted_ts.value().second;

  google_firestore_v1_Value result_value;
  result_value.which_value_type = google_firestore_v1_Value_timestamp_value_tag;
  result_value.timestamp_value =
      CreateTimestampProto(final_seconds, final_nanos);

  // Final bounds check after adjustment.
  if (!IsTimestampInBounds(result_value.timestamp_value)) {
    return EvaluateResult::NewError();
  }

  return EvaluateResult::NewValue(nanopb::MakeMessage(std::move(result_value)));
}

EvaluateResult CoreUnixSecondsToTimestamp::ToTimestamp(int64_t seconds) const {
  if (!IsSecondsInBounds(seconds)) {
    return EvaluateResult::NewError();
  }

  google_firestore_v1_Value result_value;
  result_value.which_value_type = google_firestore_v1_Value_timestamp_value_tag;
  result_value.timestamp_value =
      CreateTimestampProto(seconds, 0);  // Nanos are always 0

  // Bounds check is implicitly handled by IsSecondsInBounds
  return EvaluateResult::NewValue(nanopb::MakeMessage(std::move(result_value)));
}

EvaluateResult CoreTimestampToUnixMicros::ToUnix(
    const google_protobuf_Timestamp& ts) const {
  absl::optional<int64_t> micros = TimestampToMicros(ts);
  // Check if the resulting micros are within representable bounds (already done
  // in TimestampToMicros)
  if (!micros.has_value()) {
    return EvaluateResult::NewError();
  }
  return EvaluateResult::NewValue(IntValue(micros.value()));
}

EvaluateResult CoreTimestampToUnixMillis::ToUnix(
    const google_protobuf_Timestamp& ts) const {
  absl::optional<int64_t> micros_opt = TimestampToMicros(ts);
  if (!micros_opt.has_value()) {
    return EvaluateResult::NewError();
  }
  int64_t micros = micros_opt.value();

  // Perform division, truncating towards zero.
  absl::optional<int64_t> millis_opt = SafeDivide(micros, 1000LL);
  if (!millis_opt.has_value()) {
    // This should ideally not happen if micros were in bounds, but check
    // anyway.
    return EvaluateResult::NewError();
  }
  int64_t millis = millis_opt.value();

  // Adjust for negative timestamps where truncation differs from floor
  // division. If micros is negative and not perfectly divisible by 1000,
  // subtract 1 from millis.
  if (micros < 0 && (micros % 1000LL != 0)) {
    absl::optional<int64_t> adjusted_millis_opt = SafeSubtract(millis, 1);
    if (!adjusted_millis_opt.has_value())
      return EvaluateResult::NewError();  // Overflow check
    millis = adjusted_millis_opt.value();
  }

  // Check if the resulting millis are within representable bounds
  if (!IsMillisInBounds(millis)) {
    return EvaluateResult::NewError();
  }

  return EvaluateResult::NewValue(IntValue(millis));
}

EvaluateResult CoreTimestampToUnixSeconds::ToUnix(
    const google_protobuf_Timestamp& ts) const {
  // Seconds are directly available and already checked by IsTimestampInBounds
  // in base class.
  int64_t seconds = ts.seconds;
  // Check if the resulting seconds are within representable bounds (redundant
  // but safe)
  if (!IsSecondsInBounds(seconds)) {
    return EvaluateResult::NewError();
  }
  return EvaluateResult::NewValue(IntValue(seconds));
}

absl::optional<int64_t> CoreTimestampAdd::PerformArithmetic(
    int64_t initial_micros, int64_t micros_to_operate) const {
  return SafeAdd(initial_micros, micros_to_operate);
}

absl::optional<int64_t> CoreTimestampSub::PerformArithmetic(
    int64_t initial_micros, int64_t micros_to_operate) const {
  return SafeSubtract(initial_micros, micros_to_operate);
}

}  // namespace core
}  // namespace firestore
}  // namespace firebase<|MERGE_RESOLUTION|>--- conflicted
+++ resolved
@@ -31,21 +31,12 @@
 #include "Firestore/core/src/api/expressions.h"
 #include "Firestore/core/src/api/stages.h"
 #include "Firestore/core/src/model/mutable_document.h"
-<<<<<<< HEAD
-#include "Firestore/core/src/model/server_timestamp_util.h"
-=======
->>>>>>> b51b5459
 #include "Firestore/core/src/model/value_util.h"  // For value helpers like IsArray, DeepClone
 #include "Firestore/core/src/nanopb/message.h"  // Added for MakeMessage
 #include "Firestore/core/src/remote/serializer.h"
 #include "Firestore/core/src/util/hard_assert.h"
-<<<<<<< HEAD
-#include "Firestore/core/src/util/log.h"
-#include "absl/strings/ascii.h"  // For AsciiStrToLower/ToUpper (if needed later)
-=======
 #include "absl/strings/ascii.h"  // For AsciiStrToLower/ToUpper (if needed later)
 #include "absl/strings/internal/utf8.h"
->>>>>>> b51b5459
 #include "absl/strings/match.h"    // For StartsWith, EndsWith, StrContains
 #include "absl/strings/str_cat.h"  // For StrAppend
 #include "absl/strings/strip.h"    // For StripAsciiWhitespace
@@ -316,42 +307,10 @@
     return std::make_unique<CoreTimestampAdd>(function);
   } else if (function.name() == "timestamp_sub") {
     return std::make_unique<CoreTimestampSub>(function);
-<<<<<<< HEAD
   }
 
   HARD_FAIL("Unsupported function name: %s", function.name());
 }
-
-namespace {
-
-nanopb::Message<google_firestore_v1_Value> GetServerTimestampValue(
-    const api::EvaluateContext& context,
-    const google_firestore_v1_Value& timestamp_sentinel) {
-  if (context.listen_options().server_timestamp_behavior() ==
-      ListenOptions::ServerTimestampBehavior::kEstimate) {
-    google_firestore_v1_Value result;
-    result.which_value_type = google_firestore_v1_Value_timestamp_value_tag;
-    result.timestamp_value = model::GetLocalWriteTime(timestamp_sentinel);
-    return nanopb::MakeMessage<google_firestore_v1_Value>(result);
-  }
-
-  if (context.listen_options().server_timestamp_behavior() ==
-      ListenOptions::ServerTimestampBehavior::kPrevious) {
-    auto result = model::GetPreviousValue(timestamp_sentinel);
-    if (result.has_value()) {
-      return model::DeepClone(result.value());
-    }
-  }
-
-  return nanopb::MakeMessage<google_firestore_v1_Value>(model::NullValue());
-=======
-  }
-
-  HARD_FAIL("Unsupported function name: %s", function.name());
->>>>>>> b51b5459
-}
-
-}  // namespace
 
 EvaluateResult CoreField::Evaluate(
     const api::EvaluateContext& context,
@@ -381,11 +340,6 @@
   // Return 'UNSET' if the field doesn't exist, otherwise the Value.
   const auto& result = input.field(field->field_path());
   if (result.has_value()) {
-    if (model::IsServerTimestamp(result.value())) {
-      return EvaluateResult::NewValue(
-          GetServerTimestampValue(context, result.value()));
-    }
-
     // DeepClone the field value to avoid modifying the original.
     return EvaluateResult::NewValue(model::DeepClone(result.value()));
   } else {
@@ -508,7 +462,6 @@
   // Type mismatch always results in false
   if (model::GetTypeOrder(*left.value()) !=
       model::GetTypeOrder(*right.value())) {
-<<<<<<< HEAD
     return EvaluateResult::NewValue(nanopb::MakeMessage(model::FalseValue()));
   }
   // NaN compared to anything is false
@@ -558,57 +511,6 @@
   if (model::IsNaNValue(*left.value()) || model::IsNaNValue(*right.value())) {
     return EvaluateResult::NewValue(nanopb::MakeMessage(model::FalseValue()));
   }
-=======
-    return EvaluateResult::NewValue(nanopb::MakeMessage(model::FalseValue()));
-  }
-  // NaN compared to anything is false
-  if (model::IsNaNValue(*left.value()) || model::IsNaNValue(*right.value())) {
-    return EvaluateResult::NewValue(nanopb::MakeMessage(model::FalseValue()));
-  }
-
-  // Check for equality first using StrictEquals
-  if (model::StrictEquals(*left.value(), *right.value()) ==
-      model::StrictEqualsResult::kEq) {
-    return EvaluateResult::NewValue(nanopb::MakeMessage(model::TrueValue()));
-  }
-
-  // If not equal, perform standard comparison
-  bool result = model::Compare(*left.value(), *right.value()) ==
-                util::ComparisonResult::Ascending;
-  return EvaluateResult::NewValue(
-      nanopb::MakeMessage(result ? model::TrueValue() : model::FalseValue()));
-}
-
-EvaluateResult CoreGt::CompareToResult(const EvaluateResult& left,
-                                       const EvaluateResult& right) const {
-  // Type mismatch always results in false
-  if (model::GetTypeOrder(*left.value()) !=
-      model::GetTypeOrder(*right.value())) {
-    return EvaluateResult::NewValue(nanopb::MakeMessage(model::FalseValue()));
-  }
-  // NaN compared to anything is false
-  if (model::IsNaNValue(*left.value()) || model::IsNaNValue(*right.value())) {
-    return EvaluateResult::NewValue(nanopb::MakeMessage(model::FalseValue()));
-  }
-
-  bool result = model::Compare(*left.value(), *right.value()) ==
-                util::ComparisonResult::Descending;
-  return EvaluateResult::NewValue(
-      nanopb::MakeMessage(result ? model::TrueValue() : model::FalseValue()));
-}
-
-EvaluateResult CoreGte::CompareToResult(const EvaluateResult& left,
-                                        const EvaluateResult& right) const {
-  // Type mismatch always results in false
-  if (model::GetTypeOrder(*left.value()) !=
-      model::GetTypeOrder(*right.value())) {
-    return EvaluateResult::NewValue(nanopb::MakeMessage(model::FalseValue()));
-  }
-  // NaN compared to anything is false
-  if (model::IsNaNValue(*left.value()) || model::IsNaNValue(*right.value())) {
-    return EvaluateResult::NewValue(nanopb::MakeMessage(model::FalseValue()));
-  }
->>>>>>> b51b5459
 
   // Check for equality first using StrictEquals
   if (model::StrictEquals(*left.value(), *right.value()) ==
