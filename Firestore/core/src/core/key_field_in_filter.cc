/*
 * Copyright 2019 Google
 *
 * Licensed under the Apache License, Version 2.0 (the "License");
 * you may not use this file except in compliance with the License.
 * You may obtain a copy of the License at
 *
 *      http://www.apache.org/licenses/LICENSE-2.0
 *
 * Unless required by applicable law or agreed to in writing, software
 * distributed under the License is distributed on an "AS IS" BASIS,
 * WITHOUT WARRANTIES OR CONDITIONS OF ANY KIND, either express or implied.
 * See the License for the specific language governing permissions and
 * limitations under the License.
 */

#include "Firestore/core/src/core/key_field_in_filter.h"

#include <memory>
#include <set>
#include <utility>

#include "Firestore/core/src/model/document.h"
#include "Firestore/core/src/model/document_key.h"
#include "Firestore/core/src/model/value_util.h"
#include "Firestore/core/src/nanopb/nanopb_util.h"
#include "absl/algorithm/container.h"

namespace firebase {
namespace firestore {
namespace core {

using model::Document;
using model::DocumentKey;
using model::DocumentKeyHash;
using model::FieldPath;
using model::GetTypeOrder;
using model::IsArray;
using model::TypeOrder;

using Operator = Filter::Operator;

class KeyFieldInFilter::Rep : public FieldFilter::Rep {
 public:
  Rep(FieldPath field, google_firestore_v1_Value value)
      : FieldFilter::Rep(std::move(field), Operator::In, value) {
    keys_ = ExtractDocumentKeysFromValue(this->value());
  }

  Type type() const override {
    return Type::kKeyFieldInFilter;
  }

  bool Matches(const model::Document& doc) const override;

 private:
<<<<<<< HEAD
  std::set<DocumentKey> keys_;
=======
  std::unordered_set<DocumentKey, DocumentKeyHash> keys_;
>>>>>>> 30082cd6
};

KeyFieldInFilter::KeyFieldInFilter(const FieldPath& field,
                                   google_firestore_v1_Value value)
    : FieldFilter(std::make_shared<const Rep>(field, value)) {
}

bool KeyFieldInFilter::Rep::Matches(const Document& doc) const {
  return keys_.find(doc->key()) != keys_.end();
}

<<<<<<< HEAD
std::set<model::DocumentKey> KeyFieldInFilter::ExtractDocumentKeysFromValue(
    const google_firestore_v1_Value& value) {
  HARD_ASSERT(IsArray(value),
              "Comparing on key with In/NotIn, but the value was not an Array");
  std::set<DocumentKey> keys;
=======
std::unordered_set<DocumentKey, DocumentKeyHash>
KeyFieldInFilter::ExtractDocumentKeysFromValue(
    const google_firestore_v1_Value& value) {
  HARD_ASSERT(IsArray(value),
              "Comparing on key with In/NotIn, but the value was not an Array");
  std::unordered_set<DocumentKey, DocumentKeyHash> keys;
>>>>>>> 30082cd6
  const google_firestore_v1_ArrayValue& array_value = value.array_value;
  for (pb_size_t i = 0; i < array_value.values_count; ++i) {
    HARD_ASSERT(GetTypeOrder(array_value.values[i]) == TypeOrder::kReference,
                "Comparing on key with In/NotIn, but an array value was not"
                " a Reference");
    keys.insert(DocumentKey::FromName(
        nanopb::MakeString(array_value.values[i].reference_value)));
  }
  return keys;
}

}  // namespace core
}  // namespace firestore
}  // namespace firebase<|MERGE_RESOLUTION|>--- conflicted
+++ resolved
@@ -17,7 +17,6 @@
 #include "Firestore/core/src/core/key_field_in_filter.h"
 
 #include <memory>
-#include <set>
 #include <utility>
 
 #include "Firestore/core/src/model/document.h"
@@ -54,11 +53,7 @@
   bool Matches(const model::Document& doc) const override;
 
  private:
-<<<<<<< HEAD
-  std::set<DocumentKey> keys_;
-=======
   std::unordered_set<DocumentKey, DocumentKeyHash> keys_;
->>>>>>> 30082cd6
 };
 
 KeyFieldInFilter::KeyFieldInFilter(const FieldPath& field,
@@ -70,20 +65,12 @@
   return keys_.find(doc->key()) != keys_.end();
 }
 
-<<<<<<< HEAD
-std::set<model::DocumentKey> KeyFieldInFilter::ExtractDocumentKeysFromValue(
-    const google_firestore_v1_Value& value) {
-  HARD_ASSERT(IsArray(value),
-              "Comparing on key with In/NotIn, but the value was not an Array");
-  std::set<DocumentKey> keys;
-=======
 std::unordered_set<DocumentKey, DocumentKeyHash>
 KeyFieldInFilter::ExtractDocumentKeysFromValue(
     const google_firestore_v1_Value& value) {
   HARD_ASSERT(IsArray(value),
               "Comparing on key with In/NotIn, but the value was not an Array");
   std::unordered_set<DocumentKey, DocumentKeyHash> keys;
->>>>>>> 30082cd6
   const google_firestore_v1_ArrayValue& array_value = value.array_value;
   for (pb_size_t i = 0; i < array_value.values_count; ++i) {
     HARD_ASSERT(GetTypeOrder(array_value.values[i]) == TypeOrder::kReference,
