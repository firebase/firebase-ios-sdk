/*
 * Copyright 2019 Google LLC
 *
 * Licensed under the Apache License, Version 2.0 (the "License");
 * you may not use this file except in compliance with the License.
 * You may obtain a copy of the License at
 *
 *      http://www.apache.org/licenses/LICENSE-2.0
 *
 * Unless required by applicable law or agreed to in writing, software
 * distributed under the License is distributed on an "AS IS" BASIS,
 * WITHOUT WARRANTIES OR CONDITIONS OF ANY KIND, either express or implied.
 * See the License for the specific language governing permissions and
 * limitations under the License.
 */

#include "Firestore/core/src/core/sync_engine.h"

#include "Firestore/core/include/firebase/firestore/firestore_errors.h"
#include "Firestore/core/src/bundle/bundle_element.h"
#include "Firestore/core/src/bundle/bundle_loader.h"
#include "Firestore/core/src/core/sync_engine_callback.h"
#include "Firestore/core/src/core/transaction.h"
#include "Firestore/core/src/core/transaction_runner.h"
#include "Firestore/core/src/local/local_documents_view.h"
#include "Firestore/core/src/local/local_store.h"
#include "Firestore/core/src/local/local_view_changes.h"
#include "Firestore/core/src/local/local_write_result.h"
#include "Firestore/core/src/local/query_result.h"
#include "Firestore/core/src/local/target_data.h"
#include "Firestore/core/src/model/document_key.h"
#include "Firestore/core/src/model/document_key_set.h"
#include "Firestore/core/src/model/document_map.h"
#include "Firestore/core/src/model/document_set.h"
#include "Firestore/core/src/model/mutation_batch_result.h"
#include "Firestore/core/src/model/no_document.h"
#include "Firestore/core/src/util/async_queue.h"
#include "Firestore/core/src/util/log.h"
#include "Firestore/core/src/util/status.h"

namespace firebase {
namespace firestore {
namespace core {

namespace {

using auth::User;
using bundle::BundleElement;
using bundle::BundleLoader;
using bundle::InitialProgress;
using bundle::SuccessProgress;
using firestore::Error;
using local::LocalStore;
using local::LocalViewChanges;
using local::LocalWriteResult;
using local::QueryPurpose;
using local::QueryResult;
using local::TargetData;
using model::BatchId;
using model::DocumentKey;
using model::DocumentKeySet;
using model::DocumentMap;
using model::DocumentUpdateMap;
using model::kBatchIdUnknown;
using model::ListenSequenceNumber;
using model::MaybeDocumentMap;
using model::NoDocument;
using model::SnapshotVersion;
using model::TargetId;
using remote::RemoteEvent;
using remote::TargetChange;
using util::AsyncQueue;
using util::Status;
using util::StatusCallback;

// Limbo documents don't use persistence, and are eagerly GC'd. So, listens for
// them don't need real sequence numbers.
const ListenSequenceNumber kIrrelevantSequenceNumber = -1;

bool ErrorIsInteresting(const Status& error) {
  bool missing_index =
      (error.code() == Error::kErrorFailedPrecondition &&
       error.error_message().find("requires an index") != std::string::npos);
  bool no_permission = (error.code() == Error::kErrorPermissionDenied);
  return missing_index || no_permission;
}

}  // namespace

SyncEngine::SyncEngine(LocalStore* local_store,
                       remote::RemoteStore* remote_store,
                       const auth::User& initial_user,
                       size_t max_concurrent_limbo_resolutions)
    : local_store_(local_store),
      remote_store_(remote_store),
      current_user_(initial_user),
      target_id_generator_(TargetIdGenerator::SyncEngineTargetIdGenerator()),
      max_concurrent_limbo_resolutions_(max_concurrent_limbo_resolutions) {
}

void SyncEngine::AssertCallbackExists(absl::string_view source) {
  HARD_ASSERT(sync_engine_callback_,
              "Tried to call '%s' before callback was registered.", source);
}

TargetId SyncEngine::Listen(Query query) {
  AssertCallbackExists("Listen");

  HARD_ASSERT(query_views_by_query_.find(query) == query_views_by_query_.end(),
              "We already listen to query: %s", query.ToString());

  TargetData target_data = local_store_->AllocateTarget(query.ToTarget());
  ViewSnapshot view_snapshot =
      InitializeViewAndComputeSnapshot(query, target_data.target_id());
  std::vector<ViewSnapshot> snapshots;
  // Not using the `std::initializer_list` constructor to avoid extra copies.
  snapshots.push_back(std::move(view_snapshot));
  sync_engine_callback_->OnViewSnapshots(std::move(snapshots));

  // TODO(wuandy): move `target_data` into `Listen`.
  remote_store_->Listen(target_data);
  return target_data.target_id();
}

ViewSnapshot SyncEngine::InitializeViewAndComputeSnapshot(const Query& query,
                                                          TargetId target_id) {
  QueryResult query_result =
      local_store_->ExecuteQuery(query, /* use_previous_results= */ true);

  // If there are already queries mapped to the target id, create a synthesized
  // target change to apply the sync state from those queries to the new query.
  auto current_sync_state = SyncState::None;
  absl::optional<TargetChange> synthesized_current_change;
  if (queries_by_target_.find(target_id) != queries_by_target_.end()) {
    const Query& mirror_query = queries_by_target_[target_id][0];
    current_sync_state =
        query_views_by_query_[mirror_query]->view().sync_state();
    synthesized_current_change = TargetChange::CreateSynthesizedTargetChange(
        current_sync_state == SyncState::Synced);
  }

  View view(query, query_result.remote_keys());
  ViewDocumentChanges view_doc_changes =
      view.ComputeDocumentChanges(query_result.documents().underlying_map());
  ViewChange view_change =
      view.ApplyChanges(view_doc_changes, synthesized_current_change);
  UpdateTrackedLimboDocuments(view_change.limbo_changes(), target_id);

  auto query_view =
      std::make_shared<QueryView>(query, target_id, std::move(view));
  query_views_by_query_[query] = query_view;

  queries_by_target_[target_id].push_back(query);

  HARD_ASSERT(
      view_change.snapshot().has_value(),
      "ApplyChanges to documents for new view should always return a snapshot");
  return view_change.snapshot().value();
}

void SyncEngine::StopListening(const Query& query) {
  AssertCallbackExists("StopListening");

  auto query_view = query_views_by_query_[query];
  HARD_ASSERT(query_view, "Trying to stop listening to a query not found");

  query_views_by_query_.erase(query);

  TargetId target_id = query_view->target_id();
  auto& queries = queries_by_target_[target_id];
  queries.erase(std::remove(queries.begin(), queries.end(), query));

  if (queries.empty()) {
    local_store_->ReleaseTarget(target_id);
    remote_store_->StopListening(target_id);
    RemoveAndCleanupTarget(target_id, Status::OK());
  }
}

void SyncEngine::RemoveAndCleanupTarget(TargetId target_id, Status status) {
  for (const Query& query : queries_by_target_.at(target_id)) {
    query_views_by_query_.erase(query);
    if (!status.ok()) {
      sync_engine_callback_->OnError(query, status);
      if (ErrorIsInteresting(status)) {
        LOG_WARN("Listen for query at %s failed: %s",
                 query.path().CanonicalString(), status.error_message());
      }
    }
  }
  queries_by_target_.erase(target_id);

  DocumentKeySet limbo_keys = limbo_document_refs_.ReferencedKeys(target_id);
  limbo_document_refs_.RemoveReferences(target_id);
  for (const DocumentKey& key : limbo_keys) {
    if (!limbo_document_refs_.ContainsKey(key)) {
      // We removed the last reference for this key.
      RemoveLimboTarget(key);
    }
  }
}

void SyncEngine::WriteMutations(std::vector<model::Mutation>&& mutations,
                                StatusCallback callback) {
  AssertCallbackExists("WriteMutations");

  LocalWriteResult result = local_store_->WriteLocally(std::move(mutations));
  mutation_callbacks_[current_user_].insert(
      std::make_pair(result.batch_id(), std::move(callback)));

  EmitNewSnapshotsAndNotifyLocalStore(result.changes(), absl::nullopt);
  remote_store_->FillWritePipeline();
}

void SyncEngine::RegisterPendingWritesCallback(StatusCallback callback) {
  if (!remote_store_->CanUseNetwork()) {
    LOG_DEBUG(
        "The network is disabled. The task returned by "
        "'waitForPendingWrites()' will not "
        "complete until the network is enabled.");
  }

  int largest_pending_batch_id =
      local_store_->GetHighestUnacknowledgedBatchId();

  if (largest_pending_batch_id == kBatchIdUnknown) {
    // Trigger the callback right away if there is no pending writes at the
    // moment.
    callback(Status::OK());
    return;
  }

  pending_writes_callbacks_[largest_pending_batch_id].push_back(
      std::move(callback));
}

void SyncEngine::Transaction(int retries,
                             const std::shared_ptr<AsyncQueue>& worker_queue,
                             TransactionUpdateCallback update_callback,
                             TransactionResultCallback result_callback) {
  worker_queue->VerifyIsCurrentQueue();
  HARD_ASSERT(retries >= 0, "Got negative number of retries for transaction");

  // Allocate a shared_ptr so that the TransactionRunner can outlive this frame.
  auto runner = std::make_shared<TransactionRunner>(worker_queue, remote_store_,
                                                    std::move(update_callback),
                                                    std::move(result_callback));
  runner->Run();
}

void SyncEngine::HandleCredentialChange(const auth::User& user) {
  bool user_changed = (current_user_ != user);
  current_user_ = user;

  if (user_changed) {
    // Fails callbacks waiting for pending writes requested by previous user.
    FailOutstandingPendingWriteCallbacks(
        "'waitForPendingWrites' callback is cancelled due to a user change.");
    // Notify local store and emit any resulting events from swapping out the
    // mutation queue.
    MaybeDocumentMap changes = local_store_->HandleUserChange(user);
    EmitNewSnapshotsAndNotifyLocalStore(changes, absl::nullopt);
  }

  // Notify remote store so it can restart its streams.
  remote_store_->HandleCredentialChange();
}

void SyncEngine::ApplyRemoteEvent(const RemoteEvent& remote_event) {
  AssertCallbackExists("HandleRemoteEvent");

  // Update received document as appropriate for any limbo targets.
  for (const auto& entry : remote_event.target_changes()) {
    TargetId target_id = entry.first;
    const TargetChange& change = entry.second;
    auto it = active_limbo_resolutions_by_target_.find(target_id);
    if (it == active_limbo_resolutions_by_target_.end()) {
      continue;
    }

    LimboResolution& limbo_resolution = it->second;
    // Since this is a limbo resolution lookup, it's for a single document and
    // it could be added, modified, or removed, but not a combination.
    auto changed_documents_count = change.added_documents().size() +
                                   change.modified_documents().size() +
                                   change.removed_documents().size();
    HARD_ASSERT(
        changed_documents_count <= 1,
        "Limbo resolution for single document contains multiple changes.");

    if (!change.added_documents().empty()) {
      limbo_resolution.document_received = true;
    } else if (!change.modified_documents().empty()) {
      HARD_ASSERT(limbo_resolution.document_received,
                  "Received change for limbo target document without add.");
    } else if (!change.removed_documents().empty()) {
      HARD_ASSERT(limbo_resolution.document_received,
                  "Received remove for limbo target document without add.");
      limbo_resolution.document_received = false;
    } else {
      // This was probably just a CURRENT target change or similar.
    }
  }

  MaybeDocumentMap changes = local_store_->ApplyRemoteEvent(remote_event);
  EmitNewSnapshotsAndNotifyLocalStore(changes, remote_event);
}

void SyncEngine::HandleRejectedListen(TargetId target_id, Status error) {
  AssertCallbackExists("HandleRejectedListen");

  auto it = active_limbo_resolutions_by_target_.find(target_id);
  if (it != active_limbo_resolutions_by_target_.end()) {
    DocumentKey limbo_key = it->second.key;
    // Since this query failed, we won't want to manually unlisten to it.
    // So go ahead and remove it from bookkeeping.
    active_limbo_targets_by_key_.erase(limbo_key);
    active_limbo_resolutions_by_target_.erase(target_id);
    PumpEnqueuedLimboResolutions();

    // TODO(dimond): Retry on transient errors?

    // It's a limbo doc. Create a synthetic event saying it was deleted. This is
    // kind of a hack. Ideally, we would have a method in the local store to
    // purge a document. However, it would be tricky to keep all of the local
    // store's invariants with another method.
    NoDocument doc(limbo_key, SnapshotVersion::None(),
                   /* has_committed_mutations= */ false);

    // Explicitly instantiate these to work around a bug in the default
    // constructor of the std::unordered_map that comes with GCC 4.8. Without
    // this GCC emits a spurious "chosen constructor is explicit in
    // copy-initialization" error.
    DocumentKeySet limbo_documents{limbo_key};
    RemoteEvent::TargetChangeMap target_changes;
    RemoteEvent::TargetSet target_mismatches;
    DocumentUpdateMap document_updates{{limbo_key, doc}};

    RemoteEvent event{SnapshotVersion::None(), std::move(target_changes),
                      std::move(target_mismatches), std::move(document_updates),
                      std::move(limbo_documents)};
    ApplyRemoteEvent(event);
  } else {
    local_store_->ReleaseTarget(target_id);
    RemoveAndCleanupTarget(target_id, error);
  }
}

void SyncEngine::HandleSuccessfulWrite(
    const model::MutationBatchResult& batch_result) {
  AssertCallbackExists("HandleSuccessfulWrite");

  // The local store may or may not be able to apply the write result and
  // raise events immediately (depending on whether the watcher is caught up),
  // so we raise user callbacks first so that they consistently happen before
  // listen events.
  NotifyUser(batch_result.batch().batch_id(), Status::OK());

  TriggerPendingWriteCallbacks(batch_result.batch().batch_id());

  MaybeDocumentMap changes = local_store_->AcknowledgeBatch(batch_result);
  EmitNewSnapshotsAndNotifyLocalStore(changes, absl::nullopt);
}

void SyncEngine::HandleRejectedWrite(
    firebase::firestore::model::BatchId batch_id, Status error) {
  AssertCallbackExists("HandleRejectedWrite");

  MaybeDocumentMap changes = local_store_->RejectBatch(batch_id);

  if (!changes.empty() && ErrorIsInteresting(error)) {
    const DocumentKey& min_key = changes.min()->first;
    LOG_WARN("Write at %s failed: %s", min_key.ToString(),
             error.error_message());
  }

  // The local store may or may not be able to apply the write result and
  // raise events immediately (depending on whether the watcher is caught up),
  // so we raise user callbacks first so that they consistently happen before
  // listen events.
  NotifyUser(batch_id, std::move(error));

  TriggerPendingWriteCallbacks(batch_id);

  EmitNewSnapshotsAndNotifyLocalStore(changes, absl::nullopt);
}

void SyncEngine::HandleOnlineStateChange(model::OnlineState online_state) {
  AssertCallbackExists("HandleOnlineStateChange");

  std::vector<ViewSnapshot> new_view_snapshot;
  for (const auto& entry : query_views_by_query_) {
    const auto& query_view = entry.second;
    ViewChange view_change =
        query_view->view().ApplyOnlineStateChange(online_state);
    HARD_ASSERT(view_change.limbo_changes().empty(),
                "OnlineState should not affect limbo documents.");
    if (view_change.snapshot().has_value()) {
      new_view_snapshot.push_back(*std::move(view_change).snapshot());
    }
  }

  sync_engine_callback_->OnViewSnapshots(std::move(new_view_snapshot));
  sync_engine_callback_->HandleOnlineStateChange(online_state);
}

DocumentKeySet SyncEngine::GetRemoteKeys(TargetId target_id) const {
  auto it = active_limbo_resolutions_by_target_.find(target_id);
  if (it != active_limbo_resolutions_by_target_.end() &&
      it->second.document_received) {
    return DocumentKeySet{it->second.key};
  } else {
    DocumentKeySet keys;
    if (queries_by_target_.count(target_id) == 0) {
      return keys;
    }

    for (const auto& query : queries_by_target_.at(target_id)) {
      keys = keys.union_with(
          query_views_by_query_.at(query)->view().synced_documents());
    }
    return keys;
  }
}

void SyncEngine::NotifyUser(BatchId batch_id, Status status) {
  auto it = mutation_callbacks_.find(current_user_);

  // NOTE: Mutations restored from persistence won't have callbacks, so
  // it's okay for this (or the callback below) to not exist.
  if (it == mutation_callbacks_.end()) {
    return;
  }

  std::unordered_map<BatchId, StatusCallback>& callbacks = it->second;
  auto callback_it = callbacks.find(batch_id);
  if (callback_it != callbacks.end()) {
    callback_it->second(std::move(status));
    callbacks.erase(callback_it);
  }
}

void SyncEngine::TriggerPendingWriteCallbacks(BatchId batch_id) {
  auto it = pending_writes_callbacks_.find(batch_id);
  if (it != pending_writes_callbacks_.end()) {
    for (const auto& callback : it->second) {
      callback(Status::OK());
    }

    pending_writes_callbacks_.erase(it);
  }
}

void SyncEngine::FailOutstandingPendingWriteCallbacks(
    const std::string& message) {
  for (const auto& entry : pending_writes_callbacks_) {
    for (const auto& callback : entry.second) {
      callback(Status(Error::kErrorCancelled, message));
    }
  }

  pending_writes_callbacks_.clear();
}

void SyncEngine::EmitNewSnapshotsAndNotifyLocalStore(
    const MaybeDocumentMap& changes,
    const absl::optional<RemoteEvent>& maybe_remote_event) {
  std::vector<ViewSnapshot> new_snapshots;
  std::vector<LocalViewChanges> document_changes_in_all_views;

  for (const auto& entry : query_views_by_query_) {
    const auto& query_view = entry.second;
    View& view = query_view->view();
    ViewDocumentChanges view_doc_changes = view.ComputeDocumentChanges(changes);
    if (view_doc_changes.needs_refill()) {
      // The query has a limit and some docs were removed/updated, so we need to
      // re-run the query against the local store to make sure we didn't lose
      // any good docs that had been past the limit.
      QueryResult query_result = local_store_->ExecuteQuery(
          query_view->query(), /* use_previous_results= */ false);
      view_doc_changes = view.ComputeDocumentChanges(
          query_result.documents().underlying_map(), view_doc_changes);
    }

    absl::optional<TargetChange> target_changes;
    if (maybe_remote_event.has_value()) {
      const RemoteEvent& remote_event = maybe_remote_event.value();
      auto it = remote_event.target_changes().find(query_view->target_id());
      if (it != remote_event.target_changes().end()) {
        target_changes = it->second;
      }
    }
    ViewChange view_change =
        view.ApplyChanges(view_doc_changes, target_changes);

    UpdateTrackedLimboDocuments(view_change.limbo_changes(),
                                query_view->target_id());

    if (view_change.snapshot().has_value()) {
      new_snapshots.push_back(*view_change.snapshot());
      LocalViewChanges doc_changes = LocalViewChanges::FromViewSnapshot(
          *view_change.snapshot(), query_view->target_id());
      document_changes_in_all_views.push_back(std::move(doc_changes));
    }
  }

  sync_engine_callback_->OnViewSnapshots(std::move(new_snapshots));
  local_store_->NotifyLocalViewChanges(document_changes_in_all_views);
}

void SyncEngine::UpdateTrackedLimboDocuments(
    const std::vector<LimboDocumentChange>& limbo_changes, TargetId target_id) {
  for (const LimboDocumentChange& limbo_change : limbo_changes) {
    switch (limbo_change.type()) {
      case LimboDocumentChange::Type::Added:
        limbo_document_refs_.AddReference(limbo_change.key(), target_id);
        TrackLimboChange(limbo_change);
        break;

      case LimboDocumentChange::Type::Removed:
        LOG_DEBUG("Document no longer in limbo: %s",
                  limbo_change.key().ToString());
        limbo_document_refs_.RemoveReference(limbo_change.key(), target_id);
        if (!limbo_document_refs_.ContainsKey(limbo_change.key())) {
          // We removed the last reference for this key
          RemoveLimboTarget(limbo_change.key());
        }
        break;

      default:
        HARD_FAIL("Unknown limbo change type: %s", limbo_change.type());
    }
  }
}

void SyncEngine::TrackLimboChange(const LimboDocumentChange& limbo_change) {
  const DocumentKey& key = limbo_change.key();
  if (active_limbo_targets_by_key_.find(key) ==
          active_limbo_targets_by_key_.end() &&
      enqueued_limbo_resolutions_.push_back(key)) {
    LOG_DEBUG("New document in limbo: %s", key.ToString());
    PumpEnqueuedLimboResolutions();
  }
}

void SyncEngine::PumpEnqueuedLimboResolutions() {
  while (!enqueued_limbo_resolutions_.empty() &&
         active_limbo_targets_by_key_.size() <
             max_concurrent_limbo_resolutions_) {
    DocumentKey key = enqueued_limbo_resolutions_.front();
    enqueued_limbo_resolutions_.pop_front();
    TargetId limbo_target_id = target_id_generator_.NextId();
    active_limbo_resolutions_by_target_.emplace(limbo_target_id,
                                                LimboResolution{key});
    active_limbo_targets_by_key_.emplace(key, limbo_target_id);
    remote_store_->Listen(TargetData(Query(key.path()).ToTarget(),
                                     limbo_target_id, kIrrelevantSequenceNumber,
                                     QueryPurpose::LimboResolution));
  }
}

void SyncEngine::RemoveLimboTarget(const DocumentKey& key) {
  enqueued_limbo_resolutions_.remove(key);
  auto it = active_limbo_targets_by_key_.find(key);
  if (it == active_limbo_targets_by_key_.end()) {
    // This target already got removed, because the query failed.
    return;
  }

  TargetId limbo_target_id = it->second;
  remote_store_->StopListening(limbo_target_id);
  active_limbo_targets_by_key_.erase(key);
  active_limbo_resolutions_by_target_.erase(limbo_target_id);
  PumpEnqueuedLimboResolutions();
}

absl::optional<BundleLoader> SyncEngine::ReadIntoLoader(
    const bundle::BundleMetadata& metadata,
<<<<<<< HEAD
    const std::shared_ptr<bundle::BundleReader>& reader,
=======
    bundle::BundleReader& reader,
>>>>>>> 1df61789
    api::LoadBundleTask& result_task) {
  BundleLoader loader(local_store_, metadata);
  int64_t current_bytes_read = 0;
  // Breaks when either error happened, or when there is no more element to
  // read.
  while (true) {
<<<<<<< HEAD
    auto element = reader->GetNextElement();
    if (!reader->reader_status().ok()) {
      LOG_WARN("Failed to GetNextElement() from bundle with error %s",
               reader->reader_status().error_message());
      result_task.SetError(reader->reader_status());
=======
    auto element = reader.GetNextElement();
    if (!reader.reader_status().ok()) {
      LOG_WARN("Failed to GetNextElement() from bundle with error %s",
               reader.reader_status().error_message());
      result_task.SetError(reader.reader_status());
>>>>>>> 1df61789
      return absl::nullopt;
    }

    // No more elements from reader.
    if (element == nullptr) {
      break;
    }

    int64_t old_bytes_read = current_bytes_read;
<<<<<<< HEAD
    current_bytes_read = reader->bytes_read();
=======
    current_bytes_read = reader.bytes_read();
>>>>>>> 1df61789
    auto maybe_progress = loader.AddElement(
        std::move(element), current_bytes_read - old_bytes_read);
    if (!maybe_progress.ok()) {
      LOG_WARN("Failed to AddElement() to bundle loader with error %s",
               maybe_progress.status().error_message());
      result_task.SetError(maybe_progress.status());
      return absl::nullopt;
    }

    if (maybe_progress.ValueOrDie().has_value()) {
      result_task.UpdateProgress(maybe_progress.ConsumeValueOrDie().value());
    }
  }

  return loader;
}

void SyncEngine::LoadBundle(std::shared_ptr<bundle::BundleReader> reader,
                            std::shared_ptr<api::LoadBundleTask> result_task) {
  auto bundle_metadata = reader->GetBundleMetadata();
  if (!reader->reader_status().ok()) {
    LOG_WARN("Failed to GetBundleMetadata() for bundle with error %s",
             reader->reader_status().error_message());
    result_task->SetError(reader->reader_status());
    return;
  }

  bool has_newer_bundle = local_store_->HasNewerBundle(bundle_metadata);
  if (has_newer_bundle) {
    result_task->SetSuccess(SuccessProgress(bundle_metadata));
    return;
  }

  result_task->UpdateProgress(InitialProgress(bundle_metadata));
<<<<<<< HEAD
  auto maybe_loader = ReadIntoLoader(bundle_metadata, reader, *result_task);
=======
  auto maybe_loader = ReadIntoLoader(bundle_metadata, *reader, *result_task);
>>>>>>> 1df61789
  if (!maybe_loader.has_value()) {
    // `ReadIntoLoader` would call `result_task.SetError` should there be an
    // error, so we do not need set it here.
    return;
  }

  util::StatusOr<MaybeDocumentMap> changes =
      maybe_loader.value().ApplyChanges();
  if (!changes.ok()) {
    LOG_WARN("Failed to ApplyChanges() for bundle elements with error %s",
             changes.status().error_message());
    result_task->SetError(changes.status());
    return;
  }

  EmitNewSnapshotsAndNotifyLocalStore(changes.ConsumeValueOrDie(),
                                      absl::nullopt);

  result_task->SetSuccess(SuccessProgress(bundle_metadata));
}

}  // namespace core
}  // namespace firestore
}  // namespace firebase<|MERGE_RESOLUTION|>--- conflicted
+++ resolved
@@ -576,30 +576,18 @@
 
 absl::optional<BundleLoader> SyncEngine::ReadIntoLoader(
     const bundle::BundleMetadata& metadata,
-<<<<<<< HEAD
-    const std::shared_ptr<bundle::BundleReader>& reader,
-=======
     bundle::BundleReader& reader,
->>>>>>> 1df61789
     api::LoadBundleTask& result_task) {
   BundleLoader loader(local_store_, metadata);
   int64_t current_bytes_read = 0;
   // Breaks when either error happened, or when there is no more element to
   // read.
   while (true) {
-<<<<<<< HEAD
-    auto element = reader->GetNextElement();
-    if (!reader->reader_status().ok()) {
-      LOG_WARN("Failed to GetNextElement() from bundle with error %s",
-               reader->reader_status().error_message());
-      result_task.SetError(reader->reader_status());
-=======
     auto element = reader.GetNextElement();
     if (!reader.reader_status().ok()) {
       LOG_WARN("Failed to GetNextElement() from bundle with error %s",
                reader.reader_status().error_message());
       result_task.SetError(reader.reader_status());
->>>>>>> 1df61789
       return absl::nullopt;
     }
 
@@ -609,11 +597,7 @@
     }
 
     int64_t old_bytes_read = current_bytes_read;
-<<<<<<< HEAD
-    current_bytes_read = reader->bytes_read();
-=======
     current_bytes_read = reader.bytes_read();
->>>>>>> 1df61789
     auto maybe_progress = loader.AddElement(
         std::move(element), current_bytes_read - old_bytes_read);
     if (!maybe_progress.ok()) {
@@ -648,11 +632,7 @@
   }
 
   result_task->UpdateProgress(InitialProgress(bundle_metadata));
-<<<<<<< HEAD
-  auto maybe_loader = ReadIntoLoader(bundle_metadata, reader, *result_task);
-=======
   auto maybe_loader = ReadIntoLoader(bundle_metadata, *reader, *result_task);
->>>>>>> 1df61789
   if (!maybe_loader.has_value()) {
     // `ReadIntoLoader` would call `result_task.SetError` should there be an
     // error, so we do not need set it here.
