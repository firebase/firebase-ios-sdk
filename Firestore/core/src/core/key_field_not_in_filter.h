/*
 * Copyright 2020 Google LLC
 *
 * Licensed under the Apache License, Version 2.0 (the "License");
 * you may not use this file except in compliance with the License.
 * You may obtain a copy of the License at
 *
 *      http://www.apache.org/licenses/LICENSE-2.0
 *
 * Unless required by applicable law or agreed to in writing, software
 * distributed under the License is distributed on an "AS IS" BASIS,
 * WITHOUT WARRANTIES OR CONDITIONS OF ANY KIND, either express or implied.
 * See the License for the specific language governing permissions and
 * limitations under the License.
 */

#ifndef FIRESTORE_CORE_SRC_CORE_KEY_FIELD_NOT_IN_FILTER_H_
#define FIRESTORE_CORE_SRC_CORE_KEY_FIELD_NOT_IN_FILTER_H_

#include <string>

#include "Firestore/Protos/nanopb/google/firestore/v1/document.nanopb.h"
#include "Firestore/core/src/core/field_filter.h"
#include "Firestore/core/src/model/model_fwd.h"

namespace firebase {
namespace firestore {
namespace core {

/**
 * A Filter that matches on key fields not present within an array.
 */
class KeyFieldNotInFilter : public FieldFilter {
 public:
<<<<<<< HEAD
=======
  /** Creates a new document keys not-in filter. Takes ownership of `value`. */
>>>>>>> 30082cd6
  KeyFieldNotInFilter(const model::FieldPath& field,
                      google_firestore_v1_Value value);

 private:
  class Rep;
};

}  // namespace core
}  // namespace firestore
}  // namespace firebase

#endif  // FIRESTORE_CORE_SRC_CORE_KEY_FIELD_NOT_IN_FILTER_H_<|MERGE_RESOLUTION|>--- conflicted
+++ resolved
@@ -32,10 +32,7 @@
  */
 class KeyFieldNotInFilter : public FieldFilter {
  public:
-<<<<<<< HEAD
-=======
   /** Creates a new document keys not-in filter. Takes ownership of `value`. */
->>>>>>> 30082cd6
   KeyFieldNotInFilter(const model::FieldPath& field,
                       google_firestore_v1_Value value);
 
