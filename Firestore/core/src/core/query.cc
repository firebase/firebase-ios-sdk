/*
 * Copyright 2018 Google
 *
 * Licensed under the Apache License, Version 2.0 (the "License");
 * you may not use this file except in compliance with the License.
 * You may obtain a copy of the License at
 *
 *      http://www.apache.org/licenses/LICENSE-2.0
 *
 * Unless required by applicable law or agreed to in writing, software
 * distributed under the License is distributed on an "AS IS" BASIS,
 * WITHOUT WARRANTIES OR CONDITIONS OF ANY KIND, either express or implied.
 * See the License for the specific language governing permissions and
 * limitations under the License.
 */

#include "Firestore/core/src/core/query.h"

#include <algorithm>
#include <ostream>

#include "Firestore/core/src/core/bound.h"
#include "Firestore/core/src/core/operator.h"
#include "Firestore/core/src/model/document.h"
#include "Firestore/core/src/model/document_key.h"
#include "Firestore/core/src/model/document_set.h"
#include "Firestore/core/src/model/field_path.h"
#include "Firestore/core/src/model/resource_path.h"
#include "Firestore/core/src/util/equality.h"
#include "Firestore/core/src/util/hard_assert.h"
#include "Firestore/core/src/util/hashing.h"
#include "absl/algorithm/container.h"
#include "absl/strings/str_cat.h"

namespace firebase {
namespace firestore {
namespace core {

using Operator = FieldFilter::Operator;
using Type = Filter::Type;

using model::Document;
using model::DocumentComparator;
using model::DocumentKey;
using model::FieldPath;
using model::ResourcePath;
using util::ComparisonResult;

Query::Query(ResourcePath path, std::string collection_group)
    : path_(std::move(path)),
      collection_group_(
          std::make_shared<const std::string>(std::move(collection_group))) {
}

// MARK: - Accessors

bool Query::IsDocumentQuery() const {
  return DocumentKey::IsDocumentKey(path_) && !collection_group_ &&
         filters_.empty();
}

bool Query::MatchesAllDocuments() const {
  return filters_.empty() && limit_ == Target::kNoLimit && !start_at_ &&
         !end_at_ &&
         (explicit_order_bys_.empty() ||
          (explicit_order_bys_.size() == 1 &&
           explicit_order_bys_.front().field().IsKeyFieldPath()));
}

const std::set<model::FieldPath> Query::InequalityFilterFields() const {
  std::set<FieldPath> result;
  for (const Filter& filter : filters_) {
    for (const FieldFilter& subFilter : filter.GetFlattenedFilters()) {
      if (subFilter.IsInequality()) {
        result.emplace(subFilter.field());
      }
    }
  }
  return result;
}

absl::optional<Operator> Query::FindOpInsideFilters(
    const std::vector<Operator>& ops) const {
  for (const auto& filter : filters_) {
    for (const auto& field_filter : filter.GetFlattenedFilters()) {
      if (absl::c_linear_search(ops, field_filter.op())) {
        return field_filter.op();
      }
    }
  }
  return absl::nullopt;
}

const std::vector<OrderBy>& Query::normalized_order_bys() const {
<<<<<<< HEAD
  if (memoized_normalized_order_bys_.empty()) {
    // Any explicit order by fields should be added as is.
    std::vector<OrderBy> result = explicit_order_bys_;
    std::set<FieldPath> fieldsNormalized;
    for (const OrderBy& order_by : explicit_order_bys_) {
      fieldsNormalized.insert(order_by.field());
    }
=======
  return memoized_normalized_order_bys_->memoize([&]() {
    std::vector<OrderBy> result;
    const FieldPath* inequality_field = InequalityFilterField();
    const FieldPath* first_order_by_field = FirstOrderByField();

    if (inequality_field && !first_order_by_field) {
      // In order to implicitly add key ordering, we must also add the
      // inequality filter field for it to be a valid query. Note that the
      // default inequality field and key ordering is ascending.
      if (inequality_field->IsKeyFieldPath()) {
        result = {
            OrderBy(FieldPath::KeyFieldPath(), Direction::Ascending),
        };
      } else {
        result = {
            OrderBy(*inequality_field, Direction::Ascending),
            OrderBy(FieldPath::KeyFieldPath(), Direction::Ascending),
        };
      }
    } else {
      HARD_ASSERT(
          !inequality_field || *inequality_field == *first_order_by_field,
          "First orderBy %s should match inequality field %s.",
          first_order_by_field->CanonicalString(),
          inequality_field->CanonicalString());

      result = explicit_order_bys_;
      bool found_explicit_key_order = false;
      for (const OrderBy& order_by : explicit_order_bys_) {
        if (order_by.field().IsKeyFieldPath()) {
          found_explicit_key_order = true;
          break;
        }
      }
>>>>>>> 1b73d330

    // The order of the implicit ordering always matches the last explicit order
    // by.
    Direction last_direction = explicit_order_bys_.empty()
                                   ? Direction::Ascending
                                   : explicit_order_bys_.back().direction();

    // Any inequality fields not explicitly ordered should be implicitly ordered
    // in a lexicographical order. When there are multiple inequality filters on
    // the same field, the field should be added only once. Note:
    // `std::set<model::FieldPath>` sorts the key field before other fields.
    // However, we want the key field to be sorted last.
    const std::set<model::FieldPath> inequality_fields =
        InequalityFilterFields();

    for (const model::FieldPath& field : inequality_fields) {
      if (fieldsNormalized.find(field) == fieldsNormalized.end() &&
          !field.IsKeyFieldPath()) {
        result.push_back(OrderBy(field, last_direction));
      }
<<<<<<< HEAD
    }

    // Add the document key field to the last if it is not explicitly ordered.
    if (fieldsNormalized.find(FieldPath::KeyFieldPath()) ==
        fieldsNormalized.end()) {
      result.push_back(OrderBy(FieldPath::KeyFieldPath(), last_direction));
    }
=======
    }

    return result;
  });
}
>>>>>>> 1b73d330

    memoized_normalized_order_bys_ = std::move(result);
  }
  return memoized_normalized_order_bys_;
}

LimitType Query::limit_type() const {
  return limit_type_;
}

int32_t Query::limit() const {
  HARD_ASSERT(limit_type_ != LimitType::None,
              "Called limit() when no limit was set");
  return limit_;
}

// MARK: - Builder methods

Query Query::AddingFilter(Filter filter) const {
  HARD_ASSERT(!IsDocumentQuery(), "No filter is allowed for document query");

  std::vector<Filter> filters_copy(filters_);
  filters_copy.push_back(std::move(filter));

  return {path_,
          collection_group_,
          std::move(filters_copy),
          explicit_order_bys_,
          limit_,
          limit_type_,
          start_at_,
          end_at_};
}

Query Query::AddingOrderBy(OrderBy order_by) const {
  HARD_ASSERT(!IsDocumentQuery(), "No ordering is allowed for document query");

  std::vector<OrderBy> order_bys_copy(explicit_order_bys_);
  order_bys_copy.push_back(std::move(order_by));

  return {path_,  collection_group_, filters_,  std::move(order_bys_copy),
          limit_, limit_type_,       start_at_, end_at_};
}

Query Query::WithLimitToFirst(int32_t limit) const {
  return {path_, collection_group_, filters_,  explicit_order_bys_,
          limit, LimitType::First,  start_at_, end_at_};
}

Query Query::WithLimitToLast(int32_t limit) const {
  return {path_, collection_group_, filters_,  explicit_order_bys_,
          limit, LimitType::Last,   start_at_, end_at_};
}

Query Query::StartingAt(Bound bound) const {
  return {path_,  collection_group_, filters_,         explicit_order_bys_,
          limit_, limit_type_,       std::move(bound), end_at_};
}

Query Query::EndingAt(Bound bound) const {
  return {path_,  collection_group_, filters_,  explicit_order_bys_,
          limit_, limit_type_,       start_at_, std::move(bound)};
}

Query Query::AsCollectionQueryAtPath(ResourcePath path) const {
  return {std::move(path), /*collection_group=*/nullptr,
          filters_,        explicit_order_bys_,
          limit_,          limit_type_,
          start_at_,       end_at_};
}

// MARK: - Matching

bool Query::Matches(const Document& doc) const {
  return doc->is_found_document() && MatchesPathAndCollectionGroup(doc) &&
         MatchesOrderBy(doc) && MatchesFilters(doc) && MatchesBounds(doc);
}

bool Query::MatchesPathAndCollectionGroup(const Document& doc) const {
  const ResourcePath& doc_path = doc->key().path();
  if (collection_group_) {
    // NOTE: path_ is currently always empty since we don't expose Collection
    // Group queries rooted at a document path yet.
    return doc->key().HasCollectionGroup(*collection_group_) &&
           path_.IsPrefixOf(doc_path);
  } else if (DocumentKey::IsDocumentKey(path_)) {
    // Exact match for document queries.
    return path_ == doc_path;
  } else {
    // Shallow ancestor queries by default.
    return path_.IsImmediateParentOf(doc_path);
  }
}

bool Query::MatchesFilters(const Document& doc) const {
  return std::all_of(
      filters_.cbegin(), filters_.cend(),
      [&doc](const Filter& filter) { return filter.Matches(doc); });
}

bool Query::MatchesOrderBy(const Document& doc) const {
  // We must use `order_bys()` to get the list of all orderBys
  // (both implicit and explicit). Note that for OR queries, orderBy applies to
  // all disjunction terms and implicit orderBys must be taken into account.
  // For example, the query "a > 1 || b == 1" has an implicit "orderBy a" due
  // to the inequality, and is evaluated as "a > 1 orderBy a || b == 1 orderBy
  // a". A document with content of {b:1} matches the filters, but does not
  // match the orderBy because it's missing the field 'a'.
  for (const OrderBy& order_by : normalized_order_bys()) {
    const FieldPath& field_path = order_by.field();
    // order by key always matches
    if (field_path != FieldPath::KeyFieldPath() &&
        doc->field(field_path) == absl::nullopt) {
      return false;
    }
  }
  return true;
}

bool Query::MatchesBounds(const Document& doc) const {
  if (start_at_ &&
      !start_at_->SortsBeforeDocument(normalized_order_bys(), doc)) {
    return false;
  }
  if (end_at_ && !end_at_->SortsAfterDocument(normalized_order_bys(), doc)) {
    return false;
  }
  return true;
}

model::DocumentComparator Query::Comparator() const {
  std::vector<OrderBy> ordering = normalized_order_bys();

  bool has_key_ordering = false;
  for (const OrderBy& order_by : ordering) {
    if (order_by.field() == FieldPath::KeyFieldPath()) {
      has_key_ordering = true;
      break;
    }
  }

  if (!has_key_ordering) {
    HARD_FAIL("QueryComparator needs to have a key ordering: %s", ToString());
  }

  return DocumentComparator(
      [ordering](const Document& doc1, const Document& doc2) {
        for (const OrderBy& order_by : ordering) {
          ComparisonResult comp = order_by.Compare(doc1, doc2);
          if (!util::Same(comp)) return comp;
        }
        return ComparisonResult::Same;
      });
}

std::string Query::CanonicalId() const {
  if (limit_type_ != LimitType::None) {
    return absl::StrCat(ToTarget().CanonicalId(),
                        "|lt:", (limit_type_ == LimitType::Last) ? "l" : "f");
  }
  return ToTarget().CanonicalId();
}

size_t Query::Hash() const {
  return util::Hash(CanonicalId());
}

std::string Query::ToString() const {
  return absl::StrCat("Query(canonical_id=", CanonicalId(), ")");
}

const Target& Query::ToTarget() const& {
  return memoized_target_->memoize(
      [&]() { return ToTarget(normalized_order_bys()); });
}

const Target& Query::ToAggregateTarget() const& {
  return memoized_aggregate_target_->memoize(
      [&]() { return ToTarget(explicit_order_bys_); });
}

Target Query::ToTarget(const std::vector<OrderBy>& order_bys) const {
  if (limit_type_ == LimitType::Last) {
    // Flip the orderBy directions since we want the last results
    std::vector<OrderBy> new_order_bys;
    for (const auto& order_by : order_bys) {
      Direction dir = order_by.direction() == Direction::Descending
                          ? Direction::Ascending
                          : Direction::Descending;
      new_order_bys.emplace_back(order_by.field(), dir);
    }

    // We need to swap the cursors to match the now-flipped query ordering.
    auto new_start_at = end_at_
                            ? absl::optional<Bound>{Bound::FromValue(
                                  end_at_->position(), end_at_->inclusive())}
                            : absl::nullopt;
    auto new_end_at = start_at_
                          ? absl::optional<Bound>{Bound::FromValue(
                                start_at_->position(), start_at_->inclusive())}
                          : absl::nullopt;

    return Target(path(), collection_group(), filters(), new_order_bys, limit_,
                  new_start_at, new_end_at);
  } else {
    return Target(path(), collection_group(), filters(), order_bys, limit_,
                  start_at(), end_at());
  }
}

std::ostream& operator<<(std::ostream& os, const Query& query) {
  return os << query.ToString();
}

bool operator==(const Query& lhs, const Query& rhs) {
  return (lhs.limit_type_ == rhs.limit_type_) &&
         (lhs.ToTarget() == rhs.ToTarget());
}

}  // namespace core
}  // namespace firestore
}  // namespace firebase<|MERGE_RESOLUTION|>--- conflicted
+++ resolved
@@ -92,50 +92,13 @@
 }
 
 const std::vector<OrderBy>& Query::normalized_order_bys() const {
-<<<<<<< HEAD
-  if (memoized_normalized_order_bys_.empty()) {
-    // Any explicit order by fields should be added as is.
+  return memoized_normalized_order_bys_->memoize([&]() {
+// Any explicit order by fields should be added as is.
     std::vector<OrderBy> result = explicit_order_bys_;
     std::set<FieldPath> fieldsNormalized;
     for (const OrderBy& order_by : explicit_order_bys_) {
       fieldsNormalized.insert(order_by.field());
     }
-=======
-  return memoized_normalized_order_bys_->memoize([&]() {
-    std::vector<OrderBy> result;
-    const FieldPath* inequality_field = InequalityFilterField();
-    const FieldPath* first_order_by_field = FirstOrderByField();
-
-    if (inequality_field && !first_order_by_field) {
-      // In order to implicitly add key ordering, we must also add the
-      // inequality filter field for it to be a valid query. Note that the
-      // default inequality field and key ordering is ascending.
-      if (inequality_field->IsKeyFieldPath()) {
-        result = {
-            OrderBy(FieldPath::KeyFieldPath(), Direction::Ascending),
-        };
-      } else {
-        result = {
-            OrderBy(*inequality_field, Direction::Ascending),
-            OrderBy(FieldPath::KeyFieldPath(), Direction::Ascending),
-        };
-      }
-    } else {
-      HARD_ASSERT(
-          !inequality_field || *inequality_field == *first_order_by_field,
-          "First orderBy %s should match inequality field %s.",
-          first_order_by_field->CanonicalString(),
-          inequality_field->CanonicalString());
-
-      result = explicit_order_bys_;
-      bool found_explicit_key_order = false;
-      for (const OrderBy& order_by : explicit_order_bys_) {
-        if (order_by.field().IsKeyFieldPath()) {
-          found_explicit_key_order = true;
-          break;
-        }
-      }
->>>>>>> 1b73d330
 
     // The order of the implicit ordering always matches the last explicit order
     // by.
@@ -156,7 +119,6 @@
           !field.IsKeyFieldPath()) {
         result.push_back(OrderBy(field, last_direction));
       }
-<<<<<<< HEAD
     }
 
     // Add the document key field to the last if it is not explicitly ordered.
@@ -164,17 +126,9 @@
         fieldsNormalized.end()) {
       result.push_back(OrderBy(FieldPath::KeyFieldPath(), last_direction));
     }
-=======
-    }
 
     return result;
   });
-}
->>>>>>> 1b73d330
-
-    memoized_normalized_order_bys_ = std::move(result);
-  }
-  return memoized_normalized_order_bys_;
 }
 
 LimitType Query::limit_type() const {
