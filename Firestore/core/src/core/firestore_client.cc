/*
 * Copyright 2019 Google LLC
 *
 * Licensed under the Apache License, Version 2.0 (the "License");
 * you may not use this file except in compliance with the License.
 * You may obtain a copy of the License at
 *
 *      http://www.apache.org/licenses/LICENSE-2.0
 *
 * Unless required by applicable law or agreed to in writing, software
 * distributed under the License is distributed on an "AS IS" BASIS,
 * WITHOUT WARRANTIES OR CONDITIONS OF ANY KIND, either express or implied.
 * See the License for the specific language governing permissions and
 * limitations under the License.
 */

#include "Firestore/core/src/core/firestore_client.h"

#include <functional>
#include <future>  // NOLINT(build/c++11)
#include <memory>
#include <string>
#include <utility>

#include "Firestore/core/src/api/document_reference.h"
#include "Firestore/core/src/api/document_snapshot.h"
#include "Firestore/core/src/api/query_core.h"
#include "Firestore/core/src/api/query_snapshot.h"
#include "Firestore/core/src/api/settings.h"
#include "Firestore/core/src/auth/credentials_provider.h"
#include "Firestore/core/src/bundle/bundle_reader.h"
#include "Firestore/core/src/core/database_info.h"
#include "Firestore/core/src/core/event_manager.h"
#include "Firestore/core/src/core/query_listener.h"
#include "Firestore/core/src/core/sync_engine.h"
#include "Firestore/core/src/core/view.h"
#include "Firestore/core/src/local/leveldb_opener.h"
#include "Firestore/core/src/local/leveldb_persistence.h"
#include "Firestore/core/src/local/local_documents_view.h"
#include "Firestore/core/src/local/local_serializer.h"
#include "Firestore/core/src/local/local_store.h"
#include "Firestore/core/src/local/memory_persistence.h"
#include "Firestore/core/src/local/query_engine.h"
#include "Firestore/core/src/local/query_result.h"
#include "Firestore/core/src/model/database_id.h"
#include "Firestore/core/src/model/document.h"
#include "Firestore/core/src/model/document_set.h"
#include "Firestore/core/src/model/mutation.h"
#include "Firestore/core/src/remote/connectivity_monitor.h"
#include "Firestore/core/src/remote/datastore.h"
#include "Firestore/core/src/remote/firebase_metadata_provider.h"
#include "Firestore/core/src/remote/remote_store.h"
#include "Firestore/core/src/remote/serializer.h"
#include "Firestore/core/src/util/async_queue.h"
#include "Firestore/core/src/util/delayed_constructor.h"
#include "Firestore/core/src/util/exception.h"
#include "Firestore/core/src/util/hard_assert.h"
#include "Firestore/core/src/util/log.h"
#include "Firestore/core/src/util/status.h"
#include "Firestore/core/src/util/statusor.h"
#include "Firestore/core/src/util/string_apple.h"
#include "absl/memory/memory.h"

namespace firebase {
namespace firestore {
namespace core {

using api::DocumentReference;
using api::DocumentSnapshot;
using api::DocumentSnapshotListener;
using api::QuerySnapshot;
using api::QuerySnapshotListener;
using api::Settings;
using api::SnapshotMetadata;
using auth::CredentialsProvider;
using auth::User;
using firestore::Error;
using local::LevelDbOpener;
using local::LocalStore;
using local::LruParams;
using local::MemoryPersistence;
using local::QueryEngine;
using local::QueryResult;
using model::Document;
using model::DocumentKeySet;
<<<<<<< HEAD
using model::DocumentMap;
=======
using model::MaybeDocument;
>>>>>>> 9371d2fa
using model::Mutation;
using model::OnlineState;
using remote::ConnectivityMonitor;
using remote::Datastore;
using remote::FirebaseMetadataProvider;
using remote::RemoteStore;
using remote::Serializer;
using util::AsyncQueue;
using util::Empty;
using util::Executor;
using util::Status;
using util::StatusCallback;
using util::StatusOr;
using util::StatusOrCallback;
using util::ThrowIllegalState;
using util::TimerId;

static const size_t kMaxConcurrentLimboResolutions = 100;

std::shared_ptr<FirestoreClient> FirestoreClient::Create(
    const DatabaseInfo& database_info,
    const api::Settings& settings,
    std::shared_ptr<CredentialsProvider> credentials_provider,
    std::shared_ptr<Executor> user_executor,
    std::shared_ptr<AsyncQueue> worker_queue,
    std::unique_ptr<FirebaseMetadataProvider> firebase_metadata_provider) {
  // Have to use `new` because `make_shared` cannot access private constructor.
  std::shared_ptr<FirestoreClient> shared_client(new FirestoreClient(
      database_info, std::move(credentials_provider), std::move(user_executor),
      std::move(worker_queue), std::move(firebase_metadata_provider)));

  std::weak_ptr<FirestoreClient> weak_client(shared_client);
  auto credential_change_listener = [weak_client, settings](User user) mutable {
    auto shared_client = weak_client.lock();
    if (!shared_client) return;

    if (!shared_client->credentials_initialized_) {
      shared_client->credentials_initialized_ = true;

      // When we register the credentials listener for the first time,
      // it is invoked synchronously on the calling thread. This ensures that
      // the first item enqueued on the worker queue is
      // `FirestoreClient::Initialize()`.
      shared_client->worker_queue_->Enqueue([shared_client, user, settings] {
        shared_client->Initialize(user, settings);
      });
    } else {
      shared_client->worker_queue_->Enqueue([shared_client, user] {
        shared_client->worker_queue_->VerifyIsCurrentQueue();

        LOG_DEBUG("Credential Changed. Current user: %s", user.uid());
        shared_client->sync_engine_->HandleCredentialChange(user);
      });
    }
  };

  shared_client->credentials_provider_->SetCredentialChangeListener(
      credential_change_listener);

  HARD_ASSERT(
      shared_client->credentials_initialized_,
      "CredentialChangeListener not invoked during client initialization");

  return shared_client;
}

FirestoreClient::FirestoreClient(
    const DatabaseInfo& database_info,
    std::shared_ptr<CredentialsProvider> credentials_provider,
    std::shared_ptr<Executor> user_executor,
    std::shared_ptr<AsyncQueue> worker_queue,
    std::unique_ptr<FirebaseMetadataProvider> firebase_metadata_provider)
    : database_info_(database_info),
      credentials_provider_(std::move(credentials_provider)),
      worker_queue_(std::move(worker_queue)),
      user_executor_(std::move(user_executor)),
      firebase_metadata_provider_(std::move(firebase_metadata_provider)) {
}

void FirestoreClient::Initialize(const User& user, const Settings& settings) {
  // Do all of our initialization on our own dispatch queue.
  worker_queue_->VerifyIsCurrentQueue();
  LOG_DEBUG("Initializing. Current user: %s", user.uid());

  // Note: The initialization work must all be synchronous (we can't dispatch
  // more work) since external write/listen operations could get queued to run
  // before that subsequent work completes.
  if (settings.persistence_enabled()) {
    LevelDbOpener opener(database_info_);

    auto created =
        opener.Create(LruParams::WithCacheSize(settings.cache_size_bytes()));
    // If leveldb fails to start then just throw up our hands: the error is
    // unrecoverable. There's nothing an end-user can do and nearly all
    // failures indicate the developer is doing something grossly wrong so we
    // should stop them cold in their tracks with a failure they can't ignore.
    HARD_ASSERT(created.ok(), "Failed to open DB: %s",
                created.status().ToString());

    auto ldb = std::move(created).ValueOrDie();
    lru_delegate_ = ldb->reference_delegate();

    persistence_ = std::move(ldb);
    if (settings.gc_enabled()) {
      ScheduleLruGarbageCollection();
    }
  } else {
    persistence_ = MemoryPersistence::WithEagerGarbageCollector();
  }

  query_engine_ = absl::make_unique<QueryEngine>();
  local_store_ = absl::make_unique<LocalStore>(persistence_.get(),
                                               query_engine_.get(), user);
  connectivity_monitor_ = ConnectivityMonitor::Create(worker_queue_);
  auto datastore = std::make_shared<Datastore>(
      database_info_, worker_queue_, credentials_provider_,
      connectivity_monitor_.get(), firebase_metadata_provider_.get());

  remote_store_ = absl::make_unique<RemoteStore>(
      local_store_.get(), std::move(datastore), worker_queue_,
      connectivity_monitor_.get(), [this](OnlineState online_state) {
        sync_engine_->HandleOnlineStateChange(online_state);
      });

  sync_engine_ =
      absl::make_unique<SyncEngine>(local_store_.get(), remote_store_.get(),
                                    user, kMaxConcurrentLimboResolutions);

  event_manager_ = absl::make_unique<EventManager>(sync_engine_.get());

  // Setup wiring for remote store.
  remote_store_->set_sync_engine(sync_engine_.get());

  // NOTE: RemoteStore depends on LocalStore (for persisting stream tokens,
  // refilling mutation queue, etc.) so must be started after LocalStore.
  local_store_->Start();
  remote_store_->Start();
}

FirestoreClient::~FirestoreClient() {
  Dispose();
}

void FirestoreClient::Dispose() {
  // Prevent new API invocations from enqueueing further work.
  worker_queue_->EnterRestrictedMode();

  // Clean up internal resources. It's possible that this can race with a call
  // to `Firestore::ClearPersistence` or `Firestore::Terminate`, but that's OK
  // because that operation does not rely on any state in this FirestoreClient.
  std::promise<void> signal_disposing;
  bool enqueued = worker_queue_->EnqueueEvenWhileRestricted([&, this] {
    // Once this task has started running, AsyncQueue::Dispose will block on its
    // completion. Signal as early as possible to lock out even restricted tasks
    // as early as possible.
    signal_disposing.set_value();

    TerminateInternal();
  });

  // If we successfully enqueued the TerminateInternal task then wait for it to
  // start.
  //
  // If the task was not enqueued, we lost the race with some other concurrent
  // invocation of Dispose. In that case, `signal_disposing` will never be
  // completed.
  if (enqueued) {
    signal_disposing.get_future().wait();
  }

  worker_queue_->Dispose();
  user_executor_->Dispose();
}

void FirestoreClient::TerminateAsync(StatusCallback callback) {
  worker_queue_->EnterRestrictedMode();
  worker_queue_->EnqueueEvenWhileRestricted([this, callback] {
    TerminateInternal();

    if (callback) {
      user_executor_->Execute([=] { callback(Status::OK()); });
    }
  });
}

void FirestoreClient::TerminateInternal() {
  if (!remote_store_) return;

  credentials_provider_->SetCredentialChangeListener(nullptr);
  credentials_provider_.reset();

  // If we've scheduled LRU garbage collection, cancel it.
  lru_callback_.Cancel();

  remote_store_->Shutdown();
  persistence_->Shutdown();

  local_store_.reset();
  query_engine_.reset();
  event_manager_.reset();

  // Clear the remote store to indicate terminate is complete.
  remote_store_.reset();
}

/**
 * Schedules a callback to try running LRU garbage collection. Reschedules
 * itself after the GC has run.
 */
void FirestoreClient::ScheduleLruGarbageCollection() {
  std::chrono::milliseconds delay =
      gc_has_run_ ? regular_gc_delay_ : initial_gc_delay_;

  lru_callback_ = worker_queue_->EnqueueAfterDelay(
      delay, TimerId::GarbageCollectionDelay, [this] {
        local_store_->CollectGarbage(lru_delegate_->garbage_collector());
        gc_has_run_ = true;
        ScheduleLruGarbageCollection();
      });
}

void FirestoreClient::DisableNetwork(StatusCallback callback) {
  VerifyNotTerminated();

  worker_queue_->Enqueue([this, callback] {
    remote_store_->DisableNetwork();
    if (callback) {
      user_executor_->Execute([=] { callback(Status::OK()); });
    }
  });
}

void FirestoreClient::EnableNetwork(StatusCallback callback) {
  VerifyNotTerminated();

  worker_queue_->Enqueue([this, callback] {
    remote_store_->EnableNetwork();
    if (callback) {
      user_executor_->Execute([=] { callback(Status::OK()); });
    }
  });
}

void FirestoreClient::WaitForPendingWrites(StatusCallback callback) {
  VerifyNotTerminated();

  // Dispatch the result back onto the user dispatch queue.
  auto async_callback = [this, callback](util::Status status) {
    if (callback) {
      user_executor_->Execute([=] { callback(std::move(status)); });
    }
  };

  worker_queue_->Enqueue([this, async_callback] {
    sync_engine_->RegisterPendingWritesCallback(std::move(async_callback));
  });
}

void FirestoreClient::VerifyNotTerminated() {
  if (is_terminated()) {
    ThrowIllegalState("The client has already been terminated.");
  }
}

bool FirestoreClient::is_terminated() const {
  // When the user calls `Terminate`, it puts the `AsyncQueue` into restricted
  // mode.
  //
  // Note that `remote_store_ == nullptr` is not a good test for this because
  // `remote_store_` is reset asynchronously.
  return !worker_queue_->is_running();
}

std::shared_ptr<QueryListener> FirestoreClient::ListenToQuery(
    Query query, ListenOptions options, ViewSnapshotSharedListener&& listener) {
  VerifyNotTerminated();

  auto query_listener = QueryListener::Create(
      std::move(query), std::move(options), std::move(listener));

  worker_queue_->Enqueue([this, query_listener] {
    event_manager_->AddQueryListener(std::move(query_listener));
  });

  return query_listener;
}

void FirestoreClient::RemoveListener(
    const std::shared_ptr<QueryListener>& listener) {
  // Checks for termination but does not throw error, allowing it to be an no-op
  // if client is already terminated.
  if (is_terminated()) {
    return;
  }
  worker_queue_->Enqueue(
      [this, listener] { event_manager_->RemoveQueryListener(listener); });
}

void FirestoreClient::GetDocumentFromLocalCache(
    const DocumentReference& doc, DocumentSnapshotListener&& callback) {
  VerifyNotTerminated();

  // TODO(c++14): move `callback` into lambda.
  auto shared_callback = absl::ShareUniquePtr(std::move(callback));
  worker_queue_->Enqueue([this, doc, shared_callback] {
    Document document = local_store_->ReadDocument(doc.key());
    StatusOr<DocumentSnapshot> maybe_snapshot;

    if (document->is_found_document()) {
      maybe_snapshot = DocumentSnapshot::FromDocument(
          doc.firestore(), document,
<<<<<<< HEAD
          SnapshotMetadata{document->has_local_mutations(),
                           /*from_cache=*/true});
    } else if (document->is_no_document()) {
=======
          SnapshotMetadata{/*pending_writes=*/document.has_local_mutations(),
                           /*from_cache=*/true});
    } else if (maybe_document && maybe_document->is_no_document()) {
>>>>>>> 9371d2fa
      maybe_snapshot = DocumentSnapshot::FromNoDocument(
          doc.firestore(), doc.key(),
          SnapshotMetadata{/*pending_writes=*/false,
                           /*from_cache=*/true});
    } else {
      maybe_snapshot =
          Status{Error::kErrorUnavailable,
                 "Failed to get document from cache. (However, this document "
                 "may exist on the server. Run again without setting source to "
                 "FirestoreSourceCache to attempt to retrieve the document "};
    }

    if (shared_callback) {
      user_executor_->Execute(
          [=] { shared_callback->OnEvent(std::move(maybe_snapshot)); });
    }
  });
}

void FirestoreClient::GetDocumentsFromLocalCache(
    const api::Query& query, QuerySnapshotListener&& callback) {
  VerifyNotTerminated();

  // TODO(c++14): move `callback` into lambda.
  auto shared_callback = absl::ShareUniquePtr(std::move(callback));
  worker_queue_->Enqueue([this, query, shared_callback] {
    QueryResult query_result = local_store_->ExecuteQuery(
        query.query(), /* use_previous_results= */ true);

    View view(query.query(), query_result.remote_keys());
    ViewDocumentChanges view_doc_changes =
        view.ComputeDocumentChanges(query_result.documents());
    ViewChange view_change = view.ApplyChanges(view_doc_changes);
    HARD_ASSERT(
        view_change.limbo_changes().empty(),
        "View returned limbo documents during local-only query execution.");

    HARD_ASSERT(view_change.snapshot().has_value(), "Expected a snapshot");

    ViewSnapshot snapshot = std::move(view_change.snapshot()).value();
    SnapshotMetadata metadata(snapshot.has_pending_writes(),
                              snapshot.from_cache());

    QuerySnapshot result(query.firestore(), query.query(), std::move(snapshot),
                         std::move(metadata));

    if (shared_callback) {
      user_executor_->Execute(
          [=] { shared_callback->OnEvent(std::move(result)); });
    }
  });
}

void FirestoreClient::WriteMutations(std::vector<Mutation>&& mutations,
                                     StatusCallback callback) {
  VerifyNotTerminated();

  // TODO(c++14): move `mutations` into lambda (C++14).
  worker_queue_->Enqueue([this, mutations, callback]() mutable {
    if (mutations.empty()) {
      if (callback) {
        user_executor_->Execute([=] { callback(Status::OK()); });
      }
    } else {
      sync_engine_->WriteMutations(
          std::move(mutations), [this, callback](Status error) {
            // Dispatch the result back onto the user dispatch queue.
            if (callback) {
              user_executor_->Execute([=] { callback(std::move(error)); });
            }
          });
    }
  });
}

void FirestoreClient::Transaction(int retries,
                                  TransactionUpdateCallback update_callback,
                                  TransactionResultCallback result_callback) {
  VerifyNotTerminated();

  // Dispatch the result back onto the user dispatch queue.
  auto async_callback = [this, result_callback](Status status) {
    if (result_callback) {
      user_executor_->Execute([=] { result_callback(std::move(status)); });
    }
  };

  worker_queue_->Enqueue([this, retries, update_callback, async_callback] {
    sync_engine_->Transaction(retries, worker_queue_,
                              std::move(update_callback),
                              std::move(async_callback));
  });
}

void FirestoreClient::AddSnapshotsInSyncListener(
    const std::shared_ptr<EventListener<Empty>>& user_listener) {
  worker_queue_->Enqueue([this, user_listener] {
    event_manager_->AddSnapshotsInSyncListener(std::move(user_listener));
  });
}

void FirestoreClient::RemoveSnapshotsInSyncListener(
    const std::shared_ptr<EventListener<Empty>>& user_listener) {
  worker_queue_->Enqueue([this, user_listener] {
    event_manager_->RemoveSnapshotsInSyncListener(user_listener);
  });
}

void FirestoreClient::LoadBundle(
    std::unique_ptr<util::ByteStream> bundle_data,
    std::shared_ptr<api::LoadBundleTask> result_task) {
  VerifyNotTerminated();

  bundle::BundleSerializer bundle_serializer(
      remote::Serializer(database_info_.database_id()));
  auto reader = std::make_shared<bundle::BundleReader>(
      std::move(bundle_serializer), std::move(bundle_data));
  worker_queue_->Enqueue([this, reader, result_task] {
    sync_engine_->LoadBundle(std::move(reader), std::move(result_task));
  });
}

void FirestoreClient::GetNamedQuery(const std::string& name,
                                    api::QueryCallback callback) {
  VerifyNotTerminated();

  // Dispatch the result back onto the user dispatch queue.
  auto async_callback =
      [this, callback](const absl::optional<bundle::NamedQuery>& named_query) {
        if (callback) {
          if (named_query.has_value()) {
            const Target& target = named_query.value().bundled_query().target();
            Query query(target.path(), target.collection_group(),
                        target.filters(), target.order_bys(), target.limit(),
                        named_query.value().bundled_query().limit_type(),
                        target.start_at(), target.end_at());
            user_executor_->Execute(
                [query, callback] { callback(std::move(query)); });
          } else {
            user_executor_->Execute([callback] { callback(absl::nullopt); });
          }
        }
      };

  worker_queue_->Enqueue([this, name, async_callback] {
    async_callback(local_store_->GetNamedQuery(name));
  });
}

}  // namespace core
}  // namespace firestore
}  // namespace firebase<|MERGE_RESOLUTION|>--- conflicted
+++ resolved
@@ -83,11 +83,7 @@
 using local::QueryResult;
 using model::Document;
 using model::DocumentKeySet;
-<<<<<<< HEAD
 using model::DocumentMap;
-=======
-using model::MaybeDocument;
->>>>>>> 9371d2fa
 using model::Mutation;
 using model::OnlineState;
 using remote::ConnectivityMonitor;
@@ -399,15 +395,9 @@
     if (document->is_found_document()) {
       maybe_snapshot = DocumentSnapshot::FromDocument(
           doc.firestore(), document,
-<<<<<<< HEAD
           SnapshotMetadata{document->has_local_mutations(),
                            /*from_cache=*/true});
     } else if (document->is_no_document()) {
-=======
-          SnapshotMetadata{/*pending_writes=*/document.has_local_mutations(),
-                           /*from_cache=*/true});
-    } else if (maybe_document && maybe_document->is_no_document()) {
->>>>>>> 9371d2fa
       maybe_snapshot = DocumentSnapshot::FromNoDocument(
           doc.firestore(), doc.key(),
           SnapshotMetadata{/*pending_writes=*/false,
