/*
 * Copyright 2018 Google
 *
 * Licensed under the Apache License, Version 2.0 (the "License");
 * you may not use this file except in compliance with the License.
 * You may obtain a copy of the License at
 *
 *      http://www.apache.org/licenses/LICENSE-2.0
 *
 * Unless required by applicable law or agreed to in writing, software
 * distributed under the License is distributed on an "AS IS" BASIS,
 * WITHOUT WARRANTIES OR CONDITIONS OF ANY KIND, either express or implied.
 * See the License for the specific language governing permissions and
 * limitations under the License.
 */

#ifndef FIRESTORE_CORE_SRC_FIREBASE_FIRESTORE_UTIL_ASYNC_QUEUE_H_
#define FIRESTORE_CORE_SRC_FIREBASE_FIRESTORE_UTIL_ASYNC_QUEUE_H_

#include <atomic>
#include <chrono>  // NOLINT(build/c++11)
#include <functional>
#include <memory>

#include "Firestore/core/src/firebase/firestore/util/executor.h"

namespace firebase {
namespace firestore {
namespace util {

/**
 * Well-known "timer" ids used when scheduling delayed operations on the
 * AsyncQueue. These ids can then be used from tests to check for the
 * presence of delayed operations or to run them early.
 */
enum class TimerId {
  /** All can be used with `RunDelayedOperationsUntil` to run all timers. */
  All,

  /**
   * The following 4 timers are used in `Stream` for the listen and write
   * streams. The "Idle" timer is used to close the stream due to inactivity.
   * The "ConnectionBackoff" timer is used to restart a stream once the
   * appropriate backoff delay has elapsed.
   */
  ListenStreamIdle,
  ListenStreamConnectionBackoff,
  WriteStreamIdle,
  WriteStreamConnectionBackoff,

  /**
   * A timer used in `OnlineStateTracker` to transition from
   * `OnlineStateUnknown` to `Offline` after a set timeout, rather than waiting
   * indefinitely for success or failure.
   */
  OnlineStateTimeout,
};

// A serial queue that executes given operations asynchronously, one at a time.
// Operations may be scheduled to be executed as soon as possible or in the
// future. Operations scheduled for the same time are FIFO-ordered.
//
// `AsyncQueue` wraps a platform-specific executor, adding checks that enforce
// sequential ordering of operations: an enqueued operation, while being run,
// normally cannot enqueue other operations for immediate execution (but see
// `EnqueueRelaxed`).
//
// `AsyncQueue` methods have particular expectations about whether they must be
// invoked on the queue or not; check "preconditions" section in comments on
// each method.
//
// A significant portion of `AsyncQueue` interface only exists for test purposes
// and must *not* be used in regular code.
class AsyncQueue {
 public:
  using Operation = internal::Executor::Operation;
  using Milliseconds = internal::Executor::Milliseconds;

  explicit AsyncQueue(std::unique_ptr<internal::Executor> executor);

  // Asserts for the caller that it is being invoked as part of an operation on
  // the `AsyncQueue`.
  void VerifyIsCurrentQueue() const;

  // Enqueue methods

  // Puts the `operation` on the queue to be executed as soon as possible, while
  // maintaining FIFO order.
  //
  // Precondition: `Enqueue` calls cannot be nested; that is, `Enqueue` may not
  // be called by a previously enqueued operation when it is run (as a special
  // case, destructors invoked when an enqueued operation has run and is being
  // destroyed may invoke `Enqueue`).
  void Enqueue(const Operation& operation);

  // Like `Enqueue`, but without applying any prerequisite checks.
  void EnqueueRelaxed(const Operation& operation);

  // Puts the `operation` on the queue to be executed `delay` milliseconds from
  // now, and returns a handle that allows to cancel the operation (provided it
  // hasn't run already).
  //
  // `operation` is tagged by a `timer_id` which allows to identify the caller.
  // Only one operation tagged with any given `timer_id` may be on the queue at
  // any time; an attempt to put another such operation will result in an
  // assertion failure. In tests, these tags also allow to check for presence of
  // certain operations and to run certain operations in advance.
  //
  // Precondition: `EnqueueAfterDelay` is being invoked asynchronously on the
  // queue.
  DelayedOperation EnqueueAfterDelay(Milliseconds delay,
                                     TimerId timer_id,
                                     const Operation& operation);

  // Direct execution

  // Immediately executes the `operation` on the queue.
  //
  // This is largely a workaround to allow other classes (GRPC) to directly
  // access the underlying dispatch queue without getting `AsyncQueue` into an
  // inconsistent state.
  //
  // Precondition: no other operation is being executed on the queue at the
  // moment of the call (i.e., `ExecuteBlocking` cannot call `ExecuteBlocking`).
  //
  // Precondition: `ExecuteBlocking` is being invoked asynchronously on the
  // queue.
  void ExecuteBlocking(const Operation& operation);

  // Returns the underlying platform-dependent executor.
<<<<<<< HEAD
  internal::Executor* executor() { return executor_.get(); }
=======
  internal::Executor* executor() {
    return executor_.get();
  }
>>>>>>> 2809a664

  // Test-only interface follows
  // TODO(varconst): move the test-only interface into a helper object that is
  // a friend of AsyncQueue and delegates its public methods to private methods
  // on AsyncQueue.

  // Like `Enqueue`, but blocks until the `operation` is complete.
  void EnqueueBlocking(const Operation& operation);

  // Checks whether an operation tagged with `timer_id` is currently scheduled
  // for execution in the future.
  bool IsScheduled(TimerId timer_id) const;

  // Force runs operations scheduled for future execution, in scheduled order,
  // up to *and including* the operation tagged with `last_timer_id`.
  //
  // Precondition: `RunScheduledOperationsUntil` is *not* being invoked on the
  // queue.
  void RunScheduledOperationsUntil(TimerId last_timer_id);

 private:
  Operation Wrap(const Operation& operation);

  // Asserts that the current invocation happens asynchronously on the queue.
  void VerifyIsCurrentExecutor() const;
  void VerifySequentialOrder() const;

  std::atomic<bool> is_operation_in_progress_;
  std::unique_ptr<internal::Executor> executor_;
};

}  // namespace util
}  // namespace firestore
}  // namespace firebase

#endif  // FIRESTORE_CORE_SRC_FIREBASE_FIRESTORE_UTIL_ASYNC_QUEUE_H_<|MERGE_RESOLUTION|>--- conflicted
+++ resolved
@@ -128,13 +128,9 @@
   void ExecuteBlocking(const Operation& operation);
 
   // Returns the underlying platform-dependent executor.
-<<<<<<< HEAD
-  internal::Executor* executor() { return executor_.get(); }
-=======
   internal::Executor* executor() {
     return executor_.get();
   }
->>>>>>> 2809a664
 
   // Test-only interface follows
   // TODO(varconst): move the test-only interface into a helper object that is
