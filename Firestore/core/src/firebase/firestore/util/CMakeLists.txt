--- conflicted
+++ resolved
@@ -139,7 +139,9 @@
     string_util.h
   DEPENDS
     absl_base
-<<<<<<< HEAD
+    firebase_firestore_util_base
+    ${FIREBASE_FIRESTORE_UTIL_LOG}
+    ${FIREBASE_FIRESTORE_UTIL_RANDOM}
 )
 
 ## async queue
@@ -154,10 +156,4 @@
       absl_strings
       firebase_firestore_util
   )
-endif()
-=======
-    firebase_firestore_util_base
-    ${FIREBASE_FIRESTORE_UTIL_LOG}
-    ${FIREBASE_FIRESTORE_UTIL_RANDOM}
-)
->>>>>>> 85f1c211
+endif()