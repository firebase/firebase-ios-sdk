--- conflicted
+++ resolved
@@ -27,8 +27,7 @@
 namespace firestore {
 namespace util {
 
-<<<<<<< HEAD
-Status ExcludeFromBackups(const Path& dir) {
+Status Filesystem::ExcludeFromBackups(const Path& dir) {
   NSURL* dir_url = [NSURL fileURLWithPath:dir.ToNSString()];
   NSError* error = nil;
   if (![dir_url setResourceValue:@YES
@@ -43,12 +42,8 @@
   return Status::OK();
 }
 
-StatusOr<Path> AppDataDir(absl::string_view app_name) {
+StatusOr<Path> Filesystem::AppDataDir(absl::string_view app_name) {
 #if TARGET_OS_IOS || TARGET_OS_OSX
-=======
-StatusOr<Path> Filesystem::AppDataDir(absl::string_view app_name) {
-#if TARGET_OS_IOS
->>>>>>> ff21f1ec
   NSArray<NSString*>* directories = NSSearchPathForDirectoriesInDomains(
       NSApplicationSupportDirectory, NSUserDomainMask, YES);
   return Path::FromNSString(directories[0]).AppendUtf8(app_name);
@@ -63,7 +58,7 @@
 #endif
 }
 
-StatusOr<Path> LegacyDocumentsDir(absl::string_view app_name) {
+StatusOr<Path> Filesystem::LegacyDocumentsDir(absl::string_view app_name) {
 #if TARGET_OS_IOS
   NSArray<NSString*>* directories = NSSearchPathForDirectoriesInDomains(
       NSDocumentDirectory, NSUserDomainMask, YES);
@@ -92,21 +87,6 @@
   return Path::FromUtf8("/tmp");
 }
 
-Status Filesystem::ExcludeFromBackups(const Path& dir) {
-  NSURL* dir_url = [NSURL fileURLWithPath:dir.ToNSString()];
-  NSError* error = nil;
-  if (![dir_url setResourceValue:@YES
-                          forKey:NSURLIsExcludedFromBackupKey
-                           error:&error]) {
-    return Status{
-        Error::Internal,
-        "Failed to mark persistence directory as excluded from backups"}
-        .CausedBy(Status::FromNSError(error));
-  }
-
-  return Status::OK();
-}
-
 }  // namespace util
 }  // namespace firestore
 }  // namespace firebase
