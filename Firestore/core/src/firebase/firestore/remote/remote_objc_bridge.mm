/*
 * Copyright 2018 Google
 *
 * Licensed under the Apache License, Version 2.0 (the "License");
 * you may not use this file except in compliance with the License.
 * You may obtain a copy of the License at
 *
 *      http://www.apache.org/licenses/LICENSE-2.0
 *
 * Unless required by applicable law or agreed to in writing, software
 * distributed under the License is distributed on an "AS IS" BASIS,
 * WITHOUT WARRANTIES OR CONDITIONS OF ANY KIND, either express or implied.
 * See the License for the specific language governing permissions and
 * limitations under the License.
 */

#include "Firestore/core/src/firebase/firestore/remote/remote_objc_bridge.h"

#import <Foundation/Foundation.h>

#include <map>

#import "Firestore/Protos/objc/google/firestore/v1/Firestore.pbobjc.h"
#import "Firestore/Source/API/FIRFirestore+Internal.h"

#include "Firestore/core/src/firebase/firestore/model/document_key.h"
#include "Firestore/core/src/firebase/firestore/model/maybe_document.h"
#include "Firestore/core/src/firebase/firestore/model/snapshot_version.h"
#include "Firestore/core/src/firebase/firestore/nanopb/byte_string.h"
#include "Firestore/core/src/firebase/firestore/nanopb/nanopb_util.h"
#include "Firestore/core/src/firebase/firestore/nanopb/writer.h"
#include "Firestore/core/src/firebase/firestore/remote/grpc_util.h"
#include "Firestore/core/src/firebase/firestore/remote/watch_change.h"
#include "Firestore/core/src/firebase/firestore/util/error_apple.h"
#include "Firestore/core/src/firebase/firestore/util/hard_assert.h"
#include "Firestore/core/src/firebase/firestore/util/status.h"
#include "Firestore/core/src/firebase/firestore/util/statusor.h"
#include "Firestore/core/src/firebase/firestore/util/string_apple.h"
#include "grpcpp/support/status.h"

namespace firebase {
namespace firestore {
namespace remote {

using core::DatabaseInfo;
using local::QueryData;
using model::DocumentKey;
using model::MaybeDocument;
using model::Mutation;
using model::MutationResult;
using model::TargetId;
using model::SnapshotVersion;
using nanopb::ByteString;
using nanopb::ByteStringWriter;
using nanopb::MakeByteString;
using nanopb::MakeNSData;
using nanopb::MaybeMessage;
using nanopb::Message;
using remote::Serializer;
using util::MakeString;
using util::MakeNSError;
using util::Status;
using util::StatusOr;
using util::StringFormat;

namespace {

NSData* ConvertToNsData(const grpc::ByteBuffer& buffer, NSError** out_error) {
  std::vector<grpc::Slice> slices;
  grpc::Status status = buffer.Dump(&slices);
  if (!status.ok()) {
    *out_error = MakeNSError(Status{
        Error::Internal, "Trying to convert an invalid grpc::ByteBuffer"});
    return nil;
  }

  if (slices.size() == 1) {
    return [NSData dataWithBytes:slices.front().begin()
                          length:slices.front().size()];
  } else {
    NSMutableData* data = [NSMutableData dataWithCapacity:buffer.Length()];
    for (const auto& slice : slices) {
      [data appendBytes:slice.begin() length:slice.size()];
    }
    return data;
  }
}

template <typename T, typename U>
std::string DescribeMessage(const Message<U>& message) {
  // TODO(b/142276128): implement proper pretty-printing using just Nanopb.
  // Converting to an Objective-C proto just to be able to call `description` is
  // a hack.
  auto bytes = message.ToByteBuffer();
  auto ns_data = ConvertToNsData(bytes, nil);
  T* objc_request = [T parseFromData:ns_data error:nil];
  return util::MakeString([objc_request description]);
}

}  // namespace

// WatchStreamSerializer

WatchStreamSerializer::WatchStreamSerializer(Serializer serializer)
    : serializer_{std::move(serializer)} {
}

Message<google_firestore_v1_ListenRequest>
WatchStreamSerializer::EncodeWatchRequest(const QueryData& query) const {
  Message<google_firestore_v1_ListenRequest> result;

  result->database = serializer_.EncodeDatabaseName();
  result->which_target_change =
      google_firestore_v1_ListenRequest_add_target_tag;
  result->add_target = serializer_.EncodeTarget(query);

  auto labels = serializer_.EncodeListenRequestLabels(query);
  if (!labels.empty()) {
    result->labels_count = nanopb::CheckedSize(labels.size());
    result->labels = MakeArray<google_firestore_v1_ListenRequest_LabelsEntry>(
        result->labels_count);

    pb_size_t i = 0;
    for (const auto& label : labels) {
      result->labels[i] = label;
      ++i;
    }
  }

  return result;
}

Message<google_firestore_v1_ListenRequest>
WatchStreamSerializer::EncodeUnwatchRequest(TargetId target_id) const {
  Message<google_firestore_v1_ListenRequest> result;

  result->database = serializer_.EncodeDatabaseName();
  result->which_target_change =
      google_firestore_v1_ListenRequest_remove_target_tag;
  result->remove_target = target_id;

  return result;
}

MaybeMessage<google_firestore_v1_ListenResponse>
<<<<<<< HEAD
WatchStreamSerializer::DecodeResponse(const grpc::ByteBuffer& message) const {
  return Message<google_firestore_v1_ListenResponse>::TryDecode(message);
=======
WatchStreamSerializer::ParseResponse(const grpc::ByteBuffer& message) const {
  return Message<google_firestore_v1_ListenResponse>::TryParse(
      google_firestore_v1_ListenResponse_fields, message);
>>>>>>> 97141f52
}

std::unique_ptr<WatchChange> WatchStreamSerializer::DecodeWatchChange(
    nanopb::Reader* reader,
    const google_firestore_v1_ListenResponse& response) const {
  return serializer_.DecodeWatchChange(reader, response);
}

SnapshotVersion WatchStreamSerializer::DecodeSnapshotVersion(
    nanopb::Reader* reader,
    const google_firestore_v1_ListenResponse& response) const {
  return serializer_.DecodeVersionFromListenResponse(reader, response);
}

std::string WatchStreamSerializer::Describe(
    const Message<google_firestore_v1_ListenRequest>& request) {
  return DescribeMessage<GCFSListenRequest>(request);
}

std::string WatchStreamSerializer::Describe(
    const Message<google_firestore_v1_ListenResponse>& response) {
  return DescribeMessage<GCFSListenResponse>(response);
}

// WriteStreamSerializer

WriteStreamSerializer::WriteStreamSerializer(Serializer serializer)
    : serializer_{std::move(serializer)} {
}

Message<google_firestore_v1_WriteRequest>
WriteStreamSerializer::EncodeHandshake() const {
  Message<google_firestore_v1_WriteRequest> result;

  // The initial request cannot contain mutations, but must contain a project
  // ID.
  result->database = serializer_.EncodeDatabaseName();

  return result;
}

Message<google_firestore_v1_WriteRequest>
WriteStreamSerializer::EncodeWriteMutationsRequest(
    const std::vector<Mutation>& mutations,
    const ByteString& last_stream_token) const {
  Message<google_firestore_v1_WriteRequest> result;

  if (!mutations.empty()) {
    result->writes_count = nanopb::CheckedSize(mutations.size());
    result->writes = MakeArray<google_firestore_v1_Write>(result->writes_count);

    for (pb_size_t i = 0; i != result->writes_count; ++i) {
      result->writes[i] = serializer_.EncodeMutation(mutations[i]);
    }
  }

  result->stream_token = nanopb::CopyBytesArray(last_stream_token.get());

  return result;
}

MaybeMessage<google_firestore_v1_WriteResponse>
<<<<<<< HEAD
WriteStreamSerializer::DecodeResponse(const grpc::ByteBuffer& message) const {
  return Message<google_firestore_v1_WriteResponse>::TryDecode(message);
=======
WriteStreamSerializer::ParseResponse(const grpc::ByteBuffer& message) const {
  return Message<google_firestore_v1_WriteResponse>::TryParse(
      google_firestore_v1_WriteResponse_fields, message);
>>>>>>> 97141f52
}

SnapshotVersion WriteStreamSerializer::DecodeCommitVersion(
    nanopb::Reader* reader,
    const google_firestore_v1_WriteResponse& proto) const {
  return serializer_.DecodeVersion(reader, proto.commit_time);
}

std::vector<MutationResult> WriteStreamSerializer::DecodeMutationResults(
    nanopb::Reader* reader,
    const google_firestore_v1_WriteResponse& proto) const {
  SnapshotVersion commit_version = DecodeCommitVersion(reader, proto);
  if (!reader->ok()) {
    return {};
  }

  const google_firestore_v1_WriteResult* writes = proto.write_results;
  pb_size_t count = proto.write_results_count;
  std::vector<MutationResult> results;
  results.reserve(count);

  for (pb_size_t i = 0; i != count; ++i) {
    results.push_back(
        serializer_.DecodeMutationResult(reader, writes[i], commit_version));
  };

  return results;
}

std::string WriteStreamSerializer::Describe(
    const Message<google_firestore_v1_WriteRequest>& request) {
  return DescribeMessage<GCFSWriteRequest>(request);
}

std::string WriteStreamSerializer::Describe(
    const Message<google_firestore_v1_WriteResponse>& response) {
  return DescribeMessage<GCFSWriteResponse>(response);
}

// DatastoreSerializer

DatastoreSerializer::DatastoreSerializer(const DatabaseInfo& database_info)
    : serializer_{database_info.database_id()} {
}

Message<google_firestore_v1_CommitRequest>
DatastoreSerializer::EncodeCommitRequest(
    const std::vector<Mutation>& mutations) const {
  Message<google_firestore_v1_CommitRequest> result;

  result->database = serializer_.EncodeDatabaseName();

  if (!mutations.empty()) {
    result->writes_count = nanopb::CheckedSize(mutations.size());
    result->writes = MakeArray<google_firestore_v1_Write>(result->writes_count);
    pb_size_t i = 0;
    for (const Mutation& mutation : mutations) {
      result->writes[i] = serializer_.EncodeMutation(mutation);
      ++i;
    }
  }

  return result;
}

Message<google_firestore_v1_BatchGetDocumentsRequest>
DatastoreSerializer::EncodeLookupRequest(
    const std::vector<DocumentKey>& keys) const {
  Message<google_firestore_v1_BatchGetDocumentsRequest> result;

  result->database = serializer_.EncodeDatabaseName();
  if (!keys.empty()) {
    result->documents_count = nanopb::CheckedSize(keys.size());
    result->documents = MakeArray<pb_bytes_array_t*>(result->documents_count);
    pb_size_t i = 0;
    for (const DocumentKey& key : keys) {
      result->documents[i] = serializer_.EncodeKey(key);
      ++i;
    }
  }

  return result;
}

StatusOr<std::vector<model::MaybeDocument>>
DatastoreSerializer::MergeLookupResponses(
    const std::vector<grpc::ByteBuffer>& responses) const {
  // Sort by key.
  std::map<DocumentKey, MaybeDocument> results;
  nanopb::Reader reader;

  for (const auto& response : responses) {
    auto maybe_proto =
<<<<<<< HEAD
        Message<google_firestore_v1_BatchGetDocumentsResponse>::TryDecode(
            response);
=======
        Message<google_firestore_v1_BatchGetDocumentsResponse>::TryParse(
            google_firestore_v1_BatchGetDocumentsResponse_fields, response);
>>>>>>> 97141f52
    if (!maybe_proto.ok()) {
      return maybe_proto.status();
    }

    const auto& proto = maybe_proto.ValueOrDie();
    MaybeDocument doc = serializer_.DecodeMaybeDocument(&reader, *proto);
    results[doc.key()] = std::move(doc);
  }
  if (!reader.ok()) {
    return reader.status();
  }

  std::vector<MaybeDocument> docs;
  docs.reserve(results.size());
  for (const auto& kv : results) {
    docs.push_back(kv.second);
  }

  StatusOr<std::vector<model::MaybeDocument>> result{std::move(docs)};
  return result;
}

}  // namespace remote
}  // namespace firestore
}  // namespace firebase<|MERGE_RESOLUTION|>--- conflicted
+++ resolved
@@ -143,14 +143,8 @@
 }
 
 MaybeMessage<google_firestore_v1_ListenResponse>
-<<<<<<< HEAD
-WatchStreamSerializer::DecodeResponse(const grpc::ByteBuffer& message) const {
-  return Message<google_firestore_v1_ListenResponse>::TryDecode(message);
-=======
 WatchStreamSerializer::ParseResponse(const grpc::ByteBuffer& message) const {
-  return Message<google_firestore_v1_ListenResponse>::TryParse(
-      google_firestore_v1_ListenResponse_fields, message);
->>>>>>> 97141f52
+  return Message<google_firestore_v1_ListenResponse>::TryParse(message);
 }
 
 std::unique_ptr<WatchChange> WatchStreamSerializer::DecodeWatchChange(
@@ -213,14 +207,8 @@
 }
 
 MaybeMessage<google_firestore_v1_WriteResponse>
-<<<<<<< HEAD
-WriteStreamSerializer::DecodeResponse(const grpc::ByteBuffer& message) const {
-  return Message<google_firestore_v1_WriteResponse>::TryDecode(message);
-=======
 WriteStreamSerializer::ParseResponse(const grpc::ByteBuffer& message) const {
-  return Message<google_firestore_v1_WriteResponse>::TryParse(
-      google_firestore_v1_WriteResponse_fields, message);
->>>>>>> 97141f52
+  return Message<google_firestore_v1_WriteResponse>::TryParse(message);
 }
 
 SnapshotVersion WriteStreamSerializer::DecodeCommitVersion(
@@ -314,13 +302,8 @@
 
   for (const auto& response : responses) {
     auto maybe_proto =
-<<<<<<< HEAD
-        Message<google_firestore_v1_BatchGetDocumentsResponse>::TryDecode(
+        Message<google_firestore_v1_BatchGetDocumentsResponse>::TryParse(
             response);
-=======
-        Message<google_firestore_v1_BatchGetDocumentsResponse>::TryParse(
-            google_firestore_v1_BatchGetDocumentsResponse_fields, response);
->>>>>>> 97141f52
     if (!maybe_proto.ok()) {
       return maybe_proto.status();
     }
