/*
 * Copyright 2018 Google
 *
 * Licensed under the Apache License, Version 2.0 (the "License");
 * you may not use this file except in compliance with the License.
 * You may obtain a copy of the License at
 *
 *      http://www.apache.org/licenses/LICENSE-2.0
 *
 * Unless required by applicable law or agreed to in writing, software
 * distributed under the License is distributed on an "AS IS" BASIS,
 * WITHOUT WARRANTIES OR CONDITIONS OF ANY KIND, either express or implied.
 * See the License for the specific language governing permissions and
 * limitations under the License.
 */

#ifndef FIRESTORE_CORE_SRC_FIREBASE_FIRESTORE_MODEL_FIELD_PATH_H_
#define FIRESTORE_CORE_SRC_FIREBASE_FIRESTORE_MODEL_FIELD_PATH_H_

#include <initializer_list>
#include <string>
#include <utility>

#include "Firestore/core/src/firebase/firestore/model/base_path.h"
#include "absl/strings/string_view.h"

namespace firebase {
namespace firestore {
namespace model {

/**
 * A dot-separated path for navigating sub-objects within a document.
 *
 * Immutable; all instances are fully independent.
 */
class FieldPath : public impl::BasePath<FieldPath> {
 public:
<<<<<<< HEAD
  /** The field path string that represents the document's key. */
  static constexpr const char* kDocumentKeyPath = "__name__";

  FieldPath() = default;
=======
  // Note: Xcode 8.2 requires explicit specification of the constructor.
  FieldPath() : impl::BasePath<FieldPath>() {
  }

>>>>>>> bf45a15e
  /** Constructs the path from segments. */
  template <typename IterT>
  FieldPath(const IterT begin, const IterT end) : BasePath{begin, end} {
  }
  FieldPath(std::initializer_list<std::string> list) : BasePath{list} {
  }

  /**
   * Creates and returns a new path from the server formatted field-path string,
   * where path segments are separated by a dot "." and optionally encoded using
   * backticks.
   */
  static FieldPath FromServerFormat(absl::string_view path);
  /** Returns a field path that represents an empty path. */
  static const FieldPath& EmptyPath();
  /** Returns a field path that represents a document key. */
  static const FieldPath& KeyFieldPath();

  /** Returns a standardized string representation of this path. */
  std::string CanonicalString() const;
  /** True if this FieldPath represents a document key. */
  bool IsKeyFieldPath() const;

  bool operator==(const FieldPath& rhs) const {
    return BasePath::operator==(rhs);
  }
  bool operator!=(const FieldPath& rhs) const {
    return BasePath::operator!=(rhs);
  }
  bool operator<(const FieldPath& rhs) const {
    return BasePath::operator<(rhs);
  }
  bool operator>(const FieldPath& rhs) const {
    return BasePath::operator>(rhs);
  }
  bool operator<=(const FieldPath& rhs) const {
    return BasePath::operator<=(rhs);
  }
  bool operator>=(const FieldPath& rhs) const {
    return BasePath::operator>=(rhs);
  }

 private:
  explicit FieldPath(SegmentsT&& segments) : BasePath{std::move(segments)} {
  }

  // So that methods of base can construct FieldPath using the private
  // constructor.
  friend class BasePath;
};

}  // namespace model
}  // namespace firestore
}  // namespace firebase

#endif  // FIRESTORE_CORE_SRC_FIREBASE_FIRESTORE_MODEL_FIELD_PATH_H_<|MERGE_RESOLUTION|>--- conflicted
+++ resolved
@@ -35,17 +35,13 @@
  */
 class FieldPath : public impl::BasePath<FieldPath> {
  public:
-<<<<<<< HEAD
   /** The field path string that represents the document's key. */
   static constexpr const char* kDocumentKeyPath = "__name__";
 
-  FieldPath() = default;
-=======
   // Note: Xcode 8.2 requires explicit specification of the constructor.
   FieldPath() : impl::BasePath<FieldPath>() {
   }
 
->>>>>>> bf45a15e
   /** Constructs the path from segments. */
   template <typename IterT>
   FieldPath(const IterT begin, const IterT end) : BasePath{begin, end} {
