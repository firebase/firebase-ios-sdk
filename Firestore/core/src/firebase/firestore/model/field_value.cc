/*
 * Copyright 2018 Google
 *
 * Licensed under the Apache License, Version 2.0 (the "License");
 * you may not use this file except in compliance with the License.
 * You may obtain a copy of the License at
 *
 *      http://www.apache.org/licenses/LICENSE-2.0
 *
 * Unless required by applicable law or agreed to in writing, software
 * distributed under the License is distributed on an "AS IS" BASIS,
 * WITHOUT WARRANTIES OR CONDITIONS OF ANY KIND, either express or implied.
 * See the License for the specific language governing permissions and
 * limitations under the License.
 */

#include "Firestore/core/src/firebase/firestore/model/field_value.h"

#include <math.h>

#include <algorithm>
#include <memory>
#include <utility>
#include <vector>

#include "Firestore/core/src/firebase/firestore/util/comparison.h"
#include "Firestore/core/src/firebase/firestore/util/firebase_assert.h"

using firebase::firestore::util::Comparator;

namespace firebase {
namespace firestore {
namespace model {

using Type = FieldValue::Type;

namespace {
/**
 * This deviates from the other platforms that define TypeOrder. Since
 * we already define Type for union types, we use it together with this
 * function to achive the equivalent order of types i.e.
 *     i) if two types are comparable, then they are of equal order;
 *    ii) otherwise, their order is the same as the order of their Type.
 */
bool Comparable(Type lhs, Type rhs) {
  switch (lhs) {
    case Type::Long:
    case Type::Double:
      return rhs == Type::Long || rhs == Type::Double;
    case Type::Timestamp:
    case Type::ServerTimestamp:
      return rhs == Type::Timestamp || rhs == Type::ServerTimestamp;
    default:
      return lhs == rhs;
  }
}

/**
 * Do a comparison on numbers of different types. We provide functions to deal
 * with all combinations. This way is fool-proof w.r.t. the auto type cast.
 */
bool LessThan(double lhs, double rhs) {
  if (lhs < rhs) {
    return true;
  } else if (lhs >= rhs) {
    return false;
  } else {
    // One or both sides is NaN. NaN is less than all numbers.
    return isnan(lhs) && !isnan(rhs);
  }
}

bool LessThan(double lhs, int64_t rhs) {
  // LLONG_MIN has an exact representation as double, so to check for a value
  // outside the range representable by long, we have to check for strictly less
  // than LLONG_MIN. Note that this also handles negative infinity.
  if (lhs < static_cast<double>(LLONG_MIN) || isnan(lhs)) {
    return true;
  }
  // LLONG_MAX has no exact representation as double (casting as we've done
  // makes 2^63, which is larger than LLONG_MAX), so consider any value greater
  // than or equal to the threshold to be out of range. This also handles
  // positive infinity.
  if (lhs >= static_cast<double>(LLONG_MAX)) {
    return false;
  }
  // Now lhs can be presented in int64_t after rounding.
  if (static_cast<int64_t>(lhs) < rhs) {
    return true;
  } else if (static_cast<int64_t>(lhs) > rhs) {
    return false;
  }
  // At this point the long representations are equal but this could be due to
  // rounding.
  return LessThan(lhs, static_cast<double>(rhs));
}

bool LessThan(int64_t lhs, double rhs) {
  if (LessThan(rhs, lhs)) {
    return false;
  }
  // Now we know lhs <= rhs and want to check the equality.
  return rhs >= static_cast<double>(LLONG_MAX) ||
         lhs != static_cast<double>(rhs) || static_cast<double>(lhs) != rhs;
}

}  // namespace

FieldValue::FieldValue(const FieldValue& value) {
  *this = value;
}

FieldValue::FieldValue(FieldValue&& value) {
  *this = std::move(value);
}

FieldValue::~FieldValue() {
  SwitchTo(Type::Null);
}

FieldValue& FieldValue::operator=(const FieldValue& value) {
  SwitchTo(value.tag_);
  switch (tag_) {
    case Type::Null:
      break;
    case Type::Boolean:
      boolean_value_ = value.boolean_value_;
      break;
    case Type::Long:
      integer_value_ = value.integer_value_;
      break;
    case Type::Double:
      double_value_ = value.double_value_;
      break;
    case Type::Timestamp:
      timestamp_value_ = value.timestamp_value_;
      break;
    case Type::ServerTimestamp:
      server_timestamp_value_ = value.server_timestamp_value_;
      break;
    case Type::String:
      string_value_ = value.string_value_;
      break;
    case Type::Blob:
      blob_value_ = value.blob_value_;
      break;
    case Type::GeoPoint:
      geo_point_value_ = value.geo_point_value_;
      break;
    case Type::Array: {
      // copy-and-swap
      std::vector<const FieldValue> tmp = value.array_value_;
      std::swap(array_value_, tmp);
      break;
    }
    case Type::Object: {
      // copy-and-swap
      std::map<const std::string, const FieldValue> tmp = value.object_value_;
      std::swap(object_value_, tmp);
      break;
    }
    default:
      FIREBASE_ASSERT_MESSAGE_WITH_EXPRESSION(
          false, lhs.type(), "Unsupported type %d", value.type());
  }
  return *this;
}

FieldValue& FieldValue::operator=(FieldValue&& value) {
  switch (value.tag_) {
    case Type::String:
      SwitchTo(Type::String);
      string_value_.swap(value.string_value_);
      return *this;
    case Type::Blob:
      SwitchTo(Type::Blob);
      blob_value_.Swap(value.blob_value_);
      return *this;
    case Type::Array:
      SwitchTo(Type::Array);
      std::swap(array_value_, value.array_value_);
      return *this;
    case Type::Object:
      SwitchTo(Type::Object);
      std::swap(object_value_, value.object_value_);
      return *this;
    default:
      // We just copy over POD union types.
      return *this = value;
  }
}

const FieldValue& FieldValue::NullValue() {
  static const FieldValue kNullInstance;
  return kNullInstance;
}

const FieldValue& FieldValue::TrueValue() {
  static const FieldValue kTrueInstance(true);
  return kTrueInstance;
}

const FieldValue& FieldValue::FalseValue() {
  static const FieldValue kFalseInstance(false);
  return kFalseInstance;
}

const FieldValue& FieldValue::BooleanValue(bool value) {
  return value ? TrueValue() : FalseValue();
}

const FieldValue& FieldValue::NanValue() {
  static const FieldValue kNanInstance = FieldValue::DoubleValue(NAN);
  return kNanInstance;
}

FieldValue FieldValue::IntegerValue(int64_t value) {
  FieldValue result;
  result.SwitchTo(Type::Long);
  result.integer_value_ = value;
  return result;
}

FieldValue FieldValue::DoubleValue(double value) {
  FieldValue result;
  result.SwitchTo(Type::Double);
  result.double_value_ = value;
  return result;
}

FieldValue FieldValue::TimestampValue(const Timestamp& value) {
  FieldValue result;
  result.SwitchTo(Type::Timestamp);
  result.timestamp_value_ = value;
  return result;
}

FieldValue FieldValue::ServerTimestampValue(const Timestamp& local,
                                            const Timestamp& previous) {
  FieldValue result;
  result.SwitchTo(Type::ServerTimestamp);
  result.server_timestamp_value_.local = local;
  result.server_timestamp_value_.previous = previous;
  return result;
}

FieldValue FieldValue::StringValue(const char* value) {
  std::string copy(value);
  return StringValue(std::move(copy));
}

FieldValue FieldValue::StringValue(const std::string& value) {
  std::string copy(value);
  return StringValue(std::move(copy));
}

FieldValue FieldValue::StringValue(std::string&& value) {
  FieldValue result;
  result.SwitchTo(Type::String);
  result.string_value_.swap(value);
  return result;
}

FieldValue FieldValue::BlobValue(const Blob& value) {
  Blob copy(value);
  return FieldValue::BlobValue(std::move(copy));
}

FieldValue FieldValue::BlobValue(Blob&& value) {
  FieldValue result;
  result.SwitchTo(Type::Blob);
  result.blob_value_.Swap(value);
  return result;
}

FieldValue FieldValue::GeoPointValue(const GeoPoint& value) {
  FieldValue result;
  result.SwitchTo(Type::GeoPoint);
  result.geo_point_value_ = value;
  return result;
}

FieldValue FieldValue::ArrayValue(const std::vector<const FieldValue>& value) {
  std::vector<const FieldValue> copy(value);
  return ArrayValue(std::move(copy));
}

FieldValue FieldValue::ArrayValue(std::vector<const FieldValue>&& value) {
  FieldValue result;
  result.SwitchTo(Type::Array);
  std::swap(result.array_value_, value);
  return result;
}

FieldValue FieldValue::ObjectValue(
    const std::map<const std::string, const FieldValue>& value) {
  std::map<const std::string, const FieldValue> copy(value);
  return ObjectValue(std::move(copy));
}

FieldValue FieldValue::ObjectValue(
    std::map<const std::string, const FieldValue>&& value) {
  FieldValue result;
  result.SwitchTo(Type::Object);
  std::swap(result.object_value_, value);
  return result;
}

bool operator<(const FieldValue& lhs, const FieldValue& rhs) {
  if (!Comparable(lhs.type(), rhs.type())) {
    return lhs.type() < rhs.type();
  }

  switch (lhs.type()) {
    case Type::Null:
      return false;
    case Type::Boolean:
<<<<<<< HEAD
      // lhs < rhs iff lhs == false and rhs == true.
      return !lhs.boolean_value_ && rhs.boolean_value_;
    case Type::Long:
      if (rhs.type() == Type::Long) {
        return lhs.integer_value_ < rhs.integer_value_;
      } else {
        return LessThan(lhs.integer_value_, rhs.double_value_);
      }
    case Type::Double:
      if (rhs.type() == Type::Double) {
        return LessThan(lhs.double_value_, rhs.double_value_);
      } else {
        return LessThan(lhs.double_value_, rhs.integer_value_);
      }
    case Type::Timestamp:
      if (rhs.type() == Type::Timestamp) {
        return lhs.timestamp_value_ < rhs.timestamp_value_;
      } else {
        return true;
      }
    case Type::ServerTimestamp:
      if (rhs.type() == Type::ServerTimestamp) {
        return lhs.server_timestamp_value_.local <
               rhs.server_timestamp_value_.local;
      } else {
        return false;
      }
    case Type::String:
      return lhs.string_value_.compare(rhs.string_value_) < 0;
    case Type::Blob:
      return lhs.blob_value_ < rhs.blob_value_;
    case Type::GeoPoint:
      return lhs.geo_point_value_ < rhs.geo_point_value_;
=======
      return Comparator<bool>()(lhs.boolean_value_, rhs.boolean_value_);
>>>>>>> cd0cbe94
    case Type::Array:
      return lhs.array_value_ < rhs.array_value_;
    case Type::Object:
      return lhs.object_value_ < rhs.object_value_;
    default:
      FIREBASE_ASSERT_MESSAGE_WITH_EXPRESSION(
          false, lhs.type(), "Unsupported type %d", lhs.type());
      // return false if assertion does not abort the program. We will say
      // each unsupported type takes only one value thus everything is equal.
      return false;
  }
}

void FieldValue::SwitchTo(const Type type) {
  if (tag_ == type) {
    return;
  }
  // Not same type. Destruct old type first and then initialize new type.
  // Must call destructor explicitly for any non-POD type.
  switch (tag_) {
    case Type::Timestamp:
      timestamp_value_.~Timestamp();
      break;
    case Type::ServerTimestamp:
      server_timestamp_value_.~ServerTimestamp();
      break;
    case Type::String:
      string_value_.~basic_string();
      break;
    case Type::Blob:
      blob_value_.~Blob();
      break;
    case Type::GeoPoint:
      geo_point_value_.~GeoPoint();
      break;
    case Type::Array:
      array_value_.~vector();
      break;
    case Type::Object:
      object_value_.~map();
      break;
    default: {}  // The other types where there is nothing to worry about.
  }
  tag_ = type;
  // Must call constructor explicitly for any non-POD type to initialize.
  switch (tag_) {
    case Type::Timestamp:
      new (&timestamp_value_) Timestamp(0, 0);
      break;
    case Type::ServerTimestamp:
      // We initialize them to origin to avoid expensive calls to get `now'.
      new (&server_timestamp_value_)
          ServerTimestamp{Timestamp::Origin(), Timestamp::Origin()};
      break;
    case Type::String:
      new (&string_value_) std::string();
      break;
    case Type::Blob:
      new (&blob_value_) Blob(Blob::CopyFrom(nullptr, 0));
      break;
    case Type::GeoPoint:
      new (&geo_point_value_) GeoPoint(0, 0);
      break;
    case Type::Array:
      new (&array_value_) std::vector<const FieldValue>();
      break;
    case Type::Object:
      new (&object_value_) std::map<const std::string, const FieldValue>();
      break;
    default: {}  // The other types where there is nothing to worry about.
  }
}

}  // namespace model
}  // namespace firestore
}  // namespace firebase<|MERGE_RESOLUTION|>--- conflicted
+++ resolved
@@ -315,9 +315,7 @@
     case Type::Null:
       return false;
     case Type::Boolean:
-<<<<<<< HEAD
-      // lhs < rhs iff lhs == false and rhs == true.
-      return !lhs.boolean_value_ && rhs.boolean_value_;
+      return Comparator<bool>()(lhs.boolean_value_, rhs.boolean_value_);
     case Type::Long:
       if (rhs.type() == Type::Long) {
         return lhs.integer_value_ < rhs.integer_value_;
@@ -349,9 +347,6 @@
       return lhs.blob_value_ < rhs.blob_value_;
     case Type::GeoPoint:
       return lhs.geo_point_value_ < rhs.geo_point_value_;
-=======
-      return Comparator<bool>()(lhs.boolean_value_, rhs.boolean_value_);
->>>>>>> cd0cbe94
     case Type::Array:
       return lhs.array_value_ < rhs.array_value_;
     case Type::Object:
