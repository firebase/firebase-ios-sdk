--- conflicted
+++ resolved
@@ -166,32 +166,12 @@
   }
 }
 
-<<<<<<< HEAD
-FieldValue FieldValue::Set(FieldPath field_path, FieldValue value) const {
-=======
 FieldValue FieldValue::Set(const FieldPath& field_path,
                            FieldValue value) const {
->>>>>>> 12d9358c
   FIREBASE_ASSERT_MESSAGE(type() == Type::Object,
                           "Cannot set field for non-object FieldValue");
   FIREBASE_ASSERT_MESSAGE(!field_path.empty(),
                           "Cannot set field for empty path on FieldValue");
-<<<<<<< HEAD
-  const std::string& child_name = field_path.first_segment();
-  if (field_path.size() == 1) {
-    // TODO(zxu): Once immutable type is available, rewrite these.
-    ObjectValue::Map copy = object_value_.internal_value;
-    copy[child_name] = std::move(value);
-    return FieldValue::ObjectValueFromMap(std::move(copy));
-  } else {
-    ObjectValue::Map copy = object_value_.internal_value;
-    const auto iter = copy.find(child_name);
-    if (iter == copy.end() || iter->second.type() != Type::Object) {
-      copy[child_name] = FieldValue::ObjectValueFromMap({});
-    }
-    copy[child_name] =
-        copy[child_name].Set(field_path.PopFirst(), std::move(value));
-=======
   // Set the value by recursively calling on child object.
   const std::string& child_name = field_path.first_segment();
   const ObjectValue::Map& object_map = object_value_.internal_value;
@@ -210,37 +190,15 @@
       copy[child_name] = object_map.at(child_name)
                              .Set(field_path.PopFirst(), std::move(value));
     }
->>>>>>> 12d9358c
     return FieldValue::ObjectValueFromMap(std::move(copy));
   }
 }
 
-<<<<<<< HEAD
-FieldValue FieldValue::Delete(FieldPath field_path) const {
-=======
 FieldValue FieldValue::Delete(const FieldPath& field_path) const {
->>>>>>> 12d9358c
   FIREBASE_ASSERT_MESSAGE(type() == Type::Object,
                           "Cannot delete field for non-object FieldValue");
   FIREBASE_ASSERT_MESSAGE(!field_path.empty(),
                           "Cannot delete field for empty path on FieldValue");
-<<<<<<< HEAD
-  const std::string& child_name = field_path.first_segment();
-  if (field_path.size() == 1) {
-    // TODO(zxu): Once immutable type is available, rewrite these.
-    ObjectValue::Map copy = object_value_.internal_value;
-    copy.erase(child_name);
-    return FieldValue::ObjectValueFromMap(std::move(copy));
-  } else {
-    const auto iter = object_value_.internal_value.find(child_name);
-    if (iter == object_value_.internal_value.end() ||
-        iter->second.type() != Type::Object) {
-      // Don't actually change a primitive value to an object for a delete.
-      return *this;
-    } else {
-      ObjectValue::Map copy = object_value_.internal_value;
-      copy[child_name] = copy[child_name].Delete(field_path.PopFirst());
-=======
   // Delete the value by recursively calling on child object.
   const std::string& child_name = field_path.first_segment();
   const ObjectValue::Map& object_map = object_value_.internal_value;
@@ -259,17 +217,12 @@
       ObjectValue::Map copy = CopyExcept(object_map, child_name);
       copy[child_name] =
           object_map.at(child_name).Delete(field_path.PopFirst());
->>>>>>> 12d9358c
       return FieldValue::ObjectValueFromMap(std::move(copy));
     }
   }
 }
 
-<<<<<<< HEAD
-absl::optional<FieldValue> FieldValue::Get(FieldPath field_path) const {
-=======
 absl::optional<FieldValue> FieldValue::Get(const FieldPath& field_path) const {
->>>>>>> 12d9358c
   FIREBASE_ASSERT_MESSAGE(type() == Type::Object,
                           "Cannot get field for non-object FieldValue");
   const FieldValue* current = this;
@@ -277,14 +230,9 @@
     if (current->type() != Type::Object) {
       return absl::nullopt;
     }
-<<<<<<< HEAD
-    const auto iter = current->object_value_.internal_value.find(path);
-    if (iter == current->object_value_.internal_value.end()) {
-=======
     const ObjectValue::Map& object_map = current->object_value_.internal_value;
     const auto iter = object_map.find(path);
     if (iter == object_map.end()) {
->>>>>>> 12d9358c
       return absl::nullopt;
     } else {
       current = &iter->second;
