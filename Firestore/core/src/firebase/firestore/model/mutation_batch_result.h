/*
 * Copyright 2019 Google
 *
 * Licensed under the Apache License, Version 2.0 (the "License");
 * you may not use this file except in compliance with the License.
 * You may obtain a copy of the License at
 *
 *      http://www.apache.org/licenses/LICENSE-2.0
 *
 * Unless required by applicable law or agreed to in writing, software
 * distributed under the License is distributed on an "AS IS" BASIS,
 * WITHOUT WARRANTIES OR CONDITIONS OF ANY KIND, either express or implied.
 * See the License for the specific language governing permissions and
 * limitations under the License.
 */

#ifndef FIRESTORE_CORE_SRC_FIREBASE_FIRESTORE_MODEL_MUTATION_BATCH_RESULT_H_
#define FIRESTORE_CORE_SRC_FIREBASE_FIRESTORE_MODEL_MUTATION_BATCH_RESULT_H_

#include <iosfwd>
#include <memory>
#include <string>
#include <unordered_map>
#include <vector>

#include "Firestore/core/include/firebase/firestore/timestamp.h"
#include "Firestore/core/src/firebase/firestore/model/document_key.h"
#include "Firestore/core/src/firebase/firestore/model/document_key_set.h"
#include "Firestore/core/src/firebase/firestore/model/document_map.h"
#include "Firestore/core/src/firebase/firestore/model/mutation.h"
#include "Firestore/core/src/firebase/firestore/model/mutation_batch.h"
#include "Firestore/core/src/firebase/firestore/model/types.h"

namespace firebase {
namespace firestore {
namespace model {

using DocumentVersionMap =
    std::unordered_map<DocumentKey, SnapshotVersion, DocumentKeyHash>;

/**
 * The result of applying a mutation batch to the backend.
 *
 * Note that unlike most classes in firebase::firestore::model, this class is
 * just a grouping of result values and is not optimized for copying.
 */
class MutationBatchResult {
 public:
  /**
   * Creates a new MutationBatchResult for the given batch and results. There
<<<<<<< HEAD
   * must be one result for each mutation in the batch. This static factory
   * caches a document=>version mapping (as docVersions).
=======
   * must be one result for each mutation in the batch. This constructor caches
   * a document=>version mapping (as doc_versions()).
>>>>>>> 92606351
   */
  MutationBatchResult(MutationBatch batch,
                      SnapshotVersion commit_version,
                      std::vector<MutationResult> mutation_results,
                      nanopb::ByteString stream_token);

  const MutationBatch& batch() const {
    return batch_;
  }

  const SnapshotVersion& commit_version() const {
    return commit_version_;
  }

  const std::vector<MutationResult>& mutation_results() const {
    return mutation_results_;
  }

<<<<<<< HEAD
  const nanopb::ByteString stream_token() const {
=======
  const absl::optional<nanopb::ByteString>& stream_token() const {
>>>>>>> 92606351
    return stream_token_;
  }

  const DocumentVersionMap& doc_versions() const {
    return doc_versions_;
  }

  std::string ToString() const;

  friend std::ostream& operator<<(std::ostream& os,
                                  const MutationBatchResult& result);

 private:
  MutationBatch batch_;
  SnapshotVersion commit_version_;
  std::vector<MutationResult> mutation_results_;
  nanopb::ByteString stream_token_;
  DocumentVersionMap doc_versions_;
};

}  // namespace model
}  // namespace firestore
}  // namespace firebase

#endif  // FIRESTORE_CORE_SRC_FIREBASE_FIRESTORE_MODEL_MUTATION_BATCH_RESULT_H_<|MERGE_RESOLUTION|>--- conflicted
+++ resolved
@@ -48,13 +48,8 @@
  public:
   /**
    * Creates a new MutationBatchResult for the given batch and results. There
-<<<<<<< HEAD
-   * must be one result for each mutation in the batch. This static factory
-   * caches a document=>version mapping (as docVersions).
-=======
    * must be one result for each mutation in the batch. This constructor caches
    * a document=>version mapping (as doc_versions()).
->>>>>>> 92606351
    */
   MutationBatchResult(MutationBatch batch,
                       SnapshotVersion commit_version,
@@ -73,11 +68,7 @@
     return mutation_results_;
   }
 
-<<<<<<< HEAD
-  const nanopb::ByteString stream_token() const {
-=======
-  const absl::optional<nanopb::ByteString>& stream_token() const {
->>>>>>> 92606351
+  const nanopb::ByteString& stream_token() const {
     return stream_token_;
   }
 
