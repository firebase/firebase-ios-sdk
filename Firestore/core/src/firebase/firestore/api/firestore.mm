/*
 * Copyright 2019 Google
 *
 * Licensed under the Apache License, Version 2.0 (the "License");
 * you may not use this file except in compliance with the License.
 * You may obtain a copy of the License at
 *
 *      http://www.apache.org/licenses/LICENSE-2.0
 *
 * Unless required by applicable law or agreed to in writing, software
 * distributed under the License is distributed on an "AS IS" BASIS,
 * WITHOUT WARRANTIES OR CONDITIONS OF ANY KIND, either express or implied.
 * See the License for the specific language governing permissions and
 * limitations under the License.
 */

#include "Firestore/core/src/firebase/firestore/api/firestore.h"

#import "Firestore/Source/API/FIRCollectionReference+Internal.h"
#import "Firestore/Source/API/FIRDocumentReference+Internal.h"
#import "Firestore/Source/API/FIRFirestore+Internal.h"
#import "Firestore/Source/API/FIRQuery+Internal.h"
#import "Firestore/Source/API/FIRTransaction+Internal.h"
#import "Firestore/Source/API/FIRWriteBatch+Internal.h"
#import "Firestore/Source/Core/FSTFirestoreClient.h"
#import "Firestore/Source/Core/FSTQuery.h"

#include "Firestore/core/src/firebase/firestore/api/document_reference.h"
#include "Firestore/core/src/firebase/firestore/api/settings.h"
#include "Firestore/core/src/firebase/firestore/auth/firebase_credentials_provider_apple.h"
#include "Firestore/core/src/firebase/firestore/core/transaction.h"
#include "Firestore/core/src/firebase/firestore/model/document_key.h"
#include "Firestore/core/src/firebase/firestore/model/resource_path.h"
#include "Firestore/core/src/firebase/firestore/util/async_queue.h"
#include "Firestore/core/src/firebase/firestore/util/executor_libdispatch.h"
#include "Firestore/core/src/firebase/firestore/util/hard_assert.h"
#include "Firestore/core/src/firebase/firestore/util/status.h"
#include "absl/memory/memory.h"

namespace firebase {
namespace firestore {
namespace api {

<<<<<<< HEAD
using api::Firestore;
using auth::CredentialsProvider;
using core::DatabaseInfo;
using core::Transaction;
using model::DocumentKey;
using model::ResourcePath;
=======
using firebase::firestore::auth::CredentialsProvider;
using firebase::firestore::core::DatabaseInfo;
using firebase::firestore::core::Transaction;
using firebase::firestore::model::DocumentKey;
using firebase::firestore::model::ResourcePath;
>>>>>>> cf1ce258
using util::AsyncQueue;
using util::Executor;
using util::ExecutorLibdispatch;
using util::Status;

Firestore::Firestore(std::string project_id,
                     std::string database,
                     std::string persistence_key,
                     std::unique_ptr<CredentialsProvider> credentials_provider,
                     std::unique_ptr<AsyncQueue> worker_queue,
                     void* extension)
    : database_id_{std::move(project_id), std::move(database)},
      credentials_provider_{std::move(credentials_provider)},
      persistence_key_{std::move(persistence_key)},
      worker_queue_{std::move(worker_queue)},
      extension_{extension} {
}

AsyncQueue* Firestore::worker_queue() {
  return [client_ workerQueue];
}

const Settings& Firestore::settings() const {
  std::lock_guard<std::mutex> lock{mutex_};
  return settings_;
}

void Firestore::set_settings(const Settings& settings) {
  std::lock_guard<std::mutex> lock{mutex_};
  if (client_) {
    HARD_FAIL(
        "Firestore instance has already been started and its settings can "
        "no longer be changed. You can only set settings before calling any "
        "other methods on a Firestore instance.");
  }
  settings_ = settings;
}

void Firestore::set_user_executor(
    std::unique_ptr<util::Executor> user_executor) {
  std::lock_guard<std::mutex> lock{mutex_};
  HARD_ASSERT(!client_ && user_executor,
              "set_user_executor() must be called with a valid executor, "
              "before the client is initialized.");
  user_executor_ = std::move(user_executor);
}

FIRCollectionReference* Firestore::GetCollection(
    absl::string_view collection_path) {
  EnsureClientConfigured();
  ResourcePath path = ResourcePath::FromString(collection_path);
  return [FIRCollectionReference
      referenceWithPath:path
              firestore:[FIRFirestore recoverFromFirestore:shared_from_this()]];
}

DocumentReference Firestore::GetDocument(absl::string_view document_path) {
  EnsureClientConfigured();
  return DocumentReference{ResourcePath::FromString(document_path),
                           shared_from_this()};
}

FIRWriteBatch* Firestore::GetBatch() {
  EnsureClientConfigured();
  FIRFirestore* wrapper =
      [FIRFirestore recoverFromFirestore:shared_from_this()];

  return [FIRWriteBatch writeBatchWithFirestore:wrapper];
}

FIRQuery* Firestore::GetCollectionGroup(NSString* collection_id) {
  EnsureClientConfigured();
  FIRFirestore* wrapper =
      [FIRFirestore recoverFromFirestore:shared_from_this()];

  return
      [FIRQuery referenceWithQuery:[FSTQuery queryWithPath:ResourcePath::Empty()
                                           collectionGroup:collection_id]
                         firestore:wrapper];
}

void Firestore::RunTransaction(
    core::TransactionUpdateCallback update_callback,
    core::TransactionResultCallback result_callback) {
  EnsureClientConfigured();
<<<<<<< HEAD
=======
  FIRFirestore* wrapper =
      [FIRFirestore recoverFromFirestore:shared_from_this()];

  FSTTransactionBlock wrapped_update =
      ^(std::shared_ptr<Transaction> internal_transaction,
        void (^internal_completion)(id _Nullable, NSError* _Nullable)) {
        FIRTransaction* transaction = [FIRTransaction
            transactionWithInternalTransaction:std::move(internal_transaction)
                                     firestore:wrapper];

        dispatch_async(queue, ^{
          NSError* _Nullable error = nil;
          id _Nullable result = update_block(transaction, &error);
          if (error) {
            // Force the result to be nil in the case of an error, in case the
            // user set both.
            result = nil;
          }
          internal_completion(result, error);
        });
      };
>>>>>>> cf1ce258

  [client_ transactionWithRetries:5
                   updateCallback:std::move(update_callback)
                   resultCallback:std::move(result_callback)];
}

void Firestore::Shutdown(util::StatusCallback callback) {
  if (!client_) {
    if (callback) {
      // We should be dispatching the callback on the user dispatch queue
      // but if the client is nil here that queue was never created.
      callback(Status::OK());
    }
  } else {
    [client_ shutdownWithCallback:std::move(callback)];
  }
}

void Firestore::EnableNetwork(util::StatusCallback callback) {
  EnsureClientConfigured();
  [client_ enableNetworkWithCallback:std::move(callback)];
}

void Firestore::DisableNetwork(util::StatusCallback callback) {
  EnsureClientConfigured();
  [client_ disableNetworkWithCallback:std::move(callback)];
}

void Firestore::EnsureClientConfigured() {
  std::lock_guard<std::mutex> lock{mutex_};

  if (!client_) {
    DatabaseInfo database_info(database_id_, persistence_key_, settings_.host(),
                               settings_.ssl_enabled());

    HARD_ASSERT(worker_queue_, "Expected non-null worker queue");
    client_ =
        [FSTFirestoreClient clientWithDatabaseInfo:database_info
                                          settings:settings_
                               credentialsProvider:credentials_provider_.get()
                                      userExecutor:std::move(user_executor_)
                                       workerQueue:std::move(worker_queue_)];
  }
}

}  // namespace api
}  // namespace firestore
}  // namespace firebase<|MERGE_RESOLUTION|>--- conflicted
+++ resolved
@@ -41,20 +41,11 @@
 namespace firestore {
 namespace api {
 
-<<<<<<< HEAD
-using api::Firestore;
 using auth::CredentialsProvider;
 using core::DatabaseInfo;
 using core::Transaction;
 using model::DocumentKey;
 using model::ResourcePath;
-=======
-using firebase::firestore::auth::CredentialsProvider;
-using firebase::firestore::core::DatabaseInfo;
-using firebase::firestore::core::Transaction;
-using firebase::firestore::model::DocumentKey;
-using firebase::firestore::model::ResourcePath;
->>>>>>> cf1ce258
 using util::AsyncQueue;
 using util::Executor;
 using util::ExecutorLibdispatch;
@@ -140,30 +131,6 @@
     core::TransactionUpdateCallback update_callback,
     core::TransactionResultCallback result_callback) {
   EnsureClientConfigured();
-<<<<<<< HEAD
-=======
-  FIRFirestore* wrapper =
-      [FIRFirestore recoverFromFirestore:shared_from_this()];
-
-  FSTTransactionBlock wrapped_update =
-      ^(std::shared_ptr<Transaction> internal_transaction,
-        void (^internal_completion)(id _Nullable, NSError* _Nullable)) {
-        FIRTransaction* transaction = [FIRTransaction
-            transactionWithInternalTransaction:std::move(internal_transaction)
-                                     firestore:wrapper];
-
-        dispatch_async(queue, ^{
-          NSError* _Nullable error = nil;
-          id _Nullable result = update_block(transaction, &error);
-          if (error) {
-            // Force the result to be nil in the case of an error, in case the
-            // user set both.
-            result = nil;
-          }
-          internal_completion(result, error);
-        });
-      };
->>>>>>> cf1ce258
 
   [client_ transactionWithRetries:5
                    updateCallback:std::move(update_callback)
