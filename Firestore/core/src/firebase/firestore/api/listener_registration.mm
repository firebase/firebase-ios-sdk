--- conflicted
+++ resolved
@@ -30,20 +30,12 @@
     async_listener.reset();
   }
 
-<<<<<<< HEAD
   std::shared_ptr<QueryListener> query_listener = query_listener_.lock();
   if (query_listener) {
     [client_ removeListener:query_listener];
     query_listener_.reset();
     query_listener.reset();
-=======
-  std::shared_ptr<QueryListener> listener = internal_listener_.lock();
-  if (listener) {
-    [client_ removeListener:listener];
-    listener.reset();
-    internal_listener_.reset();
     client_ = nil;
->>>>>>> f2b254b5
   }
 }
 
