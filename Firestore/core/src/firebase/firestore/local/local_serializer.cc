/*
 * Copyright 2018 Google
 *
 * Licensed under the Apache License, Version 2.0 (the "License");
 * you may not use this file except in compliance with the License.
 * You may obtain a copy of the License at
 *
 *      http://www.apache.org/licenses/LICENSE-2.0
 *
 * Unless required by applicable law or agreed to in writing, software
 * distributed under the License is distributed on an "AS IS" BASIS,
 * WITHOUT WARRANTIES OR CONDITIONS OF ANY KIND, either express or implied.
 * See the License for the specific language governing permissions and
 * limitations under the License.
 */

#include "Firestore/core/src/firebase/firestore/local/local_serializer.h"

#include <cstdlib>
#include <string>
#include <utility>

#include "Firestore/Protos/nanopb/firestore/local/maybe_document.nanopb.h"
#include "Firestore/Protos/nanopb/firestore/local/target.nanopb.h"
#include "Firestore/Protos/nanopb/google/firestore/v1/document.nanopb.h"
#include "Firestore/core/src/firebase/firestore/core/query.h"
#include "Firestore/core/src/firebase/firestore/model/field_value.h"
#include "Firestore/core/src/firebase/firestore/model/no_document.h"
#include "Firestore/core/src/firebase/firestore/model/snapshot_version.h"
#include "Firestore/core/src/firebase/firestore/util/hard_assert.h"
#include "Firestore/core/src/firebase/firestore/util/string_format.h"

namespace firebase {
namespace firestore {
namespace local {

using core::Query;
using model::Document;
using model::MaybeDocument;
using model::NoDocument;
using model::ObjectValue;
using model::SnapshotVersion;
using nanopb::Reader;
using nanopb::Writer;
using remote::MakeArray;
using util::Status;
using util::StringFormat;

firestore_client_MaybeDocument LocalSerializer::EncodeMaybeDocument(
    const MaybeDocument& maybe_doc) const {
  firestore_client_MaybeDocument result{};

  switch (maybe_doc.type()) {
    case MaybeDocument::Type::Document:
      result.which_document_type = firestore_client_MaybeDocument_document_tag;
      result.document = EncodeDocument(static_cast<const Document&>(maybe_doc));
      return result;

    case MaybeDocument::Type::NoDocument:
      result.which_document_type =
          firestore_client_MaybeDocument_no_document_tag;
      result.no_document =
          EncodeNoDocument(static_cast<const NoDocument&>(maybe_doc));
      return result;

    case MaybeDocument::Type::UnknownDocument:
      // TODO(rsgowman): Implement
      abort();

    case MaybeDocument::Type::Unknown:
      // TODO(rsgowman): Error handling
      abort();
  }

  UNREACHABLE();
}

std::unique_ptr<MaybeDocument> LocalSerializer::DecodeMaybeDocument(
    Reader* reader, const firestore_client_MaybeDocument& proto) const {
  if (!reader->status().ok()) return nullptr;

  switch (proto.which_document_type) {
    case firestore_client_MaybeDocument_document_tag:
      return rpc_serializer_.DecodeDocument(reader, proto.document);

    case firestore_client_MaybeDocument_no_document_tag:
      return DecodeNoDocument(reader, proto.no_document);

    default:
      reader->Fail(
          StringFormat("Invalid MaybeDocument document type: %s. Expected "
                       "'no_document' (%s) or 'document' (%s)",
                       proto.which_document_type,
                       firestore_client_MaybeDocument_no_document_tag,
                       firestore_client_MaybeDocument_document_tag));
      return nullptr;
  }

  UNREACHABLE();
}

<<<<<<< HEAD
google_firestore_v1beta1_Document LocalSerializer::EncodeDocument(
    const Document& doc) const {
  google_firestore_v1beta1_Document result{};

  result.name =
      rpc_serializer_.EncodeString(rpc_serializer_.EncodeKey(doc.key()));

  // Encode Document.fields (unless it's empty)
  size_t count = doc.data().object_value().internal_value.size();
  result.fields_count = count;
  result.fields =
      MakeArray<google_firestore_v1beta1_Document_FieldsEntry>(count);
  int i = 0;
  for (const auto& kv : doc.data().object_value().internal_value) {
    result.fields[i].key = rpc_serializer_.EncodeString(kv.first);
    result.fields[i].value = rpc_serializer_.EncodeFieldValue(kv.second);
    i++;
  }

  result.update_time = rpc_serializer_.EncodeVersion(doc.version());
=======
void LocalSerializer::EncodeDocument(Writer* writer,
                                     const Document& doc) const {
  // Encode Document.name
  writer->WriteTag({PB_WT_STRING, google_firestore_v1_Document_name_tag});
  writer->WriteString(rpc_serializer_.EncodeKey(doc.key()));

  // Encode Document.fields (unless it's empty)
  const ObjectValue& object_value = doc.data().object_value();
  if (!object_value.internal_value.empty()) {
    rpc_serializer_.EncodeObjectMap(
        writer, object_value.internal_value,
        google_firestore_v1_Document_fields_tag,
        google_firestore_v1_Document_FieldsEntry_key_tag,
        google_firestore_v1_Document_FieldsEntry_value_tag);
  }

  // Encode Document.update_time
  writer->WriteTag(
      {PB_WT_STRING, google_firestore_v1_Document_update_time_tag});
  writer->WriteNestedMessage([&](Writer* writer) {
    rpc_serializer_.EncodeVersion(writer, doc.version());
  });
>>>>>>> 7c53489e

  // Ignore Document.create_time. (We don't use this in our on-disk protos.)

  return result;
}

firestore_client_NoDocument LocalSerializer::EncodeNoDocument(
    const NoDocument& no_doc) const {
  firestore_client_NoDocument result{};

  result.name =
      rpc_serializer_.EncodeString(rpc_serializer_.EncodeKey(no_doc.key()));
  result.read_time = rpc_serializer_.EncodeVersion(no_doc.version());

  return result;
}

std::unique_ptr<NoDocument> LocalSerializer::DecodeNoDocument(
    Reader* reader, const firestore_client_NoDocument& proto) const {
  if (!reader->status().ok()) return nullptr;
<<<<<<< HEAD
=======
  // TODO(rsgowman): Fix hardcoding of has_committed_mutations.
  // Instead, we should grab this from the proto (see other ports). However,
  // we'll defer until the nanopb-master gets merged to master.
  return absl::make_unique<NoDocument>(rpc_serializer_.DecodeKey(name),
                                       *std::move(version),
                                       /*has_committed_mutations=*/false);
}
>>>>>>> 7c53489e

  SnapshotVersion version =
      rpc_serializer_.DecodeSnapshotVersion(reader, proto.read_time);

  if (!reader->status().ok()) return nullptr;
  return absl::make_unique<NoDocument>(
      rpc_serializer_.DecodeKey(reader,
                                rpc_serializer_.DecodeString(proto.name)),
      std::move(version));
}

firestore_client_Target LocalSerializer::EncodeQueryData(
    const QueryData& query_data) const {
  firestore_client_Target result{};

  result.target_id = query_data.target_id();
  result.last_listen_sequence_number = query_data.sequence_number();
  result.snapshot_version = rpc_serializer_.EncodeTimestamp(
      query_data.snapshot_version().timestamp());
  result.resume_token = rpc_serializer_.EncodeBytes(query_data.resume_token());

  const Query& query = query_data.query();
  if (query.IsDocumentQuery()) {
    // TODO(rsgowman): Implement. Probably like this (once EncodeDocumentsTarget
    // exists):
    /*
    result.which_target_type = firestore_client_Target_document_tag;
    result.documents = rpc_serializer_.EncodeDocumentsTarget(query);
    */
    abort();
  } else {
    result.which_target_type = firestore_client_Target_query_tag;
    result.query = rpc_serializer_.EncodeQueryTarget(query);
  }

  return result;
}

QueryData LocalSerializer::DecodeQueryData(
    Reader* reader, const firestore_client_Target& proto) const {
  if (!reader->status().ok()) return QueryData::Invalid();

  model::TargetId target_id = proto.target_id;
  // TODO(rgowman): How to handle truncation of integer types?
  model::ListenSequenceNumber sequence_number =
      static_cast<model::ListenSequenceNumber>(
          proto.last_listen_sequence_number);
  SnapshotVersion version =
      rpc_serializer_.DecodeSnapshotVersion(reader, proto.snapshot_version);
  std::vector<uint8_t> resume_token =
      rpc_serializer_.DecodeBytes(proto.resume_token);
  Query query = Query::Invalid();

  switch (proto.which_target_type) {
    case firestore_client_Target_query_tag:
      query = rpc_serializer_.DecodeQueryTarget(reader, proto.query);
      break;

    case firestore_client_Target_documents_tag:
      // TODO(rsgowman): Implement.
      abort();

    default:
      reader->Fail(
          StringFormat("Unknown target_type: %s", proto.which_target_type));
  }

  if (!reader->status().ok()) return QueryData::Invalid();
  return QueryData(std::move(query), target_id, sequence_number,
                   QueryPurpose::kListen, std::move(version),
                   std::move(resume_token));
}

}  // namespace local
}  // namespace firestore
}  // namespace firebase<|MERGE_RESOLUTION|>--- conflicted
+++ resolved
@@ -99,10 +99,9 @@
   UNREACHABLE();
 }
 
-<<<<<<< HEAD
-google_firestore_v1beta1_Document LocalSerializer::EncodeDocument(
+google_firestore_v1_Document LocalSerializer::EncodeDocument(
     const Document& doc) const {
-  google_firestore_v1beta1_Document result{};
+  google_firestore_v1_Document result{};
 
   result.name =
       rpc_serializer_.EncodeString(rpc_serializer_.EncodeKey(doc.key()));
@@ -110,8 +109,7 @@
   // Encode Document.fields (unless it's empty)
   size_t count = doc.data().object_value().internal_value.size();
   result.fields_count = count;
-  result.fields =
-      MakeArray<google_firestore_v1beta1_Document_FieldsEntry>(count);
+  result.fields = MakeArray<google_firestore_v1_Document_FieldsEntry>(count);
   int i = 0;
   for (const auto& kv : doc.data().object_value().internal_value) {
     result.fields[i].key = rpc_serializer_.EncodeString(kv.first);
@@ -120,30 +118,6 @@
   }
 
   result.update_time = rpc_serializer_.EncodeVersion(doc.version());
-=======
-void LocalSerializer::EncodeDocument(Writer* writer,
-                                     const Document& doc) const {
-  // Encode Document.name
-  writer->WriteTag({PB_WT_STRING, google_firestore_v1_Document_name_tag});
-  writer->WriteString(rpc_serializer_.EncodeKey(doc.key()));
-
-  // Encode Document.fields (unless it's empty)
-  const ObjectValue& object_value = doc.data().object_value();
-  if (!object_value.internal_value.empty()) {
-    rpc_serializer_.EncodeObjectMap(
-        writer, object_value.internal_value,
-        google_firestore_v1_Document_fields_tag,
-        google_firestore_v1_Document_FieldsEntry_key_tag,
-        google_firestore_v1_Document_FieldsEntry_value_tag);
-  }
-
-  // Encode Document.update_time
-  writer->WriteTag(
-      {PB_WT_STRING, google_firestore_v1_Document_update_time_tag});
-  writer->WriteNestedMessage([&](Writer* writer) {
-    rpc_serializer_.EncodeVersion(writer, doc.version());
-  });
->>>>>>> 7c53489e
 
   // Ignore Document.create_time. (We don't use this in our on-disk protos.)
 
@@ -164,25 +138,19 @@
 std::unique_ptr<NoDocument> LocalSerializer::DecodeNoDocument(
     Reader* reader, const firestore_client_NoDocument& proto) const {
   if (!reader->status().ok()) return nullptr;
-<<<<<<< HEAD
-=======
+
+  SnapshotVersion version =
+      rpc_serializer_.DecodeSnapshotVersion(reader, proto.read_time);
+  if (!reader->status().ok()) return nullptr;
+
   // TODO(rsgowman): Fix hardcoding of has_committed_mutations.
   // Instead, we should grab this from the proto (see other ports). However,
   // we'll defer until the nanopb-master gets merged to master.
-  return absl::make_unique<NoDocument>(rpc_serializer_.DecodeKey(name),
-                                       *std::move(version),
-                                       /*has_committed_mutations=*/false);
-}
->>>>>>> 7c53489e
-
-  SnapshotVersion version =
-      rpc_serializer_.DecodeSnapshotVersion(reader, proto.read_time);
-
-  if (!reader->status().ok()) return nullptr;
   return absl::make_unique<NoDocument>(
       rpc_serializer_.DecodeKey(reader,
                                 rpc_serializer_.DecodeString(proto.name)),
-      std::move(version));
+      std::move(version),
+      /*has_committed_mutations=*/false);
 }
 
 firestore_client_Target LocalSerializer::EncodeQueryData(
