--- conflicted
+++ resolved
@@ -434,7 +434,6 @@
     View& view = query_view->view();
     ViewDocumentChanges view_doc_changes = view.ComputeDocumentChanges(changes);
     if (view_doc_changes.needs_refill()) {
-<<<<<<< HEAD
       // The query has a limit and some docs were removed/updated, so we need to
       // re-run the query against the local store to make sure we didn't lose
       // any good docs that had been past the limit.
@@ -442,14 +441,6 @@
           query_view->query(), /* use_previous_results= */ false);
       view_doc_changes = view.ComputeDocumentChanges(
           query_result.documents().underlying_map(), view_doc_changes);
-=======
-      // The query has a limit and some docs were removed/updated, so we need
-      // to re-run the query against the local store to make sure we didn't
-      // lose any good docs that had been past the limit.
-      DocumentMap docs = local_store_->ExecuteQuery(query_view->query());
-      view_doc_changes =
-          view.ComputeDocumentChanges(docs.underlying_map(), view_doc_changes);
->>>>>>> e4456c01
     }
 
     absl::optional<TargetChange> target_changes;
