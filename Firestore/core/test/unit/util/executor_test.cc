/*
 * Copyright 2018 Google LLC
 *
 * Licensed under the Apache License, Version 2.0 (the "License");
 * you may not use this file except in compliance with the License.
 * You may obtain a copy of the License at
 *
 *      http://www.apache.org/licenses/LICENSE-2.0
 *
 * Unless required by applicable law or agreed to in writing, software
 * distributed under the License is distributed on an "AS IS" BASIS,
 * WITHOUT WARRANTIES OR CONDITIONS OF ANY KIND, either express or implied.
 * See the License for the specific language governing permissions and
 * limitations under the License.
 */

#include "Firestore/core/test/unit/util/executor_test.h"

<<<<<<< HEAD
#include <cstdlib>

#include <chrono>              // NOLINT(build/c++11)
#include <condition_variable>  // NOLINT(build/c++11)
#include <future>              // NOLINT(build/c++11)
=======
#include <cstdlib>  // NOLINT(build/include_order)

#include <chrono>
#include <condition_variable>
#include <future>
>>>>>>> d0e20140
#include <string>
#include <thread>

#include "Firestore/core/src/util/executor.h"
#include "Firestore/core/src/util/task.h"
#include "gtest/gtest.h"

namespace firebase {
namespace firestore {
namespace util {
namespace {

namespace chr = std::chrono;

using testutil::Expectation;

DelayedOperation Schedule(Executor* const executor,
                          const Executor::Milliseconds delay,
                          Executor::Operation&& operation) {
  static const Executor::Tag test_tag = 42;
  return executor->Schedule(delay, test_tag, std::move(operation));
}

}  // namespace

TEST_P(ExecutorTest, Execute) {
  Expectation ran;
  executor->Execute(ran.AsCallback());
  Await(ran);
}

TEST_P(ExecutorTest, ExecuteBlocking) {
  bool finished = false;
  executor->ExecuteBlocking([&] { finished = true; });
  EXPECT_TRUE(finished);
}

TEST_P(ExecutorTest, DestructorDoesNotBlockIfThereArePendingTasks) {
  const auto future = Async([&] {
    auto another_executor = GetParam()(/*threads=*/1);
    Schedule(another_executor.get(), chr::minutes(5), [] {});
    Schedule(another_executor.get(), chr::minutes(10), [] {});
    // Destructor shouldn't block waiting for the 5/10-minute-away operations.
  });

  Await(future);
}

// TODO(varconst): this test is inherently flaky because it can't be guaranteed
// that the enqueued asynchronous operation didn't finish before the code has
// a chance to even enqueue the next operation. Delays are chosen so that the
// test is unlikely to fail in practice. Need to revisit this.
TEST_P(ExecutorTest, CanScheduleOperationsInTheFuture) {
  std::string steps;
  Expectation ran;
  executor->Execute([&steps] { steps += '1'; });
  Schedule(executor.get(), Executor::Milliseconds(20), [&] {
    steps += '4';
    ran.Fulfill();
  });
  Schedule(executor.get(), Executor::Milliseconds(10),
           [&steps] { steps += '3'; });
  executor->Execute([&steps] { steps += '2'; });

  Await(ran);
  EXPECT_EQ(steps, "1234");
}

TEST_P(ExecutorTest, CanCancelDelayedOperations) {
  std::string steps;

  Expectation ran;
  executor->Execute([&] {
    executor->Execute([&steps] { steps += '1'; });

    DelayedOperation delayed_operation = Schedule(
        executor.get(), Executor::Milliseconds(1), [&steps] { steps += '2'; });

    Schedule(executor.get(), Executor::Milliseconds(5), [&] {
      steps += '3';
      ran.Fulfill();
    });

    delayed_operation.Cancel();
  });

  Await(ran);
  EXPECT_EQ(steps, "13");
}

TEST_P(ExecutorTest, CanCancelDelayedOperationsFromTheOperation) {
  std::string steps;
  DelayedOperation delayed_operation;

  Expectation ran;
  Expectation scheduled;

  // The test is designed to catch cases where a task might deadlock so run it
  // asynchronously.
  Async([&] {
    steps += "1";
    delayed_operation =
        Schedule(executor.get(), Executor::Milliseconds(1), [&] {
          Await(scheduled);
          steps += "3";

          // When checking if a task is scheduled from the currently executing
          // task, the result is true.
          ASSERT_FALSE(delayed_operation);

          delayed_operation.Cancel();

          steps += "4";
          ran.Fulfill();
        });

    steps += "2";
    scheduled.Fulfill();
  });

  Await(ran);
  EXPECT_EQ(steps, "1234");
}

TEST_P(ExecutorTest, DelayedOperationIsValidAfterTheOperationHasRun) {
  Expectation ran;

  DelayedOperation delayed_operation =
      Schedule(executor.get(), Executor::Milliseconds(1), ran.AsCallback());

  Await(ran);
  EXPECT_NO_THROW(delayed_operation.Cancel());
}

TEST_P(ExecutorTest, CancellingEmptyDelayedOperationIsValid) {
  DelayedOperation delayed_operation;
  EXPECT_NO_THROW(delayed_operation.Cancel());
}

TEST_P(ExecutorTest, DoubleCancellingDelayedOperationIsValid) {
  std::string steps;

  Expectation ran;
  executor->Execute([&] {
    DelayedOperation delayed_operation = Schedule(
        executor.get(), Executor::Milliseconds(1), [&steps] { steps += '1'; });
    Schedule(executor.get(), Executor::Milliseconds(5), [&] {
      steps += '2';
      ran.Fulfill();
    });

    delayed_operation.Cancel();
    delayed_operation.Cancel();
  });

  Await(ran);
  EXPECT_EQ(steps, "2");
}

TEST_P(ExecutorTest, IsCurrentExecutor) {
  EXPECT_FALSE(executor->IsCurrentExecutor());
  EXPECT_NE(executor->Name(), executor->CurrentExecutorName());

  executor->ExecuteBlocking([&] {
    EXPECT_TRUE(executor->IsCurrentExecutor());
    EXPECT_EQ(executor->Name(), executor->CurrentExecutorName());
  });

  executor->Execute([&] {
    EXPECT_TRUE(executor->IsCurrentExecutor());
    EXPECT_EQ(executor->Name(), executor->CurrentExecutorName());
  });

  Expectation ran;
  Schedule(executor.get(), Executor::Milliseconds(1), [&] {
    EXPECT_TRUE(executor->IsCurrentExecutor());
    EXPECT_EQ(executor->Name(), executor->CurrentExecutorName());
    ran.Fulfill();
  });

  Await(ran);
}

TEST_P(ExecutorTest, OperationsCanBeRemovedFromScheduleBeforeTheyRun) {
  const Executor::Tag tag_foo = 1;
  const Executor::Tag tag_bar = 2;

  // Make sure the schedule is empty.
  EXPECT_FALSE(executor->IsTagScheduled(tag_foo));
  EXPECT_FALSE(executor->IsTagScheduled(tag_bar));
  EXPECT_EQ(executor->PopFromSchedule(), nullptr);

  // Add two operations to the schedule with different tags.

  // The exact delay doesn't matter as long as it's too far away to be executed
  // during the test.
  const auto far_away = chr::seconds(1);
  executor->Schedule(far_away, tag_foo, [] {});
  // Scheduled operations can be distinguished by their tag.
  EXPECT_TRUE(executor->IsTagScheduled(tag_foo));
  EXPECT_FALSE(executor->IsTagScheduled(tag_bar));

  // This operation will be scheduled after the previous one (operations
  // scheduled with the same delay are FIFO ordered).
  executor->Schedule(far_away, tag_bar, [] {});
  EXPECT_TRUE(executor->IsTagScheduled(tag_foo));
  EXPECT_TRUE(executor->IsTagScheduled(tag_bar));

  // Now pop the operations one by one without waiting for them to be executed,
  // check that operations are popped in the order they are scheduled and
  // preserve tags. Schedule should become empty as a result.

  auto maybe_operation = executor->PopFromSchedule();
  ASSERT_NE(maybe_operation, nullptr);
  EXPECT_EQ(maybe_operation->tag(), tag_foo);
  EXPECT_FALSE(executor->IsTagScheduled(tag_foo));
  EXPECT_TRUE(executor->IsTagScheduled(tag_bar));
  maybe_operation->ExecuteAndRelease();

  maybe_operation = executor->PopFromSchedule();
  ASSERT_NE(maybe_operation, nullptr);
  EXPECT_EQ(maybe_operation->tag(), tag_bar);
  EXPECT_FALSE(executor->IsTagScheduled(tag_bar));
  maybe_operation->ExecuteAndRelease();

  // Schedule should now be empty.
  EXPECT_EQ(executor->PopFromSchedule(), nullptr);
}

TEST_P(ExecutorTest, DuplicateTagsOnOperationsAreAllowed) {
  const Executor::Tag tag_foo = 1;
  std::string steps;

  // Add two operations with the same tag to the schedule to verify that
  // duplicate tags are allowed.

  const auto far_away = chr::seconds(1);
  executor->Schedule(far_away, tag_foo, [&steps] { steps += '1'; });
  executor->Schedule(far_away, tag_foo, [&steps] { steps += '2'; });
  EXPECT_TRUE(executor->IsTagScheduled(tag_foo));

  auto maybe_operation = executor->PopFromSchedule();
  ASSERT_NE(maybe_operation, nullptr);
  EXPECT_EQ(maybe_operation->tag(), tag_foo);
  // There's still another operation with the same tag in the schedule.
  EXPECT_TRUE(executor->IsTagScheduled(tag_foo));

  maybe_operation->ExecuteAndRelease();

  maybe_operation = executor->PopFromSchedule();
  ASSERT_NE(maybe_operation, nullptr);
  EXPECT_EQ(maybe_operation->tag(), tag_foo);
  EXPECT_FALSE(executor->IsTagScheduled(tag_foo));

  maybe_operation->ExecuteAndRelease();
  // Despite having the same tag, the operations should have been ordered
  // according to their scheduled time and preserved their identity.
  EXPECT_EQ(steps, "12");
}

TEST_P(ExecutorTest, ConcurrentExecutorsWork) {
  /**
   * A mix of a countdown latch and a barrier. All threads that bump the
   * countdown block until the count becomes zero.
   */
  class BlockingCountdown {
   public:
    explicit BlockingCountdown(int threads) : threads_count_(threads) {
    }

    int count() const {
      std::lock_guard<std::mutex> lock(mutex_);
      return threads_count_;
    }

    /** Awaits the completion of all threads. */
    void Await() {
      std::unique_lock<std::mutex> lock(mutex_);
      is_zero_.wait(lock, [this] { return threads_count_ == 0; });
    }

    /**
     * Bumps the counter down by one and waits for the counter to become zero.
     */
    void Bump() {
      std::unique_lock<std::mutex> lock(mutex_);

      --threads_count_;

      // Block until all threads have come through here to ensure that the
      // executor is actually executing tasks concurrently.
      is_zero_.wait(lock, [this] { return threads_count_ == 0; });
      is_zero_.notify_all();
    }

   private:
    mutable std::mutex mutex_;
    std::condition_variable is_zero_;
    int threads_count_ = 0;
  };

  const int threads_count = 5;
  executor = GetParam()(threads_count);
  auto countdown = std::make_shared<BlockingCountdown>(threads_count);

  for (int i = 0; i < threads_count; i++) {
    executor->Execute([countdown] { countdown->Bump(); });
  }

  countdown->Await();
  ASSERT_EQ(0, countdown->count());
}

TEST_P(ExecutorTest, DestructorWaitsForExecutingTasks) {
  Expectation running;
  Expectation shutdown_started;

  std::string result;

  executor->Execute([&] {
    result += "1";
    running.Fulfill();

    Await(shutdown_started);
    result += "3";
  });

  Expectation shutdown_complete;
  Async([&] {
    Await(running);
    result += "2";

    shutdown_started.Fulfill();
    executor.reset();

    result += "4";
    shutdown_complete.Fulfill();
  });

  Await(shutdown_complete);
  ASSERT_EQ(result, "1234");
}

TEST_P(ExecutorTest, DisposeAvoidsDeadlockingWithCancellation) {
  Expectation running;
  Expectation shutdown_started;
  Expectation cancelled;

  std::string result;

  DelayedOperation operation;
  operation = executor->Schedule(Executor::Milliseconds(0), 42, [&] {
    result += "1";
    running.Fulfill();

    Await(shutdown_started);

    result += "3";
    operation.Cancel();

    result += "4";
    cancelled.Fulfill();
  });

  Expectation shutdown_complete;
  Async([&] {
    Await(running);
    result += "2";

    shutdown_started.Fulfill();
    executor->Dispose();
    result += "5";

    shutdown_complete.Fulfill();
  });

  Await(cancelled);
  Await(shutdown_complete);
  ASSERT_EQ(result, "12345");
}

TEST_P(ExecutorTest, DestructorAvoidsDeadlockWhenDeletingSelf) {
  Expectation complete;
  std::string result;

  executor->Execute([&] {
    result += "1";
    executor.reset();
    result += "2";

    complete.Fulfill();
  });

  Await(complete);
  ASSERT_EQ(result, "12");
}

TEST_P(ExecutorTest, DisposeBlocksTaskSubmission) {
  executor->Dispose();
  // Verify there's no crash for an idempotent invocation.
  executor->Dispose();

  Expectation ran;
  executor->Execute(ran.AsCallback());

  auto status = ran.get_future().wait_for(Executor::Milliseconds(50));
  ASSERT_EQ(status, std::future_status::timeout);
}

TEST_P(ExecutorTest, DisposeBlocksConcurrentTaskSubmission) {
  Expectation allow_destruction;
  Expectation blocking_task_running;

  // Run a task that blocks. These cause Dispose to block.
  executor->Execute([&] {
    blocking_task_running.Fulfill();
    Await(allow_destruction);
  });

  Await(blocking_task_running);

  // Run `Dispose`. This will block because there's a task pending.
  Expectation dispose_running;
  Expectation dispose_complete;
  Async([&] {
    dispose_running.Fulfill();
    executor->Dispose();
    dispose_complete.Fulfill();
  });

  // Run another `Execute`. This one either blocks waiting to submit or is
  // prevented from running by the disposed check. Either way, `ran` will not
  // be fulfilled.
  Await(dispose_running);
  Expectation execute_running;
  Expectation ran;
  Async([&] {
    execute_running.Fulfill();
    executor->Execute(ran.AsCallback());
  });

  Await(execute_running);
  auto status = ran.get_future().wait_for(Executor::Milliseconds(50));
  ASSERT_EQ(status, std::future_status::timeout);

  allow_destruction.Fulfill();
  Await(dispose_complete);
}

}  // namespace util
}  // namespace firestore
}  // namespace firebase<|MERGE_RESOLUTION|>--- conflicted
+++ resolved
@@ -16,19 +16,11 @@
 
 #include "Firestore/core/test/unit/util/executor_test.h"
 
-<<<<<<< HEAD
-#include <cstdlib>
-
-#include <chrono>              // NOLINT(build/c++11)
-#include <condition_variable>  // NOLINT(build/c++11)
-#include <future>              // NOLINT(build/c++11)
-=======
 #include <cstdlib>  // NOLINT(build/include_order)
 
 #include <chrono>
 #include <condition_variable>
 #include <future>
->>>>>>> d0e20140
 #include <string>
 #include <thread>
 
