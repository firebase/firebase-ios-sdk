/*
 * Copyright 2018 Google
 *
 * Licensed under the Apache License, Version 2.0 (the "License");
 * you may not use this file except in compliance with the License.
 * You may obtain a copy of the License at
 *
 *      http://www.apache.org/licenses/LICENSE-2.0
 *
 * Unless required by applicable law or agreed to in writing, software
 * distributed under the License is distributed on an "AS IS" BASIS,
 * WITHOUT WARRANTIES OR CONDITIONS OF ANY KIND, either express or implied.
 * See the License for the specific language governing permissions and
 * limitations under the License.
 */

/* Most tests use libprotobuf to create the bytes used for testing the
 * serializer. (Previously, protoc was used, but that meant that the bytes were
 * generated ahead of time and just copy+paste'd into the test suite, leading to
 * a lot of magic.) Also note that bytes are no longer compared in any of the
 * tests. Instead, we ensure that encoding with our serializer and decoding with
 * libprotobuf (and vice versa) yield the same results.
 *
 * libprotobuf is only used in the test suite, and should never be present in
 * the production code.
 */

#include "Firestore/core/src/remote/serializer.h"

#include <pb.h>
#include <pb_encode.h>

#include <functional>
#include <limits>
#include <utility>
#include <vector>

#include "Firestore/Protos/cpp/google/firestore/v1/document.pb.h"
#include "Firestore/Protos/cpp/google/firestore/v1/firestore.pb.h"
#include "Firestore/core/include/firebase/firestore/firestore_errors.h"
#include "Firestore/core/include/firebase/firestore/geo_point.h"
#include "Firestore/core/include/firebase/firestore/timestamp.h"
#include "Firestore/core/src/core/bound.h"
#include "Firestore/core/src/core/field_filter.h"
#include "Firestore/core/src/core/filter.h"
#include "Firestore/core/src/core/query.h"
#include "Firestore/core/src/local/target_data.h"
#include "Firestore/core/src/model/delete_mutation.h"
#include "Firestore/core/src/model/field_path.h"
#include "Firestore/core/src/model/mutable_document.h"
#include "Firestore/core/src/model/patch_mutation.h"
#include "Firestore/core/src/model/set_mutation.h"
#include "Firestore/core/src/model/snapshot_version.h"
#include "Firestore/core/src/model/value_util.h"
#include "Firestore/core/src/model/verify_mutation.h"
#include "Firestore/core/src/nanopb/message.h"
#include "Firestore/core/src/nanopb/reader.h"
#include "Firestore/core/src/nanopb/writer.h"
#include "Firestore/core/src/timestamp_internal.h"
#include "Firestore/core/src/util/status.h"
#include "Firestore/core/test/unit/nanopb/nanopb_testing.h"
#include "Firestore/core/test/unit/testutil/status_testing.h"
#include "Firestore/core/test/unit/testutil/testutil.h"
#include "absl/strings/string_view.h"
#include "absl/types/optional.h"
#include "google/protobuf/stubs/common.h"
#include "google/protobuf/util/message_differencer.h"
#include "gtest/gtest.h"

namespace firebase {
namespace firestore {
namespace remote {

namespace {

namespace v1 = google::firestore::v1;
using core::Bound;
using google::protobuf::Int32Value;
using google::protobuf::util::MessageDifferencer;
using local::QueryPurpose;
using local::TargetData;
using model::ArrayTransform;
using model::DatabaseId;
using model::DeleteMutation;
using model::DocumentKey;
using model::FieldPath;
using model::GetTypeOrder;
using model::MutableDocument;
using model::Mutation;
using model::MutationResult;
using model::ObjectValue;
using model::PatchMutation;
using model::Precondition;
using model::RefValue;
using model::ServerTimestampTransform;
using model::SetMutation;
using model::SnapshotVersion;
using model::SortFields;
using model::TransformOperation;
using model::TypeOrder;
using model::VerifyMutation;
using nanopb::ByteString;
using nanopb::ByteStringWriter;
using nanopb::FreeNanopbMessage;
using nanopb::MakeSharedMessage;
using nanopb::Message;
using nanopb::ProtobufParse;
using nanopb::ProtobufSerialize;
using nanopb::StringReader;
using nanopb::Writer;
using remote::Serializer;
using testutil::AndFilters;
using testutil::Array;
using testutil::Bytes;
using testutil::DeletedDoc;
using testutil::Doc;
using testutil::Filter;
using testutil::Key;
using testutil::Map;
using testutil::OrderBy;
using testutil::OrFilters;
using testutil::Query;
using testutil::Ref;
using testutil::Value;
using testutil::Version;
using util::Status;
using util::StatusOr;

const char* const kProjectId = "p";
const char* const kDatabaseId = "d";

// These helper functions are just shorter aliases to reduce verbosity.
ByteString ToBytes(const std::string& str) {
  return ByteString::Take(Serializer::EncodeString(str));
}

std::string FromBytes(pb_bytes_array_t*&& ptr) {
  auto byte_string = ByteString::Take(ptr);
  return Serializer::DecodeString(byte_string.get());
}

TargetData CreateTargetData(core::Query query) {
  return TargetData(query.ToTarget(), 1, 0, QueryPurpose::Listen);
}

TargetData CreateTargetData(absl::string_view str) {
  return CreateTargetData(Query(str));
}

// Returns the full key path, including the database name, as a string.
std::string ResourceName(const std::string& key) {
  std::string prefix = "projects/p/databases/d/documents";
  if (key.empty()) {
    return prefix;
  }
  return prefix + "/" + key;
}

}  // namespace

TEST(Serializer, CanLinkToNanopb) {
  // This test doesn't actually do anything interesting as far as actually using
  // nanopb is concerned but that it can run at all is proof that all the
  // libraries required for nanopb to work are actually linked correctly into
  // the test.
  pb_ostream_from_buffer(nullptr, 0);
}

// Fixture for running serializer tests.
class SerializerTest : public ::testing::Test {
 public:
  SerializerTest() : serializer(DatabaseId(kProjectId, kDatabaseId)) {
    msg_diff.ReportDifferencesToString(&message_differences);
  }

  Serializer serializer;

  template <typename... Args>
  void ExpectRoundTrip(Args&&... args) {
    // First, serialize model with our (nanopb based) serializer, then
    // deserialize the resulting bytes with libprotobuf and ensure the result is
    // the same as the expected proto.
    ExpectSerializationRoundTrip(std::forward<Args>(args)...);

    // Next, serialize proto with libprotobuf, then deserialize the resulting
    // bytes with our (nanopb based) deserializer and ensure the result is the
    // same as the expected model.
    ExpectDeserializationRoundTrip(std::forward<Args>(args)...);
  }

  void ExpectNoDocumentDeserializationRoundTrip(
      const DocumentKey& key,
      const SnapshotVersion& read_time,
      const v1::BatchGetDocumentsResponse& proto) {
    ExpectDeserializationRoundTrip(key, absl::nullopt, read_time, proto);
  }

  void ExpectDeserializationRoundTrip(const WatchChange& model,
                                      const v1::ListenResponse& proto) {
    auto actual_model = Decode<google_firestore_v1_ListenResponse>(
        std::mem_fn(&Serializer::DecodeWatchChange), proto);

    EXPECT_EQ(model, *actual_model);
  }

  void ExpectDeserializationRoundTrip(const MutationResult& model,
                                      const v1::WriteResult& proto,
                                      const SnapshotVersion& commit_version) {
    auto actual_model = Decode<google_firestore_v1_WriteResult>(
        std::mem_fn(&Serializer::DecodeMutationResult), proto, commit_version);

    EXPECT_EQ(model, actual_model);
  }

  void ExpectDeserializationRoundTrip(const SnapshotVersion& model,
                                      const v1::ListenResponse& proto) {
    auto actual_model = Decode<google_firestore_v1_ListenResponse>(
        std::mem_fn(&Serializer::DecodeVersionFromListenResponse), proto);

    EXPECT_EQ(model, actual_model);
  }

  /**
   * Ensures that decoding fails with the given status.
   *
   * @param status the expected (failed) status. Only the code() is verified.
   */
  void ExpectFailedStatusDuringFieldValueDecode(
      Status status, const std::vector<uint8_t>& bytes) {
    StringReader reader(bytes);

    auto message = Message<google_firestore_v1_Value>::TryParse(&reader);

    ASSERT_NOT_OK(reader.status());
    EXPECT_EQ(status.code(), reader.status().code());
  }

  void ExpectFailedStatusDuringMaybeDocumentDecode(Status status,
                                                   const ByteString& bytes) {
    StringReader reader(bytes);

    auto message =
        Message<google_firestore_v1_BatchGetDocumentsResponse>::TryParse(
            &reader);
    serializer.DecodeMaybeDocument(reader.context(), *message);

    ASSERT_NOT_OK(reader.status());
    EXPECT_EQ(status.code(), reader.status().code());
  }

  ByteString EncodeFieldValue(const Message<google_firestore_v1_Value>& fv) {
    ByteStringWriter writer;
    writer.Write(google_firestore_v1_Value_fields, fv.get());
    return writer.Release();
  }

  ByteString EncodeDocument(const DocumentKey& key, const ObjectValue& value) {
    ByteStringWriter writer;
    google_firestore_v1_Document proto = serializer.EncodeDocument(key, value);
    writer.Write(google_firestore_v1_Document_fields, &proto);
    FreeNanopbMessage(google_firestore_v1_Document_fields, &proto);
    return writer.Release();
  }

  void Mutate(pb_bytes_array_t* bytes,
              size_t offset,
              uint8_t expected_initial_value,
              uint8_t new_value) {
    ASSERT_EQ(bytes->bytes[offset], expected_initial_value);
    bytes->bytes[offset] = new_value;
  }

  void Mutate(uint8_t* byte,
              uint8_t expected_initial_value,
              uint8_t new_value) {
    ASSERT_EQ(*byte, expected_initial_value);
    *byte = new_value;
  }

  v1::Value ValueProto(std::nullptr_t) {
    ByteString bytes = EncodeFieldValue(Value(nullptr));
    return ProtobufParse<v1::Value>(bytes);
  }

  v1::Value ValueProto(bool b) {
    ByteString bytes = EncodeFieldValue(Value(b));
    return ProtobufParse<v1::Value>(bytes);
  }

  v1::Value ValueProto(int64_t i) {
    ByteString bytes = EncodeFieldValue(Value(i));
    return ProtobufParse<v1::Value>(bytes);
  }

  v1::Value ValueProto(double d) {
    ByteString bytes = EncodeFieldValue(Value(d));
    return ProtobufParse<v1::Value>(bytes);
  }

  // int64_t and double are equally good overloads for integer literals so this
  // avoids ambiguity
  v1::Value ValueProto(int i) {
    return ValueProto(static_cast<int64_t>(i));
  }

  v1::Value ValueProto(const char* s) {
    return ValueProto(std::string(s));
  }

  v1::Value ValueProto(const std::string& s) {
    ByteString bytes = EncodeFieldValue(Value(s));
    return ProtobufParse<v1::Value>(bytes);
  }

  v1::Value ValueProto(const Timestamp& ts) {
    ByteString bytes = EncodeFieldValue(Value(ts));
    return ProtobufParse<v1::Value>(bytes);
  }

  v1::Value ValueProto(const ByteString& blob) {
    ByteString bytes = EncodeFieldValue(Value(blob));
    return ProtobufParse<v1::Value>(bytes);
  }

  v1::Value ValueProto(const DatabaseId& database_id,
                       const DocumentKey& document_key) {
    ByteString bytes = EncodeFieldValue(RefValue(database_id, document_key));
    return ProtobufParse<v1::Value>(bytes);
  }

  v1::Value ValueProto(const GeoPoint& geo_point) {
    ByteString bytes = EncodeFieldValue(Value(geo_point));
    return ProtobufParse<v1::Value>(bytes);
  }

  v1::Value ValueProto(const Message<google_firestore_v1_Value>& value) {
    ByteString bytes = EncodeFieldValue(value);
    return ProtobufParse<v1::Value>(bytes);
  }

  v1::Value ValueProto(const Message<google_firestore_v1_ArrayValue>& value) {
    Message<google_firestore_v1_Value> message;
    message->which_value_type = google_firestore_v1_Value_array_value_tag;
    message->array_value = *value;
    ByteString bytes = EncodeFieldValue(message);
    message.release();
    return ProtobufParse<v1::Value>(bytes);
  }

  /**
   * Creates entries in the proto that we don't care about.
   *
   * We ignore certain fields in our serializer. We never set them, and never
   * read them (other than to throw them away). But the server could (and
   * probably does) set them, so we need to be able to discard them properly.
   * The ExpectRoundTrip deals with this asymmetry.
   *
   * This method adds these ignored fields to the proto.
   */
  void TouchIgnoredBatchGetDocumentsResponseFields(
      v1::BatchGetDocumentsResponse* proto) {
    proto->set_transaction("random bytes");

    // TODO(rsgowman): This method currently assumes that this is a 'found'
    // document. We (probably) will need to adjust this to work with NoDocuments
    // too.
    v1::Document* doc_proto = proto->mutable_found();
    google::protobuf::Timestamp* create_time_proto =
        doc_proto->mutable_create_time();
    create_time_proto->set_seconds(8765);
    create_time_proto->set_nanos(4321);
  }

  void ExpectUnaryOperator(std::string op_str,
                           Message<google_firestore_v1_Value> value,
                           v1::StructuredQuery::UnaryFilter::Operator op) {
    core::Query q =
        Query("docs").AddingFilter(Filter("prop", op_str, std::move(value)));
    TargetData model = CreateTargetData(std::move(q));

    v1::Target proto;
    proto.mutable_query()->set_parent(ResourceName(""));
    proto.set_target_id(1);

    v1::StructuredQuery::CollectionSelector from;
    from.set_collection_id("docs");
    *proto.mutable_query()->mutable_structured_query()->add_from() =
        std::move(from);

    // Add extra ORDER_BY field for '!=' since it is an inequality.
    if (op_str == "!=") {
      v1::StructuredQuery::Order order1;
      order1.mutable_field()->set_field_path("prop");
      order1.set_direction(v1::StructuredQuery::ASCENDING);
      *proto.mutable_query()->mutable_structured_query()->add_order_by() =
          std::move(order1);
    }

    v1::StructuredQuery::Order order;
    order.mutable_field()->set_field_path(FieldPath::kDocumentKeyPath);
    order.set_direction(v1::StructuredQuery::ASCENDING);
    *proto.mutable_query()->mutable_structured_query()->add_order_by() =
        std::move(order);

    v1::StructuredQuery::UnaryFilter& filter = *proto.mutable_query()
                                                    ->mutable_structured_query()
                                                    ->mutable_where()
                                                    ->mutable_unary_filter();

    filter.mutable_field()->set_field_path("prop");
    filter.set_op(op);

    ExpectRoundTrip(model, proto);
  }

 private:
  void ExpectSerializationRoundTrip(
      const Message<google_firestore_v1_Value>& model,
      const v1::Value& proto,
      TypeOrder type) {
    EXPECT_EQ(type, GetTypeOrder(*model));
    ByteString bytes = EncodeFieldValue(std::move(model));
    auto actual_proto = ProtobufParse<v1::Value>(bytes);

    EXPECT_TRUE(msg_diff.Compare(proto, actual_proto)) << message_differences;
  }

  void ExpectDeserializationRoundTrip(
      const Message<google_firestore_v1_Value>& model,
      const v1::Value& proto,
      TypeOrder type) {
    ByteString bytes = ProtobufSerialize(proto);
    StringReader reader(bytes);

    auto message = Message<google_firestore_v1_Value>::TryParse(&reader);
    EXPECT_OK(reader.status());
    EXPECT_EQ(type, GetTypeOrder(*message));
    // libprotobuf does not retain map ordering. We need to restore the
    // ordering.
    Message<google_firestore_v1_Value> expected = model::DeepClone(*model);
    SortFields(*expected);
    SortFields(*message);
    EXPECT_EQ(*expected, *message);
  }

  void ExpectSerializationRoundTrip(
      const DocumentKey& key,
      const ObjectValue& value,
      const SnapshotVersion& update_time,
      const v1::BatchGetDocumentsResponse& proto) {
    ByteString bytes = EncodeDocument(key, value);
    auto actual_proto = ProtobufParse<v1::Document>(bytes);

    // Note that the client can only serialize Documents (and cannot serialize
    // NoDocuments)
    EXPECT_TRUE(proto.has_found());

    // Slight weirdness: When we *encode* a document for sending it to the
    // backend, we don't encode the update_time (or create_time). But when we
    // *decode* a document, we *do* decode the update_time (though we still
    // ignore the create_time). Therefore, we'll verify the update_time
    // independently, and then strip it out before comparing the rest.
    EXPECT_FALSE(actual_proto.has_create_time());
    EXPECT_EQ(update_time.timestamp().seconds(),
              proto.found().update_time().seconds());
    EXPECT_EQ(update_time.timestamp().nanoseconds(),
              proto.found().update_time().nanos());
    v1::BatchGetDocumentsResponse proto_copy{proto};
    proto_copy.mutable_found()->clear_update_time();
    proto_copy.mutable_found()->clear_create_time();

    EXPECT_TRUE(msg_diff.Compare(proto_copy.found(), actual_proto))
        << message_differences;
  }

  void ExpectDeserializationRoundTrip(
      const DocumentKey& key,
      const absl::optional<ObjectValue> value,
      const SnapshotVersion& version,  // either update_time or read_time
      const v1::BatchGetDocumentsResponse& proto) {
    ByteString bytes = ProtobufSerialize(proto);
    StringReader reader(bytes);

    auto message =
        Message<google_firestore_v1_BatchGetDocumentsResponse>::TryParse(
            &reader);

    MutableDocument actual_model =
        serializer.DecodeMaybeDocument(reader.context(), *message);

    EXPECT_EQ(key, actual_model.key());
    EXPECT_EQ(version, actual_model.version());
    if (actual_model.is_found_document()) {
      EXPECT_EQ(value, actual_model.data());
    } else if (actual_model.is_no_document()) {
      EXPECT_EQ(ObjectValue{}, actual_model.data());
    } else if (actual_model.is_unknown_document()) {
      // TODO(rsgowman): implement.
      // In particular, since this statement isn't hit, it implies a missing
      // test for UnknownDocument. However, we'll defer that until after
      // nanopb-master is merged to master.
      abort();
    } else {
      FAIL() << "We somehow created an invalid model object";
    }
  }

  void ExpectSerializationRoundTrip(const TargetData& model,
                                    const v1::Target& proto) {
    ByteString bytes = Encode(google_firestore_v1_Target_fields,
                              serializer.EncodeTarget(model));
    auto actual_proto = ProtobufParse<v1::Target>(bytes);

    EXPECT_TRUE(msg_diff.Compare(proto, actual_proto)) << message_differences;
  }

  void ExpectDeserializationRoundTrip(const TargetData& model,
                                      const v1::Target& proto) {
    core::Target actual_model;
    if (proto.has_documents()) {
      actual_model = Decode<google_firestore_v1_Target_DocumentsTarget>(
          std::mem_fn(&Serializer::DecodeDocumentsTarget), proto.documents());

    } else {
      actual_model = Decode<google_firestore_v1_Target_QueryTarget>(
          std::mem_fn(&Serializer::DecodeQueryTarget), proto.query());
    }

    EXPECT_EQ(model.target(), actual_model);
  }

  void ExpectSerializationRoundTrip(const Mutation& model,
                                    const v1::Write& proto) {
    ByteString bytes = Encode(google_firestore_v1_Write_fields,
                              serializer.EncodeMutation(model));
    auto actual_proto = ProtobufParse<v1::Write>(bytes);

    EXPECT_TRUE(msg_diff.Compare(proto, actual_proto)) << message_differences;
  }

  void ExpectDeserializationRoundTrip(const Mutation& model,
                                      const v1::Write& proto) {
    Mutation actual_model = Decode<google_firestore_v1_Write>(
        std::mem_fn(&Serializer::DecodeMutation), proto);

    EXPECT_EQ(model, actual_model);
  }

  void ExpectSerializationRoundTrip(const core::Filter& model,
                                    const v1::StructuredQuery::Filter& proto) {
    ByteString bytes = Encode(google_firestore_v1_StructuredQuery_Filter_fields,
                              serializer.EncodeFilters({model}));
    auto actual_proto = ProtobufParse<v1::StructuredQuery::Filter>(bytes);

    EXPECT_TRUE(msg_diff.Compare(proto, actual_proto)) << message_differences;
  }

  void ExpectDeserializationRoundTrip(
      const core::Filter& model, const v1::StructuredQuery::Filter& proto) {
    std::vector<core::Filter> actual_model =
        Decode<google_firestore_v1_StructuredQuery_Filter>(
            std::mem_fn(&Serializer::DecodeFilters), proto);

    EXPECT_EQ(std::vector<core::Filter>{model}, actual_model);
  }

  template <typename T>
  ByteString Encode(const pb_field_t* fields, T&& nanopb_proto) {
    ByteStringWriter writer;
    writer.Write(fields, &nanopb_proto);
    FreeNanopbMessage(fields, &nanopb_proto);
    return writer.Release();
  }

  template <typename T, typename F, typename P, typename... Args>
  auto Decode(F decode_func, const P& proto, const Args&... args) ->
      typename F::result_type {
    ByteString bytes = ProtobufSerialize(proto);
    StringReader reader{bytes};

    auto message = Message<T>::TryParse(&reader);
    auto model = decode_func(serializer, reader.context(), *message, args...);

    EXPECT_OK(reader.status());
    return model;
  }

  std::string message_differences;
  MessageDifferencer msg_diff;
};

TEST_F(SerializerTest, EncodesNull) {
  Message<google_firestore_v1_Value> model = Value(nullptr);
  ExpectRoundTrip(model, ValueProto(nullptr), TypeOrder::kNull);
}

TEST_F(SerializerTest, EncodesBool) {
  for (bool bool_value : {true, false}) {
    Message<google_firestore_v1_Value> model = Value(bool_value);
    ExpectRoundTrip(model, ValueProto(bool_value), TypeOrder::kBoolean);
  }
}

TEST_F(SerializerTest, EncodesIntegers) {
  std::vector<int64_t> cases{0,
                             1,
                             -1,
                             100,
                             -100,
                             std::numeric_limits<int64_t>::min(),
                             std::numeric_limits<int64_t>::max()};

  for (int64_t int_value : cases) {
    Message<google_firestore_v1_Value> model = Value(int_value);
    ExpectRoundTrip(model, ValueProto(int_value), TypeOrder::kNumber);
  }
}

TEST_F(SerializerTest, EncodesDoubles) {
  // Not technically required at all. But if we run into a platform where this
  // is false, then we'll have to eliminate a few of our test cases in this
  // test.
  static_assert(std::numeric_limits<double>::is_iec559,
                "IEC559/IEEE764 floating point required");

  std::vector<double> cases{
      -std::numeric_limits<double>::infinity(),
      std::numeric_limits<double>::lowest(),
      std::numeric_limits<int64_t>::min() - 1.0,
      -2.0,
      -1.1,
      -1.0,
      -std::numeric_limits<double>::epsilon(),
      -std::numeric_limits<double>::min(),
      -std::numeric_limits<double>::denorm_min(),
      -0.0,
      0.0,
      std::numeric_limits<double>::denorm_min(),
      std::numeric_limits<double>::min(),
      std::numeric_limits<double>::epsilon(),
      1.0,
      1.1,
      2.0,
      // Static cast silences warning about the conversion changing the value.
      static_cast<double>(std::numeric_limits<int64_t>::max()) - 1.0,
      static_cast<double>(std::numeric_limits<int64_t>::max()),
      static_cast<double>(std::numeric_limits<int64_t>::max()) + 1.0,
      std::numeric_limits<double>::max(),
      std::numeric_limits<double>::infinity(),
  };

  for (double double_value : cases) {
    Message<google_firestore_v1_Value> model = Value(double_value);
    ExpectRoundTrip(model, ValueProto(double_value), TypeOrder::kNumber);
  }
}

TEST_F(SerializerTest, EncodesString) {
  std::vector<std::string> cases{
      "",
      "a",
      "abc def",
      u8"æ",
      // Note: Each one of the three embedded universal character names
      // (\u-escaped) maps to three chars, so the total length of the string
      // literal is 10 (ignoring the terminating null), and the resulting string
      // literal is the same as '\0\xed\x9f\xbf\xee\x80\x80\xef\xbf\xbf'". The
      // size of 10 must be added, or else std::string will see the \0 at the
      // start and assume that's the end of the string.
      {u8"\0\ud7ff\ue000\uffff", 10},
      {"\0\xed\x9f\xbf\xee\x80\x80\xef\xbf\xbf", 10},
      u8"(╯°□°）╯︵ ┻━┻",
  };

  for (const std::string& string_value : cases) {
    Message<google_firestore_v1_Value> model = Value(string_value);
    ExpectRoundTrip(model, ValueProto(string_value), TypeOrder::kString);
  }
}

TEST_F(SerializerTest, EncodesTimestamps) {
  std::vector<Timestamp> cases{
      {},  // epoch
      {1234, 0},
      {1234, 999999999},
      {-1234, 0},
      {-1234, 999999999},
      TimestampInternal::Max(),
      TimestampInternal::Min(),
  };

  for (const Timestamp& ts_value : cases) {
    Message<google_firestore_v1_Value> model = Value(ts_value);
    ExpectRoundTrip(model, ValueProto(ts_value), TypeOrder::kTimestamp);
  }
}

TEST_F(SerializerTest, EncodesBlobs) {
  std::vector<ByteString> cases{
      {},
      {0, 1, 2, 3},
      {0xff, 0x00, 0xff, 0x00},
  };

  for (const ByteString& blob_value : cases) {
    Message<google_firestore_v1_Value> model = Value(blob_value);
    ExpectRoundTrip(model, ValueProto(blob_value), TypeOrder::kBlob);
  }
}

TEST_F(SerializerTest, EncodesNullBlobs) {
  ByteString blob;
  ASSERT_EQ(blob.get(), nullptr);  // Empty blobs are backed by a null buffer.
  Message<google_firestore_v1_Value> model = Value(blob);

  // Avoid calling SerializerTest::EncodeFieldValue here because the Serializer
  // could be allocating an empty byte array. These assertions show that the
  // null blob really does materialize in the proto as null.
  ASSERT_EQ(model->which_value_type, google_firestore_v1_Value_bytes_value_tag);
  ASSERT_EQ(model->bytes_value, nullptr);

  // Encoding a Value message containing a blob_value of null bytes results
  // in a non-empty message.
  ByteStringWriter writer;
  writer.Write(google_firestore_v1_Value_fields, model.get());
  ByteString bytes = writer.Release();
  ASSERT_GT(bytes.size(), 0);

  // When parsed by protobuf, this should be indistinguishable from having sent
  // the empty string.
  auto parsed_proto = ProtobufParse<v1::Value>(bytes);
  std::string actual = parsed_proto.bytes_value();
  EXPECT_EQ(actual, "");
}

TEST_F(SerializerTest, EncodesReferences) {
  Message<google_firestore_v1_Value> ref_value =
      RefValue(DatabaseId{kProjectId, kDatabaseId},
               DocumentKey::FromPathString("baz/a"));
  ExpectRoundTrip(ref_value, ValueProto(ref_value), TypeOrder::kReference);
}

TEST_F(SerializerTest, EncodesGeoPoint) {
  std::vector<GeoPoint> cases{
      {1.23, 4.56},
  };

  for (const GeoPoint& geo_value : cases) {
    Message<google_firestore_v1_Value> model = Value(geo_value);
    ExpectRoundTrip(model, ValueProto(geo_value), TypeOrder::kGeoPoint);
  }
}

TEST_F(SerializerTest, EncodesArray) {
  std::vector<Message<google_firestore_v1_ArrayValue>> cases;

  // Empty Array.
  cases.push_back(Array());
  // Typical Array.
  cases.push_back(Array(true, "foo"));
  // Nested Array. NB: the protos explicitly state that directly nested
  // arrays are not allowed, however arrays *can* contain a map which
  // contains another array.
  cases.push_back(Array("foo",
                        Map("nested array", Array("nested array value 1",
                                                  "nested array value 2")),
                        "bar"));

  for (Message<google_firestore_v1_ArrayValue>& array_value : cases) {
    Message<google_firestore_v1_Value> model = Value(std::move(array_value));
    ExpectRoundTrip(model, ValueProto(model), TypeOrder::kArray);
  }
}

TEST_F(SerializerTest, EncodesEmptyMap) {
  Message<google_firestore_v1_Value> model = Map();

  v1::Value proto;
  proto.mutable_map_value();

  ExpectRoundTrip(model, proto, TypeOrder::kMap);
}

TEST_F(SerializerTest, EncodesNestedObjects) {
  Message<google_firestore_v1_Value> model = Map(
      "b", true, "d", std::numeric_limits<double>::max(), "i", 1, "n", nullptr,
      "s", "foo", "a", Array(2, "bar", Map("b", false)), "o",
      Map("d", 100, "nested", Map("e", std::numeric_limits<int64_t>::max())));

  v1::Value inner_proto;
  google::protobuf::Map<std::string, v1::Value>* inner_fields =
      inner_proto.mutable_map_value()->mutable_fields();
  (*inner_fields)["e"] = ValueProto(std::numeric_limits<int64_t>::max());

  v1::Value middle_proto;
  google::protobuf::Map<std::string, v1::Value>* middle_fields =
      middle_proto.mutable_map_value()->mutable_fields();
  (*middle_fields)["d"] = ValueProto(int64_t{100});
  (*middle_fields)["nested"] = inner_proto;

  v1::Value array_proto;
  *array_proto.mutable_array_value()->add_values() = ValueProto(int64_t{2});
  *array_proto.mutable_array_value()->add_values() = ValueProto("bar");
  v1::Value array_inner_proto;
  google::protobuf::Map<std::string, v1::Value>* array_inner_fields =
      array_inner_proto.mutable_map_value()->mutable_fields();
  (*array_inner_fields)["b"] = ValueProto(false);
  *array_proto.mutable_array_value()->add_values() = array_inner_proto;

  v1::Value proto;
  google::protobuf::Map<std::string, v1::Value>* fields =
      proto.mutable_map_value()->mutable_fields();
  (*fields)["b"] = ValueProto(true);
  (*fields)["d"] = ValueProto(std::numeric_limits<double>::max());
  (*fields)["i"] = ValueProto(int64_t{1});
  (*fields)["n"] = ValueProto(nullptr);
  (*fields)["s"] = ValueProto("foo");
  (*fields)["a"] = array_proto;
  (*fields)["o"] = middle_proto;

  ExpectRoundTrip(model, proto, TypeOrder::kMap);
}

TEST_F(SerializerTest, EncodesFieldValuesWithRepeatedEntries) {
  // Technically, serialized Value protos can contain multiple values. (The last
  // one "wins".) However, well-behaved proto emitters (such as libprotobuf)
  // won't generate that, so to test, we either need to use hand-crafted, raw
  // bytes or use a proto message that's *almost* the same as the real one, such
  // that when it's encoded, you can generate these repeated fields. (This is
  // how libprotobuf tests itself.)
  //
  // Using libprotobuf for this purpose is mildly inconvenient for us, since we
  // don't run protoc as part of the build process, so we'd need to either add
  // these fake messages to our protos tree (Protos/testprotos?) and then check
  // in the results (which isn't great when writing new tests). Fortunately, we
  // have another alternative: nanopb.
  //
  // So we'll create a nanopb struct that *looks* like
  // google_firestore_v1_Value, and then populate and serialize it using
  // the normal nanopb mechanisms. This should give us a wire-compatible Value
  // message, but with multiple values set.

  // Copy of the real one (from the nanopb generated document.pb.h), but with
  // only boolean_value and integer_value.
  struct google_firestore_v1_Value_Fake {
    bool boolean_value;
    int64_t integer_value;
  };

  // Copy of the real one (from the nanopb generated document.pb.c), but with
  // only boolean_value and integer_value.
  const pb_field_t google_firestore_v1_Value_fields_Fake[3] = {
      PB_FIELD(1, BOOL, SINGULAR, STATIC, FIRST, google_firestore_v1_Value_Fake,
               boolean_value, boolean_value, 0),
      PB_FIELD(2, INT64, SINGULAR, STATIC, OTHER,
               google_firestore_v1_Value_Fake, integer_value, boolean_value, 0),
      PB_LAST_FIELD,
  };

  // Craft the bytes. boolean_value has a smaller tag, so it'll get encoded
  // first. Implying integer_value should "win".
  google_firestore_v1_Value_Fake crafty_value{false, int64_t{42}};
  std::vector<uint8_t> bytes(128);
  pb_ostream_t stream = pb_ostream_from_buffer(bytes.data(), bytes.size());
  pb_encode(&stream, google_firestore_v1_Value_fields_Fake, &crafty_value);
  bytes.resize(stream.bytes_written);

  // Decode the bytes into the model
  StringReader reader(bytes);

  auto actual_model = Message<google_firestore_v1_Value>::TryParse(&reader);
  EXPECT_OK(reader.status());

  // Ensure the decoded model is as expected.
  Message<google_firestore_v1_Value> expected_model = Value(42);
  EXPECT_EQ(TypeOrder::kNumber, GetTypeOrder(*actual_model));
  EXPECT_EQ(*expected_model, *actual_model);
}

TEST_F(SerializerTest, BadBoolValueInterpretedAsTrue) {
  std::vector<uint8_t> bytes = MakeVector(EncodeFieldValue(Value(true)));

  // Alter the bool value from 1 to 2. (Value values are 0,1)
  Mutate(&bytes[1], /*expected_initial_value=*/1, /*new_value=*/2);

  StringReader reader(bytes);
  auto actual_model = Message<google_firestore_v1_Value>::TryParse(&reader);

  ASSERT_OK(reader.status());
  EXPECT_TRUE(actual_model->boolean_value);
}

TEST_F(SerializerTest, BadIntegerValue) {
  // Encode 'maxint'. This should result in 9 0xff bytes, followed by a 1.
  auto max_int = Value(std::numeric_limits<uint64_t>::max());
  std::vector<uint8_t> bytes = MakeVector(EncodeFieldValue(max_int));
  ASSERT_EQ(11u, bytes.size());
  for (size_t i = 1; i < bytes.size() - 1; i++) {
    ASSERT_EQ(0xff, bytes[i]);
  }

  // make the number a bit bigger
  Mutate(&bytes[10], /*expected_initial_value=*/1, /*new_value=*/0xff);
  bytes.resize(12);
  bytes[11] = 0x7f;

  ExpectFailedStatusDuringFieldValueDecode(
      Status(Error::kErrorDataLoss, "ignored"), bytes);
}

TEST_F(SerializerTest, BadStringValue) {
  std::vector<uint8_t> bytes = MakeVector(EncodeFieldValue(Value("a")));

  // Claim that the string length is 5 instead of 1. (The first two bytes are
  // used by the encoded tag.)
  Mutate(&bytes[2], /*expected_initial_value=*/1, /*new_value=*/5);

  ExpectFailedStatusDuringFieldValueDecode(
      Status(Error::kErrorDataLoss, "ignored"), bytes);
}

TEST_F(SerializerTest, BadFieldValueTagAndNoOtherTagPresent) {
  // A bad tag should be ignored. But if there are *no* valid tags, then we
  // don't know the type of the FieldValue. Although it might be reasonable to
  // assume some sort of default type in this situation, we've decided to fail
  // the deserialization process in this case instead.

  std::vector<uint8_t> bytes = MakeVector(EncodeFieldValue(Value(nullptr)));

  // The v1::Value value_type oneof currently has tags up to 18. For this test,
  // we'll pick a tag that's unlikely to be added in the near term but still
  // fits within a uint8_t even when encoded.  Specifically 31. 0xf8 represents
  // field number 31 encoded as a varint.
  Mutate(&bytes[0], /*expected_initial_value=*/0x58, /*new_value=*/0xf8);

  ExpectFailedStatusDuringFieldValueDecode(
      Status(Error::kErrorDataLoss, "ignored"), bytes);
}

TEST_F(SerializerTest, BadFieldValueTagWithOtherValidTagsPresent) {
  // A bad tag should be ignored, in which case, we should successfully
  // deserialize the rest of the bytes as if it wasn't there. To craft these
  // bytes, we'll use the same technique as
  // EncodesFieldValuesWithRepeatedEntries (so go read the comments there
  // first).

  // Copy of the real one (from the nanopb generated document.pb.h), but with
  // only boolean_value and integer_value.
  struct google_firestore_v1_Value_Fake {
    bool boolean_value;
    int64_t integer_value;
  };

  // Copy of the real one (from the nanopb generated document.pb.c), but with
  // only boolean_value and integer_value. Also modified such that integer_value
  // now has an invalid tag (instead of 2).
  const int invalid_tag = 31;
  const pb_field_t google_firestore_v1_Value_fields_Fake[3] = {
      PB_FIELD(1, BOOL, SINGULAR, STATIC, FIRST, google_firestore_v1_Value_Fake,
               boolean_value, boolean_value, 0),
      PB_FIELD(invalid_tag, INT64, SINGULAR, STATIC, OTHER,
               google_firestore_v1_Value_Fake, integer_value, boolean_value, 0),
      PB_LAST_FIELD,
  };

  // Craft the bytes. boolean_value has a smaller tag, so it'll get encoded
  // first, normally implying integer_value should "win". Except that
  // integer_value isn't a valid tag, so it should be ignored here.
  google_firestore_v1_Value_Fake crafty_value{true, int64_t{42}};
  std::vector<uint8_t> bytes(128);
  pb_ostream_t stream = pb_ostream_from_buffer(bytes.data(), bytes.size());
  pb_encode(&stream, google_firestore_v1_Value_fields_Fake, &crafty_value);
  bytes.resize(stream.bytes_written);

  // Decode the bytes into the model
  StringReader reader(bytes);
  auto actual_model = Message<google_firestore_v1_Value>::TryParse(&reader);
  EXPECT_OK(reader.status());

  // Ensure the decoded model is as expected.
  Message<google_firestore_v1_Value> expected_model = Value(true);
  EXPECT_EQ(TypeOrder::kBoolean, GetTypeOrder(*actual_model));
  EXPECT_EQ(*expected_model, *actual_model);
}

TEST_F(SerializerTest, IncompleteFieldValue) {
  std::vector<uint8_t> bytes = MakeVector(EncodeFieldValue(Value(nullptr)));
  ASSERT_EQ(2u, bytes.size());

  // Remove the (null) payload
  ASSERT_EQ(0x00, bytes[1]);
  bytes.pop_back();

  ExpectFailedStatusDuringFieldValueDecode(
      Status(Error::kErrorDataLoss, "ignored"), bytes);
}

TEST_F(SerializerTest, EncodesKey) {
  EXPECT_EQ(ResourceName(""), FromBytes(serializer.EncodeKey(Key(""))));
  EXPECT_EQ(ResourceName("one/two/three/four"),
            FromBytes(serializer.EncodeKey(Key("one/two/three/four"))));
}

TEST_F(SerializerTest, DecodesKey) {
  StringReader reader(nullptr, 0);
  EXPECT_EQ(Key(""), serializer.DecodeKey(reader.context(),
                                          ToBytes(ResourceName("")).get()));
  EXPECT_EQ(
      Key("one/two/three/four"),
      serializer.DecodeKey(reader.context(),
                           ToBytes(ResourceName("one/two/three/four")).get()));
  // Same, but with a leading slash
  EXPECT_EQ(
      Key("one/two/three/four"),
      serializer.DecodeKey(reader.context(),
                           ToBytes(ResourceName("one/two/three/four")).get()));
  EXPECT_OK(reader.status());
}

TEST_F(SerializerTest, BadKey) {
  std::vector<std::string> bad_cases{
      "",                        // empty (and too short)
      "projects/p",              // too short
      "projects/p/databases/d",  // too short
      "projects/p/databases/d/documents/odd_number_of_local_elements",
      "projects_spelled_wrong/p/databases/d/documents",
      "projects/p/databases_spelled_wrong/d/documents",
      "projects/not_project_p/databases/d/documents",
      "projects/p/databases/not_database_d/documents",
      "projects/p/databases/d/not_documents",
  };

  for (const std::string& bad_key : bad_cases) {
    StringReader reader(nullptr, 0);
    serializer.DecodeKey(reader.context(), ToBytes(bad_key).get());
    EXPECT_NOT_OK(reader.status());
  }
}

TEST_F(SerializerTest, EncodesEmptyDocument) {
  DocumentKey key = DocumentKey::FromPathString("path/to/the/doc");
  ObjectValue empty_value{};
  SnapshotVersion update_time = SnapshotVersion{{1234, 5678}};

  v1::BatchGetDocumentsResponse proto;
  v1::Document* doc_proto = proto.mutable_found();
  doc_proto->set_name(FromBytes(serializer.EncodeKey(key)));
  doc_proto->mutable_fields();

  google::protobuf::Timestamp* update_time_proto =
      doc_proto->mutable_update_time();
  update_time_proto->set_seconds(1234);
  update_time_proto->set_nanos(5678);

  TouchIgnoredBatchGetDocumentsResponseFields(&proto);

  ExpectRoundTrip(key, empty_value, update_time, proto);
}

TEST_F(SerializerTest, EncodesNonEmptyDocument) {
  DocumentKey key = DocumentKey::FromPathString("path/to/the/doc");
  ObjectValue fields{
      Map("foo", "bar", "two", 2, "nested", Map("fourty-two", 42))};
  SnapshotVersion update_time = SnapshotVersion{{1234, 5678}};

  v1::Value inner_proto;
  google::protobuf::Map<std::string, v1::Value>& inner_fields =
      *inner_proto.mutable_map_value()->mutable_fields();
  inner_fields["fourty-two"] = ValueProto(int64_t{42});

  v1::BatchGetDocumentsResponse proto;
  v1::Document* doc_proto = proto.mutable_found();
  doc_proto->set_name(FromBytes(serializer.EncodeKey(key)));
  google::protobuf::Map<std::string, v1::Value>& m =
      *doc_proto->mutable_fields();
  m["foo"] = ValueProto("bar");
  m["two"] = ValueProto(int64_t{2});
  m["nested"] = inner_proto;

  google::protobuf::Timestamp* update_time_proto =
      doc_proto->mutable_update_time();
  update_time_proto->set_seconds(1234);
  update_time_proto->set_nanos(5678);

  TouchIgnoredBatchGetDocumentsResponseFields(&proto);

  ExpectRoundTrip(key, fields, update_time, proto);
}

TEST_F(SerializerTest, DecodesNoDocument) {
  // We can't actually *encode* a NoDocument; the method exposed by the
  // serializer requires both the document key and contents (as an ObjectValue,
  // i.e. map.) The contents can be empty, but not missing.  As a result, this
  // test will only verify the ability to decode a NoDocument.

  DocumentKey key = DocumentKey::FromPathString("path/to/the/doc");
  SnapshotVersion read_time =
      SnapshotVersion{{/*seconds=*/1234, /*nanoseconds=*/5678}};

  v1::BatchGetDocumentsResponse proto;
  proto.set_missing(FromBytes(serializer.EncodeKey(key)));
  google::protobuf::Timestamp* read_time_proto = proto.mutable_read_time();
  read_time_proto->set_seconds(read_time.timestamp().seconds());
  read_time_proto->set_nanos(read_time.timestamp().nanoseconds());

  ExpectNoDocumentDeserializationRoundTrip(key, read_time, proto);
}

TEST_F(SerializerTest, DecodeMaybeDocWithoutFoundOrMissingSetShouldFail) {
  v1::BatchGetDocumentsResponse proto;

  ByteString bytes = ProtobufSerialize(proto);
  ExpectFailedStatusDuringMaybeDocumentDecode(
      Status(Error::kErrorDataLoss, "ignored"), bytes);
}

TEST_F(SerializerTest, EncodesFirstLevelKeyQueries) {
  TargetData model = CreateTargetData("docs/1");

  v1::Target proto;
  proto.mutable_documents()->add_documents(ResourceName("docs/1"));
  proto.set_target_id(1);

  SCOPED_TRACE("EncodesFirstLevelKeyQueries");
  ExpectRoundTrip(model, proto);
}

TEST_F(SerializerTest, EncodesTargetDataWithExpectedResumeType) {
  TargetData target = CreateTargetData("docs/1");

  {
    SCOPED_TRACE("EncodesTargetDataWithoutResumeType");
    v1::Target proto;
    proto.mutable_documents()->add_documents(ResourceName("docs/1"));
    proto.set_target_id(1);
    ExpectRoundTrip(target, proto);
  }

  {
    SCOPED_TRACE("EncodesTargetDataWithResumeToken");
    v1::Target proto;
    proto.mutable_documents()->add_documents(ResourceName("docs/1"));
    proto.set_target_id(1);
    proto.set_resume_token("resume_token");
    ExpectRoundTrip(target.WithResumeToken(nanopb::ByteString{"resume_token"},
                                           model::SnapshotVersion::None()),
                    proto);
  }

  {
    SCOPED_TRACE("EncodesTargetDataWithResumeByReadTime");
    v1::Target proto;
    proto.mutable_documents()->add_documents(ResourceName("docs/1"));
    proto.set_target_id(1);
    proto.mutable_read_time()->set_seconds(1000);
    proto.mutable_read_time()->set_nanos(42);
    ExpectRoundTrip(
        target.WithResumeToken(nanopb::ByteString{""},
                               model::SnapshotVersion(Timestamp(1000, 42))),
        proto);
  }
}

TEST_F(SerializerTest, EncodesFirstLevelAncestorQueries) {
  TargetData model = CreateTargetData("messages");

  v1::Target proto;
  proto.mutable_query()->set_parent(ResourceName(""));
  proto.set_target_id(1);

  v1::StructuredQuery::CollectionSelector from;
  from.set_collection_id("messages");
  *proto.mutable_query()->mutable_structured_query()->add_from() =
      std::move(from);

  v1::StructuredQuery::Order order;
  order.mutable_field()->set_field_path(FieldPath::kDocumentKeyPath);
  order.set_direction(v1::StructuredQuery::ASCENDING);
  *proto.mutable_query()->mutable_structured_query()->add_order_by() =
      std::move(order);

  SCOPED_TRACE("EncodesFirstLevelAncestorQueries");
  ExpectRoundTrip(model, proto);
}

TEST_F(SerializerTest, EncodesNestedAncestorQueries) {
  TargetData model = CreateTargetData("rooms/1/messages/10/attachments");

  v1::Target proto;
  proto.mutable_query()->set_parent(ResourceName("rooms/1/messages/10"));
  proto.set_target_id(1);

  v1::StructuredQuery::CollectionSelector from;
  from.set_collection_id("attachments");
  *proto.mutable_query()->mutable_structured_query()->add_from() =
      std::move(from);

  v1::StructuredQuery::Order order;
  order.mutable_field()->set_field_path(FieldPath::kDocumentKeyPath);
  order.set_direction(v1::StructuredQuery::ASCENDING);
  *proto.mutable_query()->mutable_structured_query()->add_order_by() =
      std::move(order);

  SCOPED_TRACE("EncodesNestedAncestorQueries");
  ExpectRoundTrip(model, proto);
}

TEST_F(SerializerTest, EncodesSingleFiltersAtFirstLevelCollections) {
  core::Query q = Query("docs").AddingFilter(Filter("prop", "<", 42));
  TargetData model = CreateTargetData(std::move(q));

  v1::Target proto;
  proto.mutable_query()->set_parent(ResourceName(""));
  proto.set_target_id(1);

  v1::StructuredQuery::CollectionSelector from;
  from.set_collection_id("docs");
  *proto.mutable_query()->mutable_structured_query()->add_from() =
      std::move(from);

  v1::StructuredQuery::Order order1;
  order1.mutable_field()->set_field_path("prop");
  order1.set_direction(v1::StructuredQuery::ASCENDING);
  *proto.mutable_query()->mutable_structured_query()->add_order_by() =
      std::move(order1);

  v1::StructuredQuery::Order order2;
  order2.mutable_field()->set_field_path(FieldPath::kDocumentKeyPath);
  order2.set_direction(v1::StructuredQuery::ASCENDING);
  *proto.mutable_query()->mutable_structured_query()->add_order_by() =
      std::move(order2);

  v1::StructuredQuery::FieldFilter& filter = *proto.mutable_query()
                                                  ->mutable_structured_query()
                                                  ->mutable_where()
                                                  ->mutable_field_filter();
  filter.mutable_field()->set_field_path("prop");
  filter.set_op(v1::StructuredQuery::FieldFilter::LESS_THAN);
  filter.mutable_value()->set_integer_value(42);

  SCOPED_TRACE("EncodesSingleFiltersAtFirstLevelCollections");
  ExpectRoundTrip(model, proto);
}

TEST_F(SerializerTest, EncodesMultipleFiltersOnDeeperCollections) {
  core::Query q =
      Query("rooms/1/messages/10/attachments")
          .AddingFilter(Filter("prop", ">=", 42))
          .AddingFilter(Filter("author", "==", "dimond"))
          .AddingFilter(Filter("tags", "array_contains", "pending"));
  TargetData model = CreateTargetData(std::move(q));

  v1::Target proto;
  proto.mutable_query()->set_parent(ResourceName("rooms/1/messages/10"));
  proto.set_target_id(1);

  v1::StructuredQuery::CollectionSelector from;
  from.set_collection_id("attachments");
  *proto.mutable_query()->mutable_structured_query()->add_from() =
      std::move(from);

  v1::StructuredQuery::Filter filter1;
  v1::StructuredQuery::FieldFilter& field1 = *filter1.mutable_field_filter();
  field1.mutable_field()->set_field_path("prop");
  field1.set_op(v1::StructuredQuery::FieldFilter::GREATER_THAN_OR_EQUAL);
  field1.mutable_value()->set_integer_value(42);

  v1::StructuredQuery::Filter filter2;
  v1::StructuredQuery::FieldFilter& field2 = *filter2.mutable_field_filter();
  field2.mutable_field()->set_field_path("author");
  field2.set_op(v1::StructuredQuery::FieldFilter::EQUAL);
  field2.mutable_value()->set_string_value("dimond");

  v1::StructuredQuery::Filter filter3;
  v1::StructuredQuery::FieldFilter& field3 = *filter3.mutable_field_filter();
  field3.mutable_field()->set_field_path("tags");
  field3.set_op(v1::StructuredQuery::FieldFilter::ARRAY_CONTAINS);
  field3.mutable_value()->set_string_value("pending");

  v1::StructuredQuery::CompositeFilter& composite =
      *proto.mutable_query()
           ->mutable_structured_query()
           ->mutable_where()
           ->mutable_composite_filter();
  composite.set_op(v1::StructuredQuery::CompositeFilter::AND);
  *composite.add_filters() = std::move(filter1);
  *composite.add_filters() = std::move(filter2);
  *composite.add_filters() = std::move(filter3);

  v1::StructuredQuery::Order order1;
  order1.mutable_field()->set_field_path("prop");
  order1.set_direction(v1::StructuredQuery::ASCENDING);
  *proto.mutable_query()->mutable_structured_query()->add_order_by() =
      std::move(order1);

  v1::StructuredQuery::Order order2;
  order2.mutable_field()->set_field_path(FieldPath::kDocumentKeyPath);
  order2.set_direction(v1::StructuredQuery::ASCENDING);
  *proto.mutable_query()->mutable_structured_query()->add_order_by() =
      std::move(order2);

  SCOPED_TRACE("EncodesMultipleFiltersOnDeeperCollections");
  ExpectRoundTrip(model, proto);
}

TEST_F(SerializerTest, EncodesCompositeFiltersOnDeeperCollections) {
  // (prop < 42) || (author == "cheryllin" && tags array-contains
  // "pending")
  core::Query q =
      Query("rooms/1/messages/10/attachments")
          .AddingFilter(OrFilters(
              {Filter("prop", "<", 42),
               AndFilters({Filter("author", "==", "cheryllin"),
                           Filter("tags", "array-contains", "pending")})}));
  TargetData model = CreateTargetData(std::move(q));

  v1::Target proto;
  proto.mutable_query()->set_parent(ResourceName("rooms/1/messages/10"));
  proto.set_target_id(1);

  v1::StructuredQuery::CollectionSelector from;
  from.set_collection_id("attachments");
  *proto.mutable_query()->mutable_structured_query()->add_from() =
      std::move(from);

  v1::StructuredQuery::Filter filter1;
  v1::StructuredQuery::FieldFilter& field1 = *filter1.mutable_field_filter();
  field1.mutable_field()->set_field_path("prop");
  field1.set_op(v1::StructuredQuery::FieldFilter::LESS_THAN);
  field1.mutable_value()->set_integer_value(42);

  v1::StructuredQuery::Filter filter2;
  v1::StructuredQuery::FieldFilter& field2 = *filter2.mutable_field_filter();
  field2.mutable_field()->set_field_path("author");
  field2.set_op(v1::StructuredQuery::FieldFilter::EQUAL);
  field2.mutable_value()->set_string_value("cheryllin");

  v1::StructuredQuery::Filter filter3;
  v1::StructuredQuery::FieldFilter& field3 = *filter3.mutable_field_filter();
  field3.mutable_field()->set_field_path("tags");
  field3.set_op(v1::StructuredQuery::FieldFilter::ARRAY_CONTAINS);
  field3.mutable_value()->set_string_value("pending");

  v1::StructuredQuery::Filter filter4;
  v1::StructuredQuery::CompositeFilter& and_composite =
      *filter4.mutable_composite_filter();
  and_composite.set_op(v1::StructuredQuery::CompositeFilter::AND);
  *and_composite.add_filters() = std::move(filter2);
  *and_composite.add_filters() = std::move(filter3);

  v1::StructuredQuery::CompositeFilter& or_composite =
      *proto.mutable_query()
           ->mutable_structured_query()
           ->mutable_where()
           ->mutable_composite_filter();
  or_composite.set_op(v1::StructuredQuery::CompositeFilter::OR);
  *or_composite.add_filters() = std::move(filter1);
  *or_composite.add_filters() = std::move(filter4);

  v1::StructuredQuery::Order order1;
  order1.mutable_field()->set_field_path("prop");
  order1.set_direction(v1::StructuredQuery::ASCENDING);
  *proto.mutable_query()->mutable_structured_query()->add_order_by() =
      std::move(order1);

  v1::StructuredQuery::Order order2;
  order2.mutable_field()->set_field_path(FieldPath::kDocumentKeyPath);
  order2.set_direction(v1::StructuredQuery::ASCENDING);
  *proto.mutable_query()->mutable_structured_query()->add_order_by() =
      std::move(order2);

  SCOPED_TRACE("EncodesCompositeFiltersOnDeeperCollections");
  ExpectRoundTrip(model, proto);
}

TEST_F(SerializerTest, EncodesNullFilter) {
  SCOPED_TRACE("EncodesNullFilter");
  ExpectUnaryOperator("==", Value(nullptr),
                      v1::StructuredQuery_UnaryFilter_Operator_IS_NULL);
}

TEST_F(SerializerTest, EncodesNanFilter) {
  SCOPED_TRACE("EncodesNanFilter");
  ExpectUnaryOperator("==", Value(NAN),
                      v1::StructuredQuery_UnaryFilter_Operator_IS_NAN);
}

TEST_F(SerializerTest, EncodesNotNullFilter) {
  SCOPED_TRACE("EncodesNotNullFilter");
  ExpectUnaryOperator("!=", Value(nullptr),
                      v1::StructuredQuery_UnaryFilter_Operator_IS_NOT_NULL);
}

TEST_F(SerializerTest, EncodesNotNanFilter) {
  SCOPED_TRACE("EncodesNotNanFilter");
  ExpectUnaryOperator("!=", Value(NAN),
                      v1::StructuredQuery_UnaryFilter_Operator_IS_NOT_NAN);
}

TEST_F(SerializerTest, EncodesSortOrders) {
  core::Query q = Query("docs").AddingOrderBy(testutil::OrderBy("prop", "asc"));
  TargetData model = CreateTargetData(std::move(q));

  v1::Target proto;
  proto.mutable_query()->set_parent(ResourceName(""));
  proto.set_target_id(1);

  v1::StructuredQuery::CollectionSelector from;
  from.set_collection_id("docs");
  *proto.mutable_query()->mutable_structured_query()->add_from() =
      std::move(from);

  v1::StructuredQuery::Order order1;
  order1.mutable_field()->set_field_path("prop");
  order1.set_direction(v1::StructuredQuery::ASCENDING);
  *proto.mutable_query()->mutable_structured_query()->add_order_by() =
      std::move(order1);

  v1::StructuredQuery::Order order2;
  order2.mutable_field()->set_field_path(FieldPath::kDocumentKeyPath);
  order2.set_direction(v1::StructuredQuery::ASCENDING);
  *proto.mutable_query()->mutable_structured_query()->add_order_by() =
      std::move(order2);

  SCOPED_TRACE("EncodesSortOrders");
  ExpectRoundTrip(model, proto);
}

TEST_F(SerializerTest, EncodesBounds) {
  core::Query q = Query("docs")
                      .StartingAt(Bound::FromValue(Array("prop", 42),
                                                   /*inclusive=*/false))
                      .EndingAt(Bound::FromValue(Array("author", "dimond"),
                                                 /*inclusive=*/false));
  TargetData model = CreateTargetData(std::move(q));

  v1::Target proto;
  proto.mutable_query()->set_parent(ResourceName(""));
  proto.set_target_id(1);

  v1::StructuredQuery::CollectionSelector from;
  from.set_collection_id("docs");
  *proto.mutable_query()->mutable_structured_query()->add_from() =
      std::move(from);

  v1::StructuredQuery::Order order;
  order.mutable_field()->set_field_path(FieldPath::kDocumentKeyPath);
  order.set_direction(v1::StructuredQuery::ASCENDING);
  *proto.mutable_query()->mutable_structured_query()->add_order_by() =
      std::move(order);

  v1::Cursor start_at;
  start_at.set_before(false);
  *start_at.add_values() = ValueProto("prop");
  *start_at.add_values() = ValueProto(42);
  *proto.mutable_query()->mutable_structured_query()->mutable_start_at() =
      std::move(start_at);

  v1::Cursor end_at;
  end_at.set_before(true);
  *end_at.add_values() = ValueProto("author");
  *end_at.add_values() = ValueProto("dimond");
  *proto.mutable_query()->mutable_structured_query()->mutable_end_at() =
      std::move(end_at);

  SCOPED_TRACE("EncodesBounds");
  ExpectRoundTrip(model, proto);
}

TEST_F(SerializerTest, EncodesSortOrdersDescending) {
  core::Query q = Query("rooms/1/messages/10/attachments")
                      .AddingOrderBy(OrderBy("prop", "desc"));
  TargetData model = CreateTargetData(std::move(q));

  v1::Target proto;
  proto.mutable_query()->set_parent(ResourceName("rooms/1/messages/10"));
  proto.set_target_id(1);

  v1::StructuredQuery::CollectionSelector from;
  from.set_collection_id("attachments");
  *proto.mutable_query()->mutable_structured_query()->add_from() =
      std::move(from);

  v1::StructuredQuery::Order order1;
  order1.mutable_field()->set_field_path("prop");
  order1.set_direction(v1::StructuredQuery::DESCENDING);
  *proto.mutable_query()->mutable_structured_query()->add_order_by() =
      std::move(order1);

  v1::StructuredQuery::Order order2;
  order2.mutable_field()->set_field_path(FieldPath::kDocumentKeyPath);
  order2.set_direction(v1::StructuredQuery::DESCENDING);
  *proto.mutable_query()->mutable_structured_query()->add_order_by() =
      std::move(order2);

  SCOPED_TRACE("EncodesSortOrdersDescending");
  ExpectRoundTrip(model, proto);
}

TEST_F(SerializerTest, EncodesLimits) {
  TargetData model = CreateTargetData(Query("docs").WithLimitToFirst(26));

  v1::Target proto;
  proto.mutable_query()->set_parent(ResourceName(""));
  proto.set_target_id(1);

  v1::StructuredQuery::CollectionSelector from;
  from.set_collection_id("docs");
  *proto.mutable_query()->mutable_structured_query()->add_from() =
      std::move(from);

  v1::StructuredQuery::Order order;
  order.mutable_field()->set_field_path(FieldPath::kDocumentKeyPath);
  order.set_direction(v1::StructuredQuery::ASCENDING);
  *proto.mutable_query()->mutable_structured_query()->add_order_by() =
      std::move(order);

  proto.mutable_query()->mutable_structured_query()->mutable_limit()->set_value(
      26);

  SCOPED_TRACE("EncodesLimits");
  ExpectRoundTrip(model, proto);
}

TEST_F(SerializerTest, EncodesResumeTokens) {
  core::Query q = Query("docs");
  TargetData model(q.ToTarget(), 1, 0, QueryPurpose::Listen,
                   SnapshotVersion::None(), SnapshotVersion::None(),
                   Bytes({1, 2, 3}), /*expected_count=*/absl::nullopt);

  v1::Target proto;
  proto.mutable_query()->set_parent(ResourceName(""));
  proto.set_target_id(1);

  v1::StructuredQuery::CollectionSelector from;
  from.set_collection_id("docs");
  *proto.mutable_query()->mutable_structured_query()->add_from() =
      std::move(from);

  v1::StructuredQuery::Order order;
  order.mutable_field()->set_field_path(FieldPath::kDocumentKeyPath);
  order.set_direction(v1::StructuredQuery::ASCENDING);
  *proto.mutable_query()->mutable_structured_query()->add_order_by() =
      std::move(order);

  proto.set_resume_token("\001\002\003");

  SCOPED_TRACE("EncodesResumeTokens");
  ExpectRoundTrip(model, proto);
}

TEST_F(SerializerTest, EncodesExpectedCount) {
  core::Query q = Query("docs");
  TargetData model(q.ToTarget(), 1, 0, QueryPurpose::Listen,
                   SnapshotVersion::None(), SnapshotVersion::None(),
                   Bytes({1, 2, 3}), /*expected_count=*/1234);

  v1::Target proto;
  proto.mutable_query()->set_parent(ResourceName(""));
  proto.set_target_id(1);

  v1::StructuredQuery::CollectionSelector from;
  from.set_collection_id("docs");
  *proto.mutable_query()->mutable_structured_query()->add_from() =
      std::move(from);

  v1::StructuredQuery::Order order;
  order.mutable_field()->set_field_path(FieldPath::kDocumentKeyPath);
  order.set_direction(v1::StructuredQuery::ASCENDING);
  *proto.mutable_query()->mutable_structured_query()->add_order_by() =
      std::move(order);

  proto.set_resume_token("\001\002\003");

  google::protobuf::Int32Value int32_value;
  google::protobuf::Int32Value* expected_count = int32_value.New();
  expected_count->set_value(1234);
  proto.set_allocated_expected_count(expected_count);

  EXPECT_TRUE(proto.has_expected_count());
  ExpectRoundTrip(model, proto);
}

TEST_F(SerializerTest, EncodeExpectedCountSkippedWithoutResumeToken) {
  core::Query q = Query("docs");
  TargetData model(q.ToTarget(), 1, 0, QueryPurpose::Listen,
                   SnapshotVersion::None(), SnapshotVersion::None(),
                   ByteString(), /*expected_count=*/1234);

  v1::Target proto;
  proto.mutable_query()->set_parent(ResourceName(""));
  proto.set_target_id(1);

  v1::StructuredQuery::CollectionSelector from;
  from.set_collection_id("docs");
  *proto.mutable_query()->mutable_structured_query()->add_from() =
      std::move(from);

  v1::StructuredQuery::Order order;
  order.mutable_field()->set_field_path(FieldPath::kDocumentKeyPath);
  order.set_direction(v1::StructuredQuery::ASCENDING);
  *proto.mutable_query()->mutable_structured_query()->add_order_by() =
      std::move(order);

  EXPECT_FALSE(proto.has_expected_count());
  ExpectRoundTrip(model, proto);
}

TEST_F(SerializerTest, EncodesListenRequestLabels) {
  core::Query q = Query("docs");

  std::map<QueryPurpose, std::unordered_map<std::string, std::string>>
      purpose_to_label = {
          {QueryPurpose::Listen, {}},
          {QueryPurpose::LimboResolution,
           {{"goog-listen-tags", "limbo-document"}}},
          {QueryPurpose::ExistenceFilterMismatch,
           {{"goog-listen-tags", "existence-filter-mismatch"}}},
      };

  for (const auto& p : purpose_to_label) {
    TargetData model(q.ToTarget(), 1, 0, p.first);

    auto result = serializer.EncodeListenRequestLabels(model);
    std::unordered_map<std::string, std::string> result_in_map;
    for (auto& label_entry : result) {
      result_in_map[serializer.DecodeString(label_entry.key)] =
          serializer.DecodeString(label_entry.value);
      pb_release(google_firestore_v1_ListenRequest_LabelsEntry_fields,
                 &label_entry);
    }

    EXPECT_EQ(result_in_map, p.second);
  }
}

TEST_F(SerializerTest, DecodesMutationResult) {
  Message<google_firestore_v1_ArrayValue> transformations =
      Array(true, 1234, "string");
  auto version = Version(123456789);
  MutationResult model(version, std::move(transformations));

  v1::WriteResult proto;

  proto.mutable_update_time()->set_seconds(version.timestamp().seconds());
  proto.mutable_update_time()->set_nanos(version.timestamp().nanoseconds());
  auto transform_results = proto.mutable_transform_results();
  *transform_results->Add() = ValueProto(true);
  *transform_results->Add() = ValueProto(1234);
  *transform_results->Add() = ValueProto("string");

  SCOPED_TRACE("DecodesMutationResult");
  ExpectDeserializationRoundTrip(model, proto, Version(10000000));
}

TEST_F(SerializerTest, DecodesMutationResultWithNoUpdateTime) {
  MutationResult model(Version(10000000), {});

  v1::WriteResult proto;

  SCOPED_TRACE("DecodesMutationResultWithNoUpdateTime");
  ExpectDeserializationRoundTrip(model, proto, Version(10000000));
}

TEST_F(SerializerTest, DecodesListenResponseWithAddedTargetChange) {
  WatchTargetChange model(WatchTargetChangeState::Added, {1, 2},
                          ByteString("resume_token"));

  v1::ListenResponse proto;

  proto.mutable_target_change()->set_target_change_type(
      v1::TargetChange_TargetChangeType::TargetChange_TargetChangeType_ADD);
  proto.mutable_target_change()->add_target_ids(1);
  proto.mutable_target_change()->add_target_ids(2);
  proto.mutable_target_change()->set_resume_token("resume_token");

  SCOPED_TRACE("DecodesListenResponseWithAddedTargetChange");
  ExpectDeserializationRoundTrip(model, proto);
}

TEST_F(SerializerTest, DecodesListenResponseWithRemovedTargetChange) {
  WatchTargetChange model(
      WatchTargetChangeState::Removed, {1, 2}, ByteString("resume_token"),
      Status{Error::kErrorPermissionDenied, "Error message"});

  v1::ListenResponse proto;

  auto change = proto.mutable_target_change();
  change->set_target_change_type(
      v1::TargetChange_TargetChangeType::TargetChange_TargetChangeType_REMOVE);
  change->add_target_ids(1);
  change->add_target_ids(2);
  change->set_resume_token("resume_token");
  change->mutable_cause()->set_code(Error::kErrorPermissionDenied);
  change->mutable_cause()->set_message("Error message");

  SCOPED_TRACE("DecodesListenResponseWithRemovedTargetChange");
  ExpectDeserializationRoundTrip(model, proto);
}

TEST_F(SerializerTest, DecodesListenResponseWithNoChangeTargetChange) {
  WatchTargetChange model(WatchTargetChangeState::NoChange, {1, 2},
                          ByteString("resume_token"));

  v1::ListenResponse proto;

  proto.mutable_target_change()->set_target_change_type(
      v1::TargetChange_TargetChangeType::
          TargetChange_TargetChangeType_NO_CHANGE);
  proto.mutable_target_change()->add_target_ids(1);
  proto.mutable_target_change()->add_target_ids(2);
  proto.mutable_target_change()->set_resume_token("resume_token");

  SCOPED_TRACE("DecodesListenResponseWithNoChangeTargetChange");
  ExpectDeserializationRoundTrip(model, proto);
}

TEST_F(SerializerTest, DecodesListenResponseWithDocumentChange) {
  SnapshotVersion version = Version(123456789L);
  DocumentWatchChange model(
      {1, 3}, {2, 4}, Key("one/two/three/four"),
      Doc("one/two/three/four", 123456789L, Map("foo", "bar")));

  v1::ListenResponse proto;

  auto document_change = proto.mutable_document_change();
  document_change->mutable_document()->set_name(
      ResourceName("one/two/three/four"));
  document_change->mutable_document()->mutable_update_time()->set_seconds(
      version.timestamp().seconds());
  document_change->mutable_document()->mutable_update_time()->set_nanos(
      version.timestamp().nanoseconds());
  (*document_change->mutable_document()->mutable_fields())["foo"] =
      ValueProto("bar");

  document_change->add_target_ids(1);
  document_change->add_target_ids(3);
  document_change->add_removed_target_ids(2);
  document_change->add_removed_target_ids(4);

  SCOPED_TRACE("DecodesListenResponseWithDocumentChange");
  ExpectDeserializationRoundTrip(model, proto);
}

TEST_F(SerializerTest, DecodesListenResponseWithDocumentDelete) {
  DocumentWatchChange model({}, {1}, Key("one/two/three/four"),
                            DeletedDoc("one/two/three/four"));

  v1::ListenResponse proto;

  auto document_delete = proto.mutable_document_delete();
  document_delete->set_document(ResourceName("one/two/three/four"));

  document_delete->add_removed_target_ids(1);

  SCOPED_TRACE("DecodesListenResponseWithDocumentDelete");
  ExpectDeserializationRoundTrip(model, proto);
}

TEST_F(SerializerTest, DecodesListenResponseWithDocumentRemove) {
  DocumentWatchChange model({}, {1, 2}, Key("one/two/three/four"),
                            absl::nullopt);

  v1::ListenResponse proto;

  auto document_remove = proto.mutable_document_remove();
  document_remove->set_document(ResourceName("one/two/three/four"));

  document_remove->add_removed_target_ids(1);
  document_remove->add_removed_target_ids(2);

  SCOPED_TRACE("DecodesListenResponseWithDocumentRemove");
  ExpectDeserializationRoundTrip(model, proto);
}

TEST_F(SerializerTest, DecodesListenResponseWithExistenceFilter) {
  ExistenceFilterWatchChange model(
      ExistenceFilter(2, /*bloom_filter=*/absl::nullopt), 100);

  v1::ListenResponse proto;

  proto.mutable_filter()->set_count(2);
  proto.mutable_filter()->set_target_id(100);

  SCOPED_TRACE("DecodesListenResponseWithExistenceFilter");
  ExpectDeserializationRoundTrip(model, proto);
}

TEST_F(SerializerTest,
       DecodesListenResponseWithExistenceFilterWhenBloomFilterNotNull) {
  ExistenceFilterWatchChange model(
<<<<<<< HEAD
      ExistenceFilter(555, BloomFilter({0x42, 0xFE}, 7, 33)), 999);
=======
      ExistenceFilter(555, BloomFilterParameters{{0x42, 0xFE}, 7, 33}), 999);
>>>>>>> 62afd7ce

  v1::ListenResponse proto;
  proto.mutable_filter()->set_count(555);
  proto.mutable_filter()->set_target_id(999);

  v1::BloomFilter* bloom_filter =
      proto.mutable_filter()->mutable_unchanged_names();
  bloom_filter->set_hash_count(33);
  bloom_filter->mutable_bits()->set_padding(7);
  bloom_filter->mutable_bits()->set_bitmap("\x42\xFE");

<<<<<<< HEAD
  SCOPED_TRACE("DecodesListenResponseWithExistenceFilter");
=======
  SCOPED_TRACE(
      "DecodesListenResponseWithExistenceFilterWhenBloomFilterNotNull");
>>>>>>> 62afd7ce
  ExpectDeserializationRoundTrip(model, proto);
}

TEST_F(SerializerTest, DecodesVersion) {
  auto version = Version(123456789);
  SnapshotVersion model(version.timestamp());

  v1::ListenResponse proto;
  proto.mutable_target_change()->mutable_read_time()->set_seconds(
      version.timestamp().seconds());
  proto.mutable_target_change()->mutable_read_time()->set_nanos(
      version.timestamp().nanoseconds());

  SCOPED_TRACE("DecodesVersion");
  ExpectDeserializationRoundTrip(model, proto);
}

TEST_F(SerializerTest, DecodesVersionWithNoReadTime) {
  auto model = SnapshotVersion::None();

  v1::ListenResponse proto;

  SCOPED_TRACE("DecodesVersionWithNoReadTime");
  ExpectDeserializationRoundTrip(model, proto);
}

TEST_F(SerializerTest, DecodesVersionWithTargets) {
  auto version = Version(123456789);
  auto model = SnapshotVersion::None();

  v1::ListenResponse proto;
  // proto is decoded to `None()` even with `read_time` set, because
  // `target_ids` is not empty.
  proto.mutable_target_change()->mutable_target_ids()->Add(1);
  proto.mutable_target_change()->mutable_read_time()->set_seconds(
      version.timestamp().seconds());
  proto.mutable_target_change()->mutable_read_time()->set_nanos(
      version.timestamp().nanoseconds());

  SCOPED_TRACE("DecodesVersionWithTargets");
  ExpectDeserializationRoundTrip(model, proto);
}

TEST_F(SerializerTest, EncodesSetMutation) {
  SetMutation model = testutil::SetMutation("docs/1", Map("a", "b", "num", 1));

  v1::Write proto;
  v1::Document& doc = *proto.mutable_update();
  doc.set_name(ResourceName("docs/1"));
  auto& fields = *doc.mutable_fields();
  fields["a"] = ValueProto("b");
  fields["num"] = ValueProto(1);

  ExpectRoundTrip(model, proto);
}

TEST_F(SerializerTest, EncodesPatchMutation) {
  PatchMutation model = testutil::PatchMutation(
      "docs/1", Map("a", "b", "num", 1, R"(some.de\\ep.th\ing')", 2));

  v1::Write proto;

  v1::Document& doc = *proto.mutable_update();
  doc.set_name(ResourceName("docs/1"));
  auto& fields = *doc.mutable_fields();
  fields["a"] = ValueProto("b");
  fields["num"] = ValueProto(1);
  fields["some"] = ValueProto(Map("de\\ep", Map("thing'", Value(2))));

  v1::DocumentMask& mask = *proto.mutable_update_mask();
  mask.add_field_paths("a");
  mask.add_field_paths("num");
  mask.add_field_paths("some.`de\\\\ep`.`thing'`");

  proto.mutable_current_document()->set_exists(true);

  ExpectRoundTrip(model, proto);
}

TEST_F(SerializerTest, EncodesDeleteMutation) {
  DeleteMutation model = testutil::DeleteMutation("docs/1");

  v1::Write proto;
  proto.set_delete_(ResourceName("docs/1"));

  ExpectRoundTrip(model, proto);
}

TEST_F(SerializerTest, EncodesVerifyMutation) {
  VerifyMutation model = testutil::VerifyMutation("docs/1", 4);

  v1::Write proto;
  proto.set_verify(ResourceName("docs/1"));

  google::protobuf::Timestamp timestamp;
  timestamp.set_nanos(4000);
  *proto.mutable_current_document()->mutable_update_time() = timestamp;

  ExpectRoundTrip(model, proto);
}

TEST_F(SerializerTest, EncodesServerTimestampTransform) {
  std::vector<std::pair<std::string, TransformOperation>> transforms = {
      {"a", ServerTimestampTransform()}, {"bar", ServerTimestampTransform()}};

  SetMutation set_model = testutil::SetMutation("docs/1", Map(), transforms);

  v1::Write set_proto;
  v1::Document& doc = *set_proto.mutable_update();
  doc.set_name(ResourceName("docs/1"));

  v1::DocumentTransform::FieldTransform server_proto1;
  server_proto1.set_field_path("a");
  server_proto1.set_set_to_server_value(
      v1::DocumentTransform::FieldTransform::REQUEST_TIME);
  *set_proto.add_update_transforms() = std::move(server_proto1);

  v1::DocumentTransform::FieldTransform set_transform2;
  set_transform2.set_field_path("bar");
  set_transform2.set_set_to_server_value(
      v1::DocumentTransform::FieldTransform::REQUEST_TIME);
  *set_proto.add_update_transforms() = std::move(set_transform2);

  ExpectRoundTrip(set_model, set_proto);

  PatchMutation patch_model =
      testutil::PatchMutation("docs/1", Map(), transforms);

  v1::Write patch_proto;
  v1::Document& doc2 = *patch_proto.mutable_update();
  doc2 = *patch_proto.mutable_update();
  doc2.set_name(ResourceName("docs/1"));

  v1::DocumentTransform::FieldTransform update_transform1;
  update_transform1.set_field_path("a");
  update_transform1.set_set_to_server_value(
      v1::DocumentTransform::FieldTransform::REQUEST_TIME);
  *patch_proto.add_update_transforms() = std::move(update_transform1);

  v1::DocumentTransform::FieldTransform update_transform2;
  update_transform2.set_field_path("bar");
  update_transform2.set_set_to_server_value(
      v1::DocumentTransform::FieldTransform::REQUEST_TIME);
  *patch_proto.add_update_transforms() = std::move(update_transform2);

  v1::DocumentMask mask;
  patch_proto.set_allocated_update_mask(mask.New());
  patch_proto.mutable_current_document()->set_exists(true);

  ExpectRoundTrip(patch_model, patch_proto);
}

TEST_F(SerializerTest, EncodesArrayTransform) {
  ArrayTransform array_union{TransformOperation::Type::ArrayUnion,
                             {Array("a", 2)}};
  ArrayTransform array_remove{TransformOperation::Type::ArrayRemove,
                              {Array(Map("x", 1))}};
  SetMutation set_model = testutil::SetMutation(
      "docs/1", Map(), {{"a", array_union}, {"bar", array_remove}});

  v1::Write set_proto;
  v1::Document& doc = *set_proto.mutable_update();
  doc.set_name(ResourceName("docs/1"));

  v1::DocumentTransform::FieldTransform union_proto;
  union_proto.set_field_path("a");
  v1::ArrayValue& append = *union_proto.mutable_append_missing_elements();
  *append.add_values() = ValueProto("a");
  *append.add_values() = ValueProto(2);
  *set_proto.add_update_transforms() = std::move(union_proto);

  v1::DocumentTransform::FieldTransform remove_proto;
  remove_proto.set_field_path("bar");
  v1::ArrayValue& remove = *remove_proto.mutable_remove_all_from_array();
  *remove.add_values() = ValueProto(Map("x", 1));
  *set_proto.add_update_transforms() = std::move(remove_proto);

  ExpectRoundTrip(set_model, set_proto);

  PatchMutation patch_model = testutil::PatchMutation(
      "docs/1", Map(), {{"a", array_union}, {"bar", array_remove}});

  v1::Write patch_proto;
  v1::Document& doc2 = *patch_proto.mutable_update();
  doc2 = *patch_proto.mutable_update();
  doc2.set_name(ResourceName("docs/1"));

  v1::DocumentTransform::FieldTransform union_proto2;
  union_proto2.set_field_path("a");
  v1::ArrayValue& append2 = *union_proto2.mutable_append_missing_elements();
  *append2.add_values() = ValueProto("a");
  *append2.add_values() = ValueProto(2);
  *patch_proto.add_update_transforms() = std::move(union_proto2);

  v1::DocumentTransform::FieldTransform remove_proto2;
  remove_proto2.set_field_path("bar");
  v1::ArrayValue& remove2 = *remove_proto2.mutable_remove_all_from_array();
  *remove2.add_values() = ValueProto(Map("x", 1));
  *patch_proto.add_update_transforms() = std::move(remove_proto2);

  v1::DocumentMask mask;
  patch_proto.set_allocated_update_mask(mask.New());
  patch_proto.mutable_current_document()->set_exists(true);

  ExpectRoundTrip(patch_model, patch_proto);
}

TEST_F(SerializerTest, EncodesSetMutationWithPrecondition) {
  SetMutation model{Key("foo/bar"), testutil::WrapObject("a", "b", "num", 1),
                    Precondition::UpdateTime(Version(4))};

  v1::Write proto;
  v1::Document& doc = *proto.mutable_update();
  doc.set_name(ResourceName("foo/bar"));
  auto& fields = *doc.mutable_fields();
  fields["a"] = ValueProto("b");
  fields["num"] = ValueProto(1);

  google::protobuf::Timestamp timestamp;
  timestamp.set_nanos(4000);
  *proto.mutable_current_document()->mutable_update_time() = timestamp;

  ExpectRoundTrip(model, proto);
}

TEST_F(SerializerTest, RoundTripsSpecialFieldNames) {
  SetMutation model = testutil::SetMutation(
      "collection/key",
      Map("field", "field 1", "field.dot", 2, "field\\slash", 3));

  v1::Write proto;
  v1::Document& doc = *proto.mutable_update();
  doc.set_name(ResourceName("collection/key"));
  auto& fields = *doc.mutable_fields();
  fields["field"] = ValueProto("field 1");
  fields["field.dot"] = ValueProto(2);
  fields["field\\slash"] = ValueProto(3);

  ExpectRoundTrip(model, proto);
}

TEST_F(SerializerTest, EncodesUnaryFilter) {
  auto model = testutil::Filter("item", "==", nullptr);

  v1::StructuredQuery::Filter proto;
  v1::StructuredQuery::UnaryFilter& unary = *proto.mutable_unary_filter();
  unary.mutable_field()->set_field_path("item");
  unary.set_op(v1::StructuredQuery::UnaryFilter::IS_NULL);

  ExpectRoundTrip(model, proto);
}

TEST_F(SerializerTest, EncodesFieldFilter) {
  auto model = testutil::Filter("item.part.top", "==", "food");

  v1::StructuredQuery::Filter proto;
  v1::StructuredQuery::FieldFilter& field = *proto.mutable_field_filter();
  field.mutable_field()->set_field_path("item.part.top");
  field.set_op(v1::StructuredQuery::FieldFilter::EQUAL);
  *field.mutable_value() = ValueProto("food");

  ExpectRoundTrip(model, proto);
}

TEST_F(SerializerTest, EncodesNotEqualFilter) {
  auto model = testutil::Filter("item.tags", "!=", "food");

  v1::StructuredQuery::Filter proto;
  v1::StructuredQuery::FieldFilter& field = *proto.mutable_field_filter();
  field.mutable_field()->set_field_path("item.tags");
  field.set_op(v1::StructuredQuery::FieldFilter::NOT_EQUAL);
  *field.mutable_value() = ValueProto("food");

  ExpectRoundTrip(model, proto);
}

TEST_F(SerializerTest, EncodesArrayContainsFilter) {
  auto model = testutil::Filter("item.tags", "array_contains", "food");

  v1::StructuredQuery::Filter proto;
  v1::StructuredQuery::FieldFilter& field = *proto.mutable_field_filter();
  field.mutable_field()->set_field_path("item.tags");
  field.set_op(v1::StructuredQuery::FieldFilter::ARRAY_CONTAINS);
  *field.mutable_value() = ValueProto("food");

  ExpectRoundTrip(model, proto);
}

TEST_F(SerializerTest, EncodesArrayContainsAnyFilter) {
  auto model =
      testutil::Filter("item.tags", "array-contains-any", Array("food"));

  v1::StructuredQuery::Filter proto;
  v1::StructuredQuery::FieldFilter& field = *proto.mutable_field_filter();
  field.mutable_field()->set_field_path("item.tags");
  field.set_op(v1::StructuredQuery::FieldFilter::ARRAY_CONTAINS_ANY);
  *field.mutable_value() = ValueProto(Array("food"));

  ExpectRoundTrip(model, proto);
}

TEST_F(SerializerTest, EncodesInFilter) {
  auto model = testutil::Filter("item.tags", "in", Array("food"));

  v1::StructuredQuery::Filter proto;
  v1::StructuredQuery::FieldFilter& field = *proto.mutable_field_filter();
  field.mutable_field()->set_field_path("item.tags");
  field.set_op(v1::StructuredQuery::FieldFilter::IN_);
  *field.mutable_value() = ValueProto(Array("food"));

  ExpectRoundTrip(model, proto);
}

TEST_F(SerializerTest, EncodesNotInFilter) {
  auto model = testutil::Filter("item.tags", "not-in", Array("food"));

  v1::StructuredQuery::Filter proto;
  v1::StructuredQuery::FieldFilter& field = *proto.mutable_field_filter();
  field.mutable_field()->set_field_path("item.tags");
  field.set_op(v1::StructuredQuery::FieldFilter::NOT_IN);
  *field.mutable_value() = ValueProto(Array("food"));

  ExpectRoundTrip(model, proto);
}

TEST_F(SerializerTest, EncodesNotInFilterWithNull) {
  auto model = testutil::Filter("item.tags", "not-in", Array(nullptr));

  v1::StructuredQuery::Filter proto;
  v1::StructuredQuery::FieldFilter& field = *proto.mutable_field_filter();
  field.mutable_field()->set_field_path("item.tags");
  field.set_op(v1::StructuredQuery::FieldFilter::NOT_IN);
  *field.mutable_value() = ValueProto(Array(nullptr));

  ExpectRoundTrip(model, proto);
}

TEST_F(SerializerTest, EncodesKeyFieldFilter) {
  auto model = testutil::Filter("__name__", "==", Ref("p/d", "coll/doc"));

  v1::StructuredQuery::Filter proto;
  v1::StructuredQuery::FieldFilter& field = *proto.mutable_field_filter();
  field.mutable_field()->set_field_path("__name__");
  field.set_op(v1::StructuredQuery::FieldFilter::EQUAL);
  *field.mutable_value() = ValueProto(DatabaseId{"p", "d"}, Key("coll/doc"));

  ExpectRoundTrip(model, proto);
}

// TODO(rsgowman): Test [en|de]coding multiple protos into the same output
// vector.

}  // namespace remote
}  // namespace firestore
}  // namespace firebase<|MERGE_RESOLUTION|>--- conflicted
+++ resolved
@@ -1789,11 +1789,7 @@
 TEST_F(SerializerTest,
        DecodesListenResponseWithExistenceFilterWhenBloomFilterNotNull) {
   ExistenceFilterWatchChange model(
-<<<<<<< HEAD
-      ExistenceFilter(555, BloomFilter({0x42, 0xFE}, 7, 33)), 999);
-=======
       ExistenceFilter(555, BloomFilterParameters{{0x42, 0xFE}, 7, 33}), 999);
->>>>>>> 62afd7ce
 
   v1::ListenResponse proto;
   proto.mutable_filter()->set_count(555);
@@ -1805,12 +1801,8 @@
   bloom_filter->mutable_bits()->set_padding(7);
   bloom_filter->mutable_bits()->set_bitmap("\x42\xFE");
 
-<<<<<<< HEAD
-  SCOPED_TRACE("DecodesListenResponseWithExistenceFilter");
-=======
   SCOPED_TRACE(
       "DecodesListenResponseWithExistenceFilterWhenBloomFilterNotNull");
->>>>>>> 62afd7ce
   ExpectDeserializationRoundTrip(model, proto);
 }
 
