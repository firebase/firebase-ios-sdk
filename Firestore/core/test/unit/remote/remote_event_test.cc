--- conflicted
+++ resolved
@@ -582,8 +582,6 @@
       DocumentKeySet{doc1.key(), doc2.key()},
       Changes(std::move(change1), std::move(change2), std::move(change3)));
 
-<<<<<<< HEAD
-=======
   // The BloomFilterParameters value below is created based on the document
   // paths that are constructed using the following pattern:
   // "projects/test-project/databases/test-database/documents/"+document_key.
@@ -591,7 +589,6 @@
   // pattern above.
   OverrideDefaultDatabaseId(model::DatabaseId("test-project", "test-database"));
 
->>>>>>> 62afd7ce
   RemoteEvent event = aggregator.CreateRemoteEvent(testutil::Version(3));
 
   ASSERT_EQ(event.snapshot_version(), testutil::Version(3));
@@ -613,11 +610,7 @@
   // The given BloomFilter will return false on MightContain(doc1) and true on
   // MightContain(doc2).
   ExistenceFilterWatchChange change4{
-<<<<<<< HEAD
-      ExistenceFilter{1, BloomFilter({0x0E, 0x0F}, 1, 7)}, 1};
-=======
       ExistenceFilter{1, BloomFilterParameters{{0x0E, 0x0F}, 1, 7}}, 1};
->>>>>>> 62afd7ce
   // The existence filter identifies that doc1 is deleted, and skips the full
   // re-query.
   aggregator.HandleExistenceFilter(change4);
@@ -666,11 +659,7 @@
   // The given BloomFilter will return true on both MightContain(doc1) and
   // MightContain(doc2).
   ExistenceFilterWatchChange change4{
-<<<<<<< HEAD
-      ExistenceFilter{1, BloomFilter({0x42, 0xFE}, 2, 7)}, 1};
-=======
       ExistenceFilter{1, BloomFilterParameters{{0x42, 0xFE}, 2, 7}}, 1};
->>>>>>> 62afd7ce
   // The existence filter cannot identify which doc is deleted. It will remove
   // the document from target 1, but not synthesize a document delete.
   aggregator.HandleExistenceFilter(change4);
