--- conflicted
+++ resolved
@@ -63,7 +63,6 @@
  public:
   TestStream(const std::shared_ptr<AsyncQueue>& worker_queue,
              GrpcStreamTester* tester,
-<<<<<<< HEAD
              std::shared_ptr<AuthCredentialsProvider> auth_credentials_provider,
              std::shared_ptr<AppCheckCredentialsProvider>
                  app_check_credentials_provider)
@@ -72,16 +71,8 @@
                app_check_credentials_provider,
                /*GrpcConnection=*/nullptr,
                kBackoffTimerId,
-               kIdleTimerId},
-=======
-             std::shared_ptr<AuthCredentialsProvider> credentials_provider)
-      : Stream{worker_queue,
-               credentials_provider,
-               /*GrpcConnection=*/nullptr,
-               kBackoffTimerId,
                kIdleTimerId,
-               kHealthCheckTimerId},
->>>>>>> 68105601
+              kHealthCheckTimerId},
         tester_{tester} {
   }
 
@@ -550,7 +541,7 @@
                {Type::Finish, grpc::Status{grpc::UNAUTHENTICATED, ""}}});
   // Error "Unauthenticated" on a healthy connection should not invalidate the
   // token.
-  EXPECT_EQ(credentials->observed_states(), States({"GetToken"}));
+  EXPECT_EQ(auth_credentials->observed_states(), States({"GetToken"}));
 }
 
 }  // namespace remote
