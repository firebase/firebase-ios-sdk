/*
 * Copyright 2019 Google LLC
 *
 * Licensed under the Apache License, Version 2.0 (the "License");
 * you may not use this file except in compliance with the License.
 * You may obtain a copy of the License at
 *
 *      http://www.apache.org/licenses/LICENSE-2.0
 *
 * Unless required by applicable law or agreed to in writing, software
 * distributed under the License is distributed on an "AS IS" BASIS,
 * WITHOUT WARRANTIES OR CONDITIONS OF ANY KIND, either express or implied.
 * See the License for the specific language governing permissions and
 * limitations under the License.
 */

#ifndef FIRESTORE_CORE_TEST_UNIT_REMOTE_FAKE_TARGET_METADATA_PROVIDER_H_
#define FIRESTORE_CORE_TEST_UNIT_REMOTE_FAKE_TARGET_METADATA_PROVIDER_H_

#include <unordered_map>
#include <utility>
#include <vector>

#include "Firestore/core/src/local/target_data.h"
#include "Firestore/core/src/remote/remote_event.h"

namespace firebase {
namespace firestore {
namespace remote {

/**
 * An implementation of `TargetMetadataProvider` that provides controlled access
 * to the `TargetMetadataProvider` callbacks. Any target accessed via these
 * callbacks must be registered beforehand via the factory methods or via
 * `SetSyncedKeys`.
 */
class FakeTargetMetadataProvider : public TargetMetadataProvider {
 public:
  /**
   * Creates a `FakeTargetMetadataProvider` that behaves as if there's an
   * established listen for each of the given targets, where each target has
   * previously seen query results containing just the given `document_key`.
   *
   * Internally this means that the `GetRemoteKeysForTarget` callback for these
   * targets will return just the `document_key` and that the provided targets
   * will be returned as active from the `GetTargetDataForTarget` target.
   */
  static FakeTargetMetadataProvider CreateSingleResultProvider(
      model::DocumentKey document_key,
      const std::vector<model::TargetId>& targets);
  static FakeTargetMetadataProvider CreateSingleResultProvider(
      model::DocumentKey document_key,
      const std::vector<model::TargetId>& targets,
      const std::vector<model::TargetId>& limbo_targets);

  /**
   * Creates a `FakeTargetMetadataProvider` that behaves as if there's an
   * established listen for each of the given targets, where each target has not
   * seen any previous document.
   *
   * Internally this means that the `GetRemoteKeysForTarget` callback for these
   * targets will return an empty set of document keys and that the provided
   * targets will be returned as active from the `GetTargetDataForTarget`
   * target.
   */
  static FakeTargetMetadataProvider CreateEmptyResultProvider(
      const model::ResourcePath& path,
      const std::vector<model::TargetId>& targets);

  /** Sets or replaces the local state for the provided target data. */
  void SetSyncedKeys(model::DocumentKeySet keys, local::TargetData target_data);

  model::DocumentKeySet GetRemoteKeysForTarget(
      model::TargetId target_id) const override;
  absl::optional<local::TargetData> GetTargetDataForTarget(
      model::TargetId target_id) const override;
<<<<<<< HEAD
  model::DatabaseId GetDatabaseId() const override;
=======
  const model::DatabaseId& GetDatabaseId() const override;

  /**
   * Sets the database_id to a custom value, used for getting Document's full
   * path.
   */
  void SetDatabaseId(model::DatabaseId database_id) {
    database_id_ = std::move(database_id);
  }
>>>>>>> 62afd7ce

 private:
  std::unordered_map<model::TargetId, model::DocumentKeySet> synced_keys_;
  std::unordered_map<model::TargetId, local::TargetData> target_data_;
  model::DatabaseId database_id_ =
      model::DatabaseId("test-project", "(default)");
};

}  // namespace remote
}  // namespace firestore
}  // namespace firebase

#endif  // FIRESTORE_CORE_TEST_UNIT_REMOTE_FAKE_TARGET_METADATA_PROVIDER_H_<|MERGE_RESOLUTION|>--- conflicted
+++ resolved
@@ -74,9 +74,6 @@
       model::TargetId target_id) const override;
   absl::optional<local::TargetData> GetTargetDataForTarget(
       model::TargetId target_id) const override;
-<<<<<<< HEAD
-  model::DatabaseId GetDatabaseId() const override;
-=======
   const model::DatabaseId& GetDatabaseId() const override;
 
   /**
@@ -86,7 +83,6 @@
   void SetDatabaseId(model::DatabaseId database_id) {
     database_id_ = std::move(database_id);
   }
->>>>>>> 62afd7ce
 
  private:
   std::unordered_map<model::TargetId, model::DocumentKeySet> synced_keys_;
