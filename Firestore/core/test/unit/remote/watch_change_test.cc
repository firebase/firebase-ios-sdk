/*
 * Copyright 2019 Google
 *
 * Licensed under the Apache License, Version 2.0 (the "License");
 * you may not use this file except in compliance with the License.
 * You may obtain a copy of the License at
 *
 *      http://www.apache.org/licenses/LICENSE-2.0
 *
 * Unless required by applicable law or agreed to in writing, software
 * distributed under the License is distributed on an "AS IS" BASIS,
 * WITHOUT WARRANTIES OR CONDITIONS OF ANY KIND, either express or implied.
 * See the License for the specific language governing permissions and
 * limitations under the License.
 */

#include "Firestore/core/src/remote/watch_change.h"

#include "Firestore/core/src/model/mutable_document.h"
#include "Firestore/core/src/remote/existence_filter.h"
#include "Firestore/core/test/unit/testutil/testutil.h"
#include "gtest/gtest.h"

namespace firebase {
namespace firestore {
namespace remote {

using model::MutableDocument;

using testutil::Doc;
using testutil::Map;

TEST(WatchChangeTest, CanCreateDocumentWatchChange) {
  MutableDocument doc = Doc("a/b", 1, Map());
  DocumentWatchChange change{{1, 2, 3}, {4, 5}, doc.key(), doc};

  EXPECT_EQ(change.updated_target_ids().size(), 3);
  EXPECT_EQ(change.removed_target_ids().size(), 2);
  // Testing object identity here is fine.
  EXPECT_EQ(change.new_document(), doc);
}

TEST(WatchChangeTest, CanCreateExistenceFilterWatchChange) {
  {
    ExistenceFilter filter{7, /*bloom_filter=*/absl::nullopt};
    ExistenceFilterWatchChange change{filter, 5};
    EXPECT_EQ(change.filter().count(), 7);
<<<<<<< HEAD
    EXPECT_EQ(change.target_id(), 5);
  }
  {
    ExistenceFilter filter{7, BloomFilter({0x42, 0xFE}, 7, 33)};
    ExistenceFilterWatchChange change{std::move(filter), 5};
    EXPECT_EQ(change.filter().count(), 7);
    EXPECT_EQ(change.filter().bloom_filter(), BloomFilter({0x42, 0xFE}, 7, 33));
=======
    EXPECT_EQ(change.filter().bloom_filter_parameters(), absl::nullopt);
    EXPECT_EQ(change.target_id(), 5);
  }
  {
    BloomFilterParameters bloom_filter_parameters{{0x42, 0xFE}, 7, 33};
    ExistenceFilter filter{7, bloom_filter_parameters};
    ExistenceFilterWatchChange change{std::move(filter), 5};
    EXPECT_EQ(change.filter().count(), 7);
    EXPECT_EQ(change.filter().bloom_filter_parameters(),
              bloom_filter_parameters);
>>>>>>> 62afd7ce
    EXPECT_EQ(change.target_id(), 5);
  }
}

TEST(WatchChangeTest, CanCreateWatchTargetChange) {
  WatchTargetChange change{WatchTargetChangeState::Reset,
                           {
                               1,
                               2,
                           }};
  EXPECT_EQ(change.state(), WatchTargetChangeState::Reset);
  EXPECT_EQ(change.target_ids().size(), 2);
}

}  // namespace remote
}  // namespace firestore
}  // namespace firebase<|MERGE_RESOLUTION|>--- conflicted
+++ resolved
@@ -45,15 +45,6 @@
     ExistenceFilter filter{7, /*bloom_filter=*/absl::nullopt};
     ExistenceFilterWatchChange change{filter, 5};
     EXPECT_EQ(change.filter().count(), 7);
-<<<<<<< HEAD
-    EXPECT_EQ(change.target_id(), 5);
-  }
-  {
-    ExistenceFilter filter{7, BloomFilter({0x42, 0xFE}, 7, 33)};
-    ExistenceFilterWatchChange change{std::move(filter), 5};
-    EXPECT_EQ(change.filter().count(), 7);
-    EXPECT_EQ(change.filter().bloom_filter(), BloomFilter({0x42, 0xFE}, 7, 33));
-=======
     EXPECT_EQ(change.filter().bloom_filter_parameters(), absl::nullopt);
     EXPECT_EQ(change.target_id(), 5);
   }
@@ -64,7 +55,6 @@
     EXPECT_EQ(change.filter().count(), 7);
     EXPECT_EQ(change.filter().bloom_filter_parameters(),
               bloom_filter_parameters);
->>>>>>> 62afd7ce
     EXPECT_EQ(change.target_id(), 5);
   }
 }
