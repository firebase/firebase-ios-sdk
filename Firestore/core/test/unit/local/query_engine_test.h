--- conflicted
+++ resolved
@@ -125,13 +125,6 @@
 
   api::RealtimePipeline ConvertQueryToPipeline(const core::Query& query);
 
-<<<<<<< HEAD
-  model::DocumentSet RunPipeline(
-      const api::RealtimePipeline& pipeline,
-      const model::SnapshotVersion& last_limbo_free_snapshot_version);
-
-=======
->>>>>>> b51b5459
   std::unique_ptr<local::Persistence> persistence_;
   bool should_use_pipeline_ =
       false;  // Flag to indicate if pipeline conversion should be attempted.
