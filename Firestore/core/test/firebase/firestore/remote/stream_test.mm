--- conflicted
+++ resolved
@@ -27,10 +27,7 @@
 #include "Firestore/core/src/firebase/firestore/util/async_queue.h"
 #include "Firestore/core/src/firebase/firestore/util/executor_std.h"
 #include "Firestore/core/test/firebase/firestore/util/create_noop_connectivity_monitor.h"
-<<<<<<< HEAD
 #include "Firestore/core/test/firebase/firestore/util/fake_credentials_provider.h"
-=======
->>>>>>> 3a720906
 #include "Firestore/core/test/firebase/firestore/util/grpc_stream_tester.h"
 #include "absl/memory/memory.h"
 #include "grpcpp/client_context.h"
@@ -54,13 +51,10 @@
 using util::CompletionEndState;
 using util::CompletionResult::Error;
 using util::CompletionResult::Ok;
-<<<<<<< HEAD
+using util::CreateNoOpConnectivityMonitor;
 using util::FakeCredentialsProvider;
 using util::MakeByteBuffer;
 using util::StringFormat;
-=======
-using util::CreateNoOpConnectivityMonitor;
->>>>>>> 3a720906
 using util::TimerId;
 using util::internal::ExecutorStd;
 using Type = GrpcCompletion::Type;
@@ -112,7 +106,6 @@
   }
 
   util::Status NotifyStreamResponse(const grpc::ByteBuffer& message) override {
-<<<<<<< HEAD
     std::string str = ByteBufferToString(message);
     if (str.empty()) {
       observed_states_.push_back("NotifyStreamResponse");
@@ -120,9 +113,6 @@
       observed_states_.push_back(StringFormat("NotifyStreamResponse(%s)", str));
     }
 
-=======
-    observed_states_.push_back("NotifyStreamResponse");
->>>>>>> 3a720906
     if (fail_next_stream_read_) {
       fail_next_stream_read_ = false;
       // The parent stream will issue a finish operation and block until it's
@@ -155,13 +145,8 @@
  public:
   StreamTest()
       : worker_queue{absl::make_unique<ExecutorStd>()},
-<<<<<<< HEAD
         connectivity_monitor{CreateNoOpConnectivityMonitor()},
         tester{&worker_queue, connectivity_monitor.get()},
-=======
-        connectivity_monitor_{CreateNoOpConnectivityMonitor()},
-        tester_{&worker_queue, connectivity_monitor_.get()},
->>>>>>> 3a720906
         firestore_stream{std::make_shared<TestStream>(
             &worker_queue, &tester, &credentials)} {
   }
@@ -405,16 +390,13 @@
 
 TEST_F(StreamTest, ClosesOnIdle) {
   StartStream();
-<<<<<<< HEAD
 
   worker_queue.EnqueueBlocking([&] { firestore_stream->MarkIdle(); });
 
   EXPECT_TRUE(worker_queue.IsScheduled(kIdleTimerId));
   KeepPollingGrpcQueue();
   worker_queue.RunScheduledOperationsUntil(kIdleTimerId);
-=======
-  ForceFinish({{Type::Read, Error}, {Type::Finish, Ok}});
->>>>>>> 3a720906
+
   worker_queue.EnqueueBlocking([&] {
     EXPECT_FALSE(firestore_stream->IsStarted());
     EXPECT_FALSE(firestore_stream->IsOpen());
