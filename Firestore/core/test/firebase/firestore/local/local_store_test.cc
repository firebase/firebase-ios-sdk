/*
 * Copyright 2019 Google
 *
 * Licensed under the Apache License, Version 2.0 (the "License");
 * you may not use this file except in compliance with the License.
 * You may obtain a copy of the License at
 *
 *      http://www.apache.org/licenses/LICENSE-2.0
 *
 * Unless required by applicable law or agreed to in writing, software
 * distributed under the License is distributed on an "AS IS" BASIS,
 * WITHOUT WARRANTIES OR CONDITIONS OF ANY KIND, either express or implied.
 * See the License for the specific language governing permissions and
 * limitations under the License.
 */

#include "Firestore/core/test/firebase/firestore/local/local_store_test.h"

#include <string>
#include <utility>
#include <vector>

#include "Firestore/core/include/firebase/firestore/timestamp.h"
#include "Firestore/core/src/firebase/firestore/auth/user.h"
#include "Firestore/core/src/firebase/firestore/local/local_store.h"
#include "Firestore/core/src/firebase/firestore/local/local_view_changes.h"
#include "Firestore/core/src/firebase/firestore/local/local_write_result.h"
#include "Firestore/core/src/firebase/firestore/local/persistence.h"
#include "Firestore/core/src/firebase/firestore/local/query_data.h"
#include "Firestore/core/src/firebase/firestore/local/query_result.h"
#include "Firestore/core/src/firebase/firestore/model/document_map.h"
#include "Firestore/core/src/firebase/firestore/model/document_set.h"
#include "Firestore/core/src/firebase/firestore/model/mutation_batch_result.h"
#include "Firestore/core/src/firebase/firestore/model/transform_mutation.h"
#include "Firestore/core/src/firebase/firestore/model/transform_operation.h"
#include "Firestore/core/src/firebase/firestore/remote/remote_event.h"
#include "Firestore/core/src/firebase/firestore/remote/watch_change.h"
#include "Firestore/core/src/firebase/firestore/util/status.h"
#include "Firestore/core/test/firebase/firestore/remote/fake_target_metadata_provider.h"
#include "Firestore/core/test/firebase/firestore/testutil/testutil.h"
#include "absl/memory/memory.h"
#include "gtest/gtest.h"

namespace firebase {
namespace firestore {
namespace local {
namespace {

using auth::User;
using local::QueryResult;
using model::Document;
using model::DocumentKey;
using model::DocumentKeySet;
using model::DocumentMap;
using model::DocumentState;
using model::FieldValue;
using model::ListenSequenceNumber;
using model::MaybeDocument;
using model::MaybeDocumentMap;
using model::Mutation;
using model::MutationBatch;
using model::MutationBatchResult;
using model::MutationResult;
using model::NumericIncrementTransform;
using model::ResourcePath;
using model::SnapshotVersion;
using model::TargetId;
using nanopb::ByteString;
using remote::DocumentWatchChange;
using remote::FakeTargetMetadataProvider;
using remote::RemoteEvent;
using remote::WatchChangeAggregator;
using remote::WatchTargetChange;
using remote::WatchTargetChangeState;
using util::Status;

using testutil::Array;
using testutil::DeletedDoc;
using testutil::Doc;
using testutil::Key;
using testutil::Map;
using testutil::Query;
using testutil::UnknownDoc;
using testutil::Value;
using testutil::Vector;

std::vector<MaybeDocument> DocMapToArray(const MaybeDocumentMap& docs) {
  std::vector<MaybeDocument> result;
  for (const auto& kv : docs) {
    result.push_back(kv.second);
  }
  return result;
}

std::vector<Document> DocMapToArray(const DocumentMap& docs) {
  std::vector<Document> result;
  for (const auto& kv : docs.underlying_map()) {
    result.push_back(Document(kv.second));
  }
  return result;
}

RemoteEvent UpdateRemoteEventWithLimboTargets(
    const MaybeDocument& doc,
    const std::vector<TargetId>& updated_in_targets,
    const std::vector<TargetId>& removed_from_targets,
    const std::vector<TargetId>& limbo_targets) {
  HARD_ASSERT(!doc.is_document() || !Document(doc).has_local_mutations(),
              "Docs from remote updates shouldn't have local changes.");
  DocumentWatchChange change{updated_in_targets, removed_from_targets,
                             doc.key(), doc};

  std::vector<TargetId> listens = updated_in_targets;
  listens.insert(listens.end(), removed_from_targets.begin(),
                 removed_from_targets.end());

  auto metadata_provider =
      FakeTargetMetadataProvider::CreateSingleResultProvider(doc.key(), listens,
                                                             limbo_targets);
  WatchChangeAggregator aggregator{&metadata_provider};
  aggregator.HandleDocumentChange(change);
  return aggregator.CreateRemoteEvent(doc.version());
}

RemoteEvent NoChangeEvent(int target_id,
                          int version,
                          nanopb::ByteString resume_token) {
  remote::FakeTargetMetadataProvider metadata_provider;

  // Register query data for the target. The query itself is not inspected, so
  // we can listen to any path.
  QueryData query_data(Query("foo"), target_id, 0, QueryPurpose::Listen);
  metadata_provider.SetSyncedKeys(DocumentKeySet{}, query_data);

  WatchChangeAggregator aggregator{&metadata_provider};
  WatchTargetChange watch_change(remote::WatchTargetChangeState::NoChange,
                                 {target_id}, resume_token);
  aggregator.HandleTargetChange(watch_change);
  return aggregator.CreateRemoteEvent(testutil::Version(version));
}

RemoteEvent NoChangeEvent(int target_id, int version) {
  return NoChangeEvent(target_id, version, testutil::ResumeToken(version));
}

/** Creates a remote event that inserts a list of documents. */
RemoteEvent AddedRemoteEvent(const std::vector<MaybeDocument>& docs,
                             const std::vector<TargetId>& added_to_targets) {
  HARD_ASSERT(!docs.empty(), "Cannot pass empty docs array");

  const ResourcePath& collection_path = docs[0].key().path().PopLast();
  auto metadata_provider =
      FakeTargetMetadataProvider::CreateEmptyResultProvider(collection_path,
                                                            added_to_targets);
  WatchChangeAggregator aggregator{&metadata_provider};

  SnapshotVersion version;
  for (const MaybeDocument& doc : docs) {
    HARD_ASSERT(!doc.is_document() || !Document(doc).has_local_mutations(),
                "Docs from remote updates shouldn't have local changes.");
    DocumentWatchChange change{added_to_targets, {}, doc.key(), doc};
    aggregator.HandleDocumentChange(change);
    version = version > doc.version() ? version : doc.version();
  }

  return aggregator.CreateRemoteEvent(version);
}

/** Creates a remote event that inserts a new document. */
RemoteEvent AddedRemoteEvent(const MaybeDocument& doc,
                             const std::vector<TargetId>& added_to_targets) {
  std::vector<MaybeDocument> docs{doc};
  return AddedRemoteEvent(docs, added_to_targets);
}

/** Creates a remote event with changes to a document. */
RemoteEvent UpdateRemoteEvent(
    const MaybeDocument& doc,
    const std::vector<TargetId>& updated_in_targets,
    const std::vector<TargetId>& removed_from_targets) {
  return UpdateRemoteEventWithLimboTargets(doc, updated_in_targets,
                                           removed_from_targets, {});
}

LocalViewChanges TestViewChanges(TargetId target_id,
                                 bool from_cache,
                                 std::vector<std::string> added_keys,
                                 std::vector<std::string> removed_keys) {
  DocumentKeySet added;
  for (const std::string& key_path : added_keys) {
    added = added.insert(Key(key_path));
  }
  DocumentKeySet removed;
  for (const std::string& key_path : removed_keys) {
    removed = removed.insert(Key(key_path));
  }
  return LocalViewChanges(target_id, from_cache, std::move(added),
                          std::move(removed));
}

}  // namespace

LocalStoreTest::LocalStoreTest()
    : test_helper_(GetParam()()),
      persistence_(test_helper_->MakePersistence()),
      query_engine_(test_helper_->query_engine()),
      local_store_(
          persistence_.get(), &query_engine_, User::Unauthenticated()) {
  local_store_.Start();
}

void LocalStoreTest::WriteMutation(Mutation mutation) {
  WriteMutations({std::move(mutation)});
}

void LocalStoreTest::WriteMutations(std::vector<Mutation>&& mutations) {
  auto mutations_copy = mutations;
  LocalWriteResult result =
      local_store_.WriteLocally(std::move(mutations_copy));
  batches_.emplace_back(result.batch_id(), Timestamp::Now(),
                        std::vector<Mutation>{}, std::move(mutations));
  last_changes_ = result.changes();
}

void LocalStoreTest::ApplyRemoteEvent(const RemoteEvent& event) {
  last_changes_ = local_store_.ApplyRemoteEvent(event);
}

void LocalStoreTest::NotifyLocalViewChanges(LocalViewChanges changes) {
  local_store_.NotifyLocalViewChanges(
      std::vector<LocalViewChanges>{std::move(changes)});
}

void LocalStoreTest::UpdateViews(int target_id, bool from_cache) {
  NotifyLocalViewChanges(TestViewChanges(target_id, from_cache, {}, {}));
}

void LocalStoreTest::AcknowledgeMutationWithVersion(
    int64_t document_version, absl::optional<FieldValue> transform_result) {
  ASSERT_GT(batches_.size(), 0) << "Missing batch to acknowledge.";
  MutationBatch batch = batches_.front();
  batches_.erase(batches_.begin());

  ASSERT_EQ(batch.mutations().size(), 1)
      << "Acknowledging more than one mutation not supported.";
  SnapshotVersion version = testutil::Version(document_version);

  absl::optional<std::vector<FieldValue>> mutation_transform_result;
  if (transform_result) {
    mutation_transform_result = std::vector<FieldValue>{*transform_result};
  }

  MutationResult mutation_result(version, mutation_transform_result);
  MutationBatchResult result(batch, version, {mutation_result}, {});
  last_changes_ = local_store_.AcknowledgeBatch(result);
}

void LocalStoreTest::RejectMutation() {
  MutationBatch batch = batches_.front();
  batches_.erase(batches_.begin());
  last_changes_ = local_store_.RejectBatch(batch.batch_id());
}

TargetId LocalStoreTest::AllocateQuery(core::Query query) {
  QueryData query_data = local_store_.AllocateTarget(query.ToTarget());
  last_target_id_ = query_data.target_id();
  return query_data.target_id();
}

void LocalStoreTest::ReleaseQuery(core::Query query) {
  local_store_.ReleaseQuery(std::move(query));
}

QueryData LocalStoreTest::GetQueryData(const core::Query& query) {
  return persistence_->Run("GetQueryData",
                           [&] { return *local_store_.GetQueryData(query); });
}

QueryResult LocalStoreTest::ExecuteQuery(const core::Query& query) {
  ResetPersistenceStats();
  last_query_result_ =
      local_store_.ExecuteQuery(query, /* use_previous_results= */ true);
  return last_query_result_;
}

void LocalStoreTest::ResetPersistenceStats() {
  query_engine_.ResetCounts();
}

/** Asserts that the last target ID is the given number. */
#define FSTAssertTargetID(target_id)       \
  do {                                     \
    ASSERT_EQ(last_target_id_, target_id); \
  } while (0)

/** Asserts that a the last_changes contain the docs in the given array. */
#define FSTAssertChanged(...)                              \
  do {                                                     \
    std::vector<MaybeDocument> expected = {__VA_ARGS__};   \
    ASSERT_EQ(last_changes_.size(), expected.size());      \
    auto last_changes_list = DocMapToArray(last_changes_); \
    ASSERT_EQ(last_changes_list, expected);                \
    last_changes_ = MaybeDocumentMap{};                    \
  } while (0)

/**
 * Asserts that the last ExecuteQuery results contain the docs in the given
 * array.
 */
#define FSTAssertQueryReturned(...)                                          \
  do {                                                                       \
    std::vector<std::string> expected_keys = {__VA_ARGS__};                  \
    ASSERT_EQ(last_query_result_.documents().size(), expected_keys.size());  \
    auto expected_keys_iterator = expected_keys.begin();                     \
    for (const auto& kv : last_query_result_.documents().underlying_map()) { \
      const DocumentKey& actual_key = kv.first;                              \
      DocumentKey expected_key = Key(*expected_keys_iterator);               \
      ASSERT_EQ(actual_key, expected_key);                                   \
      ++expected_keys_iterator;                                              \
    }                                                                        \
    last_query_result_ = QueryResult{};                                      \
  } while (0)

/** Asserts that the given keys were removed. */
#define FSTAssertRemoved(...)                             \
  do {                                                    \
    std::vector<std::string> key_paths = {__VA_ARGS__};   \
    ASSERT_EQ(last_changes_.size(), key_paths.size());    \
    auto key_path_iterator = key_paths.begin();           \
    for (const auto& kv : last_changes_) {                \
      const DocumentKey& actual_key = kv.first;           \
      const MaybeDocument& value = kv.second;             \
      DocumentKey expected_key = Key(*key_path_iterator); \
      ASSERT_EQ(actual_key, expected_key);                \
      ASSERT_TRUE(value.is_no_document());                \
      ++key_path_iterator;                                \
    }                                                     \
    last_changes_ = MaybeDocumentMap{};                   \
  } while (0)

/** Asserts that the given local store contains the given document. */
#define FSTAssertContains(document)                \
  do {                                             \
    MaybeDocument expected = (document);           \
    absl::optional<MaybeDocument> actual =         \
        local_store_.ReadDocument(expected.key()); \
    ASSERT_EQ(actual, expected);                   \
  } while (0)

/** Asserts that the given local store does not contain the given document. */
#define FSTAssertNotContains(key_path_string)                              \
  do {                                                                     \
    DocumentKey key = Key(key_path_string);                                \
    absl::optional<MaybeDocument> actual = local_store_.ReadDocument(key); \
    ASSERT_EQ(actual, absl::nullopt);                                      \
  } while (0)

/**
 * Asserts the expected numbers of documents read by the RemoteDocumentCache
 * since the last call to `ResetPersistenceStats()`.
 */
#define FSTAssertRemoteDocumentsRead(by_key, by_query)             \
  do {                                                             \
    ASSERT_EQ(query_engine_.documents_read_by_key(), (by_key))     \
        << "Remote documents read (by key)";                       \
    ASSERT_EQ(query_engine_.documents_read_by_query(), (by_query)) \
        << "Remote documents read (by query)";                     \
  } while (0)

/**
 * Asserts the expected numbers of documents read by the MutationQueue since the
 * last call to `ResetPersistenceStats()`.
 */
#define FSTAssertMutationsRead(by_key, by_query)                   \
  do {                                                             \
    ASSERT_EQ(query_engine_.mutations_read_by_key(), (by_key))     \
        << "Mutations read (by key)";                              \
    ASSERT_EQ(query_engine_.mutations_read_by_query(), (by_query)) \
        << "Mutations read (by query)";                            \
  } while (0)

TEST_P(LocalStoreTest, MutationBatchKeys) {
  Mutation base = testutil::SetMutation("foo/ignore", Map("foo", "bar"));
  Mutation set1 = testutil::SetMutation("foo/bar", Map("foo", "bar"));
  Mutation set2 = testutil::SetMutation("bar/baz", Map("bar", "baz"));
  MutationBatch batch =
      MutationBatch(1, Timestamp::Now(), {base}, {set1, set2});
  DocumentKeySet keys = batch.keys();
  ASSERT_EQ(keys.size(), 2u);
}

TEST_P(LocalStoreTest, HandlesSetMutation) {
  WriteMutation(testutil::SetMutation("foo/bar", Map("foo", "bar")));
  FSTAssertChanged(
      Doc("foo/bar", 0, Map("foo", "bar"), DocumentState::kLocalMutations));
  FSTAssertContains(
      Doc("foo/bar", 0, Map("foo", "bar"), DocumentState::kLocalMutations));

  AcknowledgeMutationWithVersion(0);
  FSTAssertChanged(
      Doc("foo/bar", 0, Map("foo", "bar"), DocumentState::kCommittedMutations));
  if (IsGcEager()) {
    // Nothing is pinning this anymore, as it has been acknowledged and there
    // are no targets active.
    FSTAssertNotContains("foo/bar");
  } else {
    FSTAssertContains(Doc("foo/bar", 0, Map("foo", "bar"),
                          DocumentState::kCommittedMutations));
  }
}

TEST_P(LocalStoreTest, HandlesSetMutationThenDocument) {
  WriteMutation(testutil::SetMutation("foo/bar", Map("foo", "bar")));
  FSTAssertChanged(
      Doc("foo/bar", 0, Map("foo", "bar"), DocumentState::kLocalMutations));
  FSTAssertContains(
      Doc("foo/bar", 0, Map("foo", "bar"), DocumentState::kLocalMutations));

  TargetId target_id = AllocateQuery(Query("foo"));

  ApplyRemoteEvent(UpdateRemoteEvent(Doc("foo/bar", 2, Map("it", "changed")),
                                     {target_id}, {}));
  FSTAssertChanged(
      Doc("foo/bar", 2, Map("foo", "bar"), DocumentState::kLocalMutations));
  FSTAssertContains(
      Doc("foo/bar", 2, Map("foo", "bar"), DocumentState::kLocalMutations));
}

TEST_P(LocalStoreTest, HandlesAckThenRejectThenRemoteEvent) {
  // Start a query that requires acks to be held.
  core::Query query = Query("foo");
  TargetId target_id = AllocateQuery(query);

  WriteMutation(testutil::SetMutation("foo/bar", Map("foo", "bar")));
  FSTAssertChanged(
      Doc("foo/bar", 0, Map("foo", "bar"), DocumentState::kLocalMutations));
  FSTAssertContains(
      Doc("foo/bar", 0, Map("foo", "bar"), DocumentState::kLocalMutations));

  // The last seen version is zero, so this ack must be held.
  AcknowledgeMutationWithVersion(1);
  FSTAssertChanged(
      Doc("foo/bar", 1, Map("foo", "bar"), DocumentState::kCommittedMutations));

  // Under eager GC, there is no longer a reference for the document, and it
  // should be deleted.
  if (IsGcEager()) {
    FSTAssertNotContains("foo/bar");
  } else {
    FSTAssertContains(Doc("foo/bar", 1, Map("foo", "bar"),
                          DocumentState::kCommittedMutations));
  }

  WriteMutation(testutil::SetMutation("bar/baz", Map("bar", "baz")));
  FSTAssertChanged(
      Doc("bar/baz", 0, Map("bar", "baz"), DocumentState::kLocalMutations));
  FSTAssertContains(
      Doc("bar/baz", 0, Map("bar", "baz"), DocumentState::kLocalMutations));

  RejectMutation();
  FSTAssertRemoved("bar/baz");
  FSTAssertNotContains("bar/baz");

  ApplyRemoteEvent(
      AddedRemoteEvent(Doc("foo/bar", 2, Map("it", "changed")), {target_id}));
  FSTAssertChanged(Doc("foo/bar", 2, Map("it", "changed")));
  FSTAssertContains(Doc("foo/bar", 2, Map("it", "changed")));
  FSTAssertNotContains("bar/baz");
}

TEST_P(LocalStoreTest, HandlesDeletedDocumentThenSetMutationThenAck) {
  core::Query query = Query("foo");
  TargetId target_id = AllocateQuery(query);

  ApplyRemoteEvent(
      UpdateRemoteEvent(DeletedDoc("foo/bar", 2), {target_id}, {}));
  FSTAssertRemoved("foo/bar");
  // Under eager GC, there is no longer a reference for the document, and it
  // should be deleted.
  if (!IsGcEager()) {
    FSTAssertContains(DeletedDoc("foo/bar", 2, false));
  } else {
    FSTAssertNotContains("foo/bar");
  }

  WriteMutation(testutil::SetMutation("foo/bar", Map("foo", "bar")));
  FSTAssertChanged(
      Doc("foo/bar", 0, Map("foo", "bar"), DocumentState::kLocalMutations));
  FSTAssertContains(
      Doc("foo/bar", 0, Map("foo", "bar"), DocumentState::kLocalMutations));
  // Can now remove the target, since we have a mutation pinning the document
<<<<<<< HEAD
  local_store_.ReleaseTarget(target_id);
=======
  ReleaseQuery(query);
>>>>>>> d261cdeb
  // Verify we didn't lose anything
  FSTAssertContains(
      Doc("foo/bar", 0, Map("foo", "bar"), DocumentState::kLocalMutations));

  AcknowledgeMutationWithVersion(3);
  FSTAssertChanged(
      Doc("foo/bar", 3, Map("foo", "bar"), DocumentState::kCommittedMutations));
  // It has been acknowledged, and should no longer be retained as there is no
  // target and mutation
  if (IsGcEager()) {
    FSTAssertNotContains("foo/bar");
  }
}

TEST_P(LocalStoreTest, HandlesSetMutationThenDeletedDocument) {
  core::Query query = Query("foo");
  TargetId target_id = AllocateQuery(query);

  WriteMutation(testutil::SetMutation("foo/bar", Map("foo", "bar")));
  FSTAssertChanged(
      Doc("foo/bar", 0, Map("foo", "bar"), DocumentState::kLocalMutations));

  ApplyRemoteEvent(
      UpdateRemoteEvent(DeletedDoc("foo/bar", 2), {target_id}, {}));
  FSTAssertChanged(
      Doc("foo/bar", 0, Map("foo", "bar"), DocumentState::kLocalMutations));
  FSTAssertContains(
      Doc("foo/bar", 0, Map("foo", "bar"), DocumentState::kLocalMutations));
}

TEST_P(LocalStoreTest, HandlesDocumentThenSetMutationThenAckThenDocument) {
  // Start a query that requires acks to be held.
  core::Query query = Query("foo");
  TargetId target_id = AllocateQuery(query);

  ApplyRemoteEvent(
      AddedRemoteEvent(Doc("foo/bar", 2, Map("it", "base")), {target_id}));
  FSTAssertChanged(Doc("foo/bar", 2, Map("it", "base")));
  FSTAssertContains(Doc("foo/bar", 2, Map("it", "base")));

  WriteMutation(testutil::SetMutation("foo/bar", Map("foo", "bar")));
  FSTAssertChanged(
      Doc("foo/bar", 2, Map("foo", "bar"), DocumentState::kLocalMutations));
  FSTAssertContains(
      Doc("foo/bar", 2, Map("foo", "bar"), DocumentState::kLocalMutations));

  AcknowledgeMutationWithVersion(3);
  // we haven't seen the remote event yet, so the write is still held.
  FSTAssertChanged(
      Doc("foo/bar", 3, Map("foo", "bar"), DocumentState::kCommittedMutations));
  FSTAssertContains(
      Doc("foo/bar", 3, Map("foo", "bar"), DocumentState::kCommittedMutations));

  ApplyRemoteEvent(UpdateRemoteEvent(Doc("foo/bar", 3, Map("it", "changed")),
                                     {target_id}, {}));
  FSTAssertChanged(Doc("foo/bar", 3, Map("it", "changed")));
  FSTAssertContains(Doc("foo/bar", 3, Map("it", "changed")));
}

TEST_P(LocalStoreTest, HandlesPatchWithoutPriorDocument) {
  WriteMutation(testutil::PatchMutation("foo/bar", Map("foo", "bar"), {}));
  FSTAssertRemoved("foo/bar");
  FSTAssertNotContains("foo/bar");

  AcknowledgeMutationWithVersion(1);
  FSTAssertChanged(UnknownDoc("foo/bar", 1));
  if (IsGcEager()) {
    FSTAssertNotContains("foo/bar");
  } else {
    FSTAssertContains(UnknownDoc("foo/bar", 1));
  }
}

TEST_P(LocalStoreTest, HandlesPatchMutationThenDocumentThenAck) {
  WriteMutation(testutil::PatchMutation("foo/bar", Map("foo", "bar"), {}));
  FSTAssertRemoved("foo/bar");
  FSTAssertNotContains("foo/bar");

  core::Query query = Query("foo");
  TargetId target_id = AllocateQuery(query);

  ApplyRemoteEvent(
      AddedRemoteEvent(Doc("foo/bar", 1, Map("it", "base")), {target_id}));
  FSTAssertChanged(Doc("foo/bar", 1, Map("foo", "bar", "it", "base"),
                       DocumentState::kLocalMutations));
  FSTAssertContains(Doc("foo/bar", 1, Map("foo", "bar", "it", "base"),
                        DocumentState::kLocalMutations));

  AcknowledgeMutationWithVersion(2);
  // We still haven't seen the remote events for the patch, so the local changes
  // remain, and there are no changes
  FSTAssertChanged(Doc("foo/bar", 2, Map("foo", "bar", "it", "base"),
                       DocumentState::kCommittedMutations));
  FSTAssertContains(Doc("foo/bar", 2, Map("foo", "bar", "it", "base"),
                        DocumentState::kCommittedMutations));

  ApplyRemoteEvent(UpdateRemoteEvent(
      Doc("foo/bar", 2, Map("foo", "bar", "it", "base")), {target_id}, {}));

  FSTAssertChanged(Doc("foo/bar", 2, Map("foo", "bar", "it", "base")));
  FSTAssertContains(Doc("foo/bar", 2, Map("foo", "bar", "it", "base")));
}

TEST_P(LocalStoreTest, HandlesPatchMutationThenAckThenDocument) {
  WriteMutation(testutil::PatchMutation("foo/bar", Map("foo", "bar"), {}));
  FSTAssertRemoved("foo/bar");
  FSTAssertNotContains("foo/bar");

  AcknowledgeMutationWithVersion(1);
  FSTAssertChanged(UnknownDoc("foo/bar", 1));

  // There's no target pinning the doc, and we've ack'd the mutation.
  if (IsGcEager()) {
    FSTAssertNotContains("foo/bar");
  } else {
    FSTAssertContains(UnknownDoc("foo/bar", 1));
  }

  core::Query query = Query("foo");
  TargetId target_id = AllocateQuery(query);

  ApplyRemoteEvent(
      UpdateRemoteEvent(Doc("foo/bar", 1, Map("it", "base")), {target_id}, {}));
  FSTAssertChanged(Doc("foo/bar", 1, Map("it", "base")));
  FSTAssertContains(Doc("foo/bar", 1, Map("it", "base")));
}

TEST_P(LocalStoreTest, HandlesDeleteMutationThenAck) {
  WriteMutation(testutil::DeleteMutation("foo/bar"));
  FSTAssertRemoved("foo/bar");
  FSTAssertContains(DeletedDoc("foo/bar"));

  AcknowledgeMutationWithVersion(1);
  FSTAssertRemoved("foo/bar");
  // There's no target pinning the doc, and we've ack'd the mutation.
  if (IsGcEager()) {
    FSTAssertNotContains("foo/bar");
  }
}

TEST_P(LocalStoreTest, HandlesDocumentThenDeleteMutationThenAck) {
  core::Query query = Query("foo");
  TargetId target_id = AllocateQuery(query);

  ApplyRemoteEvent(
      UpdateRemoteEvent(Doc("foo/bar", 1, Map("it", "base")), {target_id}, {}));
  FSTAssertChanged(Doc("foo/bar", 1, Map("it", "base")));
  FSTAssertContains(Doc("foo/bar", 1, Map("it", "base")));

  WriteMutation(testutil::DeleteMutation("foo/bar"));
  FSTAssertRemoved("foo/bar");
  FSTAssertContains(DeletedDoc("foo/bar"));

  // Remove the target so only the mutation is pinning the document
<<<<<<< HEAD
  local_store_.ReleaseTarget(target_id);
=======
  ReleaseQuery(query);
>>>>>>> d261cdeb

  AcknowledgeMutationWithVersion(2);
  FSTAssertRemoved("foo/bar");
  if (IsGcEager()) {
    // Neither the target nor the mutation pin the document, it should be gone.
    FSTAssertNotContains("foo/bar");
  }
}

TEST_P(LocalStoreTest, HandlesDeleteMutationThenDocumentThenAck) {
  core::Query query = Query("foo");
  TargetId target_id = AllocateQuery(query);

  WriteMutation(testutil::DeleteMutation("foo/bar"));
  FSTAssertRemoved("foo/bar");
  FSTAssertContains(DeletedDoc("foo/bar"));

  // Add the document to a target so it will remain in persistence even when
  // ack'd
  ApplyRemoteEvent(
      UpdateRemoteEvent(Doc("foo/bar", 1, Map("it", "base")), {target_id}, {}));
  FSTAssertRemoved("foo/bar");
  FSTAssertContains(DeletedDoc("foo/bar"));

  // Don't need to keep it pinned anymore
<<<<<<< HEAD
  local_store_.ReleaseTarget(target_id);
=======
  ReleaseQuery(query);
>>>>>>> d261cdeb

  AcknowledgeMutationWithVersion(2);
  FSTAssertRemoved("foo/bar");
  if (IsGcEager()) {
    // The doc is not pinned in a target and we've acknowledged the mutation. It
    // shouldn't exist anymore.
    FSTAssertNotContains("foo/bar");
  }
}

TEST_P(LocalStoreTest, HandlesDocumentThenDeletedDocumentThenDocument) {
  core::Query query = Query("foo");
  TargetId target_id = AllocateQuery(query);

  ApplyRemoteEvent(
      UpdateRemoteEvent(Doc("foo/bar", 1, Map("it", "base")), {target_id}, {}));
  FSTAssertChanged(Doc("foo/bar", 1, Map("it", "base")));
  FSTAssertContains(Doc("foo/bar", 1, Map("it", "base")));

  ApplyRemoteEvent(
      UpdateRemoteEvent(DeletedDoc("foo/bar", 2), {target_id}, {}));
  FSTAssertRemoved("foo/bar");
  if (!IsGcEager()) {
    FSTAssertContains(DeletedDoc("foo/bar", 2));
  }

  ApplyRemoteEvent(UpdateRemoteEvent(Doc("foo/bar", 3, Map("it", "changed")),
                                     {target_id}, {}));
  FSTAssertChanged(Doc("foo/bar", 3, Map("it", "changed")));
  FSTAssertContains(Doc("foo/bar", 3, Map("it", "changed")));
}

TEST_P(LocalStoreTest,
       HandlesSetMutationThenPatchMutationThenDocumentThenAckThenAck) {
  WriteMutation(testutil::SetMutation("foo/bar", Map("foo", "old")));
  FSTAssertChanged(
      Doc("foo/bar", 0, Map("foo", "old"), DocumentState::kLocalMutations));
  FSTAssertContains(
      Doc("foo/bar", 0, Map("foo", "old"), DocumentState::kLocalMutations));

  WriteMutation(testutil::PatchMutation("foo/bar", Map("foo", "bar"), {}));
  FSTAssertChanged(
      Doc("foo/bar", 0, Map("foo", "bar"), DocumentState::kLocalMutations));
  FSTAssertContains(
      Doc("foo/bar", 0, Map("foo", "bar"), DocumentState::kLocalMutations));

  core::Query query = Query("foo");
  TargetId target_id = AllocateQuery(query);

  ApplyRemoteEvent(
      UpdateRemoteEvent(Doc("foo/bar", 1, Map("it", "base")), {target_id}, {}));
  FSTAssertChanged(
      Doc("foo/bar", 1, Map("foo", "bar"), DocumentState::kLocalMutations));
  FSTAssertContains(
      Doc("foo/bar", 1, Map("foo", "bar"), DocumentState::kLocalMutations));

<<<<<<< HEAD
  local_store_.ReleaseTarget(target_id);
=======
  ReleaseQuery(query);
>>>>>>> d261cdeb
  AcknowledgeMutationWithVersion(2);  // delete mutation
  FSTAssertChanged(
      Doc("foo/bar", 2, Map("foo", "bar"), DocumentState::kLocalMutations));
  FSTAssertContains(
      Doc("foo/bar", 2, Map("foo", "bar"), DocumentState::kLocalMutations));

  AcknowledgeMutationWithVersion(3);  // patch mutation
  FSTAssertChanged(
      Doc("foo/bar", 3, Map("foo", "bar"), DocumentState::kCommittedMutations));
  if (IsGcEager()) {
    // we've ack'd all of the mutations, nothing is keeping this pinned anymore
    FSTAssertNotContains("foo/bar");
  } else {
    FSTAssertContains(Doc("foo/bar", 3, Map("foo", "bar"),
                          DocumentState::kCommittedMutations));
  }
}

TEST_P(LocalStoreTest, HandlesSetMutationAndPatchMutationTogether) {
  WriteMutations({testutil::SetMutation("foo/bar", Map("foo", "old")),
                  testutil::PatchMutation("foo/bar", Map("foo", "bar"), {})});

  FSTAssertChanged(
      Doc("foo/bar", 0, Map("foo", "bar"), DocumentState::kLocalMutations));
  FSTAssertContains(
      Doc("foo/bar", 0, Map("foo", "bar"), DocumentState::kLocalMutations));
}

TEST_P(LocalStoreTest, HandlesSetMutationThenPatchMutationThenReject) {
  if (!IsGcEager()) return;

  WriteMutation(testutil::SetMutation("foo/bar", Map("foo", "old")));
  FSTAssertContains(
      Doc("foo/bar", 0, Map("foo", "old"), DocumentState::kLocalMutations));
  AcknowledgeMutationWithVersion(1);
  FSTAssertNotContains("foo/bar");

  WriteMutation(testutil::PatchMutation("foo/bar", Map("foo", "bar"), {}));
  // A blind patch is not visible in the cache
  FSTAssertNotContains("foo/bar");

  RejectMutation();
  FSTAssertNotContains("foo/bar");
}

TEST_P(LocalStoreTest, HandlesSetMutationsAndPatchMutationOfJustOneTogether) {
  WriteMutations({testutil::SetMutation("foo/bar", Map("foo", "old")),
                  testutil::SetMutation("bar/baz", Map("bar", "baz")),
                  testutil::PatchMutation("foo/bar", Map("foo", "bar"), {})});

  FSTAssertChanged(
      Doc("bar/baz", 0, Map("bar", "baz"), DocumentState::kLocalMutations),
      Doc("foo/bar", 0, Map("foo", "bar"), DocumentState::kLocalMutations));
  FSTAssertContains(
      Doc("foo/bar", 0, Map("foo", "bar"), DocumentState::kLocalMutations));
  FSTAssertContains(
      Doc("bar/baz", 0, Map("bar", "baz"), DocumentState::kLocalMutations));
}

TEST_P(LocalStoreTest, HandlesDeleteMutationThenPatchMutationThenAckThenAck) {
  WriteMutation(testutil::DeleteMutation("foo/bar"));
  FSTAssertRemoved("foo/bar");
  FSTAssertContains(DeletedDoc("foo/bar"));

  WriteMutation(testutil::PatchMutation("foo/bar", Map("foo", "bar"), {}));
  FSTAssertRemoved("foo/bar");
  FSTAssertContains(DeletedDoc("foo/bar"));

  AcknowledgeMutationWithVersion(2);  // delete mutation
  FSTAssertRemoved("foo/bar");
  FSTAssertContains(
      DeletedDoc("foo/bar", 2, /* has_committed_mutations= */ true));

  AcknowledgeMutationWithVersion(3);  // patch mutation
  FSTAssertChanged(UnknownDoc("foo/bar", 3));
  if (IsGcEager()) {
    // There are no more pending mutations, the doc has been dropped
    FSTAssertNotContains("foo/bar");
  } else {
    FSTAssertContains(UnknownDoc("foo/bar", 3));
  }
}

TEST_P(LocalStoreTest, CollectsGarbageAfterChangeBatchWithNoTargetIDs) {
  if (!IsGcEager()) return;

  ApplyRemoteEvent(
      UpdateRemoteEventWithLimboTargets(DeletedDoc("foo/bar", 2), {}, {}, {1}));
  FSTAssertNotContains("foo/bar");

  ApplyRemoteEvent(UpdateRemoteEventWithLimboTargets(
      Doc("foo/bar", 2, Map("foo", "bar")), {}, {}, {1}));
  FSTAssertNotContains("foo/bar");
}

TEST_P(LocalStoreTest, CollectsGarbageAfterChangeBatch) {
  if (!IsGcEager()) return;

  core::Query query = Query("foo");
  TargetId target_id = AllocateQuery(query);

  ApplyRemoteEvent(
      AddedRemoteEvent(Doc("foo/bar", 2, Map("foo", "bar")), {target_id}));
  FSTAssertContains(Doc("foo/bar", 2, Map("foo", "bar")));

  ApplyRemoteEvent(
      UpdateRemoteEvent(Doc("foo/bar", 2, Map("foo", "baz")), {}, {target_id}));

  FSTAssertNotContains("foo/bar");
}

TEST_P(LocalStoreTest, CollectsGarbageAfterAcknowledgedMutation) {
  if (!IsGcEager()) return;

  core::Query query = Query("foo");
  TargetId target_id = AllocateQuery(query);

  ApplyRemoteEvent(
      UpdateRemoteEvent(Doc("foo/bar", 1, Map("foo", "old")), {target_id}, {}));
  WriteMutation(testutil::PatchMutation("foo/bar", Map("foo", "bar"), {}));
  // Release the target so that our target count goes back to 0 and we are
  // considered up-to-date.
<<<<<<< HEAD
  local_store_.ReleaseTarget(target_id);
=======
  ReleaseQuery(query);
>>>>>>> d261cdeb

  WriteMutation(testutil::SetMutation("foo/bah", Map("foo", "bah")));
  WriteMutation(testutil::DeleteMutation("foo/baz"));
  FSTAssertContains(
      Doc("foo/bar", 1, Map("foo", "bar"), DocumentState::kLocalMutations));
  FSTAssertContains(
      Doc("foo/bah", 0, Map("foo", "bah"), DocumentState::kLocalMutations));
  FSTAssertContains(DeletedDoc("foo/baz"));

  AcknowledgeMutationWithVersion(3);
  FSTAssertNotContains("foo/bar");
  FSTAssertContains(
      Doc("foo/bah", 0, Map("foo", "bah"), DocumentState::kLocalMutations));
  FSTAssertContains(DeletedDoc("foo/baz"));

  AcknowledgeMutationWithVersion(4);
  FSTAssertNotContains("foo/bar");
  FSTAssertNotContains("foo/bah");
  FSTAssertContains(DeletedDoc("foo/baz"));

  AcknowledgeMutationWithVersion(5);
  FSTAssertNotContains("foo/bar");
  FSTAssertNotContains("foo/bah");
  FSTAssertNotContains("foo/baz");
}

TEST_P(LocalStoreTest, CollectsGarbageAfterRejectedMutation) {
  if (!IsGcEager()) return;

  core::Query query = Query("foo");
  TargetId target_id = AllocateQuery(query);

  ApplyRemoteEvent(
      UpdateRemoteEvent(Doc("foo/bar", 1, Map("foo", "old")), {target_id}, {}));
  WriteMutation(testutil::PatchMutation("foo/bar", Map("foo", "bar"), {}));
  // Release the target so that our target count goes back to 0 and we are
  // considered up-to-date.
<<<<<<< HEAD
  local_store_.ReleaseTarget(target_id);
=======
  ReleaseQuery(query);
>>>>>>> d261cdeb

  WriteMutation(testutil::SetMutation("foo/bah", Map("foo", "bah")));
  WriteMutation(testutil::DeleteMutation("foo/baz"));
  FSTAssertContains(
      Doc("foo/bar", 1, Map("foo", "bar"), DocumentState::kLocalMutations));
  FSTAssertContains(
      Doc("foo/bah", 0, Map("foo", "bah"), DocumentState::kLocalMutations));
  FSTAssertContains(DeletedDoc("foo/baz"));

  RejectMutation();  // patch mutation
  FSTAssertNotContains("foo/bar");
  FSTAssertContains(
      Doc("foo/bah", 0, Map("foo", "bah"), DocumentState::kLocalMutations));
  FSTAssertContains(DeletedDoc("foo/baz"));

  RejectMutation();  // set mutation
  FSTAssertNotContains("foo/bar");
  FSTAssertNotContains("foo/bah");
  FSTAssertContains(DeletedDoc("foo/baz"));

  RejectMutation();  // delete mutation
  FSTAssertNotContains("foo/bar");
  FSTAssertNotContains("foo/bah");
  FSTAssertNotContains("foo/baz");
}

TEST_P(LocalStoreTest, PinsDocumentsInTheLocalView) {
  if (!IsGcEager()) return;

  core::Query query = Query("foo");
  TargetId target_id = AllocateQuery(query);

  ApplyRemoteEvent(
      AddedRemoteEvent(Doc("foo/bar", 1, Map("foo", "bar")), {target_id}));
  WriteMutation(testutil::SetMutation("foo/baz", Map("foo", "baz")));
  FSTAssertContains(Doc("foo/bar", 1, Map("foo", "bar")));
  FSTAssertContains(
      Doc("foo/baz", 0, Map("foo", "baz"), DocumentState::kLocalMutations));

  NotifyLocalViewChanges(TestViewChanges(target_id, /* from_cache= */ false,
                                         {"foo/bar", "foo/baz"}, {}));
  FSTAssertContains(Doc("foo/bar", 1, Map("foo", "bar")));
  ApplyRemoteEvent(
      UpdateRemoteEvent(Doc("foo/bar", 1, Map("foo", "bar")), {}, {target_id}));
  ApplyRemoteEvent(
      UpdateRemoteEvent(Doc("foo/baz", 2, Map("foo", "baz")), {target_id}, {}));
  FSTAssertContains(
      Doc("foo/baz", 2, Map("foo", "baz"), DocumentState::kLocalMutations));
  AcknowledgeMutationWithVersion(2);
  FSTAssertContains(Doc("foo/baz", 2, Map("foo", "baz")));
  FSTAssertContains(Doc("foo/bar", 1, Map("foo", "bar")));
  FSTAssertContains(Doc("foo/baz", 2, Map("foo", "baz")));

  NotifyLocalViewChanges(TestViewChanges(target_id, /* from_cache= */ false, {},
                                         {"foo/bar", "foo/baz"}));
  FSTAssertNotContains("foo/bar");
  FSTAssertNotContains("foo/baz");

<<<<<<< HEAD
  local_store_.ReleaseTarget(target_id);
=======
  ReleaseQuery(query);
>>>>>>> d261cdeb
}

TEST_P(LocalStoreTest, ThrowsAwayDocumentsWithUnknownTargetIDsImmediately) {
  if (!IsGcEager()) return;

  TargetId target_id = 321;
  ApplyRemoteEvent(UpdateRemoteEventWithLimboTargets(Doc("foo/bar", 1, Map()),
                                                     {}, {}, {target_id}));

  FSTAssertNotContains("foo/bar");
}

TEST_P(LocalStoreTest, CanExecuteDocumentQueries) {
  local_store_.WriteLocally(
      {testutil::SetMutation("foo/bar", Map("foo", "bar")),
       testutil::SetMutation("foo/baz", Map("foo", "baz")),
       testutil::SetMutation("foo/bar/Foo/Bar", Map("Foo", "Bar"))});
  core::Query query = Query("foo/bar");
  QueryResult query_result = ExecuteQuery(query);
  ASSERT_EQ(DocMapToArray(query_result.documents()),
            Vector(Doc("foo/bar", 0, Map("foo", "bar"),
                       DocumentState::kLocalMutations)));
}

TEST_P(LocalStoreTest, CanExecuteCollectionQueries) {
  local_store_.WriteLocally(
      {testutil::SetMutation("fo/bar", Map("fo", "bar")),
       testutil::SetMutation("foo/bar", Map("foo", "bar")),
       testutil::SetMutation("foo/baz", Map("foo", "baz")),
       testutil::SetMutation("foo/bar/Foo/Bar", Map("Foo", "Bar")),
       testutil::SetMutation("fooo/blah", Map("fooo", "blah"))});
  core::Query query = Query("foo");
  QueryResult query_result = ExecuteQuery(query);
  ASSERT_EQ(DocMapToArray(query_result.documents()),
            Vector(Doc("foo/bar", 0, Map("foo", "bar"),
                       DocumentState::kLocalMutations),
                   Doc("foo/baz", 0, Map("foo", "baz"),
                       DocumentState::kLocalMutations)));
}

TEST_P(LocalStoreTest, CanExecuteMixedCollectionQueries) {
  core::Query query = Query("foo");
  AllocateQuery(query);
  FSTAssertTargetID(2);

  ApplyRemoteEvent(
      UpdateRemoteEvent(Doc("foo/baz", 10, Map("a", "b")), {2}, {}));
  ApplyRemoteEvent(
      UpdateRemoteEvent(Doc("foo/bar", 20, Map("a", "b")), {2}, {}));

  local_store_.WriteLocally({testutil::SetMutation("foo/bonk", Map("a", "b"))});

  QueryResult query_result = ExecuteQuery(query);
  ASSERT_EQ(
      DocMapToArray(query_result.documents()),
      Vector(
          Doc("foo/bar", 20, Map("a", "b")), Doc("foo/baz", 10, Map("a", "b")),
          Doc("foo/bonk", 0, Map("a", "b"), DocumentState::kLocalMutations)));
}

TEST_P(LocalStoreTest, ReadsAllDocumentsForInitialCollectionQueries) {
  core::Query query = Query("foo");
  local_store_.AllocateQuery(query);

  ApplyRemoteEvent(UpdateRemoteEvent(Doc("foo/baz", 10, Map()), {2}, {}));
  ApplyRemoteEvent(UpdateRemoteEvent(Doc("foo/bar", 20, Map()), {2}, {}));
  WriteMutation(testutil::SetMutation("foo/bonk", Map()));

  ResetPersistenceStats();

  ExecuteQuery(query);

  FSTAssertRemoteDocumentsRead(/* by_key= */ 0, /* by_query= */ 2);
  FSTAssertMutationsRead(/* by_key= */ 0, /* by_query= */ 1);
}

TEST_P(LocalStoreTest, PersistsResumeTokens) {
  // This test only works in the absence of the FSTEagerGarbageCollector.
  if (IsGcEager()) return;

  core::Query query = Query("foo/bar");
  QueryData query_data = local_store_.AllocateTarget(query.ToTarget());
  ListenSequenceNumber initial_sequence_number = query_data.sequence_number();
  TargetId target_id = query_data.target_id();
  ByteString resume_token = testutil::ResumeToken(1000);

  WatchTargetChange watch_change{
      WatchTargetChangeState::Current, {target_id}, resume_token};
  auto metadata_provider =
      FakeTargetMetadataProvider::CreateSingleResultProvider(
          testutil::Key("foo/bar"), std::vector<TargetId>{target_id});
  WatchChangeAggregator aggregator{&metadata_provider};
  aggregator.HandleTargetChange(watch_change);
  RemoteEvent remote_event =
      aggregator.CreateRemoteEvent(testutil::Version(1000));
  ApplyRemoteEvent(remote_event);

  // Stop listening so that the query should become inactive (but persistent)
<<<<<<< HEAD
  local_store_.ReleaseTarget(target_id);
=======
  ReleaseQuery(query);
>>>>>>> d261cdeb

  // Should come back with the same resume token
  QueryData query_data2 = local_store_.AllocateTarget(query.ToTarget());
  ASSERT_EQ(query_data2.resume_token(), resume_token);

  // The sequence number should have been bumped when we saved the new resume
  // token.
  ListenSequenceNumber new_sequence_number = query_data2.sequence_number();
  ASSERT_GT(new_sequence_number, initial_sequence_number);
}

TEST_P(LocalStoreTest, RemoteDocumentKeysForTarget) {
  core::Query query = Query("foo");
  AllocateQuery(query);
  FSTAssertTargetID(2);

  ApplyRemoteEvent(AddedRemoteEvent(Doc("foo/baz", 10, Map("a", "b")), {2}));
  ApplyRemoteEvent(AddedRemoteEvent(Doc("foo/bar", 20, Map("a", "b")), {2}));

  local_store_.WriteLocally({testutil::SetMutation("foo/bonk", Map("a", "b"))});

  DocumentKeySet keys = local_store_.GetRemoteDocumentKeys(2);
  DocumentKeySet expected{testutil::Key("foo/bar"), testutil::Key("foo/baz")};
  ASSERT_EQ(keys, expected);

  keys = local_store_.GetRemoteDocumentKeys(2);
  ASSERT_EQ(keys, (DocumentKeySet{testutil::Key("foo/bar"),
                                  testutil::Key("foo/baz")}));
}

// TODO(mrschmidt): The FieldValue.increment() field transform tests below would
// probably be better implemented as spec tests but currently they don't support
// transforms.

TEST_P(LocalStoreTest,
       HandlesSetMutationThenTransformMutationThenTransformMutation) {
  WriteMutation(testutil::SetMutation("foo/bar", Map("sum", 0)));
  FSTAssertContains(
      Doc("foo/bar", 0, Map("sum", 0), DocumentState::kLocalMutations));
  FSTAssertChanged(
      Doc("foo/bar", 0, Map("sum", 0), DocumentState::kLocalMutations));

  WriteMutation(testutil::TransformMutation(
      "foo/bar", {testutil::Increment("sum", Value(1))}));
  FSTAssertContains(
      Doc("foo/bar", 0, Map("sum", 1), DocumentState::kLocalMutations));
  FSTAssertChanged(
      Doc("foo/bar", 0, Map("sum", 1), DocumentState::kLocalMutations));

  WriteMutation(testutil::TransformMutation(
      "foo/bar", {testutil::Increment("sum", Value(2))}));
  FSTAssertContains(
      Doc("foo/bar", 0, Map("sum", 3), DocumentState::kLocalMutations));
  FSTAssertChanged(
      Doc("foo/bar", 0, Map("sum", 3), DocumentState::kLocalMutations));
}

TEST_P(
    LocalStoreTest,
    HandlesSetMutationThenAckThenTransformMutationThenAckThenTransformMutation) {  // NOLINT
  // Since this test doesn't start a listen, Eager GC removes the documents from
  // the cache as soon as the mutation is applied. This creates a lot of special
  // casing in this unit test but does not expand its test coverage.
  if (IsGcEager()) return;

  WriteMutation(testutil::SetMutation("foo/bar", Map("sum", 0)));
  FSTAssertContains(
      Doc("foo/bar", 0, Map("sum", 0), DocumentState::kLocalMutations));
  FSTAssertChanged(
      Doc("foo/bar", 0, Map("sum", 0), DocumentState::kLocalMutations));

  AcknowledgeMutationWithVersion(1);
  FSTAssertContains(
      Doc("foo/bar", 1, Map("sum", 0), DocumentState::kCommittedMutations));
  FSTAssertChanged(
      Doc("foo/bar", 1, Map("sum", 0), DocumentState::kCommittedMutations));

  WriteMutation(testutil::TransformMutation(
      "foo/bar", {testutil::Increment("sum", Value(1))}));
  FSTAssertContains(
      Doc("foo/bar", 1, Map("sum", 1), DocumentState::kLocalMutations));
  FSTAssertChanged(
      Doc("foo/bar", 1, Map("sum", 1), DocumentState::kLocalMutations));

  AcknowledgeMutationWithVersion(2, Value(1));
  FSTAssertContains(
      Doc("foo/bar", 2, Map("sum", 1), DocumentState::kCommittedMutations));
  FSTAssertChanged(
      Doc("foo/bar", 2, Map("sum", 1), DocumentState::kCommittedMutations));

  WriteMutation(testutil::TransformMutation(
      "foo/bar", {testutil::Increment("sum", Value(2))}));
  FSTAssertContains(
      Doc("foo/bar", 2, Map("sum", 3), DocumentState::kLocalMutations));
  FSTAssertChanged(
      Doc("foo/bar", 2, Map("sum", 3), DocumentState::kLocalMutations));
}

TEST_P(LocalStoreTest, UsesTargetMappingToExecuteQueries) {
  if (IsGcEager()) return;
  if (QueryEngineType() != QueryEngine::Type::IndexFree) return;

  // This test verifies that once a target mapping has been written, only
  // documents that match the query are read from the RemoteDocumentCache.

  core::Query query =
      Query("foo").AddingFilter(testutil::Filter("matches", "==", true));
  TargetId target_id = AllocateQuery(query);

  WriteMutation(testutil::SetMutation("foo/a", Map("matches", true)));
  WriteMutation(testutil::SetMutation("foo/b", Map("matches", true)));
  WriteMutation(testutil::SetMutation("foo/ignored", Map("matches", false)));
  AcknowledgeMutationWithVersion(10);
  AcknowledgeMutationWithVersion(10);
  AcknowledgeMutationWithVersion(10);

  // Execute the query, but note that we read all existing documents from the
  // RemoteDocumentCache since we do not yet have target mapping.
  ExecuteQuery(query);
  FSTAssertRemoteDocumentsRead(/* by_key */ 0, /* by_query= */ 3);

  // Issue a RemoteEvent to persist the target mapping.
  ApplyRemoteEvent(AddedRemoteEvent({Doc("foo/a", 10, Map("matches", true)),
                                     Doc("foo/b", 10, Map("matches", true))},
                                    {target_id}));
  ApplyRemoteEvent(NoChangeEvent(target_id, 10));
  UpdateViews(target_id, /* from_cache= */ false);

  // Execute the query again, this time verifying that we only read the two
  // documents that match the query.
  ExecuteQuery(query);
  FSTAssertRemoteDocumentsRead(/* by_key */ 2, /* by_query= */ 0);
  FSTAssertQueryReturned("foo/a", "foo/b");
}

TEST_P(LocalStoreTest, LastLimboFreeSnapshotIsAdvancedDuringViewProcessing) {
  // This test verifies that the `last_limbo_free_snapshot` version for
  // QueryData is advanced when we compute a limbo-free free view and that the
  // mapping is persisted when we release a query.

  core::Query query = Query("foo");
  TargetId target_id = AllocateQuery(query);

  // Advance the target snapshot.
  ApplyRemoteEvent(NoChangeEvent(target_id, 10));

  // At this point, we have not yet confirmed that the query is limbo free.
  QueryData cached_query_data = GetQueryData(query);
  ASSERT_EQ(SnapshotVersion::None(),
            cached_query_data.last_limbo_free_snapshot_version());

  // Mark the view synced, which updates the last limbo free snapshot version.
  UpdateViews(target_id, /* from_cache= */ false);
  cached_query_data = GetQueryData(query);
  ASSERT_EQ(testutil::Version(10),
            cached_query_data.last_limbo_free_snapshot_version());

  // The last limbo free snapshot version is persisted even if we release the
  // query.
  ReleaseQuery(query);

  if (!IsGcEager()) {
    cached_query_data = GetQueryData(query);
    ASSERT_EQ(testutil::Version(10),
              cached_query_data.last_limbo_free_snapshot_version());
  }
}

TEST_P(LocalStoreTest, QueriesIncludeLocallyModifiedDocuments) {
  if (IsGcEager()) return;

  // This test verifies that queries that have a persisted TargetMapping include
  // documents that were modified by local edits after the target mapping was
  // written.
  core::Query query =
      Query("foo").AddingFilter(testutil::Filter("matches", "==", true));
  TargetId target_id = AllocateQuery(query);

  ApplyRemoteEvent(
      AddedRemoteEvent({Doc("foo/a", 10, Map("matches", true))}, {target_id}));
  ApplyRemoteEvent(NoChangeEvent(target_id, 10));
  UpdateViews(target_id, /* from_cache= */ false);

  // Execute the query based on the RemoteEvent.
  ExecuteQuery(query);
  FSTAssertQueryReturned("foo/a");

  // Write a document.
  WriteMutation(testutil::SetMutation("foo/b", Map("matches", true)));

  // Execute the query and make sure that the pending mutation is included in
  // the result.
  ExecuteQuery(query);
  FSTAssertQueryReturned("foo/a", "foo/b");

  AcknowledgeMutationWithVersion(11);

  // Execute the query and make sure that the acknowledged mutation is included
  // in the result.
  ExecuteQuery(query);
  FSTAssertQueryReturned("foo/a", "foo/b");
}

TEST_P(LocalStoreTest, QueriesIncludeDocumentsFromOtherQueries) {
  if (IsGcEager()) return;

  // This test verifies that queries that have a persisted TargetMapping include
  // documents that were modified by other queries after the target mapping was
  // written.

  core::Query filtered_query =
      Query("foo").AddingFilter(testutil::Filter("matches", "==", true));
  TargetId target_id = AllocateQuery(filtered_query);

  ApplyRemoteEvent(
      AddedRemoteEvent({Doc("foo/a", 10, Map("matches", true))}, {target_id}));
  ApplyRemoteEvent(NoChangeEvent(target_id, 10));
  UpdateViews(target_id, /* from_cache=*/false);
  ReleaseQuery(filtered_query);

  // Start another query and add more matching documents to the collection.
  core::Query full_query = Query("foo");
  target_id = AllocateQuery(full_query);
  ApplyRemoteEvent(AddedRemoteEvent({Doc("foo/a", 10, Map("matches", true)),
                                     Doc("foo/b", 20, Map("matches", true))},
                                    {target_id}));
  ReleaseQuery(full_query);

  // Run the original query again and ensure that both the original matches as
  // well as all new matches are included in the result set.
  AllocateQuery(filtered_query);
  ExecuteQuery(filtered_query);
  FSTAssertQueryReturned("foo/a", "foo/b");
}

TEST_P(LocalStoreTest, QueriesFilterDocumentsThatNoLongerMatch) {
  if (IsGcEager()) return;

  // This test verifies that documents that once matched a query are
  // post-filtered if they no longer match the query filter.

  // Add two document results for a simple filter query
  core::Query filtered_query =
      Query("foo").AddingFilter(testutil::Filter("matches", "==", true));
  TargetId target_id = AllocateQuery(filtered_query);

  ApplyRemoteEvent(AddedRemoteEvent({Doc("foo/a", 10, Map("matches", true)),
                                     Doc("foo/b", 10, Map("matches", true))},
                                    {target_id}));
  ApplyRemoteEvent(NoChangeEvent(target_id, 10));
  UpdateViews(target_id, /* from_cache= */ false);
  ReleaseQuery(filtered_query);

  // Modify one of the documents to no longer match while the filtered query is
  // inactive.
  core::Query full_query = Query("foo");
  target_id = AllocateQuery(full_query);
  ApplyRemoteEvent(AddedRemoteEvent({Doc("foo/a", 10, Map("matches", true)),
                                     Doc("foo/b", 20, Map("matches", false))},
                                    {target_id}));
  ReleaseQuery(full_query);

  // Re-run the filtered query and verify that the modified document is no
  // longer returned.
  AllocateQuery(filtered_query);
  ExecuteQuery(filtered_query);
  FSTAssertQueryReturned("foo/a");
}

TEST_P(
    LocalStoreTest,
    HandlesSetMutationThenTransformMutationThenRemoteEventThenTransformMutation) {  // NOLINT
  core::Query query = Query("foo");
  AllocateQuery(query);
  FSTAssertTargetID(2);

  WriteMutation(testutil::SetMutation("foo/bar", Map("sum", 0)));
  FSTAssertContains(
      Doc("foo/bar", 0, Map("sum", 0), DocumentState::kLocalMutations));
  FSTAssertChanged(
      Doc("foo/bar", 0, Map("sum", 0), DocumentState::kLocalMutations));

  ApplyRemoteEvent(AddedRemoteEvent(Doc("foo/bar", 1, Map("sum", 0)), {2}));

  AcknowledgeMutationWithVersion(1);
  FSTAssertContains(Doc("foo/bar", 1, Map("sum", 0)));
  FSTAssertChanged(Doc("foo/bar", 1, Map("sum", 0)));

  WriteMutation(testutil::TransformMutation(
      "foo/bar", {testutil::Increment("sum", Value(1))}));
  FSTAssertContains(
      Doc("foo/bar", 1, Map("sum", 1), DocumentState::kLocalMutations));
  FSTAssertChanged(
      Doc("foo/bar", 1, Map("sum", 1), DocumentState::kLocalMutations));

  // The value in this remote event gets ignored since we still have a pending
  // transform mutation.
  ApplyRemoteEvent(
      UpdateRemoteEvent(Doc("foo/bar", 2, Map("sum", 0)), {2}, {}));
  FSTAssertContains(
      Doc("foo/bar", 2, Map("sum", 1), DocumentState::kLocalMutations));
  FSTAssertChanged(
      Doc("foo/bar", 2, Map("sum", 1), DocumentState::kLocalMutations));

  // Add another increment. Note that we still compute the increment based on
  // the local value.
  WriteMutation(testutil::TransformMutation(
      "foo/bar", {testutil::Increment("sum", Value(2))}));
  FSTAssertContains(
      Doc("foo/bar", 2, Map("sum", 3), DocumentState::kLocalMutations));
  FSTAssertChanged(
      Doc("foo/bar", 2, Map("sum", 3), DocumentState::kLocalMutations));

  AcknowledgeMutationWithVersion(3, Value(1));
  FSTAssertContains(
      Doc("foo/bar", 3, Map("sum", 3), DocumentState::kLocalMutations));
  FSTAssertChanged(
      Doc("foo/bar", 3, Map("sum", 3), DocumentState::kLocalMutations));

  AcknowledgeMutationWithVersion(4, Value(1339));
  FSTAssertContains(
      Doc("foo/bar", 4, Map("sum", 1339), DocumentState::kCommittedMutations));
  FSTAssertChanged(
      Doc("foo/bar", 4, Map("sum", 1339), DocumentState::kCommittedMutations));
}

TEST_P(LocalStoreTest, HoldsBackOnlyNonIdempotentTransforms) {
  core::Query query = Query("foo");
  AllocateQuery(query);
  FSTAssertTargetID(2);

  WriteMutation(
      testutil::SetMutation("foo/bar", Map("sum", 0, "array_union", Array())));
  FSTAssertChanged(Doc("foo/bar", 0, Map("sum", 0, "array_union", Array()),
                       DocumentState::kLocalMutations));

  AcknowledgeMutationWithVersion(1);
  FSTAssertChanged(Doc("foo/bar", 1, Map("sum", 0, "array_union", Array()),
                       DocumentState::kCommittedMutations));

  ApplyRemoteEvent(AddedRemoteEvent(
      Doc("foo/bar", 1, Map("sum", 0, "array_union", Array())), {2}));
  FSTAssertChanged(Doc("foo/bar", 1, Map("sum", 0, "array_union", Array())));

  WriteMutations({
      testutil::TransformMutation("foo/bar",
                                  {testutil::Increment("sum", Value(1))}),
      testutil::TransformMutation(
          "foo/bar", {testutil::ArrayUnion("array_union", {Value("foo")})}),
  });

  FSTAssertChanged(Doc("foo/bar", 1, Map("sum", 1, "array_union", Array("foo")),
                       DocumentState::kLocalMutations));

  // The sum transform is not idempotent and the backend's updated value is
  // ignored. The ArrayUnion transform is recomputed and includes the backend
  // value.
  ApplyRemoteEvent(UpdateRemoteEvent(
      Doc("foo/bar", 2, Map("sum", 1337, "array_union", Array("bar"))), {2},
      {}));
  FSTAssertChanged(Doc("foo/bar", 2,
                       Map("sum", 1, "array_union", Array("bar", "foo")),
                       DocumentState::kLocalMutations));
}

TEST_P(LocalStoreTest, HandlesMergeMutationWithTransformThenRemoteEvent) {
  core::Query query = Query("foo");
  AllocateQuery(query);
  FSTAssertTargetID(2);

  WriteMutations({
      testutil::PatchMutation("foo/bar", Map(),
                              {firebase::firestore::testutil::Field("sum")}),
      testutil::TransformMutation("foo/bar",
                                  {testutil::Increment("sum", Value(1))}),
  });

  FSTAssertContains(
      Doc("foo/bar", 0, Map("sum", 1), DocumentState::kLocalMutations));
  FSTAssertChanged(
      Doc("foo/bar", 0, Map("sum", 1), DocumentState::kLocalMutations));

  ApplyRemoteEvent(AddedRemoteEvent(Doc("foo/bar", 1, Map("sum", 1337)), {2}));

  FSTAssertContains(
      Doc("foo/bar", 1, Map("sum", 1), DocumentState::kLocalMutations));
  FSTAssertChanged(
      Doc("foo/bar", 1, Map("sum", 1), DocumentState::kLocalMutations));
}

TEST_P(LocalStoreTest, HandlesPatchMutationWithTransformThenRemoteEvent) {
  core::Query query = Query("foo");
  AllocateQuery(query);
  FSTAssertTargetID(2);

  WriteMutations({
      testutil::PatchMutation("foo/bar", Map(), {}),
      testutil::TransformMutation("foo/bar",
                                  {testutil::Increment("sum", Value(1))}),
  });

  FSTAssertNotContains("foo/bar");
  FSTAssertChanged(DeletedDoc("foo/bar"));

  // Note: This test reflects the current behavior, but it may be preferable to
  // replay the mutation once we receive the first value from the remote event.
  ApplyRemoteEvent(AddedRemoteEvent(Doc("foo/bar", 1, Map("sum", 1337)), {2}));

  FSTAssertContains(
      Doc("foo/bar", 1, Map("sum", 1), DocumentState::kLocalMutations));
  FSTAssertChanged(
      Doc("foo/bar", 1, Map("sum", 1), DocumentState::kLocalMutations));
}

TEST_P(LocalStoreTest, GetHighestUnacknowledgeBatchId) {
  ASSERT_EQ(-1, local_store_.GetHighestUnacknowledgedBatchId());

  WriteMutation(testutil::SetMutation("foo/bar", Map("abc", 123)));
  ASSERT_EQ(1, local_store_.GetHighestUnacknowledgedBatchId());

  WriteMutation(testutil::PatchMutation("foo/bar", Map("abc", 321), {}));
  ASSERT_EQ(2, local_store_.GetHighestUnacknowledgedBatchId());

  AcknowledgeMutationWithVersion(1);
  ASSERT_EQ(2, local_store_.GetHighestUnacknowledgedBatchId());

  RejectMutation();
  ASSERT_EQ(-1, local_store_.GetHighestUnacknowledgedBatchId());
}

TEST_P(LocalStoreTest, OnlyPersistsUpdatesForDocumentsWhenVersionChanges) {
  core::Query query = Query("foo");
  AllocateQuery(query);
  FSTAssertTargetID(2);

  ApplyRemoteEvent(AddedRemoteEvent(Doc("foo/bar", 1, Map("val", "old")), {2}));
  FSTAssertContains(Doc("foo/bar", 1, Map("val", "old")));
  FSTAssertChanged(Doc("foo/bar", 1, Map("val", "old")));

  ApplyRemoteEvent(AddedRemoteEvent({Doc("foo/bar", 1, Map("val", "new")),
                                     Doc("foo/baz", 2, Map("val", "new"))},
                                    {2}));
  // The update to foo/bar is ignored.
  FSTAssertContains(Doc("foo/bar", 1, Map("val", "old")));
  FSTAssertContains(Doc("foo/baz", 2, Map("val", "new")));
  FSTAssertChanged(Doc("foo/baz", 2, Map("val", "new")));
}

}  // namespace local
}  // namespace firestore
}  // namespace firebase<|MERGE_RESOLUTION|>--- conflicted
+++ resolved
@@ -129,7 +129,7 @@
 
   // Register query data for the target. The query itself is not inspected, so
   // we can listen to any path.
-  QueryData query_data(Query("foo"), target_id, 0, QueryPurpose::Listen);
+  QueryData query_data(Query("foo").ToTarget(), target_id, 0, QueryPurpose::Listen);
   metadata_provider.SetSyncedKeys(DocumentKeySet{}, query_data);
 
   WatchChangeAggregator aggregator{&metadata_provider};
@@ -267,13 +267,9 @@
   return query_data.target_id();
 }
 
-void LocalStoreTest::ReleaseQuery(core::Query query) {
-  local_store_.ReleaseQuery(std::move(query));
-}
-
 QueryData LocalStoreTest::GetQueryData(const core::Query& query) {
   return persistence_->Run("GetQueryData",
-                           [&] { return *local_store_.GetQueryData(query); });
+                           [&] { return *local_store_.GetQueryData(query.ToTarget()); });
 }
 
 QueryResult LocalStoreTest::ExecuteQuery(const core::Query& query) {
@@ -489,11 +485,7 @@
   FSTAssertContains(
       Doc("foo/bar", 0, Map("foo", "bar"), DocumentState::kLocalMutations));
   // Can now remove the target, since we have a mutation pinning the document
-<<<<<<< HEAD
   local_store_.ReleaseTarget(target_id);
-=======
-  ReleaseQuery(query);
->>>>>>> d261cdeb
   // Verify we didn't lose anything
   FSTAssertContains(
       Doc("foo/bar", 0, Map("foo", "bar"), DocumentState::kLocalMutations));
@@ -648,11 +640,7 @@
   FSTAssertContains(DeletedDoc("foo/bar"));
 
   // Remove the target so only the mutation is pinning the document
-<<<<<<< HEAD
   local_store_.ReleaseTarget(target_id);
-=======
-  ReleaseQuery(query);
->>>>>>> d261cdeb
 
   AcknowledgeMutationWithVersion(2);
   FSTAssertRemoved("foo/bar");
@@ -678,11 +666,7 @@
   FSTAssertContains(DeletedDoc("foo/bar"));
 
   // Don't need to keep it pinned anymore
-<<<<<<< HEAD
   local_store_.ReleaseTarget(target_id);
-=======
-  ReleaseQuery(query);
->>>>>>> d261cdeb
 
   AcknowledgeMutationWithVersion(2);
   FSTAssertRemoved("foo/bar");
@@ -739,11 +723,7 @@
   FSTAssertContains(
       Doc("foo/bar", 1, Map("foo", "bar"), DocumentState::kLocalMutations));
 
-<<<<<<< HEAD
   local_store_.ReleaseTarget(target_id);
-=======
-  ReleaseQuery(query);
->>>>>>> d261cdeb
   AcknowledgeMutationWithVersion(2);  // delete mutation
   FSTAssertChanged(
       Doc("foo/bar", 2, Map("foo", "bar"), DocumentState::kLocalMutations));
@@ -866,11 +846,7 @@
   WriteMutation(testutil::PatchMutation("foo/bar", Map("foo", "bar"), {}));
   // Release the target so that our target count goes back to 0 and we are
   // considered up-to-date.
-<<<<<<< HEAD
   local_store_.ReleaseTarget(target_id);
-=======
-  ReleaseQuery(query);
->>>>>>> d261cdeb
 
   WriteMutation(testutil::SetMutation("foo/bah", Map("foo", "bah")));
   WriteMutation(testutil::DeleteMutation("foo/baz"));
@@ -908,11 +884,7 @@
   WriteMutation(testutil::PatchMutation("foo/bar", Map("foo", "bar"), {}));
   // Release the target so that our target count goes back to 0 and we are
   // considered up-to-date.
-<<<<<<< HEAD
   local_store_.ReleaseTarget(target_id);
-=======
-  ReleaseQuery(query);
->>>>>>> d261cdeb
 
   WriteMutation(testutil::SetMutation("foo/bah", Map("foo", "bah")));
   WriteMutation(testutil::DeleteMutation("foo/baz"));
@@ -971,11 +943,7 @@
   FSTAssertNotContains("foo/bar");
   FSTAssertNotContains("foo/baz");
 
-<<<<<<< HEAD
   local_store_.ReleaseTarget(target_id);
-=======
-  ReleaseQuery(query);
->>>>>>> d261cdeb
 }
 
 TEST_P(LocalStoreTest, ThrowsAwayDocumentsWithUnknownTargetIDsImmediately) {
@@ -1038,7 +1006,7 @@
 
 TEST_P(LocalStoreTest, ReadsAllDocumentsForInitialCollectionQueries) {
   core::Query query = Query("foo");
-  local_store_.AllocateQuery(query);
+  local_store_.AllocateTarget(query.ToTarget());
 
   ApplyRemoteEvent(UpdateRemoteEvent(Doc("foo/baz", 10, Map()), {2}, {}));
   ApplyRemoteEvent(UpdateRemoteEvent(Doc("foo/bar", 20, Map()), {2}, {}));
@@ -1074,11 +1042,7 @@
   ApplyRemoteEvent(remote_event);
 
   // Stop listening so that the query should become inactive (but persistent)
-<<<<<<< HEAD
   local_store_.ReleaseTarget(target_id);
-=======
-  ReleaseQuery(query);
->>>>>>> d261cdeb
 
   // Should come back with the same resume token
   QueryData query_data2 = local_store_.AllocateTarget(query.ToTarget());
@@ -1238,7 +1202,7 @@
 
   // The last limbo free snapshot version is persisted even if we release the
   // query.
-  ReleaseQuery(query);
+  local_store_.ReleaseTarget(target_id);
 
   if (!IsGcEager()) {
     cached_query_data = GetQueryData(query);
@@ -1297,7 +1261,7 @@
       AddedRemoteEvent({Doc("foo/a", 10, Map("matches", true))}, {target_id}));
   ApplyRemoteEvent(NoChangeEvent(target_id, 10));
   UpdateViews(target_id, /* from_cache=*/false);
-  ReleaseQuery(filtered_query);
+  local_store_.ReleaseTarget(target_id);
 
   // Start another query and add more matching documents to the collection.
   core::Query full_query = Query("foo");
@@ -1305,7 +1269,7 @@
   ApplyRemoteEvent(AddedRemoteEvent({Doc("foo/a", 10, Map("matches", true)),
                                      Doc("foo/b", 20, Map("matches", true))},
                                     {target_id}));
-  ReleaseQuery(full_query);
+  local_store_.ReleaseTarget(target_id);
 
   // Run the original query again and ensure that both the original matches as
   // well as all new matches are included in the result set.
@@ -1330,7 +1294,7 @@
                                     {target_id}));
   ApplyRemoteEvent(NoChangeEvent(target_id, 10));
   UpdateViews(target_id, /* from_cache= */ false);
-  ReleaseQuery(filtered_query);
+  local_store_.ReleaseTarget(target_id);
 
   // Modify one of the documents to no longer match while the filtered query is
   // inactive.
@@ -1339,7 +1303,7 @@
   ApplyRemoteEvent(AddedRemoteEvent({Doc("foo/a", 10, Map("matches", true)),
                                      Doc("foo/b", 20, Map("matches", false))},
                                     {target_id}));
-  ReleaseQuery(full_query);
+  local_store_.ReleaseTarget(target_id);
 
   // Re-run the filtered query and verify that the modified document is no
   // longer returned.
