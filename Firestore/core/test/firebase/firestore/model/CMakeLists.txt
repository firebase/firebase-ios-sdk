--- conflicted
+++ resolved
@@ -19,13 +19,11 @@
     document_test.cc
     field_path_test.cc
     field_value_test.cc
-<<<<<<< HEAD
     maybe_document_test.cc
-=======
+    no_document_test.cc
+    resource_path_test.cc
     snapshot_version_test.cc
->>>>>>> d4e870e5
     timestamp_test.cc
-    resource_path_test.cc
   DEPENDS
     firebase_firestore_model
 )