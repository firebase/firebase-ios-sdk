--- conflicted
+++ resolved
@@ -16,19 +16,12 @@
   firebase_firestore_model_test
   SOURCES
     database_id_test.cc
-<<<<<<< HEAD
+    document_key_test.cc
     document_test.cc
     field_path_test.cc
     field_value_test.cc
     maybe_document_test.cc
     no_document_test.cc
-=======
-    document_key_test.cc
-    field_path_test.cc
-    field_value_test.cc
-    snapshot_version_test.cc
-    timestamp_test.cc
->>>>>>> 80033485
     resource_path_test.cc
     snapshot_version_test.cc
     timestamp_test.cc
