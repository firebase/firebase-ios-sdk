# Copyright 2017 Google
#
# Licensed under the Apache License, Version 2.0 (the "License");
# you may not use this file except in compliance with the License.
# You may obtain a copy of the License at
#
#      http://www.apache.org/licenses/LICENSE-2.0
#
# Unless required by applicable law or agreed to in writing, software
# distributed under the License is distributed on an "AS IS" BASIS,
# WITHOUT WARRANTIES OR CONDITIONS OF ANY KIND, either express or implied.
# See the License for the specific language governing permissions and
# limitations under the License.

if(HAVE_ARC4RANDOM)
  cc_test(
    firebase_firestore_util_arc4random_test
    SOURCES
      secure_random_test.cc
    DEPENDS
      firebase_firestore_util_arc4random
  )
endif()

if(HAVE_OPENSSL_RAND_H)
  cc_test(
    firebase_firestore_util_openssl_test
    SOURCES
      secure_random_test.cc
    DEPENDS
      firebase_firestore_util_openssl
  )
endif()

cc_test(
  firebase_firestore_util_test
  SOURCES
    autoid_test.cc
<<<<<<< HEAD
    comparison_test.cc
    secure_random_test.cc
=======
>>>>>>> 9f7c094f
    string_printf_test.cc
  DEPENDS
    firebase_firestore_util
)

if(APPLE)
  cc_test(
    firebase_firestore_util_apple_test
    SOURCES
      assert_test.cc
      log_test.cc
    DEPENDS
      firebase_firestore_util_apple
  )
endif(APPLE)

cc_test(
  firebase_firestore_util_stdio_test
  SOURCES
    assert_test.cc
    log_test.cc
  DEPENDS
    firebase_firestore_util_stdio
)<|MERGE_RESOLUTION|>--- conflicted
+++ resolved
@@ -36,11 +36,7 @@
   firebase_firestore_util_test
   SOURCES
     autoid_test.cc
-<<<<<<< HEAD
     comparison_test.cc
-    secure_random_test.cc
-=======
->>>>>>> 9f7c094f
     string_printf_test.cc
   DEPENDS
     firebase_firestore_util
