--- conflicted
+++ resolved
@@ -100,14 +100,9 @@
 ///   its value is ignored. This allows you to read a document from one path and
 ///   write it into another without adjusting the value here.
 @propertyWrapper
-<<<<<<< HEAD
-public struct DocumentID<Value: DocumentIDWrappable & Codable> {
-  private var value: Value? = nil
-=======
 public struct DocumentID<Value: DocumentIDWrappable & Codable>:
   DocumentIDProtocol, Codable, StructureCodingUncodedUnkeyed {
-  var value: Value?
->>>>>>> a6164a8f
+  private var value: Value? = nil
 
   public init(wrappedValue value: Value?) {
     self.value = value
@@ -138,7 +133,7 @@
   public init(from decoder: Decoder) throws {
     guard let reference = decoder.userInfo[documentRefUserInfoKey] as? DocumentReference else {
       throw FirestoreDecodingError.decodingIsNotSupported(
-        "Could not find DocumentReference for user info key: \(documentRefUserInfoKey)"
+        "Could not find DocumentReference for user info key: \(documentRefUserInfoKey); DocumentID values can only be decoded with Firestore.Decoder"
       )
     }
     try self.init(from: reference)
