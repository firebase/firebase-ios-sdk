/*
 * Copyright 2025 Google LLC
 *
 * Licensed under the Apache License, Version 2.0 (the "License");
 * you may not use this file except in compliance with the License.
 * You may obtain a copy of the License at
 *
 *      http://www.apache.org/licenses/LICENSE-2.0
 *
 * Unless required by applicable law or agreed to in writing, software
 * distributed under the License is distributed on an "AS IS" BASIS,
 * WITHOUT WARRANTIES OR CONDITIONS OF ANY KIND, either express or implied.
 * See the License for the specific language governing permissions and
 * limitations under the License.
 */

#if SWIFT_PACKAGE
  @_exported import FirebaseFirestoreInternalWrapper
#else
  @_exported import FirebaseFirestoreInternal
#endif // SWIFT_PACKAGE
import Foundation

@objc public extension Firestore {
<<<<<<< HEAD
  /// Creates a `PipelineSource` that can be used to build and execute a pipeline of operations on
  /// the Firestore database.
  ///
  /// A pipeline is a sequence of stages that are executed in order. Each stage can perform an
  /// operation on the data, such as filtering, sorting, or transforming it.
  ///
  /// Example usage:
  /// ```swift
  /// let db = Firestore.firestore()
  /// let pipeline = db.pipeline()
  ///   .collection("books")
  ///   .where(Field("rating").isGreaterThan(4.5))
  ///   .sort([Field("rating").descending()])
  ///   .limit(2)
  ///
  /// do {
  ///   let snapshot = try await pipeline.execute()
  ///   for doc in snapshot.results {
  ///     print(doc.data())
  ///   }
  /// } catch {
  ///   print("Error executing pipeline: \(error)")
  /// }
  /// ```
  ///
  /// - Returns: A `PipelineSource` that can be used to build and execute a pipeline.
=======
  /// Creates a new `PipelineSource` to build and execute a data pipeline.
  ///
  /// A pipeline is composed of a sequence of stages. Each stage processes the
  /// output from the previous one, and the final stage's output is the result of the
  /// pipeline's execution.
  ///
  /// Example usage:
  /// ```swift
  /// let pipeline = firestore.pipeline()
  ///   .collection("books")
  ///   .where(Field("rating").isGreaterThan(4.5))
  ///   .sort(Field("rating").descending())
  ///   .limit(2)
  /// ```
  ///
  /// Note on Execution: The stages are conceptual. The Firestore backend may
  /// optimize execution (e.g., reordering or merging stages) as long as the
  /// final result remains the same.
  ///
  /// Important Limitations:
  /// - Pipelines operate on a request/response basis only.
  /// - They do not utilize or update the local SDK cache.
  /// - They do not support realtime snapshot listeners.
  ///
  /// - Returns: A `PipelineSource` to begin defining the pipeline's stages.
>>>>>>> 680503d4
  @available(iOS 13, tvOS 13, macOS 10.15, macCatalyst 13, watchOS 7, *)
  @nonobjc func pipeline() -> PipelineSource {
    return PipelineSource(db: self) { stages, db in
      Pipeline(stages: stages, db: db)
    }
  }

  /// Creates a `RealtimePipelineSource` for building and executing a realtime pipeline.
  ///
  /// This is an internal method and should not be used directly.
  ///
  /// - Returns: A `RealtimePipelineSource` for building a realtime pipeline.
  @available(iOS 13, tvOS 13, macOS 10.15, macCatalyst 13, watchOS 7, *)
  @nonobjc internal func realtimePipeline() -> RealtimePipelineSource {
    return RealtimePipelineSource(db: self) { stages, db in
      RealtimePipeline(stages: stages, db: db)
    }
  }
}<|MERGE_RESOLUTION|>--- conflicted
+++ resolved
@@ -22,34 +22,6 @@
 import Foundation
 
 @objc public extension Firestore {
-<<<<<<< HEAD
-  /// Creates a `PipelineSource` that can be used to build and execute a pipeline of operations on
-  /// the Firestore database.
-  ///
-  /// A pipeline is a sequence of stages that are executed in order. Each stage can perform an
-  /// operation on the data, such as filtering, sorting, or transforming it.
-  ///
-  /// Example usage:
-  /// ```swift
-  /// let db = Firestore.firestore()
-  /// let pipeline = db.pipeline()
-  ///   .collection("books")
-  ///   .where(Field("rating").isGreaterThan(4.5))
-  ///   .sort([Field("rating").descending()])
-  ///   .limit(2)
-  ///
-  /// do {
-  ///   let snapshot = try await pipeline.execute()
-  ///   for doc in snapshot.results {
-  ///     print(doc.data())
-  ///   }
-  /// } catch {
-  ///   print("Error executing pipeline: \(error)")
-  /// }
-  /// ```
-  ///
-  /// - Returns: A `PipelineSource` that can be used to build and execute a pipeline.
-=======
   /// Creates a new `PipelineSource` to build and execute a data pipeline.
   ///
   /// A pipeline is composed of a sequence of stages. Each stage processes the
@@ -75,7 +47,6 @@
   /// - They do not support realtime snapshot listeners.
   ///
   /// - Returns: A `PipelineSource` to begin defining the pipeline's stages.
->>>>>>> 680503d4
   @available(iOS 13, tvOS 13, macOS 10.15, macCatalyst 13, watchOS 7, *)
   @nonobjc func pipeline() -> PipelineSource {
     return PipelineSource(db: self) { stages, db in
