/*
 * Copyright 2025 Google LLC
 *
 * Licensed under the Apache License, Version 2.0 (the "License");
 * you may not use this file except in compliance with the License.
 * You may obtain a copy of the License at
 *
 *      http://www.apache.org/licenses/LICENSE-2.0
 *
 * Unless required by applicable law or agreed to in writing, software
 * distributed under the License is distributed on an "AS IS" BASIS,
 * WITHOUT WARRANTIES OR CONDITIONS OF ANY KIND, either express or implied.
 * See the License for the specific language governing permissions and
 * limitations under the License.
 */

import Foundation

<<<<<<< HEAD
public func constant(_ number: any Numeric) -> Constant {
=======
public protocol Expr {}

protocol BridgeWrapper {
  var bridge: ExprBridge { get }
}

public struct Constant: Expr, BridgeWrapper {
  var bridge: ExprBridge

  var value: Any
  init(value: Any) {
    self.value = value
    bridge = ConstantBridge(value)
  }
}

public func constant(_ number: Any) -> Constant {
>>>>>>> 5127bd08
  return Constant(value: number)
}

public struct Field: Expr, BridgeWrapper {
  var bridge: ExprBridge

  var name: String
  init(name: String) {
    self.name = name
    bridge = FieldBridge(name)
  }
}

public func field(_ name: String) -> Field {
  return Field(name: name)
}

protocol Function: Expr {
  var name: String { get }
}

public struct FunctionExpr: Function, BridgeWrapper {
  var bridge: ExprBridge

  var name: String
  private var args: [Expr]

  init(name: String, args: [Expr]) {
    self.name = name
    self.args = args
    bridge = FunctionExprBridge(
      name: name,
      args: args.map { ($0 as! (Expr & BridgeWrapper)).bridge
      }
    )
  }
}

public func eq(_ left: Expr, _ right: Expr) -> FunctionExpr {
  return FunctionExpr(name: "eq", args: [left, right])
}<|MERGE_RESOLUTION|>--- conflicted
+++ resolved
@@ -16,9 +16,6 @@
 
 import Foundation
 
-<<<<<<< HEAD
-public func constant(_ number: any Numeric) -> Constant {
-=======
 public protocol Expr {}
 
 protocol BridgeWrapper {
@@ -36,7 +33,6 @@
 }
 
 public func constant(_ number: Any) -> Constant {
->>>>>>> 5127bd08
   return Constant(value: number)
 }
 
