--- conflicted
+++ resolved
@@ -21,8 +21,6 @@
 
 @available(iOS 13, tvOS 13, macOS 10.15, macCatalyst 13, watchOS 7, *)
 struct PipelineListenOptions: Sendable, Equatable, Hashable {
-<<<<<<< HEAD
-=======
   /// Defines how to handle server-generated timestamps that are not yet known locally
   /// during latency compensation.
   struct ServerTimestampBehavior: Sendable, Equatable, Hashable {
@@ -46,7 +44,6 @@
     public static let previous = ServerTimestampBehavior(rawValue: "previous")
   }
 
->>>>>>> b51b5459
   // MARK: - Stored Properties
 
   /// The desired behavior for handling pending server timestamps.
@@ -72,41 +69,16 @@
     self.includeMetadataChanges = includeMetadataChanges
     self.source = source
     bridge = __PipelineListenOptionsBridge(
-<<<<<<< HEAD
-      serverTimestampBehavior: PipelineListenOptions
-        .toRawValue(servertimestamp: self.serverTimestamps ?? .none),
-=======
       serverTimestampBehavior: (self.serverTimestamps ?? .none).rawValue,
->>>>>>> b51b5459
       includeMetadata: self.includeMetadataChanges ?? false,
       source: self.source ?? ListenSource.default
     )
   }
-<<<<<<< HEAD
-
-  private static func toRawValue(servertimestamp: ServerTimestampBehavior) -> String {
-    switch servertimestamp {
-    case .none:
-      return "none"
-    case .estimate:
-      return "estimate"
-    case .previous:
-      return "previous"
-    @unknown default:
-      fatalError("Unknown server timestamp behavior")
-    }
-  }
-=======
->>>>>>> b51b5459
 }
 
 @available(iOS 13, tvOS 13, macOS 10.15, macCatalyst 13, watchOS 7, *)
 struct RealtimePipeline: @unchecked Sendable {
   private var stages: [Stage]
-<<<<<<< HEAD
-
-=======
->>>>>>> b51b5459
   let bridge: RealtimePipelineBridge
   let db: Firestore
 
@@ -116,24 +88,19 @@
     bridge = RealtimePipelineBridge(stages: stages.map { $0.bridge }, db: db)
   }
 
-<<<<<<< HEAD
   struct Snapshot: Sendable {
-    /// An array of all the results in the `Pipeline.Snapshot`.
+    /// An array of all the results in the `PipelineSnapshot`.
     let results_cache: [PipelineResult]
 
     public let changes: [PipelineResultChange]
     public let metadata: SnapshotMetadata
 
     let bridge: __RealtimePipelineSnapshotBridge
-    private var options: PipelineListenOptions
-
-    init(_ bridge: __RealtimePipelineSnapshotBridge,
-         options: PipelineListenOptions) {
+
+    init(_ bridge: __RealtimePipelineSnapshotBridge) {
       self.bridge = bridge
-      self.options = options
       metadata = bridge.metadata
-      results_cache = self.bridge.results
-        .map { PipelineResult($0, options.serverTimestamps ?? .none) }
+      results_cache = self.bridge.results.map { PipelineResult($0) }
       changes = self.bridge.changes.map { PipelineResultChange($0) }
     }
 
@@ -146,40 +113,18 @@
                                    listener: @escaping (RealtimePipeline.Snapshot?, Error?) -> Void)
     -> ListenerRegistration {
     return bridge.addSnapshotListener(options: options.bridge) { snapshotBridge, error in
-      if snapshotBridge != nil {
-        listener(
-          RealtimePipeline.Snapshot(
-            snapshotBridge!,
-            options: options
-          ),
-          error
-        )
-      } else {
-        listener(nil, error)
-      }
-=======
-  private func addSnapshotListener(options: PipelineListenOptions,
-                                   listener: @escaping (RealtimePipelineSnapshot?, Error?) -> Void)
-    -> ListenerRegistration {
-    return bridge.addSnapshotListener(options: options.bridge) { snapshotBridge, error in
       listener(
-        RealtimePipelineSnapshot(
+        RealtimePipeline.Snapshot(
           // TODO(pipeline): this needs to be fixed
-          snapshotBridge!,
-          pipeline: self
+          snapshotBridge!
         ),
         error
       )
->>>>>>> b51b5459
     }
   }
 
   public func snapshotStream(options: PipelineListenOptions? = nil)
-<<<<<<< HEAD
     -> AsyncThrowingStream<RealtimePipeline.Snapshot, Error> {
-=======
-    -> AsyncThrowingStream<RealtimePipelineSnapshot, Error> {
->>>>>>> b51b5459
     AsyncThrowingStream { continuation in
       let listener = self.addSnapshotListener(
         options: options ?? PipelineListenOptions()
