/*
 * Copyright 2025 Google LLC
 *
 * Licensed under the Apache License, Version 2.0 (the "License");
 * you may not use this file except in compliance with the License.
 * You may obtain a copy of the License at
 *
 *      http://www.apache.org/licenses/LICENSE-2.0
 *
 * Unless required by applicable law or agreed to in writing, software
 * distributed under the License is distributed on an "AS IS" BASIS,
 * WITHOUT WARRANTIES OR CONDITIONS OF ANY KIND, either express or implied.
 * See the License for the specific language governing permissions and
 * limitations under the License.
 */

import FirebaseFirestore
import Foundation

@available(iOS 13, tvOS 13, macOS 10.15, macCatalyst 13, watchOS 7, *)
class PipelineIntegrationTests: FSTIntegrationTestCase {
  func testCount() async throws {
<<<<<<< HEAD
    try await firestore().collection("foo").addDocument(data: ["foo": "bar", "x": 42])
=======
    try await firestore().collection("foo").document("bar").setData(["foo": "bar", "x": 42])
>>>>>>> 5d701f8e
    let snapshot = try await firestore()
      .pipeline()
      .collection(path: "/foo")
      .where(eq(field("foo"), constant("bar")))
      .execute()

    print(snapshot)
  }
}<|MERGE_RESOLUTION|>--- conflicted
+++ resolved
@@ -20,11 +20,7 @@
 @available(iOS 13, tvOS 13, macOS 10.15, macCatalyst 13, watchOS 7, *)
 class PipelineIntegrationTests: FSTIntegrationTestCase {
   func testCount() async throws {
-<<<<<<< HEAD
-    try await firestore().collection("foo").addDocument(data: ["foo": "bar", "x": 42])
-=======
     try await firestore().collection("foo").document("bar").setData(["foo": "bar", "x": 42])
->>>>>>> 5d701f8e
     let snapshot = try await firestore()
       .pipeline()
       .collection(path: "/foo")
