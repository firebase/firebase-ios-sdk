<<<<<<< HEAD
# Unreleased
- [fixed] Fixed memory leak in `Query.whereField()`. (#13978)
=======
# 11.8.0
>>>>>>> 2e11fc13
- [fixed] Fixed use-after-free bug when internally formatting strings. (#14306)
- [changed] Update gRPC dependency to 1.69.

# 11.6.0
- [fixed] Add conditional `Sendable` conformance so `ServerTimestamp<T>` is
  `Sendable` if `T` is `Sendable`. (#14042)

# 11.4.0
- [changed] Prepare Firestore cache to support session token.

# 11.3.0
- [changed] Improve efficiency of memory persistence when processing a large number of writes. (#13572)

# 11.2.0
- [fixed] Marked all public classes with only readonly properties as `Sendable` to address
  Swift Concurrency Check warning. (#12666)

# 11.1.0
- [feature] Add `VectorValue` type support.

# 11.0.0
- [removed] **Breaking change**: The deprecated `FirebaseFirestoreSwift` module
  has been removed. See
  https://firebase.google.com/docs/ios/swift-migration for migration
  instructions.
- [changed] **Breaking change**: LRU Garbage Collector is now the default GC for memory cache, eager GC is now
  opt-in (via MemoryCacheSettings(garbageCollectorSettings: MemoryEagerGCSettings())) instead of the default one.
- [changed] Move `Timestamp` class into `FirebaseCore`. `FirebaseFirestore.Timestamp`
  was changed to `FirebaseCore.Timestamp`. (#13221)
- [changed] Update gRPC dependency to 1.65.

# 10.25.0
- [fixed] Allow blob of data with zero length. (#11773, #12620)
- [changed] Passing a non-nil value to the `@DocumentID` property wrapper's
  setter no longer logs a warning since it discouraged valid patterns,
  e.g., updating the document ID after the document is created in Firestore. (#12756)

# 10.24.0
- [feature] Enable queries with range & inequality filters on multiple fields. (#12416)

# 10.23.0
- [feature] Enable snapshot listener option to retrieve data from local cache only. (#12370)
- [fixed] Update gRPC dependency to 1.62.* (#12098, #12021)
- [feature] Firestore's binary Swift Package Manager distribution uses
  XCFrameworks with code signatures (#12238).

# 10.22.0
- [fixed] Fix the flaky offline behaviour when using `arrayRemove` on `Map` object. (#12378)

# 10.21.0
- Add an error when trying to build Firestore's binary SPM distribution for
  visionOS (#12279). See Firestore's 10.12.0 release note for a supported
  workaround.

# 10.19.0
- [fixed] Made an optimization to the synchronization logic for resumed queries
  to only re-download locally-cached documents that are known to be out-of-sync. (#12044)

# 10.18.0
- [fixed] Fix Firestore build for visionOS on Xcode 15.1. (#12023)

# 10.17.0
- [feature] Add support for sum and average aggregate queries.
- [feature] The `FirebaseFirestore` module now contains Firebase Firestore's
  Swift-only APIs that were previously only available via the
  `FirebaseFirestoreSwift` extension SDK. See the
  `FirebaseFirestoreSwift` release note from this release for more details.

# 10.16.0
- [fixed] Fixed an issue where Firestore's binary SwiftPM distribution would
  not link properly when building a target for testing. This issue affected
  Xcode 15 Beta 5 and later (#11656).
- [fixed] Downgrade the CocoaPods grpc dependency back to 1.44.0 (from 1.50.1)
  to fix a crash on iOS 12 devices that was introduced in the Firebase Apple SDK
  10.10.0 when the grpc dependency was upgraded (#11509).

# 10.15.0
- [feature] Add the option to allow the SDK to create cache indexes automatically to
  improve query execution locally. (#11596)

# 10.12.0
- [feature] Implemented an optimization in the local cache synchronization logic
  that reduces the number of billed document reads when documents were deleted
  on the server while the client was not actively listening to the query
  (e.g. while the client was offline). (#11457)
- [added] Developers using Firestore on **visionOS** must use a source
  Firestore distribution rather than the default binary distribution. To do
  this, quit Xcode and open the desired project from the command line
  with the `FIREBASE_SOURCE_FIRESTORE` environment variable:
  ```
  open --env FIREBASE_SOURCE_FIRESTORE /path/to/project.xcodeproj
  ```
  To go back to using the binary distribution of Firestore, quit Xcode and
  open Xcode like normal, without the environment variable. (#11492)

# 10.11.0
- [feature] Expose MultiDb API for public preview. (#10465)
- [fixed] Fixed a compilation warning related to integer casting. (#11332)
- [fixed] Allow initializing FIRLocalCacheSettings with unlimited size. (#11405)

# 10.9.0
- [feature] Add new cache config API to customize SDK cache settings.
- [feature] Add LRU garbage collector as an option to memory cache.

# 10.8.0
- [feature] Change Firestore's Swift Package Manager distribution from source
  to binary to reduce the time it takes to add the Firebase package and to
  build the Firestore SDK (#6564).
- [fixed] Fixed SSL symbol collision issue affecting SwiftPM users. (#6869)

# 10.7.0
- [feature] Add support for disjunctions in queries (`OR` queries).
- [fixed] Fixed stack overflow caused by deeply nested server timestamps.

# 10.6.0
- [fixed] Fix a potential high memory usage issue.

# 10.5.0
- [fixed] Add @discardableResult to addDocument API for easy handling unused return value. (#10640)

# 10.4.0
- [fixed] Fix an issue that stops some performance optimization being applied (#10579).

# 10.3.0
- [feature] Add MultiDb support.
- [fixed] Fix App crashed when there are nested data structures inside IN
  Filter (#10507).

# 10.2.0
- [fixed] Fix FAILED_PRECONDITION when writing to a deleted document in a
  transaction (#10431).
- [fixed] Fixed data race in credentials provider (#10393).
- [fixed] Fix Firestore failing to raise initial snapshot from empty local cache
  result (#10437).

# 10.0.0
- [feature] Added `Query.count()`, which fetches the number of documents in the
  result set without actually downloading the documents (#10246).
- [fixed] Fixed compiler warning about `@param comparator` (#10226).

# 9.6.0
- [added] Expose client side indexing feature with `FIRFirestore.setIndexConfigurationFromJSON` and
  `FIRFirestore.setIndexConfigurationFromStream` (#10090).
- [fixed] Fixed high CPU usage whenever Firestore was in use (#10168).

# 9.5.0
- [fixed] Fixed an intermittent crash if `ListenerRegistration::Remove()` was
  invoked concurrently (#10065).
- [fixed] Fixed a crash if multiple large write batches with overlapping
  documents were executed where at least one batch performed a delete operation
  (#9965).

# 9.4.0
- [fixed] Fixed a crash during app start (#9985, #10018).

# 9.2.0
- [feature] Added `TransactionOptions` to control how many times a transaction
  will retry commits before failing (#9838).

# 9.0.0
- [fixed] Fixed CMake build errors when building with Xcode 13.3.1 (#9702).
- [fixed] **Breaking change:** Fixed an issue where returning `nil` from the
  update closure when running a transaction caused a crash in Swift by removing
  the auto-generated `async throw`ing method from the `FirebaseFirestore`
  module. In order to use the `async throw`ing transaction method, add the
  `FirebaseFirestoreSwift` module dependency to your build target (#9426).

# 8.15.0
- [changed] Potentially fixed a crash during application exit caused by an
  assertion about ordering documents by missing fields (#9258).
- [changed] Add more details to the assertion failure in Query::Comparator() to
  help with future debugging (#9258).

# 8.14.0
- [fixed] Fixed compiler warnings in `local_serializer.cc` about "implicit
  conversion loses integer precision" that were introduced in 8.13.0 (#9430).

# 8.12.1
- [changed] Add more details to the assertion failure in OrderBy::Compare() to
  help with future debugging (#9258).

# 8.11.0
- [fixed] Fixed an issue that can result in incomplete Query snapshots when an
  app is backgrounded during query execution.

# 8.9.1
- [fixed] Fixed a bug in the AppCheck integration that caused the SDK to respond
  to unrelated notifications (#8895).

# 8.9.0
- [added] Added support for Firebase AppCheck.
- [fixed] Fix a crash if `[FIRTransaction getDocument]` was called after
  `[FIRFirestore terminateWithCompletion]` (#8760).
- [fixed] Fixed a performance issue due to repeated schema migrations
  at app startup (#8791).

# 8.6.0
- [changed] Internal refactor to improve serialization performance.
- [changed] `DocumentSnapshot` objects consider the document's key and data for
  equality comparison, but ignore the internal state and internal version.

# 8.4.0
- [fixed] Fixed handling of Unicode characters in log and assertion messages
  (#8372).

# 8.2.0
- [changed] Passing in an empty document ID, collection group ID, or collection
  path will now result in a more readable error (#8218).

# 7.9.0
- [feature] Added support for Firestore Bundles via
  `FIRFirestore.loadBundle`, `FIRFirestore.loadBundleStream` and
  `FIRFirestore.getQueryNamed`. Bundles contain pre-packaged data produced
  with the Server SDKs and can be used to populate Firestore's cache
  without reading documents from the backend.

# 7.7.0
- [fixed] Fixed a crash that could happen when the App is being deleted and
  there's an active listener (#6909).
- [fixed] Fixed a bug where local cache inconsistencies were unnecessarily
  being resolved (#7455).

# 7.5.0
- [changed] A write to a document that contains FieldValue transforms is no
  longer split up into two separate operations. This reduces the number of
  writes the backend performs and allows each WriteBatch to hold 500 writes
  regardless of how many FieldValue transformations are attached.
- [fixed] Fixed an issue where using `FieldValue.arrayRemove()` would only
  delete the first occurrence of an element in an array in a latency
  compensated snapshots.

# 7.3.0
- [fixed] Fixed a crash that could happen when the SDK encountered invalid
  data during garbage collection (#6721).

# 7.2.0
- [added] Made emulator connection API consistent between Auth, Database,
  Firestore, and Functions (#5916).

# 7.1.0
- [changed] Added the original query data to error messages for Queries that
  cannot be deserizialized.
- [fixed] Remove explicit MobileCoreServices library linkage from podspec
  (#6850).
- [fixed] Removed excess validation of null and NaN values in query filters.
  This more closely aligns the SDK with the Firestore backend, which has always
  accepted null and NaN for all operators, even though this isn't necessarily
  useful.

# 7.0.0
- [changed] **Breaking change:** Removed the `areTimestampsInSnapshotsEnabled`
  setting. Timestamp fields that read from a `FIRDocumentSnapshot` now always
  return `FIRTimestamp` objects. Use `FIRTimestamp.dateValue` to convert to
  `NSDate` if required.
- [fixed] Fixed a memory leak introduced in 1.18.0 that may manifest when
  serializing queries containing equality or non-equality comparisons.

# 1.19.0
- [changed] Internal improvements for future C++ and Unity support. Includes a
  breaking change for the Firestore C++ Alpha SDK, but does not affect
  Objective-C or Swift users.
- [changed] Added new internal HTTP headers to the gRPC connection.

# 1.18.0
- [feature] Added `whereField(_:notIn:)` and `whereField(_:isNotEqualTo:)` query
  operators. `whereField(_:notIn:)` finds documents where a specified field’s
  value is not in a specified array. `whereField(_:isNotEqualTo:)` finds
  documents where a specified field's value does not equal the specified value.
  Neither query operator will match documents where the specified field is not
  present.

# 1.17.1
- [fixed] Fix gRPC documentation warning surfaced in Xcode (#6340).

# 1.17.0
- [changed] Internal improvements for future C++ and Unity support.

# 1.16.4
- [changed] Rearranged public headers for future Swift Package Manager support.
  This should have no impact existing users of CocoaPods, Carthage, or zip file
  distributions.

# 1.16.3
- [changed] Internal improvements for future C++ and Unity support.

# 1.16.2
- [fixed] Fixed a configuration issue where listeners were no longer being
  called back on the main thread by default.

# 1.16.1
- [fixed] Removed a delay that may have prevented Firestore from immediately
  establishing a network connection if a connectivity change occurred while
  the app was in the background (#5783).
- [fixed] Fixed a rare crash that could happen if the garbage collection
  process for old documents in the cache happened to run during a LevelDB
  compaction (#5881).

# 1.16.0
- [fixed] Fixed an issue that may have prevented the client from connecting
  to the backend immediately after a user signed in.

# 1.15.0
- [changed] Internal improvements for future C++ and Unity support. Includes a
  breaking change for the Firestore C++ Alpha SDK, but does not affect
  Objective-C or Swift users.

# 1.14.0
- [changed] Internal improvements for future C++ and Unity support. Includes a
  breaking change for the Firestore C++ Alpha SDK, but does not affect
  Objective-C or Swift users.

# 1.13.0
- [changed] Firestore now limits the number of concurrent document lookups it
  will perform when resolving inconsistencies in the local cache
  (https://github.com/firebase/firebase-js-sdk/issues/2683).
- [changed] Upgraded gRPC-C++ to 1.28.0 (#4994).
- [fixed] Firestore will now send Auth credentials to the Firestore Emulator
  (#5072).

# 1.12.1
- [changed] Internal improvements for future C++ and Unity support.

# 1.12.0
- [changed] Internal improvements for future C++ and Unity support. Includes a
  breaking change for the Firestore C++ Alpha SDK, but does not affect
  Objective-C or Swift users.

# 1.11.2
- [fixed] Fixed the FirebaseFirestore podspec to properly declare its
  dependency on the UIKit framework on iOS and tvOS.

# 1.11.1
- [fixed] Firestore should now recover its connection to the server more
  quickly after returning from the background (#4905).

# 1.11.0
- [changed] Improved performance of queries with large result sets.

# 1.10.2
- [changed] Internal improvements.

# 1.10.1
- [changed] Internal improvements.

# 1.10.0
- [feature] Firestore previously required that every document read in a
  transaction must also be written. This requirement has been removed, and
  you can now read a document in a transaction without writing to it.
- [changed] Improved the performance of repeatedly executed queries when
  persistence is enabled. Recently executed queries should see dramatic
  improvements. This benefit is reduced if changes accumulate while the query
  is inactive. Queries that use the `limit()` API may not always benefit,
  depending on the accumulated changes.
- [changed] Changed the location of Firestore's locally stored data from the
  Documents folder to Library/Application Support, hiding it from users of apps
  that share their files with the iOS Files app. **Important**: After a user's
  data is migrated, downgrading to an older version of the SDK will cause the
  user to appear to lose data, since older versions of the SDK can't read data
  from the new location (#843).

# 1.9.0
- [feature] Added a `limit(toLast:)` query operator, which returns the last
  matching documents up to the given limit.

# 1.8.3
- [changed] Internal improvements.

# 1.8.2
- [changed] Internal improvements.

# 1.8.1
- [fixed] Firestore no longer loads its TLS certificates from a bundle, which
  fixes crashes at startup when the bundle can't be loaded. This fixes a
  specific case where the bundle couldn't be loaded due to international
  characters in the application name. If you're manually tracking dependencies,
  you can now remove `gRPCCertificates-Cpp.bundle` from your build. (#3951).

# 1.8.0
- [changed] Removed Firestore's dependency on the `Protobuf` CocoaPod. If
  you're manually tracking dependencies, you may be able to remove it from your
  build (note, however, that other Firebase components may still require it).
- [changed] Added a dependency on the `abseil` CocoaPod. If you're manually
  tracking dependencies, you need to add it to your build.

# 1.7.0
- [feature] Added `whereField(_:in:)` and `whereField(_:arrayContainsAny:)` query
  operators. `whereField(_:in:)` finds documents where a specified field’s value
  is IN a specified array. `whereField(_:arrayContainsAny:)` finds documents
  where a specified field is an array and contains ANY element of a specified
  array.
- [changed] Firestore SDK now uses Nanopb rather than the Objective-C Protobuf
  library for parsing protos. This change does not affect visible behavior of
  the SDK in any way. While we don't anticipate any issues, please [report any
  issues with network behavior or
  persistence](https://github.com/firebase/firebase-ios-sdk/issues/new) that you
  experience.

# 1.6.1
- [fixed] Fixed a race condition that could cause a segmentation fault during
  client initialization.

# 1.6.0
- [feature] Added an `addSnapshotsInSyncListener()` method to
  `FIRFirestore` that notifies you when all your snapshot listeners are
  in sync with each other.

# 1.5.1
- [fixed] Fixed a memory access error discovered using the sanitizers in Xcode
  11.

# 1.5.0
- [changed] Transactions now perform exponential backoff before retrying.
  This means transactions on highly contended documents are more likely to
  succeed.
- [feature] Added a `waitForPendingWrites()` method to `FIRFirestore` class
  which allows users to wait on a promise that resolves when all pending
  writes are acknowledged by the Firestore backend.
- [feature] Added a `terminate()` method to `FIRFirestore` which terminates
  the instance, releasing any held resources. Once it completes, you can
  optionally call `clearPersistence()` to wipe persisted Firestore data
  from disk.

# 1.4.5
- [fixed] Fixed a crash that would happen when changing networks or going from
  online to offline. (#3661).

# 1.4.4
- [changed] Internal improvements.

# 1.4.3
- [changed] Transactions are now more flexible. Some sequences of operations
  that were previously incorrectly disallowed are now allowed. For example,
  after reading a document that doesn't exist, you can now set it multiple
  times successfully in a transaction.

# 1.4.2
- [fixed] Fixed an issue where query results were temporarily missing documents
  that previously had not matched but had been updated to now match the query
  (https://github.com/firebase/firebase-android-sdk/issues/155).
- [fixed] Fixed an internal assertion that was triggered when an update
  with a `FieldValue.serverTimestamp()` and an update with a
  `FieldValue.increment()` were pending for the same document.
- [fixed] Fixed the `oldIndex` and `newIndex` values in `DocumentChange` to
  actually be `NSNotFound` when documents are added or removed, respectively
  (#3298).
- [changed] Failed transactions now return the failure from the last attempt,
  instead of `ABORTED`.

# 1.4.1
- [fixed] Fixed certificate loading for non-CocoaPods builds that may not
  include bundle identifiers in their frameworks or apps (#3184).

# 1.4.0
- [feature] Added `clearPersistence()`, which clears the persistent storage
  including pending writes and cached documents. This is intended to help
  write reliable tests (https://github.com/firebase/firebase-js-sdk/issues/449).

# 1.3.2
- [fixed] Firestore should now recover its connection to the server more
  quickly after being on a network suffering from total packet loss (#2987).
- [fixed] Changed gRPC-C++ dependency to 0.0.9 which adds support for using it
  concurrently with the Objective-C gRPC CocoaPod. This fixes certificate
  errors you might encounter when trying to use Firestore and other Google
  Cloud Objective-C APIs in the same project.

# 1.3.1
- [fixed] Disabling garbage collection now avoids even scheduling the
  collection process. This can be used to prevent crashes in the background when
  using `NSFileProtectionComplete`. Note that Firestore does not support
  operating in this mode--nearly all API calls will cause crashes while file
  protection is enabled. This change just prevents a crash when Firestore is
  idle (#2846).

# 1.3.0
- [feature] You can now query across all collections in your database with a
  given collection ID using the `Firestore.collectionGroup()` method.
- [feature] Added community support for tvOS.

# 1.2.1
- [fixed] Fixed a use-after-free bug that could be observed when using snapshot
  listeners on temporary document references (#2682).

# 1.2.0
- [feature] Added community support for macOS (#434).
- [fixed] Fixed the way gRPC certificates are loaded on macOS (#2604).

# 1.1.0
- [feature] Added `FieldValue.increment()`, which can be used in
  `updateData(_:)` and `setData(_:merge:)` to increment or decrement numeric
  field values safely without transactions.
- [changed] Improved performance when querying over documents that contain
  subcollections (#2466).
- [changed] Prepared the persistence layer to support collection group queries.
  While this feature is not yet available, all schema changes are included
  in this release.

# 1.0.2
- [changed] Internal improvements.

# 1.0.1
- [changed] Internal improvements.

# 1.0.0
- [changed] **Breaking change:** The `areTimestampsInSnapshotsEnabled` setting
  is now enabled by default. Timestamp fields that read from a
  `FIRDocumentSnapshot` will be returned as `FIRTimestamp` objects instead of
  `NSDate` objects. Update any code that expects to receive an `NSDate` object.
  See [the reference
  documentation](https://firebase.google.com/docs/reference/ios/firebasefirestore/api/reference/Classes/FIRFirestoreSettings#/c:objc(cs)FIRFirestoreSettings(py)timestampsInSnapshotsEnabled)
  for more details.
- [changed] **Breaking change:** `FIRTransaction.getDocument()` has been changed
  to return a non-nil `FIRDocumentSnapshot` with `exists` equal to `false` if
  the document does not exist (instead of returning a nil
  `FIRDocumentSnapshot`).  Code that includes `if (snapshot) { ... }` must be
  changed to `if (snapshot.exists) { ... }`.
- [fixed] Fixed a crash that could happen when the app is shut down after
  a write has been sent to the server but before it has been received on
  a listener (#2237).
- [changed] Firestore no longer bundles a copy of the gRPC certificates, now
  that the gRPC-C++ CocoaPod includes them. CocoaPods users should be updated
  automatically. Carthage users should follow the [updated
  instructions](https://github.com/firebase/firebase-ios-sdk/blob/main/Carthage.md)
  to get `gRPCCertificates.bundle` from the correct location.

# 0.16.1
- [fixed] Offline persistence now properly records schema downgrades. This is a
  forward-looking change that allows all subsequent versions to safely downgrade
  to this version. Some other versions might be safe to downgrade to, if you can
  determine there haven't been any schema migrations between them. For example,
  downgrading from v0.16.1 to v0.15.0 is safe because there have been no schema
  changes between these releases.
- [fixed] Fixed an issue where gRPC would crash if shut down multiple times
  (#2146).

# 0.16.0
- [changed] Added a garbage collection process to on-disk persistence that
  removes older documents. This is enabled by default, and the SDK will attempt
  to periodically clean up older, unused documents once the on-disk cache passes
  a threshold size (default: 100 MB). This threshold can be configured by
  setting `FIRFirestoreSettings.cacheSizeBytes`. It must be set to a minimum of
  1 MB. The garbage collection process can be disabled entirely by setting
  `FIRFirestoreSettings.cacheSizeBytes` to `kFIRFirestoreCacheSizeUnlimited`.

# 0.15.0
- [changed] Changed how the SDK handles locally-updated documents while syncing
  those updates with Cloud Firestore servers. This can lead to slight behavior
  changes and may affect the `SnapshotMetadata.hasPendingWrites` metadata flag.
- [changed] Eliminated superfluous update events for locally cached documents
  that are known to lag behind the server version. Instead, the SDK buffers
  these events until the client has caught up with the server.
- [changed] Moved from Objective-C gRPC framework to gRPC C++. If you're
  manually tracking dependencies, the `gRPC`, `gRPC-ProtoRPC`, and
  `gRPC-RxLibrary` frameworks have been replaced with `gRPC-C++`. While we
  don't anticipate any issues, please [report any issues with network
  behavior](https://github.com/firebase/firebase-ios-sdk/issues/new) you
  experience. (#1968)

# 0.14.0
- [fixed] Fixed compilation in C99 and C++11 modes without GNU extensions.

# 0.13.6
- [changed] Internal improvements.

# 0.13.5
- [changed] Some SDK errors that represent common mistakes (such as permission
  denied or a missing index) will automatically be logged as a warning in
  addition to being surfaced via the API.

# 0.13.4
- [fixed] Fixed an issue where the first `get()` call made after being offline
  could incorrectly return cached data without attempting to reach the backend.
- [changed] Changed `get()` to only make one attempt to reach the backend before
  returning cached data, potentially reducing delays while offline.
- [fixed] Fixed an issue that caused Firebase to drop empty objects from calls
  to `setData(..., merge:true)`.

# 0.13.3
- [changed] Internal improvements.

# 0.13.2
- [fixed] Fixed an issue where changes to custom authentication claims did not
  take effect until you did a full sign-out and sign-in. (#1499)
- [changed] Improved how Firestore handles idle queries to reduce the cost of
  re-listening within 30 minutes.

# 0.13.1
- [fixed] Fixed an issue where `get(source:.Cache)` could throw an
  "unrecognized selector" error if the SDK has previously cached the
  non-existence of the document (#1632).

# 0.13.0
- [feature] Added `FieldValue.arrayUnion()` and `FieldValue.arrayRemove()` to
  atomically add and remove elements from an array field in a document.
- [feature] Added `whereField(_:arrayContains:)` query filter to find
  documents where an array field contains a specific element.
- [fixed] Fixed compilation with older Xcode versions (#1517).
- [fixed] Fixed a performance issue where large write batches with hundreds of
  changes would take a long time to read and write and consume excessive memory.
  Large write batches should now see no penalty.
- [fixed] Fixed a performance issue where adding a listener for a large
  (thousands of documents) collection would take a long time in offline mode
  (#1477).
- [fixed] Fixed an issue that could cause deleted documents to momentarily
  re-appear in the results of a listener, causing a flicker (#1591).

# 0.12.6
- [fixed] Fixed an issue where queries returned fewer results than they should,
  caused by documents that were cached as deleted when they should not have
  been (#1548). Some cache data is cleared and so clients may use extra
  bandwidth the first time they launch with this version of the SDK.

# 0.12.5
- [changed] Internal improvements.

# 0.12.4
- [fixed] `setData` methods taking `mergeFields:` arguments can now delete
  fields using `FieldValue.delete()`.
- [fixed] Firestore will now recover from auth token expiration when the system
  clock is wrong.
- [fixed] Fixed compilation with older Xcode versions (#1366).

# 0.12.3
- [changed] Internal improvements.

# 0.12.2
- [fixed] Fixed an issue where `FirestoreSettings` would accept a concurrent
  dispatch queue, but this configuration would trigger an assertion failure.
  Passing a concurrent dispatch queue should now work correctly (#988).

# 0.12.1
- [changed] Internal improvements.

# 0.12.0
- [changed] Replaced the `DocumentListenOptions` object with a simple boolean.
  Instead of calling
  `addSnapshotListener(options: DocumentListenOptions.includeMetadataChanges(true))`
  call `addSnapshotListener(includeMetadataChanges:true)`.
- [changed] Replaced the `QueryListenOptions` object with simple booleans.
  Instead of calling
  `addSnapshotListener(options:
      QueryListenOptions.includeQueryMetadataChanges(true)
          .includeDocumentMetadataChanges(true))`
  call `addSnapshotListener(includeMetadataChanges:true)`.
- [changed] `QuerySnapshot.documentChanges()` is now a method which optionally
  takes `includeMetadataChanges:true`. By default even when listening to a
  query with `includeMetadataChanges:true` metadata-only document changes are
  suppressed in `documentChanges()`.
- [changed] Replaced the `SetOptions` object with a simple boolean. Instead of
  calling `setData(["a": "b"], options: SetOptions.merge())` call
  `setData(["a": "b"], merge: true)`.
- [changed] Replaced the `SnapshotOptions` object with direct use of the
  `FIRServerTimestampBehavior` on `DocumentSnapshot`. Instead of calling
  `data(SnapshotOptions.serverTimestampBehavior(.estimate))` call
  `data(serverTimestampBehavior: .estimate)`. Changed `get` similarly.
- [changed] Added ability to control whether DocumentReference.getDocument() and
  Query.getDocuments() should fetch from server only, cache only, or attempt
  server and fall back to the cache (which was the only option previously, and
  is now the default.)
- [feature] Added new `mergeFields:(NSArray<id>*)` override for `set()`
  which allows merging of a reduced subset of fields.

# 0.11.0
- [fixed] Fixed a regression in the Firebase iOS SDK release 4.11.0 that could
  cause `getDocument()` requests made while offline to be delayed by up to 10
  seconds (rather than returning from cache immediately).
- [feature] Added a new `Timestamp` class to represent timestamp fields,
  currently supporting up to microsecond precision. It can be passed to API
  methods anywhere a system Date is currently accepted. To make
  `DocumentSnapshot`s read timestamp fields back as `Timestamp`s instead of
  Dates, you can set the newly added property `areTimestampsInSnapshotsEnabled`
  in `FirestoreSettings` to `true`. Note that the current behavior
  (`DocumentSnapshot`s returning system Dates) will be removed in a future
  release. Using `Timestamp`s avoids rounding errors (system Date is stored as
  a floating-point value, so the value read back from a `DocumentSnapshot`
  might be slightly different from the value written).

# 0.10.4
- [changed] If the SDK's attempt to connect to the Cloud Firestore backend
  neither succeeds nor fails within 10 seconds, the SDK will consider itself
  "offline", causing getDocument() calls to resolve with cached results, rather
  than continuing to wait.
- [fixed] Fixed a race condition after calling `enableNetwork()` that could
  result in a "Mutation batchIDs must be acknowledged in order" assertion crash.
- [fixed] Fixed undefined symbols in the absl namespace (#898).

# 0.10.3
- [fixed] Fixed a regression in the 4.10.0 Firebase iOS SDK release that
  prevented the SDK from communicating with the backend before successfully
  authenticating via Firebase Authentication or after unauthenticating and
  re-authenticating. Reads and writes would silently be executed locally
  but not sent to the backend.

# 0.10.2
- [changed] When you delete a FirebaseApp, the associated Firestore instances
  are now also deleted (#683).
- [fixed] Fixed race conditions in streams that could be exposed by rapidly
  toggling the network from enabled to disabled and back (#772) or encountering
  a failure from the server (#835).
- [fixed] Addressed warnings shown by the latest versions of Xcode and CocoaPods.

# 0.10.1
- [fixed] Fixed a regression in Firebase iOS release 4.8.1 that could in certain
  cases result in an "OnlineState should not affect limbo documents." assertion
  crash when the client loses its network connection.
- [fixed] It's now possible to pass a nil completion block to WriteBatch.commit (#745).

# 0.10.0
- [changed] Removed the includeMetadataChanges property in FIRDocumentListenOptions
  to avoid confusion with the factory method of the same name.
- [changed] Added a commit method that takes no completion handler to FIRWriteBatch.
- [feature] Queries can now be created from an NSPredicate.
- [feature] Added SnapshotOptions API to control how DocumentSnapshots return unresolved
  server timestamps.
- [feature] Added `disableNetwork()` and `enableNetwork()` methods to
  `Firestore` class, allowing for explicit network management.
- [changed] For non-existing documents, DocumentSnapshot.data() now returns `nil`
  instead of throwing an exception. A non-nullable QueryDocumentSnapshot is
  introduced for Queries to reduce the number of nil-checks in your code.
- [changed] Snapshot listeners (with the `includeMetadataChanges` option
  enabled) now receive an event with `snapshot.metadata.isFromCache` set to
  `true` if the SDK loses its connection to the backend. A new event with
  `snapshot.metadata.isFromCache` set to false will be raised once the
  connection is restored and the query is in sync with the backend again.
- [fixed] Multiple offline mutations now properly reflected in retrieved
  documents. Previously, only the last mutation would be visible. (#643)
- [fixed] Fixed a crash in `closeWithFinaleState:` that could be triggered by
  signing out when the app didn't have a network connection.

# 0.9.4
- [changed] Firestore no longer has a direct dependency on FirebaseAuth.
- [fixed] Fixed a crash when using path names with international characters
  with persistence enabled.
- [fixed] Addressed race condition during the teardown of idle streams (#490).

# 0.9.3
- [changed] Improved performance loading documents matching a query.
- [changed] Cleanly shut down idle write streams.

# 0.9.2
- [changed] Firestore now retries requests more often before considering a client offline.
- [changed] You can now use FieldValue.delete() with SetOptions.merge().

# 0.9.1
- [fixed] Fixed validation of nested arrays to allow indirect nesting.

# 0.9.0
- [fixed] Add an NS_SWIFT_NAME for FIRSnapshotMetadata and FIRListenerRegistration.
- [fixed] Fixed retain cycle in DocumentReference.getDocument(completion:).

# 0.8.0
- Initial public release.<|MERGE_RESOLUTION|>--- conflicted
+++ resolved
@@ -1,9 +1,7 @@
-<<<<<<< HEAD
 # Unreleased
 - [fixed] Fixed memory leak in `Query.whereField()`. (#13978)
-=======
+
 # 11.8.0
->>>>>>> 2e11fc13
 - [fixed] Fixed use-after-free bug when internally formatting strings. (#14306)
 - [changed] Update gRPC dependency to 1.69.
 
