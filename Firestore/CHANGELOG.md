--- conflicted
+++ resolved
@@ -1,9 +1,6 @@
 # Unreleased
-<<<<<<< HEAD
 - [fixed] Fixed memory leak in `Query.whereField()`. (#13978)
-=======
 - [fixed] Fixed use-after-free bug when internally formatting strings. (#14306)
->>>>>>> 24066f57
 
 # 11.6.0
 - [fixed] Add conditional `Sendable` conformance so `ServerTimestamp<T>` is
