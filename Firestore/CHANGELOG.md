# Unreleased

# v1.9.0
<<<<<<< HEAD
- [changed] Improved the performance of repeatedly executed queries when
  persistence is enabled. Recently executed queries should see dramatic
  improvements. This benefit is reduced if changes accumulate while the query
  is inactive. Queries that use the `limit()` API may not always benefit,
  depending on the accumulated changes.
=======
- [feature] Added a `limit(toLast:)` query operator, which returns the last
  matching documents up to the given limit.
>>>>>>> ff567532

# v1.8.3
- [changed] Internal improvements.

# v1.8.2
- [changed] Internal improvements.

# v1.8.1
- [fixed] Firestore no longer loads its TLS certificates from a bundle, which
  fixes crashes at startup when the bundle can't be loaded. This fixes a
  specific case where the bundle couldn't be loaded due to international
  characters in the application name. If you're manually tracking dependencies,
  you can now remove `gRPCCertificates-Cpp.bundle` from your build. (#3951).

# v1.8.0
- [changed] Removed Firestore's dependency on the `Protobuf` CocoaPod. If
  you're manually tracking dependencies, you may be able to remove it from your
  build (note, however, that other Firebase components may still require it).
- [changed] Added a dependency on the `abseil` CocoaPod. If you're manually
  tracking dependencies, you need to add it to your build.

# v1.7.0
- [feature] Added `whereField(_:in:)` and `whereField(_:arrayContainsAny:)` query
  operators. `whereField(_:in:)` finds documents where a specified field’s value
  is IN a specified array. `whereField(_:arrayContainsAny:)` finds documents
  where a specified field is an array and contains ANY element of a specified
  array.
- [changed] Firestore SDK now uses Nanopb rather than the Objective-C Protobuf
  library for parsing protos. This change does not affect visible behavior of
  the SDK in any way. While we don't anticipate any issues, please [report any
  issues with network behavior or
  persistence](https://github.com/firebase/firebase-ios-sdk/issues/new) that you
  experience.

# v1.6.1
- [fixed] Fix a race condition that could cause a segmentation fault during
  client initialization.

# v1.6.0
- [feature] Added an `addSnapshotsInSyncListener()` method to
  `FIRFirestore` that notifies you when all your snapshot listeners are
  in sync with each other.

# v1.5.1
- [fixed] Fixed a memory access error discovered using the sanitizers in Xcode
  11.

# v1.5.0
- [changed] Transactions now perform exponential backoff before retrying.
  This means transactions on highly contended documents are more likely to
  succeed.
- [feature] Added a `waitForPendingWrites()` method to `FIRFirestore` class
  which allows users to wait on a promise that resolves when all pending
  writes are acknowledged by the Firestore backend.
- [feature] Added a `terminate()` method to `FIRFirestore` which terminates
  the instance, releasing any held resources. Once it completes, you can
  optionally call `clearPersistence()` to wipe persisted Firestore data
  from disk.

# v1.4.5
- [fixed] Fixed a crash that would happen when changing networks or going from
  online to offline. (#3661).

# v1.4.4
- [changed] Internal improvements.

# v1.4.3
- [changed] Transactions are now more flexible. Some sequences of operations
  that were previously incorrectly disallowed are now allowed. For example,
  after reading a document that doesn't exist, you can now set it multiple
  times successfully in a transaction.

# v1.4.2
- [fixed] Fixed an issue where query results were temporarily missing documents
  that previously had not matched but had been updated to now match the query
  (https://github.com/firebase/firebase-android-sdk/issues/155).
- [fixed] Fixed an internal assertion that was triggered when an update
  with a `FieldValue.serverTimestamp()` and an update with a
  `FieldValue.increment()` were pending for the same document.
- [fixed] Fixed the `oldIndex` and `newIndex` values in `DocumentChange` to
  actually be `NSNotFound` when documents are added or removed, respectively
  (#3298).
- [changed] Failed transactions now return the failure from the last attempt,
  instead of `ABORTED`.

# v1.4.1
- [fixed] Fixed certificate loading for non-CocoaPods builds that may not
  include bundle identifiers in their frameworks or apps (#3184).

# v1.4.0
- [feature] Added `clearPersistence()`, which clears the persistent storage
  including pending writes and cached documents. This is intended to help
  write reliable tests (https://github.com/firebase/firebase-js-sdk/issues/449).

# v1.3.2
- [fixed] Firestore should now recover its connection to the server more
  quickly after being on a network suffering from total packet loss (#2987).
- [fixed] Changed gRPC-C++ dependency to 0.0.9 which adds support for using it
  concurrently with the Objective-C gRPC CocoaPod. This fixes certificate
  errors you might encounter when trying to use Firestore and other Google
  Cloud Objective-C APIs in the same project.

# v1.3.1
- [fixed] Disabling garbage collection now avoids even scheduling the
  collection process. This can be used to prevent crashes in the background when
  using `NSFileProtectionComplete`. Note that Firestore does not support
  operating in this mode--nearly all API calls will cause crashes while file
  protection is enabled. This change just prevents a crash when Firestore is
  idle (#2846).

# v1.3.0
- [feature] You can now query across all collections in your database with a
  given collection ID using the `Firestore.collectionGroup()` method.
- [feature] Added community support for tvOS.

# v1.2.1
- [fixed] Fixed a use-after-free bug that could be observed when using snapshot
  listeners on temporary document references (#2682).

# v1.2.0
- [feature] Added community support for macOS (#434).
- [fixed] Fixed the way gRPC certificates are loaded on macOS (#2604).

# v1.1.0
- [feature] Added `FieldValue.increment()`, which can be used in
  `updateData(_:)` and `setData(_:merge:)` to increment or decrement numeric
  field values safely without transactions.
- [changed] Improved performance when querying over documents that contain
  subcollections (#2466).
- [changed] Prepared the persistence layer to support collection group queries.
  While this feature is not yet available, all schema changes are included
  in this release.

# v1.0.2
- [changed] Internal improvements.

# v1.0.1
- [changed] Internal improvements.

# v1.0.0
- [changed] **Breaking change:** The `areTimestampsInSnapshotsEnabled` setting
  is now enabled by default. Timestamp fields that read from a
  `FIRDocumentSnapshot` will be returned as `FIRTimestamp` objects instead of
  `NSDate` objects. Update any code that expects to receive an `NSDate` object.
  See [the reference
  documentation](https://firebase.google.com/docs/reference/ios/firebasefirestore/api/reference/Classes/FIRFirestoreSettings#/c:objc(cs)FIRFirestoreSettings(py)timestampsInSnapshotsEnabled)
  for more details.
- [changed] **Breaking change:** `FIRTransaction.getDocument()` has been changed
  to return a non-nil `FIRDocumentSnapshot` with `exists` equal to `false` if
  the document does not exist (instead of returning a nil
  `FIRDocumentSnapshot`).  Code that includes `if (snapshot) { ... }` must be
  changed to `if (snapshot.exists) { ... }`.
- [fixed] Fixed a crash that could happen when the app is shut down after
  a write has been sent to the server but before it has been received on
  a listener (#2237).
- [changed] Firestore no longer bundles a copy of the gRPC certificates, now
  that the gRPC-C++ CocoaPod includes them. CocoaPods users should be updated
  automatically. Carthage users should follow the [updated
  instructions](https://github.com/firebase/firebase-ios-sdk/blob/master/Carthage.md)
  to get `gRPCCertificates.bundle` from the correct location.

# v0.16.1
- [fixed] Offline persistence now properly records schema downgrades. This is a
  forward-looking change that allows all subsequent versions to safely downgrade
  to this version. Some other versions might be safe to downgrade to, if you can
  determine there haven't been any schema migrations between them. For example,
  downgrading from v0.16.1 to v0.15.0 is safe because there have been no schema
  changes between these releases.
- [fixed] Fixed an issue where gRPC would crash if shut down multiple times
  (#2146).

# v0.16.0
- [changed] Added a garbage collection process to on-disk persistence that
  removes older documents. This is enabled by default, and the SDK will attempt
  to periodically clean up older, unused documents once the on-disk cache passes
  a threshold size (default: 100 MB). This threshold can be configured by
  setting `FIRFirestoreSettings.cacheSizeBytes`. It must be set to a minimum of
  1 MB. The garbage collection process can be disabled entirely by setting
  `FIRFirestoreSettings.cacheSizeBytes` to `kFIRFirestoreCacheSizeUnlimited`.

# v0.15.0
- [changed] Changed how the SDK handles locally-updated documents while syncing
  those updates with Cloud Firestore servers. This can lead to slight behavior
  changes and may affect the `SnapshotMetadata.hasPendingWrites` metadata flag.
- [changed] Eliminated superfluous update events for locally cached documents
  that are known to lag behind the server version. Instead, the SDK buffers
  these events until the client has caught up with the server.
- [changed] Moved from Objective-C gRPC framework to gRPC C++. If you're
  manually tracking dependencies, the `gRPC`, `gRPC-ProtoRPC`, and
  `gRPC-RxLibrary` frameworks have been replaced with `gRPC-C++`. While we
  don't anticipate any issues, please [report any issues with network
  behavior](https://github.com/firebase/firebase-ios-sdk/issues/new) you
  experience. (#1968)

# v0.14.0
- [fixed] Fixed compilation in C99 and C++11 modes without GNU extensions.

# v0.13.6
- [changed] Internal improvements.

# v0.13.5
- [changed] Some SDK errors that represent common mistakes (such as permission
  denied or a missing index) will automatically be logged as a warning in
  addition to being surfaced via the API.

# v0.13.4
- [fixed] Fixed an issue where the first `get()` call made after being offline
  could incorrectly return cached data without attempting to reach the backend.
- [changed] Changed `get()` to only make one attempt to reach the backend before
  returning cached data, potentially reducing delays while offline.
- [fixed] Fixed an issue that caused Firebase to drop empty objects from calls
  to `setData(..., merge:true)`.

# v0.13.3
- [changed] Internal improvements.

# v0.13.2
- [fixed] Fixed an issue where changes to custom authentication claims did not
  take effect until you did a full sign-out and sign-in. (#1499)
- [changed] Improved how Firestore handles idle queries to reduce the cost of
  re-listening within 30 minutes.

# v0.13.1
- [fixed] Fixed an issue where `get(source:.Cache)` could throw an
  "unrecognized selector" error if the SDK has previously cached the
  non-existence of the document (#1632).

# v0.13.0
- [feature] Added `FieldValue.arrayUnion()` and `FieldValue.arrayRemove()` to
  atomically add and remove elements from an array field in a document.
- [feature] Added `whereField(_:arrayContains:)` query filter to find
  documents where an array field contains a specific element.
- [fixed] Fixed compilation with older Xcode versions (#1517).
- [fixed] Fixed a performance issue where large write batches with hundreds of
  changes would take a long time to read and write and consume excessive memory.
  Large write batches should now see no penalty.
- [fixed] Fixed a performance issue where adding a listener for a large
  (thousands of documents) collection would take a long time in offline mode
  (#1477).
- [fixed] Fixed an issue that could cause deleted documents to momentarily
  re-appear in the results of a listener, causing a flicker (#1591).

# v0.12.6
- [fixed] Fixed an issue where queries returned fewer results than they should,
  caused by documents that were cached as deleted when they should not have
  been (#1548). Some cache data is cleared and so clients may use extra
  bandwidth the first time they launch with this version of the SDK.

# v0.12.5
- [changed] Internal improvements.

# v0.12.4
- [fixed] `setData` methods taking `mergeFields:` arguments can now delete
  fields using `FieldValue.delete()`.
- [fixed] Firestore will now recover from auth token expiration when the system
  clock is wrong.
- [fixed] Fixed compilation with older Xcode versions (#1366).

# v0.12.3
- [changed] Internal improvements.

# v0.12.2
- [fixed] Fixed an issue where `FirestoreSettings` would accept a concurrent
  dispatch queue, but this configuration would trigger an assertion failure.
  Passing a concurrent dispatch queue should now work correctly (#988).

# v0.12.1
- [changed] Internal improvements.

# v0.12.0
- [changed] Replaced the `DocumentListenOptions` object with a simple boolean.
  Instead of calling
  `addSnapshotListener(options: DocumentListenOptions.includeMetadataChanges(true))`
  call `addSnapshotListener(includeMetadataChanges:true)`.
- [changed] Replaced the `QueryListenOptions` object with simple booleans.
  Instead of calling
  `addSnapshotListener(options:
      QueryListenOptions.includeQueryMetadataChanges(true)
          .includeDocumentMetadataChanges(true))`
  call `addSnapshotListener(includeMetadataChanges:true)`.
- [changed] `QuerySnapshot.documentChanges()` is now a method which optionally
  takes `includeMetadataChanges:true`. By default even when listening to a
  query with `includeMetadataChanges:true` metadata-only document changes are
  suppressed in `documentChanges()`.
- [changed] Replaced the `SetOptions` object with a simple boolean. Instead of
  calling `setData(["a": "b"], options: SetOptions.merge())` call
  `setData(["a": "b"], merge: true)`.
- [changed] Replaced the `SnapshotOptions` object with direct use of the
  `FIRServerTimestampBehavior` on `DocumentSnapshot`. Instead of calling
  `data(SnapshotOptions.serverTimestampBehavior(.estimate))` call
  `data(serverTimestampBehavior: .estimate)`. Changed `get` similarly.
- [changed] Added ability to control whether DocumentReference.getDocument() and
  Query.getDocuments() should fetch from server only, cache only, or attempt
  server and fall back to the cache (which was the only option previously, and
  is now the default.)
- [feature] Added new `mergeFields:(NSArray<id>*)` override for `set()`
  which allows merging of a reduced subset of fields.

# v0.11.0
- [fixed] Fixed a regression in the Firebase iOS SDK release 4.11.0 that could
  cause `getDocument()` requests made while offline to be delayed by up to 10
  seconds (rather than returning from cache immediately).
- [feature] Added a new `Timestamp` class to represent timestamp fields,
  currently supporting up to microsecond precision. It can be passed to API
  methods anywhere a system Date is currently accepted. To make
  `DocumentSnapshot`s read timestamp fields back as `Timestamp`s instead of
  Dates, you can set the newly added property `areTimestampsInSnapshotsEnabled`
  in `FirestoreSettings` to `true`. Note that the current behavior
  (`DocumentSnapshot`s returning system Dates) will be removed in a future
  release. Using `Timestamp`s avoids rounding errors (system Date is stored as
  a floating-point value, so the value read back from a `DocumentSnapshot`
  might be slightly different from the value written).

# v0.10.4
- [changed] If the SDK's attempt to connect to the Cloud Firestore backend
  neither succeeds nor fails within 10 seconds, the SDK will consider itself
  "offline", causing getDocument() calls to resolve with cached results, rather
  than continuing to wait.
- [fixed] Fixed a race condition after calling `enableNetwork()` that could
  result in a "Mutation batchIDs must be acknowledged in order" assertion crash.
- [fixed] Fixed undefined symbols in the absl namespace (#898).

# v0.10.3
- [fixed] Fixed a regression in the 4.10.0 Firebase iOS SDK release that
  prevented the SDK from communicating with the backend before successfully
  authenticating via Firebase Authentication or after unauthenticating and
  re-authenticating. Reads and writes would silently be executed locally
  but not sent to the backend.

# v0.10.2
- [changed] When you delete a FirebaseApp, the associated Firestore instances
  are now also deleted (#683).
- [fixed] Fixed race conditions in streams that could be exposed by rapidly
  toggling the network from enabled to disabled and back (#772) or encountering
  a failure from the server (#835).
- [fixed] Addressed warnings shown by the latest versions of Xcode and CocoaPods.

# v0.10.1
- [fixed] Fixed a regression in Firebase iOS release 4.8.1 that could in certain
  cases result in an "OnlineState should not affect limbo documents." assertion
  crash when the client loses its network connection.
- [fixed] It's now possible to pass a nil completion block to WriteBatch.commit (#745).

# v0.10.0
- [changed] Removed the includeMetadataChanges property in FIRDocumentListenOptions
  to avoid confusion with the factory method of the same name.
- [changed] Added a commit method that takes no completion handler to FIRWriteBatch.
- [feature] Queries can now be created from an NSPredicate.
- [feature] Added SnapshotOptions API to control how DocumentSnapshots return unresolved
  server timestamps.
- [feature] Added `disableNetwork()` and `enableNetwork()` methods to
  `Firestore` class, allowing for explicit network management.
- [changed] For non-existing documents, DocumentSnapshot.data() now returns `nil`
  instead of throwing an exception. A non-nullable QueryDocumentSnapshot is
  introduced for Queries to reduce the number of nil-checks in your code.
- [changed] Snapshot listeners (with the `includeMetadataChanges` option
  enabled) now receive an event with `snapshot.metadata.isFromCache` set to
  `true` if the SDK loses its connection to the backend. A new event with
  `snapshot.metadata.isFromCache` set to false will be raised once the
  connection is restored and the query is in sync with the backend again.
- [fixed] Multiple offline mutations now properly reflected in retrieved
  documents. Previously, only the last mutation would be visible. (#643)
- [fixed] Fixed a crash in `closeWithFinaleState:` that could be triggered by
  signing out when the app didn't have a network connection.

# v0.9.4
- [changed] Firestore no longer has a direct dependency on FirebaseAuth.
- [fixed] Fixed a crash when using path names with international characters
  with persistence enabled.
- [fixed] Addressed race condition during the teardown of idle streams (#490).

# v0.9.3
- [changed] Improved performance loading documents matching a query.
- [changed] Cleanly shut down idle write streams.

# v0.9.2
- [changed] Firestore now retries requests more often before considering a client offline.
- [changed] You can now use FieldValue.delete() with SetOptions.merge().

# v0.9.1
- [fixed] Fixed validation of nested arrays to allow indirect nesting.

# v0.9.0
- [fixed] Add an NS_SWIFT_NAME for FIRSnapshotMetadata and FIRListenerRegistration.
- [fixed] Fixed retain cycle in DocumentReference.getDocument(completion:).

# v0.8.0
- Initial public release.<|MERGE_RESOLUTION|>--- conflicted
+++ resolved
@@ -1,16 +1,13 @@
-# Unreleased
-
-# v1.9.0
-<<<<<<< HEAD
+# Unreleased (v1.10.0)
 - [changed] Improved the performance of repeatedly executed queries when
   persistence is enabled. Recently executed queries should see dramatic
   improvements. This benefit is reduced if changes accumulate while the query
   is inactive. Queries that use the `limit()` API may not always benefit,
   depending on the accumulated changes.
-=======
+  
+# v1.9.0
 - [feature] Added a `limit(toLast:)` query operator, which returns the last
   matching documents up to the given limit.
->>>>>>> ff567532
 
 # v1.8.3
 - [changed] Internal improvements.
