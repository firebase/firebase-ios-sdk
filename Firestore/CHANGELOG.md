# Unreleased
<<<<<<< HEAD
- [feature] Added support for having multiple inequality fields in compound queries. (#11626)
=======
- [feature] Add the option to allow the SDK to create cache indexes automatically to
  improve query execution locally. (#11596)
>>>>>>> 065a5bbc

# 10.12.0
- [feature] Implemented an optimization in the local cache synchronization logic
  that reduces the number of billed document reads when documents were deleted
  on the server while the client was not actively listening to the query
  (e.g. while the client was offline). (#11457)
- [added] Developers using Firestore on **visionOS** must use a source
  Firestore distribution rather than the default binary distribution. To do
  this, quit Xcode and open the desired project from the command line
  with the `FIREBASE_SOURCE_FIRESTORE` environment variable:
  ```
  open --env FIREBASE_SOURCE_FIRESTORE /path/to/project.xcodeproj
  ```
  To go back to using the binary distribution of Firestore, quit Xcode and
  open Xcode like normal, without the environment variable. (#11492)

# 10.11.0
- [feature] Expose MultiDb API for public preview. (#10465)
- [fixed] Fixed a compilation warning related to integer casting. (#11332)
- [fixed] Allow initializing FIRLocalCacheSettings with unlimited size. (#11405)

# 10.9.0
- [feature] Add new cache config API to customize SDK cache settings.
- [feature] Add LRU garbage collector as an option to memory cache.

# 10.8.0
- [feature] Change Firestore's Swift Package Manager distribution from source
  to binary to reduce the time it takes to add the Firebase package and to
  build the Firestore SDK (#6564).
- [fixed] Fixed SSL symbol collision issue affecting SwiftPM users. (#6869)

# 10.7.0
- [feature] Add support for disjunctions in queries (`OR` queries).
- [fixed] Fixed stack overflow caused by deeply nested server timestamps.

# 10.6.0
- [fixed] Fix a potential high memory usage issue.

# 10.5.0
- [fixed] Add @discardableResult to addDocument API for easy handling unused return value. (#10640)

# 10.4.0
- [fixed] Fix an issue that stops some performance optimization being applied (#10579).

# 10.3.0
- [feature] Add MultiDb support.
- [fixed] Fix App crashed when there are nested data structures inside IN
  Filter (#10507).

# 10.2.0
- [fixed] Fix FAILED_PRECONDITION when writing to a deleted document in a
  transaction (#10431).
- [fixed] Fixed data race in credentials provider (#10393).
- [fixed] Fix Firestore failing to raise initial snapshot from empty local cache
  result (#10437).

# 10.0.0
- [feature] Added `Query.count()`, which fetches the number of documents in the
  result set without actually downloading the documents (#10246).
- [fixed] Fixed compiler warning about `@param comparator` (#10226).

# 9.6.0
- [added] Expose client side indexing feature with `FIRFirestore.setIndexConfigurationFromJSON` and
  `FIRFirestore.setIndexConfigurationFromStream` (#10090).
- [fixed] Fixed high CPU usage whenever Firestore was in use (#10168).

# 9.5.0
- [fixed] Fixed an intermittent crash if `ListenerRegistration::Remove()` was
  invoked concurrently (#10065).
- [fixed] Fixed a crash if multiple large write batches with overlapping
  documents were executed where at least one batch performed a delete operation
  (#9965).

# 9.4.0
- [fixed] Fixed a crash during app start (#9985, #10018).

# 9.2.0
- [feature] Added `TransactionOptions` to control how many times a transaction
  will retry commits before failing (#9838).

# 9.0.0
- [fixed] Fixed CMake build errors when building with Xcode 13.3.1 (#9702).
- [fixed] **Breaking change:** Fixed an issue where returning `nil` from the
  update closure when running a transaction caused a crash in Swift by removing
  the auto-generated `async throw`ing method from the `FirebaseFirestore`
  module. In order to use the `async throw`ing transaction method, add the
  `FirebaseFirestoreSwift` module dependency to your build target (#9426).

# 8.15.0
- [changed] Potentially fixed a crash during application exit caused by an
  assertion about ordering documents by missing fields (#9258).
- [changed] Add more details to the assertion failure in Query::Comparator() to
  help with future debugging (#9258).

# 8.14.0
- [fixed] Fixed compiler warnings in `local_serializer.cc` about "implicit
  conversion loses integer precision" that were introduced in 8.13.0 (#9430).

# 8.12.1
- [changed] Add more details to the assertion failure in OrderBy::Compare() to
  help with future debugging (#9258).

# 8.11.0
- [fixed] Fixed an issue that can result in incomplete Query snapshots when an
  app is backgrounded during query execution.

# 8.9.1
- [fixed] Fixed a bug in the AppCheck integration that caused the SDK to respond
  to unrelated notifications (#8895).

# 8.9.0
- [added] Added support for Firebase AppCheck.
- [fixed] Fix a crash if `[FIRTransaction getDocument]` was called after
  `[FIRFirestore terminateWithCompletion]` (#8760).
- [fixed] Fixed a performance issue due to repeated schema migrations
  at app startup (#8791).

# 8.6.0
- [changed] Internal refactor to improve serialization performance.
- [changed] `DocumentSnapshot` objects consider the document's key and data for
  equality comparison, but ignore the internal state and internal version.

# 8.4.0
- [fixed] Fixed handling of Unicode characters in log and assertion messages
  (#8372).

# 8.2.0
- [changed] Passing in an empty document ID, collection group ID, or collection
  path will now result in a more readable error (#8218).

# 7.9.0
- [feature] Added support for Firestore Bundles via
  `FIRFirestore.loadBundle`, `FIRFirestore.loadBundleStream` and
  `FIRFirestore.getQueryNamed`. Bundles contain pre-packaged data produced
  with the Server SDKs and can be used to populate Firestore's cache
  without reading documents from the backend.

# 7.7.0
- [fixed] Fixed a crash that could happen when the App is being deleted and
  there's an active listener (#6909).
- [fixed] Fixed a bug where local cache inconsistencies were unnecessarily
  being resolved (#7455).

# 7.5.0
- [changed] A write to a document that contains FieldValue transforms is no
  longer split up into two separate operations. This reduces the number of
  writes the backend performs and allows each WriteBatch to hold 500 writes
  regardless of how many FieldValue transformations are attached.
- [fixed] Fixed an issue where using `FieldValue.arrayRemove()` would only
  delete the first occurrence of an element in an array in a latency
  compensated snapshots.

# 7.3.0
- [fixed] Fixed a crash that could happen when the SDK encountered invalid
  data during garbage collection (#6721).

# 7.2.0
- [added] Made emulator connection API consistent between Auth, Database,
  Firestore, and Functions (#5916).

# 7.1.0
- [changed] Added the original query data to error messages for Queries that
  cannot be deserizialized.
- [fixed] Remove explicit MobileCoreServices library linkage from podspec
  (#6850).
- [fixed] Removed excess validation of null and NaN values in query filters.
  This more closely aligns the SDK with the Firestore backend, which has always
  accepted null and NaN for all operators, even though this isn't necessarily
  useful.

# 7.0.0
- [changed] **Breaking change:** Removed the `areTimestampsInSnapshotsEnabled`
  setting. Timestamp fields that read from a `FIRDocumentSnapshot` now always
  return `FIRTimestamp` objects. Use `FIRTimestamp.dateValue` to convert to
  `NSDate` if required.
- [fixed] Fixed a memory leak introduced in 1.18.0 that may manifest when
  serializing queries containing equality or non-equality comparisons.

# 1.19.0
- [changed] Internal improvements for future C++ and Unity support. Includes a
  breaking change for the Firestore C++ Alpha SDK, but does not affect
  Objective-C or Swift users.
- [changed] Added new internal HTTP headers to the gRPC connection.

# 1.18.0
- [feature] Added `whereField(_:notIn:)` and `whereField(_:isNotEqualTo:)` query
  operators. `whereField(_:notIn:)` finds documents where a specified field’s
  value is not in a specified array. `whereField(_:isNotEqualTo:)` finds
  documents where a specified field's value does not equal the specified value.
  Neither query operator will match documents where the specified field is not
  present.

# 1.17.1
- [fixed] Fix gRPC documentation warning surfaced in Xcode (#6340).

# 1.17.0
- [changed] Internal improvements for future C++ and Unity support.

# 1.16.4
- [changed] Rearranged public headers for future Swift Package Manager support.
  This should have no impact existing users of CocoaPods, Carthage, or zip file
  distributions.

# 1.16.3
- [changed] Internal improvements for future C++ and Unity support.

# 1.16.2
- [fixed] Fixed a configuration issue where listeners were no longer being
  called back on the main thread by default.

# 1.16.1
- [fixed] Removed a delay that may have prevented Firestore from immediately
  establishing a network connection if a connectivity change occurred while
  the app was in the background (#5783).
- [fixed] Fixed a rare crash that could happen if the garbage collection
  process for old documents in the cache happened to run during a LevelDB
  compaction (#5881).

# 1.16.0
- [fixed] Fixed an issue that may have prevented the client from connecting
  to the backend immediately after a user signed in.

# 1.15.0
- [changed] Internal improvements for future C++ and Unity support. Includes a
  breaking change for the Firestore C++ Alpha SDK, but does not affect
  Objective-C or Swift users.

# 1.14.0
- [changed] Internal improvements for future C++ and Unity support. Includes a
  breaking change for the Firestore C++ Alpha SDK, but does not affect
  Objective-C or Swift users.

# 1.13.0
- [changed] Firestore now limits the number of concurrent document lookups it
  will perform when resolving inconsistencies in the local cache
  (https://github.com/firebase/firebase-js-sdk/issues/2683).
- [changed] Upgraded gRPC-C++ to 1.28.0 (#4994).
- [fixed] Firestore will now send Auth credentials to the Firestore Emulator
  (#5072).

# 1.12.1
- [changed] Internal improvements for future C++ and Unity support.

# 1.12.0
- [changed] Internal improvements for future C++ and Unity support. Includes a
  breaking change for the Firestore C++ Alpha SDK, but does not affect
  Objective-C or Swift users.

# 1.11.2
- [fixed] Fixed the FirebaseFirestore podspec to properly declare its
  dependency on the UIKit framework on iOS and tvOS.

# 1.11.1
- [fixed] Firestore should now recover its connection to the server more
  quickly after returning from the background (#4905).

# 1.11.0
- [changed] Improved performance of queries with large result sets.

# 1.10.2
- [changed] Internal improvements.

# 1.10.1
- [changed] Internal improvements.

# 1.10.0
- [feature] Firestore previously required that every document read in a
  transaction must also be written. This requirement has been removed, and
  you can now read a document in a transaction without writing to it.
- [changed] Improved the performance of repeatedly executed queries when
  persistence is enabled. Recently executed queries should see dramatic
  improvements. This benefit is reduced if changes accumulate while the query
  is inactive. Queries that use the `limit()` API may not always benefit,
  depending on the accumulated changes.
- [changed] Changed the location of Firestore's locally stored data from the
  Documents folder to Library/Application Support, hiding it from users of apps
  that share their files with the iOS Files app. **Important**: After a user's
  data is migrated, downgrading to an older version of the SDK will cause the
  user to appear to lose data, since older versions of the SDK can't read data
  from the new location (#843).

# 1.9.0
- [feature] Added a `limit(toLast:)` query operator, which returns the last
  matching documents up to the given limit.

# 1.8.3
- [changed] Internal improvements.

# 1.8.2
- [changed] Internal improvements.

# 1.8.1
- [fixed] Firestore no longer loads its TLS certificates from a bundle, which
  fixes crashes at startup when the bundle can't be loaded. This fixes a
  specific case where the bundle couldn't be loaded due to international
  characters in the application name. If you're manually tracking dependencies,
  you can now remove `gRPCCertificates-Cpp.bundle` from your build. (#3951).

# 1.8.0
- [changed] Removed Firestore's dependency on the `Protobuf` CocoaPod. If
  you're manually tracking dependencies, you may be able to remove it from your
  build (note, however, that other Firebase components may still require it).
- [changed] Added a dependency on the `abseil` CocoaPod. If you're manually
  tracking dependencies, you need to add it to your build.

# 1.7.0
- [feature] Added `whereField(_:in:)` and `whereField(_:arrayContainsAny:)` query
  operators. `whereField(_:in:)` finds documents where a specified field’s value
  is IN a specified array. `whereField(_:arrayContainsAny:)` finds documents
  where a specified field is an array and contains ANY element of a specified
  array.
- [changed] Firestore SDK now uses Nanopb rather than the Objective-C Protobuf
  library for parsing protos. This change does not affect visible behavior of
  the SDK in any way. While we don't anticipate any issues, please [report any
  issues with network behavior or
  persistence](https://github.com/firebase/firebase-ios-sdk/issues/new) that you
  experience.

# 1.6.1
- [fixed] Fixed a race condition that could cause a segmentation fault during
  client initialization.

# 1.6.0
- [feature] Added an `addSnapshotsInSyncListener()` method to
  `FIRFirestore` that notifies you when all your snapshot listeners are
  in sync with each other.

# 1.5.1
- [fixed] Fixed a memory access error discovered using the sanitizers in Xcode
  11.

# 1.5.0
- [changed] Transactions now perform exponential backoff before retrying.
  This means transactions on highly contended documents are more likely to
  succeed.
- [feature] Added a `waitForPendingWrites()` method to `FIRFirestore` class
  which allows users to wait on a promise that resolves when all pending
  writes are acknowledged by the Firestore backend.
- [feature] Added a `terminate()` method to `FIRFirestore` which terminates
  the instance, releasing any held resources. Once it completes, you can
  optionally call `clearPersistence()` to wipe persisted Firestore data
  from disk.

# 1.4.5
- [fixed] Fixed a crash that would happen when changing networks or going from
  online to offline. (#3661).

# 1.4.4
- [changed] Internal improvements.

# 1.4.3
- [changed] Transactions are now more flexible. Some sequences of operations
  that were previously incorrectly disallowed are now allowed. For example,
  after reading a document that doesn't exist, you can now set it multiple
  times successfully in a transaction.

# 1.4.2
- [fixed] Fixed an issue where query results were temporarily missing documents
  that previously had not matched but had been updated to now match the query
  (https://github.com/firebase/firebase-android-sdk/issues/155).
- [fixed] Fixed an internal assertion that was triggered when an update
  with a `FieldValue.serverTimestamp()` and an update with a
  `FieldValue.increment()` were pending for the same document.
- [fixed] Fixed the `oldIndex` and `newIndex` values in `DocumentChange` to
  actually be `NSNotFound` when documents are added or removed, respectively
  (#3298).
- [changed] Failed transactions now return the failure from the last attempt,
  instead of `ABORTED`.

# 1.4.1
- [fixed] Fixed certificate loading for non-CocoaPods builds that may not
  include bundle identifiers in their frameworks or apps (#3184).

# 1.4.0
- [feature] Added `clearPersistence()`, which clears the persistent storage
  including pending writes and cached documents. This is intended to help
  write reliable tests (https://github.com/firebase/firebase-js-sdk/issues/449).

# 1.3.2
- [fixed] Firestore should now recover its connection to the server more
  quickly after being on a network suffering from total packet loss (#2987).
- [fixed] Changed gRPC-C++ dependency to 0.0.9 which adds support for using it
  concurrently with the Objective-C gRPC CocoaPod. This fixes certificate
  errors you might encounter when trying to use Firestore and other Google
  Cloud Objective-C APIs in the same project.

# 1.3.1
- [fixed] Disabling garbage collection now avoids even scheduling the
  collection process. This can be used to prevent crashes in the background when
  using `NSFileProtectionComplete`. Note that Firestore does not support
  operating in this mode--nearly all API calls will cause crashes while file
  protection is enabled. This change just prevents a crash when Firestore is
  idle (#2846).

# 1.3.0
- [feature] You can now query across all collections in your database with a
  given collection ID using the `Firestore.collectionGroup()` method.
- [feature] Added community support for tvOS.

# 1.2.1
- [fixed] Fixed a use-after-free bug that could be observed when using snapshot
  listeners on temporary document references (#2682).

# 1.2.0
- [feature] Added community support for macOS (#434).
- [fixed] Fixed the way gRPC certificates are loaded on macOS (#2604).

# 1.1.0
- [feature] Added `FieldValue.increment()`, which can be used in
  `updateData(_:)` and `setData(_:merge:)` to increment or decrement numeric
  field values safely without transactions.
- [changed] Improved performance when querying over documents that contain
  subcollections (#2466).
- [changed] Prepared the persistence layer to support collection group queries.
  While this feature is not yet available, all schema changes are included
  in this release.

# 1.0.2
- [changed] Internal improvements.

# 1.0.1
- [changed] Internal improvements.

# 1.0.0
- [changed] **Breaking change:** The `areTimestampsInSnapshotsEnabled` setting
  is now enabled by default. Timestamp fields that read from a
  `FIRDocumentSnapshot` will be returned as `FIRTimestamp` objects instead of
  `NSDate` objects. Update any code that expects to receive an `NSDate` object.
  See [the reference
  documentation](https://firebase.google.com/docs/reference/ios/firebasefirestore/api/reference/Classes/FIRFirestoreSettings#/c:objc(cs)FIRFirestoreSettings(py)timestampsInSnapshotsEnabled)
  for more details.
- [changed] **Breaking change:** `FIRTransaction.getDocument()` has been changed
  to return a non-nil `FIRDocumentSnapshot` with `exists` equal to `false` if
  the document does not exist (instead of returning a nil
  `FIRDocumentSnapshot`).  Code that includes `if (snapshot) { ... }` must be
  changed to `if (snapshot.exists) { ... }`.
- [fixed] Fixed a crash that could happen when the app is shut down after
  a write has been sent to the server but before it has been received on
  a listener (#2237).
- [changed] Firestore no longer bundles a copy of the gRPC certificates, now
  that the gRPC-C++ CocoaPod includes them. CocoaPods users should be updated
  automatically. Carthage users should follow the [updated
  instructions](https://github.com/firebase/firebase-ios-sdk/blob/master/Carthage.md)
  to get `gRPCCertificates.bundle` from the correct location.

# 0.16.1
- [fixed] Offline persistence now properly records schema downgrades. This is a
  forward-looking change that allows all subsequent versions to safely downgrade
  to this version. Some other versions might be safe to downgrade to, if you can
  determine there haven't been any schema migrations between them. For example,
  downgrading from v0.16.1 to v0.15.0 is safe because there have been no schema
  changes between these releases.
- [fixed] Fixed an issue where gRPC would crash if shut down multiple times
  (#2146).

# 0.16.0
- [changed] Added a garbage collection process to on-disk persistence that
  removes older documents. This is enabled by default, and the SDK will attempt
  to periodically clean up older, unused documents once the on-disk cache passes
  a threshold size (default: 100 MB). This threshold can be configured by
  setting `FIRFirestoreSettings.cacheSizeBytes`. It must be set to a minimum of
  1 MB. The garbage collection process can be disabled entirely by setting
  `FIRFirestoreSettings.cacheSizeBytes` to `kFIRFirestoreCacheSizeUnlimited`.

# 0.15.0
- [changed] Changed how the SDK handles locally-updated documents while syncing
  those updates with Cloud Firestore servers. This can lead to slight behavior
  changes and may affect the `SnapshotMetadata.hasPendingWrites` metadata flag.
- [changed] Eliminated superfluous update events for locally cached documents
  that are known to lag behind the server version. Instead, the SDK buffers
  these events until the client has caught up with the server.
- [changed] Moved from Objective-C gRPC framework to gRPC C++. If you're
  manually tracking dependencies, the `gRPC`, `gRPC-ProtoRPC`, and
  `gRPC-RxLibrary` frameworks have been replaced with `gRPC-C++`. While we
  don't anticipate any issues, please [report any issues with network
  behavior](https://github.com/firebase/firebase-ios-sdk/issues/new) you
  experience. (#1968)

# 0.14.0
- [fixed] Fixed compilation in C99 and C++11 modes without GNU extensions.

# 0.13.6
- [changed] Internal improvements.

# 0.13.5
- [changed] Some SDK errors that represent common mistakes (such as permission
  denied or a missing index) will automatically be logged as a warning in
  addition to being surfaced via the API.

# 0.13.4
- [fixed] Fixed an issue where the first `get()` call made after being offline
  could incorrectly return cached data without attempting to reach the backend.
- [changed] Changed `get()` to only make one attempt to reach the backend before
  returning cached data, potentially reducing delays while offline.
- [fixed] Fixed an issue that caused Firebase to drop empty objects from calls
  to `setData(..., merge:true)`.

# 0.13.3
- [changed] Internal improvements.

# 0.13.2
- [fixed] Fixed an issue where changes to custom authentication claims did not
  take effect until you did a full sign-out and sign-in. (#1499)
- [changed] Improved how Firestore handles idle queries to reduce the cost of
  re-listening within 30 minutes.

# 0.13.1
- [fixed] Fixed an issue where `get(source:.Cache)` could throw an
  "unrecognized selector" error if the SDK has previously cached the
  non-existence of the document (#1632).

# 0.13.0
- [feature] Added `FieldValue.arrayUnion()` and `FieldValue.arrayRemove()` to
  atomically add and remove elements from an array field in a document.
- [feature] Added `whereField(_:arrayContains:)` query filter to find
  documents where an array field contains a specific element.
- [fixed] Fixed compilation with older Xcode versions (#1517).
- [fixed] Fixed a performance issue where large write batches with hundreds of
  changes would take a long time to read and write and consume excessive memory.
  Large write batches should now see no penalty.
- [fixed] Fixed a performance issue where adding a listener for a large
  (thousands of documents) collection would take a long time in offline mode
  (#1477).
- [fixed] Fixed an issue that could cause deleted documents to momentarily
  re-appear in the results of a listener, causing a flicker (#1591).

# 0.12.6
- [fixed] Fixed an issue where queries returned fewer results than they should,
  caused by documents that were cached as deleted when they should not have
  been (#1548). Some cache data is cleared and so clients may use extra
  bandwidth the first time they launch with this version of the SDK.

# 0.12.5
- [changed] Internal improvements.

# 0.12.4
- [fixed] `setData` methods taking `mergeFields:` arguments can now delete
  fields using `FieldValue.delete()`.
- [fixed] Firestore will now recover from auth token expiration when the system
  clock is wrong.
- [fixed] Fixed compilation with older Xcode versions (#1366).

# 0.12.3
- [changed] Internal improvements.

# 0.12.2
- [fixed] Fixed an issue where `FirestoreSettings` would accept a concurrent
  dispatch queue, but this configuration would trigger an assertion failure.
  Passing a concurrent dispatch queue should now work correctly (#988).

# 0.12.1
- [changed] Internal improvements.

# 0.12.0
- [changed] Replaced the `DocumentListenOptions` object with a simple boolean.
  Instead of calling
  `addSnapshotListener(options: DocumentListenOptions.includeMetadataChanges(true))`
  call `addSnapshotListener(includeMetadataChanges:true)`.
- [changed] Replaced the `QueryListenOptions` object with simple booleans.
  Instead of calling
  `addSnapshotListener(options:
      QueryListenOptions.includeQueryMetadataChanges(true)
          .includeDocumentMetadataChanges(true))`
  call `addSnapshotListener(includeMetadataChanges:true)`.
- [changed] `QuerySnapshot.documentChanges()` is now a method which optionally
  takes `includeMetadataChanges:true`. By default even when listening to a
  query with `includeMetadataChanges:true` metadata-only document changes are
  suppressed in `documentChanges()`.
- [changed] Replaced the `SetOptions` object with a simple boolean. Instead of
  calling `setData(["a": "b"], options: SetOptions.merge())` call
  `setData(["a": "b"], merge: true)`.
- [changed] Replaced the `SnapshotOptions` object with direct use of the
  `FIRServerTimestampBehavior` on `DocumentSnapshot`. Instead of calling
  `data(SnapshotOptions.serverTimestampBehavior(.estimate))` call
  `data(serverTimestampBehavior: .estimate)`. Changed `get` similarly.
- [changed] Added ability to control whether DocumentReference.getDocument() and
  Query.getDocuments() should fetch from server only, cache only, or attempt
  server and fall back to the cache (which was the only option previously, and
  is now the default.)
- [feature] Added new `mergeFields:(NSArray<id>*)` override for `set()`
  which allows merging of a reduced subset of fields.

# 0.11.0
- [fixed] Fixed a regression in the Firebase iOS SDK release 4.11.0 that could
  cause `getDocument()` requests made while offline to be delayed by up to 10
  seconds (rather than returning from cache immediately).
- [feature] Added a new `Timestamp` class to represent timestamp fields,
  currently supporting up to microsecond precision. It can be passed to API
  methods anywhere a system Date is currently accepted. To make
  `DocumentSnapshot`s read timestamp fields back as `Timestamp`s instead of
  Dates, you can set the newly added property `areTimestampsInSnapshotsEnabled`
  in `FirestoreSettings` to `true`. Note that the current behavior
  (`DocumentSnapshot`s returning system Dates) will be removed in a future
  release. Using `Timestamp`s avoids rounding errors (system Date is stored as
  a floating-point value, so the value read back from a `DocumentSnapshot`
  might be slightly different from the value written).

# 0.10.4
- [changed] If the SDK's attempt to connect to the Cloud Firestore backend
  neither succeeds nor fails within 10 seconds, the SDK will consider itself
  "offline", causing getDocument() calls to resolve with cached results, rather
  than continuing to wait.
- [fixed] Fixed a race condition after calling `enableNetwork()` that could
  result in a "Mutation batchIDs must be acknowledged in order" assertion crash.
- [fixed] Fixed undefined symbols in the absl namespace (#898).

# 0.10.3
- [fixed] Fixed a regression in the 4.10.0 Firebase iOS SDK release that
  prevented the SDK from communicating with the backend before successfully
  authenticating via Firebase Authentication or after unauthenticating and
  re-authenticating. Reads and writes would silently be executed locally
  but not sent to the backend.

# 0.10.2
- [changed] When you delete a FirebaseApp, the associated Firestore instances
  are now also deleted (#683).
- [fixed] Fixed race conditions in streams that could be exposed by rapidly
  toggling the network from enabled to disabled and back (#772) or encountering
  a failure from the server (#835).
- [fixed] Addressed warnings shown by the latest versions of Xcode and CocoaPods.

# 0.10.1
- [fixed] Fixed a regression in Firebase iOS release 4.8.1 that could in certain
  cases result in an "OnlineState should not affect limbo documents." assertion
  crash when the client loses its network connection.
- [fixed] It's now possible to pass a nil completion block to WriteBatch.commit (#745).

# 0.10.0
- [changed] Removed the includeMetadataChanges property in FIRDocumentListenOptions
  to avoid confusion with the factory method of the same name.
- [changed] Added a commit method that takes no completion handler to FIRWriteBatch.
- [feature] Queries can now be created from an NSPredicate.
- [feature] Added SnapshotOptions API to control how DocumentSnapshots return unresolved
  server timestamps.
- [feature] Added `disableNetwork()` and `enableNetwork()` methods to
  `Firestore` class, allowing for explicit network management.
- [changed] For non-existing documents, DocumentSnapshot.data() now returns `nil`
  instead of throwing an exception. A non-nullable QueryDocumentSnapshot is
  introduced for Queries to reduce the number of nil-checks in your code.
- [changed] Snapshot listeners (with the `includeMetadataChanges` option
  enabled) now receive an event with `snapshot.metadata.isFromCache` set to
  `true` if the SDK loses its connection to the backend. A new event with
  `snapshot.metadata.isFromCache` set to false will be raised once the
  connection is restored and the query is in sync with the backend again.
- [fixed] Multiple offline mutations now properly reflected in retrieved
  documents. Previously, only the last mutation would be visible. (#643)
- [fixed] Fixed a crash in `closeWithFinaleState:` that could be triggered by
  signing out when the app didn't have a network connection.

# 0.9.4
- [changed] Firestore no longer has a direct dependency on FirebaseAuth.
- [fixed] Fixed a crash when using path names with international characters
  with persistence enabled.
- [fixed] Addressed race condition during the teardown of idle streams (#490).

# 0.9.3
- [changed] Improved performance loading documents matching a query.
- [changed] Cleanly shut down idle write streams.

# 0.9.2
- [changed] Firestore now retries requests more often before considering a client offline.
- [changed] You can now use FieldValue.delete() with SetOptions.merge().

# 0.9.1
- [fixed] Fixed validation of nested arrays to allow indirect nesting.

# 0.9.0
- [fixed] Add an NS_SWIFT_NAME for FIRSnapshotMetadata and FIRListenerRegistration.
- [fixed] Fixed retain cycle in DocumentReference.getDocument(completion:).

# 0.8.0
- Initial public release.<|MERGE_RESOLUTION|>--- conflicted
+++ resolved
@@ -1,10 +1,7 @@
 # Unreleased
-<<<<<<< HEAD
 - [feature] Added support for having multiple inequality fields in compound queries. (#11626)
-=======
 - [feature] Add the option to allow the SDK to create cache indexes automatically to
   improve query execution locally. (#11596)
->>>>>>> 065a5bbc
 
 # 10.12.0
 - [feature] Implemented an optimization in the local cache synchronization logic
