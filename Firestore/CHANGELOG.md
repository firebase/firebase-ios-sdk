--- conflicted
+++ resolved
@@ -1,9 +1,6 @@
 # Unreleased
-<<<<<<< HEAD
 - [added] Made emulator connection API consistent between Auth, Database, Firestore, and Functions (#5916).
-=======
-- [Fixed] Remove explicit MobileCoreServices library linkage from podspec. (#6850)
->>>>>>> d8120ad4
+- [fixed] Remove explicit MobileCoreServices library linkage from podspec. (#6850)
 
 # v7.0.0
 - [changed] **Breaking change:** Removed the `areTimestampsInSnapshotsEnabled`
