--- conflicted
+++ resolved
@@ -1,11 +1,9 @@
-<<<<<<< HEAD
 # Unreleased
 - [added] Made emulator connection API consistent between Auth, Database, Firestore, and Functions (#5916).
-=======
+
 # v7.1.0
 - [changed] Added the original query data to error messages for Queries that
   cannot be deserizialized.
->>>>>>> 24cff3d6
 - [fixed] Remove explicit MobileCoreServices library linkage from podspec
   (#6850).
 - [fixed] Removed excess validation of null and NaN values in query filters.
