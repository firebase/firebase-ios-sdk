# Unreleased
<<<<<<< HEAD
- [fixed] Fix crash while fetching Auth and App Check tokens. (#15281)
=======
- [feature] `Pipeline` support is now available for the `Enterprise edition` as a public review feature. (#15625)
- [fixed] Fixed an issue where the returned object in transaction blocks could not
  pass across actor boundaries in Swift 6 (#15467).
>>>>>>> 1feabe56

# 12.4.0
- [fixed] Implemented an internal workaround to fix
  [CVE-2025-0838](https://nvd.nist.gov/vuln/detail/CVE-2025-0838). (#15300)

# 12.1.0
- [fixed] Fixed accidental removal of `pod "Firebase/Firestore"` for tvOS in 12.0.0.

# 11.12.0
- [fixed] Fixed the `null` value handling in `isNotEqualTo` and `notIn` filters.

# 11.11.0
- [fixed] Fixed the customized priority queue compare function used cache index manager. (#14496)

# 11.9.0
- [fixed] Fixed memory leak in `Query.whereField()`. (#13978)

# 11.8.0
- [fixed] Fixed use-after-free bug when internally formatting strings. (#14306)
- [changed] Update gRPC dependency to 1.69.

# 11.6.0
- [fixed] Add conditional `Sendable` conformance so `ServerTimestamp<T>` is
  `Sendable` if `T` is `Sendable`. (#14042)

# 11.4.0
- [changed] Prepare Firestore cache to support session token.

# 11.3.0
- [changed] Improve efficiency of memory persistence when processing a large number of writes. (#13572)

# 11.2.0
- [fixed] Marked all public classes with only readonly properties as `Sendable` to address
  Swift Concurrency Check warning. (#12666)

# 11.1.0
- [feature] Add `VectorValue` type support.

# 11.0.0
- [removed] **Breaking change**: The deprecated `FirebaseFirestoreSwift` module
  has been removed. See
  https://firebase.google.com/docs/ios/swift-migration for migration
  instructions.
- [changed] **Breaking change**: LRU Garbage Collector is now the default GC for memory cache, eager GC is now
  opt-in (via MemoryCacheSettings(garbageCollectorSettings: MemoryEagerGCSettings())) instead of the default one.
- [changed] Move `Timestamp` class into `FirebaseCore`. `FirebaseFirestore.Timestamp`
  was changed to `FirebaseCore.Timestamp`. (#13221)
- [changed] Update gRPC dependency to 1.65.

# 10.25.0
- [fixed] Allow blob of data with zero length. (#11773, #12620)
- [changed] Passing a non-nil value to the `@DocumentID` property wrapper's
  setter no longer logs a warning since it discouraged valid patterns,
  e.g., updating the document ID after the document is created in Firestore. (#12756)

# 10.24.0
- [feature] Enable queries with range & inequality filters on multiple fields. (#12416)

# 10.23.0
- [feature] Enable snapshot listener option to retrieve data from local cache only. (#12370)
- [fixed] Update gRPC dependency to 1.62.* (#12098, #12021)
- [feature] Firestore's binary Swift Package Manager distribution uses
  XCFrameworks with code signatures (#12238).

# 10.22.0
- [fixed] Fix the flaky offline behaviour when using `arrayRemove` on `Map` object. (#12378)

# 10.21.0
- Add an error when trying to build Firestore's binary SPM distribution for
  visionOS (#12279). See Firestore's 10.12.0 release note for a supported
  workaround.

# 10.19.0
- [fixed] Made an optimization to the synchronization logic for resumed queries
  to only re-download locally-cached documents that are known to be out-of-sync. (#12044)

# 10.18.0
- [fixed] Fix Firestore build for visionOS on Xcode 15.1. (#12023)

# 10.17.0
- [feature] Add support for sum and average aggregate queries.
- [feature] The `FirebaseFirestore` module now contains Firebase Firestore's
  Swift-only APIs that were previously only available via the
  `FirebaseFirestoreSwift` extension SDK. See the
  `FirebaseFirestoreSwift` release note from this release for more details.

# 10.16.0
- [fixed] Fixed an issue where Firestore's binary SwiftPM distribution would
  not link properly when building a target for testing. This issue affected
  Xcode 15 Beta 5 and later (#11656).
- [fixed] Downgrade the CocoaPods grpc dependency back to 1.44.0 (from 1.50.1)
  to fix a crash on iOS 12 devices that was introduced in the Firebase Apple SDK
  10.10.0 when the grpc dependency was upgraded (#11509).

# 10.15.0
- [feature] Add the option to allow the SDK to create cache indexes automatically to
  improve query execution locally. (#11596)

# 10.12.0
- [feature] Implemented an optimization in the local cache synchronization logic
  that reduces the number of billed document reads when documents were deleted
  on the server while the client was not actively listening to the query
  (e.g. while the client was offline). (#11457)
- [added] Developers using Firestore on **visionOS** must use a source
  Firestore distribution rather than the default binary distribution. To do
  this, quit Xcode and open the desired project from the command line
  with the `FIREBASE_SOURCE_FIRESTORE` environment variable:
  ```
  open --env FIREBASE_SOURCE_FIRESTORE /path/to/project.xcodeproj
  ```
  To go back to using the binary distribution of Firestore, quit Xcode and
  open Xcode like normal, without the environment variable. (#11492)

# 10.11.0
- [feature] Expose MultiDb API for public preview. (#10465)
- [fixed] Fixed a compilation warning related to integer casting. (#11332)
- [fixed] Allow initializing FIRLocalCacheSettings with unlimited size. (#11405)

# 10.9.0
- [feature] Add new cache config API to customize SDK cache settings.
- [feature] Add LRU garbage collector as an option to memory cache.

# 10.8.0
- [feature] Change Firestore's Swift Package Manager distribution from source
  to binary to reduce the time it takes to add the Firebase package and to
  build the Firestore SDK (#6564).
- [fixed] Fixed SSL symbol collision issue affecting SwiftPM users. (#6869)

# 10.7.0
- [feature] Add support for disjunctions in queries (`OR` queries).
- [fixed] Fixed stack overflow caused by deeply nested server timestamps.

# 10.6.0
- [fixed] Fix a potential high memory usage issue.

# 10.5.0
- [fixed] Add @discardableResult to addDocument API for easy handling unused return value. (#10640)

# 10.4.0
- [fixed] Fix an issue that stops some performance optimization being applied (#10579).

# 10.3.0
- [feature] Add MultiDb support.
- [fixed] Fix App crashed when there are nested data structures inside IN
  Filter (#10507).

# 10.2.0
- [fixed] Fix FAILED_PRECONDITION when writing to a deleted document in a
  transaction (#10431).
- [fixed] Fixed data race in credentials provider (#10393).
- [fixed] Fix Firestore failing to raise initial snapshot from empty local cache
  result (#10437).

# 10.0.0
- [feature] Added `Query.count()`, which fetches the number of documents in the
  result set without actually downloading the documents (#10246).
- [fixed] Fixed compiler warning about `@param comparator` (#10226).

# 9.6.0
- [added] Expose client side indexing feature with `FIRFirestore.setIndexConfigurationFromJSON` and
  `FIRFirestore.setIndexConfigurationFromStream` (#10090).
- [fixed] Fixed high CPU usage whenever Firestore was in use (#10168).

# 9.5.0
- [fixed] Fixed an intermittent crash if `ListenerRegistration::Remove()` was
  invoked concurrently (#10065).
- [fixed] Fixed a crash if multiple large write batches with overlapping
  documents were executed where at least one batch performed a delete operation
  (#9965).

# 9.4.0
- [fixed] Fixed a crash during app start (#9985, #10018).

# 9.2.0
- [feature] Added `TransactionOptions` to control how many times a transaction
  will retry commits before failing (#9838).

# 9.0.0
- [fixed] Fixed CMake build errors when building with Xcode 13.3.1 (#9702).
- [fixed] **Breaking change:** Fixed an issue where returning `nil` from the
  update closure when running a transaction caused a crash in Swift by removing
  the auto-generated `async throw`ing method from the `FirebaseFirestore`
  module. In order to use the `async throw`ing transaction method, add the
  `FirebaseFirestoreSwift` module dependency to your build target (#9426).

# 8.15.0
- [changed] Potentially fixed a crash during application exit caused by an
  assertion about ordering documents by missing fields (#9258).
- [changed] Add more details to the assertion failure in Query::Comparator() to
  help with future debugging (#9258).

# 8.14.0
- [fixed] Fixed compiler warnings in `local_serializer.cc` about "implicit
  conversion loses integer precision" that were introduced in 8.13.0 (#9430).

# 8.12.1
- [changed] Add more details to the assertion failure in OrderBy::Compare() to
  help with future debugging (#9258).

# 8.11.0
- [fixed] Fixed an issue that can result in incomplete Query snapshots when an
  app is backgrounded during query execution.

# 8.9.1
- [fixed] Fixed a bug in the AppCheck integration that caused the SDK to respond
  to unrelated notifications (#8895).

# 8.9.0
- [added] Added support for Firebase AppCheck.
- [fixed] Fix a crash if `[FIRTransaction getDocument]` was called after
  `[FIRFirestore terminateWithCompletion]` (#8760).
- [fixed] Fixed a performance issue due to repeated schema migrations
  at app startup (#8791).

# 8.6.0
- [changed] Internal refactor to improve serialization performance.
- [changed] `DocumentSnapshot` objects consider the document's key and data for
  equality comparison, but ignore the internal state and internal version.

# 8.4.0
- [fixed] Fixed handling of Unicode characters in log and assertion messages
  (#8372).

# 8.2.0
- [changed] Passing in an empty document ID, collection group ID, or collection
  path will now result in a more readable error (#8218).

# 7.9.0
- [feature] Added support for Firestore Bundles via
  `FIRFirestore.loadBundle`, `FIRFirestore.loadBundleStream` and
  `FIRFirestore.getQueryNamed`. Bundles contain pre-packaged data produced
  with the Server SDKs and can be used to populate Firestore's cache
  without reading documents from the backend.

# 7.7.0
- [fixed] Fixed a crash that could happen when the App is being deleted and
  there's an active listener (#6909).
- [fixed] Fixed a bug where local cache inconsistencies were unnecessarily
  being resolved (#7455).

# 7.5.0
- [changed] A write to a document that contains FieldValue transforms is no
  longer split up into two separate operations. This reduces the number of
  writes the backend performs and allows each WriteBatch to hold 500 writes
  regardless of how many FieldValue transformations are attached.
- [fixed] Fixed an issue where using `FieldValue.arrayRemove()` would only
  delete the first occurrence of an element in an array in a latency
  compensated snapshots.

# 7.3.0
- [fixed] Fixed a crash that could happen when the SDK encountered invalid
  data during garbage collection (#6721).

# 7.2.0
- [added] Made emulator connection API consistent between Auth, Database,
  Firestore, and Functions (#5916).

# 7.1.0
- [changed] Added the original query data to error messages for Queries that
  cannot be deserizialized.
- [fixed] Remove explicit MobileCoreServices library linkage from podspec
  (#6850).
- [fixed] Removed excess validation of null and NaN values in query filters.
  This more closely aligns the SDK with the Firestore backend, which has always
  accepted null and NaN for all operators, even though this isn't necessarily
  useful.

# 7.0.0
- [changed] **Breaking change:** Removed the `areTimestampsInSnapshotsEnabled`
  setting. Timestamp fields that read from a `FIRDocumentSnapshot` now always
  return `FIRTimestamp` objects. Use `FIRTimestamp.dateValue` to convert to
  `NSDate` if required.
- [fixed] Fixed a memory leak introduced in 1.18.0 that may manifest when
  serializing queries containing equality or non-equality comparisons.

# 1.19.0
- [changed] Internal improvements for future C++ and Unity support. Includes a
  breaking change for the Firestore C++ Alpha SDK, but does not affect
  Objective-C or Swift users.
- [changed] Added new internal HTTP headers to the gRPC connection.

# 1.18.0
- [feature] Added `whereField(_:notIn:)` and `whereField(_:isNotEqualTo:)` query
  operators. `whereField(_:notIn:)` finds documents where a specified field’s
  value is not in a specified array. `whereField(_:isNotEqualTo:)` finds
  documents where a specified field's value does not equal the specified value.
  Neither query operator will match documents where the specified field is not
  present.

# 1.17.1
- [fixed] Fix gRPC documentation warning surfaced in Xcode (#6340).

# 1.17.0
- [changed] Internal improvements for future C++ and Unity support.

# 1.16.4
- [changed] Rearranged public headers for future Swift Package Manager support.
  This should have no impact existing users of CocoaPods, Carthage, or zip file
  distributions.

# 1.16.3
- [changed] Internal improvements for future C++ and Unity support.

# 1.16.2
- [fixed] Fixed a configuration issue where listeners were no longer being
  called back on the main thread by default.

# 1.16.1
- [fixed] Removed a delay that may have prevented Firestore from immediately
  establishing a network connection if a connectivity change occurred while
  the app was in the background (#5783).
- [fixed] Fixed a rare crash that could happen if the garbage collection
  process for old documents in the cache happened to run during a LevelDB
  compaction (#5881).

# 1.16.0
- [fixed] Fixed an issue that may have prevented the client from connecting
  to the backend immediately after a user signed in.

# 1.15.0
- [changed] Internal improvements for future C++ and Unity support. Includes a
  breaking change for the Firestore C++ Alpha SDK, but does not affect
  Objective-C or Swift users.

# 1.14.0
- [changed] Internal improvements for future C++ and Unity support. Includes a
  breaking change for the Firestore C++ Alpha SDK, but does not affect
  Objective-C or Swift users.

# 1.13.0
- [changed] Firestore now limits the number of concurrent document lookups it
  will perform when resolving inconsistencies in the local cache
  (https://github.com/firebase/firebase-js-sdk/issues/2683).
- [changed] Upgraded gRPC-C++ to 1.28.0 (#4994).
- [fixed] Firestore will now send Auth credentials to the Firestore Emulator
  (#5072).

# 1.12.1
- [changed] Internal improvements for future C++ and Unity support.

# 1.12.0
- [changed] Internal improvements for future C++ and Unity support. Includes a
  breaking change for the Firestore C++ Alpha SDK, but does not affect
  Objective-C or Swift users.

# 1.11.2
- [fixed] Fixed the FirebaseFirestore podspec to properly declare its
  dependency on the UIKit framework on iOS and tvOS.

# 1.11.1
- [fixed] Firestore should now recover its connection to the server more
  quickly after returning from the background (#4905).

# 1.11.0
- [changed] Improved performance of queries with large result sets.

# 1.10.2
- [changed] Internal improvements.

# 1.10.1
- [changed] Internal improvements.

# 1.10.0
- [feature] Firestore previously required that every document read in a
  transaction must also be written. This requirement has been removed, and
  you can now read a document in a transaction without writing to it.
- [changed] Improved the performance of repeatedly executed queries when
  persistence is enabled. Recently executed queries should see dramatic
  improvements. This benefit is reduced if changes accumulate while the query
  is inactive. Queries that use the `limit()` API may not always benefit,
  depending on the accumulated changes.
- [changed] Changed the location of Firestore's locally stored data from the
  Documents folder to Library/Application Support, hiding it from users of apps
  that share their files with the iOS Files app. **Important**: After a user's
  data is migrated, downgrading to an older version of the SDK will cause the
  user to appear to lose data, since older versions of the SDK can't read data
  from the new location (#843).

# 1.9.0
- [feature] Added a `limit(toLast:)` query operator, which returns the last
  matching documents up to the given limit.

# 1.8.3
- [changed] Internal improvements.

# 1.8.2
- [changed] Internal improvements.

# 1.8.1
- [fixed] Firestore no longer loads its TLS certificates from a bundle, which
  fixes crashes at startup when the bundle can't be loaded. This fixes a
  specific case where the bundle couldn't be loaded due to international
  characters in the application name. If you're manually tracking dependencies,
  you can now remove `gRPCCertificates-Cpp.bundle` from your build. (#3951).

# 1.8.0
- [changed] Removed Firestore's dependency on the `Protobuf` CocoaPod. If
  you're manually tracking dependencies, you may be able to remove it from your
  build (note, however, that other Firebase components may still require it).
- [changed] Added a dependency on the `abseil` CocoaPod. If you're manually
  tracking dependencies, you need to add it to your build.

# 1.7.0
- [feature] Added `whereField(_:in:)` and `whereField(_:arrayContainsAny:)` query
  operators. `whereField(_:in:)` finds documents where a specified field’s value
  is IN a specified array. `whereField(_:arrayContainsAny:)` finds documents
  where a specified field is an array and contains ANY element of a specified
  array.
- [changed] Firestore SDK now uses Nanopb rather than the Objective-C Protobuf
  library for parsing protos. This change does not affect visible behavior of
  the SDK in any way. While we don't anticipate any issues, please [report any
  issues with network behavior or
  persistence](https://github.com/firebase/firebase-ios-sdk/issues/new) that you
  experience.

# 1.6.1
- [fixed] Fixed a race condition that could cause a segmentation fault during
  client initialization.

# 1.6.0
- [feature] Added an `addSnapshotsInSyncListener()` method to
  `FIRFirestore` that notifies you when all your snapshot listeners are
  in sync with each other.

# 1.5.1
- [fixed] Fixed a memory access error discovered using the sanitizers in Xcode
  11.

# 1.5.0
- [changed] Transactions now perform exponential backoff before retrying.
  This means transactions on highly contended documents are more likely to
  succeed.
- [feature] Added a `waitForPendingWrites()` method to `FIRFirestore` class
  which allows users to wait on a promise that resolves when all pending
  writes are acknowledged by the Firestore backend.
- [feature] Added a `terminate()` method to `FIRFirestore` which terminates
  the instance, releasing any held resources. Once it completes, you can
  optionally call `clearPersistence()` to wipe persisted Firestore data
  from disk.

# 1.4.5
- [fixed] Fixed a crash that would happen when changing networks or going from
  online to offline. (#3661).

# 1.4.4
- [changed] Internal improvements.

# 1.4.3
- [changed] Transactions are now more flexible. Some sequences of operations
  that were previously incorrectly disallowed are now allowed. For example,
  after reading a document that doesn't exist, you can now set it multiple
  times successfully in a transaction.

# 1.4.2
- [fixed] Fixed an issue where query results were temporarily missing documents
  that previously had not matched but had been updated to now match the query
  (https://github.com/firebase/firebase-android-sdk/issues/155).
- [fixed] Fixed an internal assertion that was triggered when an update
  with a `FieldValue.serverTimestamp()` and an update with a
  `FieldValue.increment()` were pending for the same document.
- [fixed] Fixed the `oldIndex` and `newIndex` values in `DocumentChange` to
  actually be `NSNotFound` when documents are added or removed, respectively
  (#3298).
- [changed] Failed transactions now return the failure from the last attempt,
  instead of `ABORTED`.

# 1.4.1
- [fixed] Fixed certificate loading for non-CocoaPods builds that may not
  include bundle identifiers in their frameworks or apps (#3184).

# 1.4.0
- [feature] Added `clearPersistence()`, which clears the persistent storage
  including pending writes and cached documents. This is intended to help
  write reliable tests (https://github.com/firebase/firebase-js-sdk/issues/449).

# 1.3.2
- [fixed] Firestore should now recover its connection to the server more
  quickly after being on a network suffering from total packet loss (#2987).
- [fixed] Changed gRPC-C++ dependency to 0.0.9 which adds support for using it
  concurrently with the Objective-C gRPC CocoaPod. This fixes certificate
  errors you might encounter when trying to use Firestore and other Google
  Cloud Objective-C APIs in the same project.

# 1.3.1
- [fixed] Disabling garbage collection now avoids even scheduling the
  collection process. This can be used to prevent crashes in the background when
  using `NSFileProtectionComplete`. Note that Firestore does not support
  operating in this mode--nearly all API calls will cause crashes while file
  protection is enabled. This change just prevents a crash when Firestore is
  idle (#2846).

# 1.3.0
- [feature] You can now query across all collections in your database with a
  given collection ID using the `Firestore.collectionGroup()` method.
- [feature] Added community support for tvOS.

# 1.2.1
- [fixed] Fixed a use-after-free bug that could be observed when using snapshot
  listeners on temporary document references (#2682).

# 1.2.0
- [feature] Added community support for macOS (#434).
- [fixed] Fixed the way gRPC certificates are loaded on macOS (#2604).

# 1.1.0
- [feature] Added `FieldValue.increment()`, which can be used in
  `updateData(_:)` and `setData(_:merge:)` to increment or decrement numeric
  field values safely without transactions.
- [changed] Improved performance when querying over documents that contain
  subcollections (#2466).
- [changed] Prepared the persistence layer to support collection group queries.
  While this feature is not yet available, all schema changes are included
  in this release.

# 1.0.2
- [changed] Internal improvements.

# 1.0.1
- [changed] Internal improvements.

# 1.0.0
- [changed] **Breaking change:** The `areTimestampsInSnapshotsEnabled` setting
  is now enabled by default. Timestamp fields that read from a
  `FIRDocumentSnapshot` will be returned as `FIRTimestamp` objects instead of
  `NSDate` objects. Update any code that expects to receive an `NSDate` object.
  See [the reference
  documentation](https://firebase.google.com/docs/reference/ios/firebasefirestore/api/reference/Classes/FIRFirestoreSettings#/c:objc(cs)FIRFirestoreSettings(py)timestampsInSnapshotsEnabled)
  for more details.
- [changed] **Breaking change:** `FIRTransaction.getDocument()` has been changed
  to return a non-nil `FIRDocumentSnapshot` with `exists` equal to `false` if
  the document does not exist (instead of returning a nil
  `FIRDocumentSnapshot`).  Code that includes `if (snapshot) { ... }` must be
  changed to `if (snapshot.exists) { ... }`.
- [fixed] Fixed a crash that could happen when the app is shut down after
  a write has been sent to the server but before it has been received on
  a listener (#2237).
- [changed] Firestore no longer bundles a copy of the gRPC certificates, now
  that the gRPC-C++ CocoaPod includes them. CocoaPods users should be updated
  automatically. Carthage users should follow the [updated
  instructions](https://github.com/firebase/firebase-ios-sdk/blob/main/Carthage.md)
  to get `gRPCCertificates.bundle` from the correct location.

# 0.16.1
- [fixed] Offline persistence now properly records schema downgrades. This is a
  forward-looking change that allows all subsequent versions to safely downgrade
  to this version. Some other versions might be safe to downgrade to, if you can
  determine there haven't been any schema migrations between them. For example,
  downgrading from v0.16.1 to v0.15.0 is safe because there have been no schema
  changes between these releases.
- [fixed] Fixed an issue where gRPC would crash if shut down multiple times
  (#2146).

# 0.16.0
- [changed] Added a garbage collection process to on-disk persistence that
  removes older documents. This is enabled by default, and the SDK will attempt
  to periodically clean up older, unused documents once the on-disk cache passes
  a threshold size (default: 100 MB). This threshold can be configured by
  setting `FIRFirestoreSettings.cacheSizeBytes`. It must be set to a minimum of
  1 MB. The garbage collection process can be disabled entirely by setting
  `FIRFirestoreSettings.cacheSizeBytes` to `kFIRFirestoreCacheSizeUnlimited`.

# 0.15.0
- [changed] Changed how the SDK handles locally-updated documents while syncing
  those updates with Cloud Firestore servers. This can lead to slight behavior
  changes and may affect the `SnapshotMetadata.hasPendingWrites` metadata flag.
- [changed] Eliminated superfluous update events for locally cached documents
  that are known to lag behind the server version. Instead, the SDK buffers
  these events until the client has caught up with the server.
- [changed] Moved from Objective-C gRPC framework to gRPC C++. If you're
  manually tracking dependencies, the `gRPC`, `gRPC-ProtoRPC`, and
  `gRPC-RxLibrary` frameworks have been replaced with `gRPC-C++`. While we
  don't anticipate any issues, please [report any issues with network
  behavior](https://github.com/firebase/firebase-ios-sdk/issues/new) you
  experience. (#1968)

# 0.14.0
- [fixed] Fixed compilation in C99 and C++11 modes without GNU extensions.

# 0.13.6
- [changed] Internal improvements.

# 0.13.5
- [changed] Some SDK errors that represent common mistakes (such as permission
  denied or a missing index) will automatically be logged as a warning in
  addition to being surfaced via the API.

# 0.13.4
- [fixed] Fixed an issue where the first `get()` call made after being offline
  could incorrectly return cached data without attempting to reach the backend.
- [changed] Changed `get()` to only make one attempt to reach the backend before
  returning cached data, potentially reducing delays while offline.
- [fixed] Fixed an issue that caused Firebase to drop empty objects from calls
  to `setData(..., merge:true)`.

# 0.13.3
- [changed] Internal improvements.

# 0.13.2
- [fixed] Fixed an issue where changes to custom authentication claims did not
  take effect until you did a full sign-out and sign-in. (#1499)
- [changed] Improved how Firestore handles idle queries to reduce the cost of
  re-listening within 30 minutes.

# 0.13.1
- [fixed] Fixed an issue where `get(source:.Cache)` could throw an
  "unrecognized selector" error if the SDK has previously cached the
  non-existence of the document (#1632).

# 0.13.0
- [feature] Added `FieldValue.arrayUnion()` and `FieldValue.arrayRemove()` to
  atomically add and remove elements from an array field in a document.
- [feature] Added `whereField(_:arrayContains:)` query filter to find
  documents where an array field contains a specific element.
- [fixed] Fixed compilation with older Xcode versions (#1517).
- [fixed] Fixed a performance issue where large write batches with hundreds of
  changes would take a long time to read and write and consume excessive memory.
  Large write batches should now see no penalty.
- [fixed] Fixed a performance issue where adding a listener for a large
  (thousands of documents) collection would take a long time in offline mode
  (#1477).
- [fixed] Fixed an issue that could cause deleted documents to momentarily
  re-appear in the results of a listener, causing a flicker (#1591).

# 0.12.6
- [fixed] Fixed an issue where queries returned fewer results than they should,
  caused by documents that were cached as deleted when they should not have
  been (#1548). Some cache data is cleared and so clients may use extra
  bandwidth the first time they launch with this version of the SDK.

# 0.12.5
- [changed] Internal improvements.

# 0.12.4
- [fixed] `setData` methods taking `mergeFields:` arguments can now delete
  fields using `FieldValue.delete()`.
- [fixed] Firestore will now recover from auth token expiration when the system
  clock is wrong.
- [fixed] Fixed compilation with older Xcode versions (#1366).

# 0.12.3
- [changed] Internal improvements.

# 0.12.2
- [fixed] Fixed an issue where `FirestoreSettings` would accept a concurrent
  dispatch queue, but this configuration would trigger an assertion failure.
  Passing a concurrent dispatch queue should now work correctly (#988).

# 0.12.1
- [changed] Internal improvements.

# 0.12.0
- [changed] Replaced the `DocumentListenOptions` object with a simple boolean.
  Instead of calling
  `addSnapshotListener(options: DocumentListenOptions.includeMetadataChanges(true))`
  call `addSnapshotListener(includeMetadataChanges:true)`.
- [changed] Replaced the `QueryListenOptions` object with simple booleans.
  Instead of calling
  `addSnapshotListener(options:
      QueryListenOptions.includeQueryMetadataChanges(true)
          .includeDocumentMetadataChanges(true))`
  call `addSnapshotListener(includeMetadataChanges:true)`.
- [changed] `QuerySnapshot.documentChanges()` is now a method which optionally
  takes `includeMetadataChanges:true`. By default even when listening to a
  query with `includeMetadataChanges:true` metadata-only document changes are
  suppressed in `documentChanges()`.
- [changed] Replaced the `SetOptions` object with a simple boolean. Instead of
  calling `setData(["a": "b"], options: SetOptions.merge())` call
  `setData(["a": "b"], merge: true)`.
- [changed] Replaced the `SnapshotOptions` object with direct use of the
  `FIRServerTimestampBehavior` on `DocumentSnapshot`. Instead of calling
  `data(SnapshotOptions.serverTimestampBehavior(.estimate))` call
  `data(serverTimestampBehavior: .estimate)`. Changed `get` similarly.
- [changed] Added ability to control whether DocumentReference.getDocument() and
  Query.getDocuments() should fetch from server only, cache only, or attempt
  server and fall back to the cache (which was the only option previously, and
  is now the default.)
- [feature] Added new `mergeFields:(NSArray<id>*)` override for `set()`
  which allows merging of a reduced subset of fields.

# 0.11.0
- [fixed] Fixed a regression in the Firebase iOS SDK release 4.11.0 that could
  cause `getDocument()` requests made while offline to be delayed by up to 10
  seconds (rather than returning from cache immediately).
- [feature] Added a new `Timestamp` class to represent timestamp fields,
  currently supporting up to microsecond precision. It can be passed to API
  methods anywhere a system Date is currently accepted. To make
  `DocumentSnapshot`s read timestamp fields back as `Timestamp`s instead of
  Dates, you can set the newly added property `areTimestampsInSnapshotsEnabled`
  in `FirestoreSettings` to `true`. Note that the current behavior
  (`DocumentSnapshot`s returning system Dates) will be removed in a future
  release. Using `Timestamp`s avoids rounding errors (system Date is stored as
  a floating-point value, so the value read back from a `DocumentSnapshot`
  might be slightly different from the value written).

# 0.10.4
- [changed] If the SDK's attempt to connect to the Cloud Firestore backend
  neither succeeds nor fails within 10 seconds, the SDK will consider itself
  "offline", causing getDocument() calls to resolve with cached results, rather
  than continuing to wait.
- [fixed] Fixed a race condition after calling `enableNetwork()` that could
  result in a "Mutation batchIDs must be acknowledged in order" assertion crash.
- [fixed] Fixed undefined symbols in the absl namespace (#898).

# 0.10.3
- [fixed] Fixed a regression in the 4.10.0 Firebase iOS SDK release that
  prevented the SDK from communicating with the backend before successfully
  authenticating via Firebase Authentication or after unauthenticating and
  re-authenticating. Reads and writes would silently be executed locally
  but not sent to the backend.

# 0.10.2
- [changed] When you delete a FirebaseApp, the associated Firestore instances
  are now also deleted (#683).
- [fixed] Fixed race conditions in streams that could be exposed by rapidly
  toggling the network from enabled to disabled and back (#772) or encountering
  a failure from the server (#835).
- [fixed] Addressed warnings shown by the latest versions of Xcode and CocoaPods.

# 0.10.1
- [fixed] Fixed a regression in Firebase iOS release 4.8.1 that could in certain
  cases result in an "OnlineState should not affect limbo documents." assertion
  crash when the client loses its network connection.
- [fixed] It's now possible to pass a nil completion block to WriteBatch.commit (#745).

# 0.10.0
- [changed] Removed the includeMetadataChanges property in FIRDocumentListenOptions
  to avoid confusion with the factory method of the same name.
- [changed] Added a commit method that takes no completion handler to FIRWriteBatch.
- [feature] Queries can now be created from an NSPredicate.
- [feature] Added SnapshotOptions API to control how DocumentSnapshots return unresolved
  server timestamps.
- [feature] Added `disableNetwork()` and `enableNetwork()` methods to
  `Firestore` class, allowing for explicit network management.
- [changed] For non-existing documents, DocumentSnapshot.data() now returns `nil`
  instead of throwing an exception. A non-nullable QueryDocumentSnapshot is
  introduced for Queries to reduce the number of nil-checks in your code.
- [changed] Snapshot listeners (with the `includeMetadataChanges` option
  enabled) now receive an event with `snapshot.metadata.isFromCache` set to
  `true` if the SDK loses its connection to the backend. A new event with
  `snapshot.metadata.isFromCache` set to false will be raised once the
  connection is restored and the query is in sync with the backend again.
- [fixed] Multiple offline mutations now properly reflected in retrieved
  documents. Previously, only the last mutation would be visible. (#643)
- [fixed] Fixed a crash in `closeWithFinaleState:` that could be triggered by
  signing out when the app didn't have a network connection.

# 0.9.4
- [changed] Firestore no longer has a direct dependency on FirebaseAuth.
- [fixed] Fixed a crash when using path names with international characters
  with persistence enabled.
- [fixed] Addressed race condition during the teardown of idle streams (#490).

# 0.9.3
- [changed] Improved performance loading documents matching a query.
- [changed] Cleanly shut down idle write streams.

# 0.9.2
- [changed] Firestore now retries requests more often before considering a client offline.
- [changed] You can now use FieldValue.delete() with SetOptions.merge().

# 0.9.1
- [fixed] Fixed validation of nested arrays to allow indirect nesting.

# 0.9.0
- [fixed] Add an NS_SWIFT_NAME for FIRSnapshotMetadata and FIRListenerRegistration.
- [fixed] Fixed retain cycle in DocumentReference.getDocument(completion:).

# 0.8.0
- Initial public release.<|MERGE_RESOLUTION|>--- conflicted
+++ resolved
@@ -1,11 +1,8 @@
 # Unreleased
-<<<<<<< HEAD
 - [fixed] Fix crash while fetching Auth and App Check tokens. (#15281)
-=======
 - [feature] `Pipeline` support is now available for the `Enterprise edition` as a public review feature. (#15625)
 - [fixed] Fixed an issue where the returned object in transaction blocks could not
   pass across actor boundaries in Swift 6 (#15467).
->>>>>>> 1feabe56
 
 # 12.4.0
 - [fixed] Implemented an internal workaround to fix
