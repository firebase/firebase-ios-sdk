# Unreleased

# v1.0.0
<<<<<<< HEAD
- [changed] The `areTimestampsInSnapshotsEnabled` setting is now enabled by
  default. Timestamp fields that read from a `FIRDocumentSnapshot` are now
  returned as `FIRTimestamp` objects instead of `NSDate` objects. This is a
  breaking change; developers must update any code that expects to receive a
  `NSDate` object. See https://firebase.google.com/docs/reference/ios/firebasefirestore/api/reference/Classes/FIRFirestoreSettings#/c:objc(cs)FIRFirestoreSettings(py)timestampsInSnapshotsEnabled
  for more details.
- [changed] `FIRTransaction.getDocument()` has been changed to return a non-nil
  `FIRDocumentSnapshot` with `exists` equal to `false` if the document does not
  exist (instead of returning a nil `FIRDocumentSnapshot`). Code that was
  previously doing `if (snapshot) { ... }` must be changed to
  `if (snapshot.exists) { ... }`.
=======
- [changed] **Breaking change:** The `areTimestampsInSnapshotsEnabled` setting
  is now enabled by default. Timestamp fields that read from a
  `FIRDocumentSnapshot` will be returned as `FIRTimestamp` objects instead of
  `NSDate` objects. Update any code that expects to recive a `NSDate` object.
  See [the reference
  documentation](https://firebase.google.com/docs/reference/ios/firebasefirestore/api/reference/Classes/FIRFirestoreSettings#/c:objc(cs)FIRFirestoreSettings(py)timestampsInSnapshotsEnabled)
  for more details.
- [changed] **Breaking change:** `FIRTransaction.getDocument()` has been changed
  to return a non-nil `FIRDocumentSnapshot` with `exists` equal to `false` if
  the document does not exist (instead of returning a nil
  `FIRDocumentSnapshot`).  Code that includes `if (snapshot) { ... }` must be
  changed to `if (snapshot.exists) { ... }`.
>>>>>>> 3fd23912
- [fixed] Fixed a crash that could happen when the app is shut down after
  a write has been sent to the server but before it has been received on
  a listener (#2237).
- [changed] Firestore no longer bundles a copy of the gRPC certificates, now
  that the gRPC-C++ CocoaPod includes them. CocoaPods users should be updated
  automatically. Carthage users should follow the [updated
  instructions](https://github.com/firebase/firebase-ios-sdk/blob/master/Carthage.md)
  to get `gRPCCertificates.bundle` from the correct location.

# v0.16.1
- [fixed] Offline persistence now properly records schema downgrades. This is a
  forward-looking change that allows all subsequent versions to safely downgrade
  to this version. Some other versions might be safe to downgrade to, if you can
  determine there haven't been any schema migrations between them. For example,
  downgrading from v0.16.1 to v0.15.0 is safe because there have been no schema
  changes between these releases.
- [fixed] Fixed an issue where gRPC would crash if shut down multiple times
  (#2146).

# v0.16.0
- [changed] Added a garbage collection process to on-disk persistence that
  removes older documents. This is enabled by default, and the SDK will attempt
  to periodically clean up older, unused documents once the on-disk cache passes
  a threshold size (default: 100 MB). This threshold can be configured by
  setting `FIRFirestoreSettings.cacheSizeBytes`. It must be set to a minimum of
  1 MB. The garbage collection process can be disabled entirely by setting
  `FIRFirestoreSettings.cacheSizeBytes` to `kFIRFirestoreCacheSizeUnlimited`.

# v0.15.0
- [changed] Changed how the SDK handles locally-updated documents while syncing
  those updates with Cloud Firestore servers. This can lead to slight behavior
  changes and may affect the `SnapshotMetadata.hasPendingWrites` metadata flag.
- [changed] Eliminated superfluous update events for locally cached documents
  that are known to lag behind the server version. Instead, the SDK buffers
  these events until the client has caught up with the server.
- [changed] Moved from Objective-C gRPC framework to gRPC C++. If you're
  manually tracking dependencies, the `gRPC`, `gRPC-ProtoRPC`, and
  `gRPC-RxLibrary` frameworks have been replaced with `gRPC-C++`. While we
  don't anticipate any issues, please [report any issues with network
  behavior](https://github.com/firebase/firebase-ios-sdk/issues/new) you
  experience. (#1968)

# v0.14.0
- [fixed] Fixed compilation in C99 and C++11 modes without GNU extensions.

# v0.13.6
- [changed] Internal improvements.

# v0.13.5
- [changed] Some SDK errors that represent common mistakes (such as permission
  denied or a missing index) will automatically be logged as a warning in
  addition to being surfaced via the API.

# v0.13.4
- [fixed] Fixed an issue where the first `get()` call made after being offline
  could incorrectly return cached data without attempting to reach the backend.
- [changed] Changed `get()` to only make one attempt to reach the backend before
  returning cached data, potentially reducing delays while offline.
- [fixed] Fixed an issue that caused Firebase to drop empty objects from calls
  to `setData(..., merge:true)`.

# v0.13.3
- [changed] Internal improvements.

# v0.13.2
- [fixed] Fixed an issue where changes to custom authentication claims did not
  take effect until you did a full sign-out and sign-in. (#1499)
- [changed] Improved how Firestore handles idle queries to reduce the cost of
  re-listening within 30 minutes.

# v0.13.1
- [fixed] Fixed an issue where `get(source:.Cache)` could throw an
  "unrecognized selector" error if the SDK has previously cached the
  non-existence of the document (#1632).

# v0.13.0
- [feature] Added `FieldValue.arrayUnion()` and `FieldValue.arrayRemove()` to
  atomically add and remove elements from an array field in a document.
- [feature] Added `whereField(arrayContains:)` query filter to find
  documents where an array field contains a specific element.
- [fixed] Fixed compilation with older Xcode versions (#1517).
- [fixed] Fixed a performance issue where large write batches with hundreds of
  changes would take a long time to read and write and consume excessive memory.
  Large write batches should now see no penalty.
- [fixed] Fixed a performance issue where adding a listener for a large
  (thousands of documents) collection would take a long time in offline mode
  (#1477).
- [fixed] Fixed an issue that could cause deleted documents to momentarily
  re-appear in the results of a listener, causing a flicker (#1591).

# v0.12.6
- [fixed] Fixed an issue where queries returned fewer results than they should,
  caused by documents that were cached as deleted when they should not have
  been (#1548). Some cache data is cleared and so clients may use extra
  bandwidth the first time they launch with this version of the SDK.

# v0.12.5
- [changed] Internal improvements.

# v0.12.4
- [fixed] `setData` methods taking `mergeFields:` arguments can now delete
  fields using `FieldValue.delete()`.
- [fixed] Firestore will now recover from auth token expiration when the system
  clock is wrong.
- [fixed] Fixed compilation with older Xcode versions (#1366).

# v0.12.3
- [changed] Internal improvements.

# v0.12.2
- [fixed] Fixed an issue where `FirestoreSettings` would accept a concurrent
  dispatch queue, but this configuration would trigger an assertion failure.
  Passing a concurrent dispatch queue should now work correctly (#988).

# v0.12.1
- [changed] Internal improvements.

# v0.12.0
- [changed] Replaced the `DocumentListenOptions` object with a simple boolean.
  Instead of calling
  `addSnapshotListener(options: DocumentListenOptions.includeMetadataChanges(true))`
  call `addSnapshotListener(includeMetadataChanges:true)`.
- [changed] Replaced the `QueryListenOptions` object with simple booleans.
  Instead of calling
  `addSnapshotListener(options:
      QueryListenOptions.includeQueryMetadataChanges(true)
          .includeDocumentMetadataChanges(true))`
  call `addSnapshotListener(includeMetadataChanges:true)`.
- [changed] `QuerySnapshot.documentChanges()` is now a method which optionally
  takes `includeMetadataChanges:true`. By default even when listening to a
  query with `includeMetadataChanges:true` metadata-only document changes are
  suppressed in `documentChanges()`.
- [changed] Replaced the `SetOptions` object with a simple boolean. Instead of
  calling `setData(["a": "b"], options: SetOptions.merge())` call
  `setData(["a": "b"], merge: true)`.
- [changed] Replaced the `SnapshotOptions` object with direct use of the
  `FIRServerTimestampBehavior` on `DocumentSnapshot`. Instead of calling
  `data(SnapshotOptions.serverTimestampBehavior(.estimate))` call
  `data(serverTimestampBehavior: .estimate)`. Changed `get` similarly.
- [changed] Added ability to control whether DocumentReference.getDocument() and
  Query.getDocuments() should fetch from server only, cache only, or attempt
  server and fall back to the cache (which was the only option previously, and
  is now the default.)
- [feature] Added new `mergeFields:(NSArray<id>*)` override for `set()`
  which allows merging of a reduced subset of fields.

# v0.11.0
- [fixed] Fixed a regression in the Firebase iOS SDK release 4.11.0 that could
  cause `getDocument()` requests made while offline to be delayed by up to 10
  seconds (rather than returning from cache immediately).
- [feature] Added a new `Timestamp` class to represent timestamp fields,
  currently supporting up to microsecond precision. It can be passed to API
  methods anywhere a system Date is currently accepted. To make
  `DocumentSnapshot`s read timestamp fields back as `Timestamp`s instead of
  Dates, you can set the newly added property `areTimestampsInSnapshotsEnabled`
  in `FirestoreSettings` to `true`. Note that the current behavior
  (`DocumentSnapshot`s returning system Dates) will be removed in a future
  release. Using `Timestamp`s avoids rounding errors (system Date is stored as
  a floating-point value, so the value read back from a `DocumentSnapshot`
  might be slightly different from the value written).

# v0.10.4
- [changed] If the SDK's attempt to connect to the Cloud Firestore backend
  neither succeeds nor fails within 10 seconds, the SDK will consider itself
  "offline", causing getDocument() calls to resolve with cached results, rather
  than continuing to wait.
- [fixed] Fixed a race condition after calling `enableNetwork()` that could
  result in a "Mutation batchIDs must be acknowledged in order" assertion crash.
- [fixed] Fixed undefined symbols in the absl namespace (#898).

# v0.10.3
- [fixed] Fixed a regression in the 4.10.0 Firebase iOS SDK release that
  prevented the SDK from communicating with the backend before successfully
  authenticating via Firebase Authentication or after unauthenticating and
  re-authenticating. Reads and writes would silently be executed locally
  but not sent to the backend.

# v0.10.2
- [changed] When you delete a FirebaseApp, the associated Firestore instances
  are now also deleted (#683).
- [fixed] Fixed race conditions in streams that could be exposed by rapidly
  toggling the network from enabled to disabled and back (#772) or encountering
  a failure from the server (#835).
- [fixed] Addressed warnings shown by the latest versions of Xcode and CocoaPods.

# v0.10.1
- [fixed] Fixed a regression in Firebase iOS release 4.8.1 that could in certain
  cases result in an "OnlineState should not affect limbo documents." assertion
  crash when the client loses its network connection.
- [fixed] It's now possible to pass a nil completion block to WriteBatch.commit (#745).

# v0.10.0
- [changed] Removed the includeMetadataChanges property in FIRDocumentListenOptions
  to avoid confusion with the factory method of the same name.
- [changed] Added a commit method that takes no completion handler to FIRWriteBatch.
- [feature] Queries can now be created from an NSPredicate.
- [feature] Added SnapshotOptions API to control how DocumentSnapshots return unresolved
  server timestamps.
- [feature] Added `disableNetwork()` and `enableNetwork()` methods to
  `Firestore` class, allowing for explicit network management.
- [changed] For non-existing documents, DocumentSnapshot.data() now returns `nil`
  instead of throwing an exception. A non-nullable QueryDocumentSnapshot is
  introduced for Queries to reduce the number of nil-checks in your code.
- [changed] Snapshot listeners (with the `includeMetadataChanges` option
  enabled) now receive an event with `snapshot.metadata.isFromCache` set to
  `true` if the SDK loses its connection to the backend. A new event with
  `snapshot.metadata.isFromCache` set to false will be raised once the
  connection is restored and the query is in sync with the backend again.
- [fixed] Multiple offline mutations now properly reflected in retrieved
  documents. Previously, only the last mutation would be visible. (#643)
- [fixed] Fixed a crash in `closeWithFinaleState:` that could be triggered by
  signing out when the app didn't have a network connection.

# v0.9.4
- [changed] Firestore no longer has a direct dependency on FirebaseAuth.
- [fixed] Fixed a crash when using path names with international characters
  with persistence enabled.
- [fixed] Addressed race condition during the teardown of idle streams (#490).

# v0.9.3
- [changed] Improved performance loading documents matching a query.
- [changed] Cleanly shut down idle write streams.

# v0.9.2
- [changed] Firestore now retries requests more often before considering a client offline.
- [changed] You can now use FieldValue.delete() with SetOptions.merge().

# v0.9.1
- [fixed] Fixed validation of nested arrays to allow indirect nesting.

# v0.9.0
- [fixed] Add an NS_SWIFT_NAME for FIRSnapshotMetadata and FIRListenerRegistration.
- [fixed] Fixed retain cycle in DocumentReference.getDocument(completion:).

# v0.8.0
- Initial public release.<|MERGE_RESOLUTION|>--- conflicted
+++ resolved
@@ -1,19 +1,6 @@
 # Unreleased
 
 # v1.0.0
-<<<<<<< HEAD
-- [changed] The `areTimestampsInSnapshotsEnabled` setting is now enabled by
-  default. Timestamp fields that read from a `FIRDocumentSnapshot` are now
-  returned as `FIRTimestamp` objects instead of `NSDate` objects. This is a
-  breaking change; developers must update any code that expects to receive a
-  `NSDate` object. See https://firebase.google.com/docs/reference/ios/firebasefirestore/api/reference/Classes/FIRFirestoreSettings#/c:objc(cs)FIRFirestoreSettings(py)timestampsInSnapshotsEnabled
-  for more details.
-- [changed] `FIRTransaction.getDocument()` has been changed to return a non-nil
-  `FIRDocumentSnapshot` with `exists` equal to `false` if the document does not
-  exist (instead of returning a nil `FIRDocumentSnapshot`). Code that was
-  previously doing `if (snapshot) { ... }` must be changed to
-  `if (snapshot.exists) { ... }`.
-=======
 - [changed] **Breaking change:** The `areTimestampsInSnapshotsEnabled` setting
   is now enabled by default. Timestamp fields that read from a
   `FIRDocumentSnapshot` will be returned as `FIRTimestamp` objects instead of
@@ -26,7 +13,6 @@
   the document does not exist (instead of returning a nil
   `FIRDocumentSnapshot`).  Code that includes `if (snapshot) { ... }` must be
   changed to `if (snapshot.exists) { ... }`.
->>>>>>> 3fd23912
 - [fixed] Fixed a crash that could happen when the app is shut down after
   a write has been sent to the server but before it has been received on
   a listener (#2237).
