<<<<<<< HEAD
# Unreleased
=======
# v8.9.1
>>>>>>> 839cc6b0
- [fixed] Fixed a bug in the AppCheck integration that caused the SDK to respond
  to unrelated notifications (#8895).

# v8.9.0
- [added] Added support for Firebase AppCheck.
- [fixed] Fix a crash if `[FIRTransaction getDocument]` was called after
  `[FIRFirestore terminateWithCompletion]` (#8760).
- [fixed] Fixed a performance issue due to repeated schema migrations
  at app startup (#8791).

# v8.6.0
- [changed] Internal refactor to improve serialization performance.
- [changed] `DocumentSnapshot` objects consider the document's key and data for
  equality comparison, but ignore the internal state and internal version.

# v8.4.0
- [fixed] Fixed handling of Unicode characters in log and assertion messages
  (#8372).

# v8.2.0
- [changed] Passing in an empty document ID, collection group ID, or collection
  path will now result in a more readable error (#8218).

# v7.9.0
- [feature] Added support for Firestore Bundles via
  `FIRFirestore.loadBundle`, `FIRFirestore.loadBundleStream` and
  `FIRFirestore.getQueryNamed`. Bundles contain pre-packaged data produced
  with the Server SDKs and can be used to populate Firestore's cache
  without reading documents from the backend.

# v7.7.0
- [fixed] Fixed a crash that could happen when the App is being deleted and
  there's an active listener (#6909).
- [fixed] Fixed a bug where local cache inconsistencies were unnecessarily
  being resolved (#7455).

# v7.5.0
- [changed] A write to a document that contains FieldValue transforms is no
  longer split up into two separate operations. This reduces the number of
  writes the backend performs and allows each WriteBatch to hold 500 writes
  regardless of how many FieldValue transformations are attached.
- [fixed] Fixed an issue where using `FieldValue.arrayRemove()` would only
  delete the first occurrence of an element in an array in a latency
  compensated snapshots.

# v7.3.0
- [fixed] Fixed a crash that could happen when the SDK encountered invalid
  data during garbage collection (#6721).

# v7.2.0
- [added] Made emulator connection API consistent between Auth, Database,
  Firestore, and Functions (#5916).

# v7.1.0
- [changed] Added the original query data to error messages for Queries that
  cannot be deserizialized.
- [fixed] Remove explicit MobileCoreServices library linkage from podspec
  (#6850).
- [fixed] Removed excess validation of null and NaN values in query filters.
  This more closely aligns the SDK with the Firestore backend, which has always
  accepted null and NaN for all operators, even though this isn't necessarily
  useful.

# v7.0.0
- [changed] **Breaking change:** Removed the `areTimestampsInSnapshotsEnabled`
  setting. Timestamp fields that read from a `FIRDocumentSnapshot` now always
  return `FIRTimestamp` objects. Use `FIRTimestamp.dateValue` to convert to
  `NSDate` if required.
- [fixed] Fixed a memory leak introduced in 1.18.0 that may manifest when
  serializing queries containing equality or non-equality comparisons.

# v1.19.0
- [changed] Internal improvements for future C++ and Unity support. Includes a
  breaking change for the Firestore C++ Alpha SDK, but does not affect
  Objective-C or Swift users.
- [changed] Added new internal HTTP headers to the gRPC connection.

# v1.18.0
- [feature] Added `whereField(_:notIn:)` and `whereField(_:isNotEqualTo:)` query
  operators. `whereField(_:notIn:)` finds documents where a specified field’s
  value is not in a specified array. `whereField(_:isNotEqualTo:)` finds
  documents where a specified field's value does not equal the specified value.
  Neither query operator will match documents where the specified field is not
  present.

# v1.17.1
- [fixed] Fix gRPC documentation warning surfaced in Xcode (#6340).

# v1.17.0
- [changed] Internal improvements for future C++ and Unity support.

# v1.16.4
- [changed] Rearranged public headers for future Swift Package Manager support.
  This should have no impact existing users of CocoaPods, Carthage, or zip file
  distributions.

# v1.16.3
- [changed] Internal improvements for future C++ and Unity support.

# v1.16.2
- [fixed] Fixed a configuration issue where listeners were no longer being
  called back on the main thread by default.

# v1.16.1
- [fixed] Removed a delay that may have prevented Firestore from immediately
  establishing a network connection if a connectivity change occurred while
  the app was in the background (#5783).
- [fixed] Fixed a rare crash that could happen if the garbage collection
  process for old documents in the cache happened to run during a LevelDB
  compaction (#5881).

# v1.16.0
- [fixed] Fixed an issue that may have prevented the client from connecting
  to the backend immediately after a user signed in.

# v1.15.0
- [changed] Internal improvements for future C++ and Unity support. Includes a
  breaking change for the Firestore C++ Alpha SDK, but does not affect
  Objective-C or Swift users.

# v1.14.0
- [changed] Internal improvements for future C++ and Unity support. Includes a
  breaking change for the Firestore C++ Alpha SDK, but does not affect
  Objective-C or Swift users.

# v1.13.0
- [changed] Firestore now limits the number of concurrent document lookups it
  will perform when resolving inconsistencies in the local cache
  (https://github.com/firebase/firebase-js-sdk/issues/2683).
- [changed] Upgraded gRPC-C++ to 1.28.0 (#4994).
- [fixed] Firestore will now send Auth credentials to the Firestore Emulator
  (#5072).

# v1.12.1
- [changed] Internal improvements for future C++ and Unity support.

# v1.12.0
- [changed] Internal improvements for future C++ and Unity support. Includes a
  breaking change for the Firestore C++ Alpha SDK, but does not affect
  Objective-C or Swift users.

# v1.11.2
- [fixed] Fixed the FirebaseFirestore podspec to properly declare its
  dependency on the UIKit framework on iOS and tvOS.

# v1.11.1
- [fixed] Firestore should now recover its connection to the server more
  quickly after returning from the background (#4905).

# v1.11.0
- [changed] Improved performance of queries with large result sets.

# v1.10.2
- [changed] Internal improvements.

# v1.10.1
- [changed] Internal improvements.

# v1.10.0
- [feature] Firestore previously required that every document read in a
  transaction must also be written. This requirement has been removed, and
  you can now read a document in a transaction without writing to it.
- [changed] Improved the performance of repeatedly executed queries when
  persistence is enabled. Recently executed queries should see dramatic
  improvements. This benefit is reduced if changes accumulate while the query
  is inactive. Queries that use the `limit()` API may not always benefit,
  depending on the accumulated changes.
- [changed] Changed the location of Firestore's locally stored data from the
  Documents folder to Library/Application Support, hiding it from users of apps
  that share their files with the iOS Files app. **Important**: After a user's
  data is migrated, downgrading to an older version of the SDK will cause the
  user to appear to lose data, since older versions of the SDK can't read data
  from the new location (#843).

# v1.9.0
- [feature] Added a `limit(toLast:)` query operator, which returns the last
  matching documents up to the given limit.

# v1.8.3
- [changed] Internal improvements.

# v1.8.2
- [changed] Internal improvements.

# v1.8.1
- [fixed] Firestore no longer loads its TLS certificates from a bundle, which
  fixes crashes at startup when the bundle can't be loaded. This fixes a
  specific case where the bundle couldn't be loaded due to international
  characters in the application name. If you're manually tracking dependencies,
  you can now remove `gRPCCertificates-Cpp.bundle` from your build. (#3951).

# v1.8.0
- [changed] Removed Firestore's dependency on the `Protobuf` CocoaPod. If
  you're manually tracking dependencies, you may be able to remove it from your
  build (note, however, that other Firebase components may still require it).
- [changed] Added a dependency on the `abseil` CocoaPod. If you're manually
  tracking dependencies, you need to add it to your build.

# v1.7.0
- [feature] Added `whereField(_:in:)` and `whereField(_:arrayContainsAny:)` query
  operators. `whereField(_:in:)` finds documents where a specified field’s value
  is IN a specified array. `whereField(_:arrayContainsAny:)` finds documents
  where a specified field is an array and contains ANY element of a specified
  array.
- [changed] Firestore SDK now uses Nanopb rather than the Objective-C Protobuf
  library for parsing protos. This change does not affect visible behavior of
  the SDK in any way. While we don't anticipate any issues, please [report any
  issues with network behavior or
  persistence](https://github.com/firebase/firebase-ios-sdk/issues/new) that you
  experience.

# v1.6.1
- [fixed] Fixed a race condition that could cause a segmentation fault during
  client initialization.

# v1.6.0
- [feature] Added an `addSnapshotsInSyncListener()` method to
  `FIRFirestore` that notifies you when all your snapshot listeners are
  in sync with each other.

# v1.5.1
- [fixed] Fixed a memory access error discovered using the sanitizers in Xcode
  11.

# v1.5.0
- [changed] Transactions now perform exponential backoff before retrying.
  This means transactions on highly contended documents are more likely to
  succeed.
- [feature] Added a `waitForPendingWrites()` method to `FIRFirestore` class
  which allows users to wait on a promise that resolves when all pending
  writes are acknowledged by the Firestore backend.
- [feature] Added a `terminate()` method to `FIRFirestore` which terminates
  the instance, releasing any held resources. Once it completes, you can
  optionally call `clearPersistence()` to wipe persisted Firestore data
  from disk.

# v1.4.5
- [fixed] Fixed a crash that would happen when changing networks or going from
  online to offline. (#3661).

# v1.4.4
- [changed] Internal improvements.

# v1.4.3
- [changed] Transactions are now more flexible. Some sequences of operations
  that were previously incorrectly disallowed are now allowed. For example,
  after reading a document that doesn't exist, you can now set it multiple
  times successfully in a transaction.

# v1.4.2
- [fixed] Fixed an issue where query results were temporarily missing documents
  that previously had not matched but had been updated to now match the query
  (https://github.com/firebase/firebase-android-sdk/issues/155).
- [fixed] Fixed an internal assertion that was triggered when an update
  with a `FieldValue.serverTimestamp()` and an update with a
  `FieldValue.increment()` were pending for the same document.
- [fixed] Fixed the `oldIndex` and `newIndex` values in `DocumentChange` to
  actually be `NSNotFound` when documents are added or removed, respectively
  (#3298).
- [changed] Failed transactions now return the failure from the last attempt,
  instead of `ABORTED`.

# v1.4.1
- [fixed] Fixed certificate loading for non-CocoaPods builds that may not
  include bundle identifiers in their frameworks or apps (#3184).

# v1.4.0
- [feature] Added `clearPersistence()`, which clears the persistent storage
  including pending writes and cached documents. This is intended to help
  write reliable tests (https://github.com/firebase/firebase-js-sdk/issues/449).

# v1.3.2
- [fixed] Firestore should now recover its connection to the server more
  quickly after being on a network suffering from total packet loss (#2987).
- [fixed] Changed gRPC-C++ dependency to 0.0.9 which adds support for using it
  concurrently with the Objective-C gRPC CocoaPod. This fixes certificate
  errors you might encounter when trying to use Firestore and other Google
  Cloud Objective-C APIs in the same project.

# v1.3.1
- [fixed] Disabling garbage collection now avoids even scheduling the
  collection process. This can be used to prevent crashes in the background when
  using `NSFileProtectionComplete`. Note that Firestore does not support
  operating in this mode--nearly all API calls will cause crashes while file
  protection is enabled. This change just prevents a crash when Firestore is
  idle (#2846).

# v1.3.0
- [feature] You can now query across all collections in your database with a
  given collection ID using the `Firestore.collectionGroup()` method.
- [feature] Added community support for tvOS.

# v1.2.1
- [fixed] Fixed a use-after-free bug that could be observed when using snapshot
  listeners on temporary document references (#2682).

# v1.2.0
- [feature] Added community support for macOS (#434).
- [fixed] Fixed the way gRPC certificates are loaded on macOS (#2604).

# v1.1.0
- [feature] Added `FieldValue.increment()`, which can be used in
  `updateData(_:)` and `setData(_:merge:)` to increment or decrement numeric
  field values safely without transactions.
- [changed] Improved performance when querying over documents that contain
  subcollections (#2466).
- [changed] Prepared the persistence layer to support collection group queries.
  While this feature is not yet available, all schema changes are included
  in this release.

# v1.0.2
- [changed] Internal improvements.

# v1.0.1
- [changed] Internal improvements.

# v1.0.0
- [changed] **Breaking change:** The `areTimestampsInSnapshotsEnabled` setting
  is now enabled by default. Timestamp fields that read from a
  `FIRDocumentSnapshot` will be returned as `FIRTimestamp` objects instead of
  `NSDate` objects. Update any code that expects to receive an `NSDate` object.
  See [the reference
  documentation](https://firebase.google.com/docs/reference/ios/firebasefirestore/api/reference/Classes/FIRFirestoreSettings#/c:objc(cs)FIRFirestoreSettings(py)timestampsInSnapshotsEnabled)
  for more details.
- [changed] **Breaking change:** `FIRTransaction.getDocument()` has been changed
  to return a non-nil `FIRDocumentSnapshot` with `exists` equal to `false` if
  the document does not exist (instead of returning a nil
  `FIRDocumentSnapshot`).  Code that includes `if (snapshot) { ... }` must be
  changed to `if (snapshot.exists) { ... }`.
- [fixed] Fixed a crash that could happen when the app is shut down after
  a write has been sent to the server but before it has been received on
  a listener (#2237).
- [changed] Firestore no longer bundles a copy of the gRPC certificates, now
  that the gRPC-C++ CocoaPod includes them. CocoaPods users should be updated
  automatically. Carthage users should follow the [updated
  instructions](https://github.com/firebase/firebase-ios-sdk/blob/master/Carthage.md)
  to get `gRPCCertificates.bundle` from the correct location.

# v0.16.1
- [fixed] Offline persistence now properly records schema downgrades. This is a
  forward-looking change that allows all subsequent versions to safely downgrade
  to this version. Some other versions might be safe to downgrade to, if you can
  determine there haven't been any schema migrations between them. For example,
  downgrading from v0.16.1 to v0.15.0 is safe because there have been no schema
  changes between these releases.
- [fixed] Fixed an issue where gRPC would crash if shut down multiple times
  (#2146).

# v0.16.0
- [changed] Added a garbage collection process to on-disk persistence that
  removes older documents. This is enabled by default, and the SDK will attempt
  to periodically clean up older, unused documents once the on-disk cache passes
  a threshold size (default: 100 MB). This threshold can be configured by
  setting `FIRFirestoreSettings.cacheSizeBytes`. It must be set to a minimum of
  1 MB. The garbage collection process can be disabled entirely by setting
  `FIRFirestoreSettings.cacheSizeBytes` to `kFIRFirestoreCacheSizeUnlimited`.

# v0.15.0
- [changed] Changed how the SDK handles locally-updated documents while syncing
  those updates with Cloud Firestore servers. This can lead to slight behavior
  changes and may affect the `SnapshotMetadata.hasPendingWrites` metadata flag.
- [changed] Eliminated superfluous update events for locally cached documents
  that are known to lag behind the server version. Instead, the SDK buffers
  these events until the client has caught up with the server.
- [changed] Moved from Objective-C gRPC framework to gRPC C++. If you're
  manually tracking dependencies, the `gRPC`, `gRPC-ProtoRPC`, and
  `gRPC-RxLibrary` frameworks have been replaced with `gRPC-C++`. While we
  don't anticipate any issues, please [report any issues with network
  behavior](https://github.com/firebase/firebase-ios-sdk/issues/new) you
  experience. (#1968)

# v0.14.0
- [fixed] Fixed compilation in C99 and C++11 modes without GNU extensions.

# v0.13.6
- [changed] Internal improvements.

# v0.13.5
- [changed] Some SDK errors that represent common mistakes (such as permission
  denied or a missing index) will automatically be logged as a warning in
  addition to being surfaced via the API.

# v0.13.4
- [fixed] Fixed an issue where the first `get()` call made after being offline
  could incorrectly return cached data without attempting to reach the backend.
- [changed] Changed `get()` to only make one attempt to reach the backend before
  returning cached data, potentially reducing delays while offline.
- [fixed] Fixed an issue that caused Firebase to drop empty objects from calls
  to `setData(..., merge:true)`.

# v0.13.3
- [changed] Internal improvements.

# v0.13.2
- [fixed] Fixed an issue where changes to custom authentication claims did not
  take effect until you did a full sign-out and sign-in. (#1499)
- [changed] Improved how Firestore handles idle queries to reduce the cost of
  re-listening within 30 minutes.

# v0.13.1
- [fixed] Fixed an issue where `get(source:.Cache)` could throw an
  "unrecognized selector" error if the SDK has previously cached the
  non-existence of the document (#1632).

# v0.13.0
- [feature] Added `FieldValue.arrayUnion()` and `FieldValue.arrayRemove()` to
  atomically add and remove elements from an array field in a document.
- [feature] Added `whereField(_:arrayContains:)` query filter to find
  documents where an array field contains a specific element.
- [fixed] Fixed compilation with older Xcode versions (#1517).
- [fixed] Fixed a performance issue where large write batches with hundreds of
  changes would take a long time to read and write and consume excessive memory.
  Large write batches should now see no penalty.
- [fixed] Fixed a performance issue where adding a listener for a large
  (thousands of documents) collection would take a long time in offline mode
  (#1477).
- [fixed] Fixed an issue that could cause deleted documents to momentarily
  re-appear in the results of a listener, causing a flicker (#1591).

# v0.12.6
- [fixed] Fixed an issue where queries returned fewer results than they should,
  caused by documents that were cached as deleted when they should not have
  been (#1548). Some cache data is cleared and so clients may use extra
  bandwidth the first time they launch with this version of the SDK.

# v0.12.5
- [changed] Internal improvements.

# v0.12.4
- [fixed] `setData` methods taking `mergeFields:` arguments can now delete
  fields using `FieldValue.delete()`.
- [fixed] Firestore will now recover from auth token expiration when the system
  clock is wrong.
- [fixed] Fixed compilation with older Xcode versions (#1366).

# v0.12.3
- [changed] Internal improvements.

# v0.12.2
- [fixed] Fixed an issue where `FirestoreSettings` would accept a concurrent
  dispatch queue, but this configuration would trigger an assertion failure.
  Passing a concurrent dispatch queue should now work correctly (#988).

# v0.12.1
- [changed] Internal improvements.

# v0.12.0
- [changed] Replaced the `DocumentListenOptions` object with a simple boolean.
  Instead of calling
  `addSnapshotListener(options: DocumentListenOptions.includeMetadataChanges(true))`
  call `addSnapshotListener(includeMetadataChanges:true)`.
- [changed] Replaced the `QueryListenOptions` object with simple booleans.
  Instead of calling
  `addSnapshotListener(options:
      QueryListenOptions.includeQueryMetadataChanges(true)
          .includeDocumentMetadataChanges(true))`
  call `addSnapshotListener(includeMetadataChanges:true)`.
- [changed] `QuerySnapshot.documentChanges()` is now a method which optionally
  takes `includeMetadataChanges:true`. By default even when listening to a
  query with `includeMetadataChanges:true` metadata-only document changes are
  suppressed in `documentChanges()`.
- [changed] Replaced the `SetOptions` object with a simple boolean. Instead of
  calling `setData(["a": "b"], options: SetOptions.merge())` call
  `setData(["a": "b"], merge: true)`.
- [changed] Replaced the `SnapshotOptions` object with direct use of the
  `FIRServerTimestampBehavior` on `DocumentSnapshot`. Instead of calling
  `data(SnapshotOptions.serverTimestampBehavior(.estimate))` call
  `data(serverTimestampBehavior: .estimate)`. Changed `get` similarly.
- [changed] Added ability to control whether DocumentReference.getDocument() and
  Query.getDocuments() should fetch from server only, cache only, or attempt
  server and fall back to the cache (which was the only option previously, and
  is now the default.)
- [feature] Added new `mergeFields:(NSArray<id>*)` override for `set()`
  which allows merging of a reduced subset of fields.

# v0.11.0
- [fixed] Fixed a regression in the Firebase iOS SDK release 4.11.0 that could
  cause `getDocument()` requests made while offline to be delayed by up to 10
  seconds (rather than returning from cache immediately).
- [feature] Added a new `Timestamp` class to represent timestamp fields,
  currently supporting up to microsecond precision. It can be passed to API
  methods anywhere a system Date is currently accepted. To make
  `DocumentSnapshot`s read timestamp fields back as `Timestamp`s instead of
  Dates, you can set the newly added property `areTimestampsInSnapshotsEnabled`
  in `FirestoreSettings` to `true`. Note that the current behavior
  (`DocumentSnapshot`s returning system Dates) will be removed in a future
  release. Using `Timestamp`s avoids rounding errors (system Date is stored as
  a floating-point value, so the value read back from a `DocumentSnapshot`
  might be slightly different from the value written).

# v0.10.4
- [changed] If the SDK's attempt to connect to the Cloud Firestore backend
  neither succeeds nor fails within 10 seconds, the SDK will consider itself
  "offline", causing getDocument() calls to resolve with cached results, rather
  than continuing to wait.
- [fixed] Fixed a race condition after calling `enableNetwork()` that could
  result in a "Mutation batchIDs must be acknowledged in order" assertion crash.
- [fixed] Fixed undefined symbols in the absl namespace (#898).

# v0.10.3
- [fixed] Fixed a regression in the 4.10.0 Firebase iOS SDK release that
  prevented the SDK from communicating with the backend before successfully
  authenticating via Firebase Authentication or after unauthenticating and
  re-authenticating. Reads and writes would silently be executed locally
  but not sent to the backend.

# v0.10.2
- [changed] When you delete a FirebaseApp, the associated Firestore instances
  are now also deleted (#683).
- [fixed] Fixed race conditions in streams that could be exposed by rapidly
  toggling the network from enabled to disabled and back (#772) or encountering
  a failure from the server (#835).
- [fixed] Addressed warnings shown by the latest versions of Xcode and CocoaPods.

# v0.10.1
- [fixed] Fixed a regression in Firebase iOS release 4.8.1 that could in certain
  cases result in an "OnlineState should not affect limbo documents." assertion
  crash when the client loses its network connection.
- [fixed] It's now possible to pass a nil completion block to WriteBatch.commit (#745).

# v0.10.0
- [changed] Removed the includeMetadataChanges property in FIRDocumentListenOptions
  to avoid confusion with the factory method of the same name.
- [changed] Added a commit method that takes no completion handler to FIRWriteBatch.
- [feature] Queries can now be created from an NSPredicate.
- [feature] Added SnapshotOptions API to control how DocumentSnapshots return unresolved
  server timestamps.
- [feature] Added `disableNetwork()` and `enableNetwork()` methods to
  `Firestore` class, allowing for explicit network management.
- [changed] For non-existing documents, DocumentSnapshot.data() now returns `nil`
  instead of throwing an exception. A non-nullable QueryDocumentSnapshot is
  introduced for Queries to reduce the number of nil-checks in your code.
- [changed] Snapshot listeners (with the `includeMetadataChanges` option
  enabled) now receive an event with `snapshot.metadata.isFromCache` set to
  `true` if the SDK loses its connection to the backend. A new event with
  `snapshot.metadata.isFromCache` set to false will be raised once the
  connection is restored and the query is in sync with the backend again.
- [fixed] Multiple offline mutations now properly reflected in retrieved
  documents. Previously, only the last mutation would be visible. (#643)
- [fixed] Fixed a crash in `closeWithFinaleState:` that could be triggered by
  signing out when the app didn't have a network connection.

# v0.9.4
- [changed] Firestore no longer has a direct dependency on FirebaseAuth.
- [fixed] Fixed a crash when using path names with international characters
  with persistence enabled.
- [fixed] Addressed race condition during the teardown of idle streams (#490).

# v0.9.3
- [changed] Improved performance loading documents matching a query.
- [changed] Cleanly shut down idle write streams.

# v0.9.2
- [changed] Firestore now retries requests more often before considering a client offline.
- [changed] You can now use FieldValue.delete() with SetOptions.merge().

# v0.9.1
- [fixed] Fixed validation of nested arrays to allow indirect nesting.

# v0.9.0
- [fixed] Add an NS_SWIFT_NAME for FIRSnapshotMetadata and FIRListenerRegistration.
- [fixed] Fixed retain cycle in DocumentReference.getDocument(completion:).

# v0.8.0
- Initial public release.<|MERGE_RESOLUTION|>--- conflicted
+++ resolved
@@ -1,8 +1,4 @@
-<<<<<<< HEAD
-# Unreleased
-=======
 # v8.9.1
->>>>>>> 839cc6b0
 - [fixed] Fixed a bug in the AppCheck integration that caused the SDK to respond
   to unrelated notifications (#8895).
 
