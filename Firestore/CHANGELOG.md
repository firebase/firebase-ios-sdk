# Unreleased
<<<<<<< HEAD
- [fixed] Fix Firestore failing to raise initial snapshot from empty local cache
  result (#10437).
=======
- [fixed] Fix FAILED_PRECONDITION when writing to a deleted document in a
  transaction (#10431).
- [fixed] Fixed data race in credentials provider (#10393).
>>>>>>> 80940c00

# 10.0.0
- [feature] Added `Query.count()`, which fetches the number of documents in the
  result set without actually downloading the documents (#10246).
- [fixed] Fixed compiler warning about `@param comparator` (#10226).

# 9.6.0
- [added] Expose client side indexing feature with `FIRFirestore.setIndexConfigurationFromJSON` and
  `FIRFirestore.setIndexConfigurationFromStream` (#10090).
- [fixed] Fixed high CPU usage whenever Firestore was in use (#10168).

# 9.5.0
- [fixed] Fixed an intermittent crash if `ListenerRegistration::Remove()` was
  invoked concurrently (#10065).
- [fixed] Fixed a crash if multiple large write batches with overlapping
  documents were executed where at least one batch performed a delete operation
  (#9965).

# 9.4.0
- [fixed] Fixed a crash during app start (#9985, #10018).

# 9.2.0
- [feature] Added `TransactionOptions` to control how many times a transaction
  will retry commits before failing (#9838).

# 9.0.0
- [fixed] Fixed CMake build errors when building with Xcode 13.3.1 (#9702).
- [fixed] **Breaking change:** Fixed an issue where returning `nil` from the
  update closure when running a transaction caused a crash in Swift by removing
  the auto-generated `async throw`ing method from the `FirebaseFirestore`
  module. In order to use the `async throw`ing transaction method, add the
  `FirebaseFirestoreSwift` module dependency to your build target (#9426).

# 8.15.0
- [changed] Potentially fixed a crash during application exit caused by an
  assertion about ordering documents by missing fields (#9258).
- [changed] Add more details to the assertion failure in Query::Comparator() to
  help with future debugging (#9258).

# 8.14.0
- [fixed] Fixed compiler warnings in `local_serializer.cc` about "implicit
  conversion loses integer precision" that were introduced in 8.13.0 (#9430).

# 8.12.1
- [changed] Add more details to the assertion failure in OrderBy::Compare() to
  help with future debugging (#9258).

# 8.11.0
- [fixed] Fixed an issue that can result in incomplete Query snapshots when an
  app is backgrounded during query execution.

# 8.9.1
- [fixed] Fixed a bug in the AppCheck integration that caused the SDK to respond
  to unrelated notifications (#8895).

# 8.9.0
- [added] Added support for Firebase AppCheck.
- [fixed] Fix a crash if `[FIRTransaction getDocument]` was called after
  `[FIRFirestore terminateWithCompletion]` (#8760).
- [fixed] Fixed a performance issue due to repeated schema migrations
  at app startup (#8791).

# 8.6.0
- [changed] Internal refactor to improve serialization performance.
- [changed] `DocumentSnapshot` objects consider the document's key and data for
  equality comparison, but ignore the internal state and internal version.

# 8.4.0
- [fixed] Fixed handling of Unicode characters in log and assertion messages
  (#8372).

# 8.2.0
- [changed] Passing in an empty document ID, collection group ID, or collection
  path will now result in a more readable error (#8218).

# 7.9.0
- [feature] Added support for Firestore Bundles via
  `FIRFirestore.loadBundle`, `FIRFirestore.loadBundleStream` and
  `FIRFirestore.getQueryNamed`. Bundles contain pre-packaged data produced
  with the Server SDKs and can be used to populate Firestore's cache
  without reading documents from the backend.

# 7.7.0
- [fixed] Fixed a crash that could happen when the App is being deleted and
  there's an active listener (#6909).
- [fixed] Fixed a bug where local cache inconsistencies were unnecessarily
  being resolved (#7455).

# 7.5.0
- [changed] A write to a document that contains FieldValue transforms is no
  longer split up into two separate operations. This reduces the number of
  writes the backend performs and allows each WriteBatch to hold 500 writes
  regardless of how many FieldValue transformations are attached.
- [fixed] Fixed an issue where using `FieldValue.arrayRemove()` would only
  delete the first occurrence of an element in an array in a latency
  compensated snapshots.

# 7.3.0
- [fixed] Fixed a crash that could happen when the SDK encountered invalid
  data during garbage collection (#6721).

# 7.2.0
- [added] Made emulator connection API consistent between Auth, Database,
  Firestore, and Functions (#5916).

# 7.1.0
- [changed] Added the original query data to error messages for Queries that
  cannot be deserizialized.
- [fixed] Remove explicit MobileCoreServices library linkage from podspec
  (#6850).
- [fixed] Removed excess validation of null and NaN values in query filters.
  This more closely aligns the SDK with the Firestore backend, which has always
  accepted null and NaN for all operators, even though this isn't necessarily
  useful.

# 7.0.0
- [changed] **Breaking change:** Removed the `areTimestampsInSnapshotsEnabled`
  setting. Timestamp fields that read from a `FIRDocumentSnapshot` now always
  return `FIRTimestamp` objects. Use `FIRTimestamp.dateValue` to convert to
  `NSDate` if required.
- [fixed] Fixed a memory leak introduced in 1.18.0 that may manifest when
  serializing queries containing equality or non-equality comparisons.

# 1.19.0
- [changed] Internal improvements for future C++ and Unity support. Includes a
  breaking change for the Firestore C++ Alpha SDK, but does not affect
  Objective-C or Swift users.
- [changed] Added new internal HTTP headers to the gRPC connection.

# 1.18.0
- [feature] Added `whereField(_:notIn:)` and `whereField(_:isNotEqualTo:)` query
  operators. `whereField(_:notIn:)` finds documents where a specified field’s
  value is not in a specified array. `whereField(_:isNotEqualTo:)` finds
  documents where a specified field's value does not equal the specified value.
  Neither query operator will match documents where the specified field is not
  present.

# 1.17.1
- [fixed] Fix gRPC documentation warning surfaced in Xcode (#6340).

# 1.17.0
- [changed] Internal improvements for future C++ and Unity support.

# 1.16.4
- [changed] Rearranged public headers for future Swift Package Manager support.
  This should have no impact existing users of CocoaPods, Carthage, or zip file
  distributions.

# 1.16.3
- [changed] Internal improvements for future C++ and Unity support.

# 1.16.2
- [fixed] Fixed a configuration issue where listeners were no longer being
  called back on the main thread by default.

# 1.16.1
- [fixed] Removed a delay that may have prevented Firestore from immediately
  establishing a network connection if a connectivity change occurred while
  the app was in the background (#5783).
- [fixed] Fixed a rare crash that could happen if the garbage collection
  process for old documents in the cache happened to run during a LevelDB
  compaction (#5881).

# 1.16.0
- [fixed] Fixed an issue that may have prevented the client from connecting
  to the backend immediately after a user signed in.

# 1.15.0
- [changed] Internal improvements for future C++ and Unity support. Includes a
  breaking change for the Firestore C++ Alpha SDK, but does not affect
  Objective-C or Swift users.

# 1.14.0
- [changed] Internal improvements for future C++ and Unity support. Includes a
  breaking change for the Firestore C++ Alpha SDK, but does not affect
  Objective-C or Swift users.

# 1.13.0
- [changed] Firestore now limits the number of concurrent document lookups it
  will perform when resolving inconsistencies in the local cache
  (https://github.com/firebase/firebase-js-sdk/issues/2683).
- [changed] Upgraded gRPC-C++ to 1.28.0 (#4994).
- [fixed] Firestore will now send Auth credentials to the Firestore Emulator
  (#5072).

# 1.12.1
- [changed] Internal improvements for future C++ and Unity support.

# 1.12.0
- [changed] Internal improvements for future C++ and Unity support. Includes a
  breaking change for the Firestore C++ Alpha SDK, but does not affect
  Objective-C or Swift users.

# 1.11.2
- [fixed] Fixed the FirebaseFirestore podspec to properly declare its
  dependency on the UIKit framework on iOS and tvOS.

# 1.11.1
- [fixed] Firestore should now recover its connection to the server more
  quickly after returning from the background (#4905).

# 1.11.0
- [changed] Improved performance of queries with large result sets.

# 1.10.2
- [changed] Internal improvements.

# 1.10.1
- [changed] Internal improvements.

# 1.10.0
- [feature] Firestore previously required that every document read in a
  transaction must also be written. This requirement has been removed, and
  you can now read a document in a transaction without writing to it.
- [changed] Improved the performance of repeatedly executed queries when
  persistence is enabled. Recently executed queries should see dramatic
  improvements. This benefit is reduced if changes accumulate while the query
  is inactive. Queries that use the `limit()` API may not always benefit,
  depending on the accumulated changes.
- [changed] Changed the location of Firestore's locally stored data from the
  Documents folder to Library/Application Support, hiding it from users of apps
  that share their files with the iOS Files app. **Important**: After a user's
  data is migrated, downgrading to an older version of the SDK will cause the
  user to appear to lose data, since older versions of the SDK can't read data
  from the new location (#843).

# 1.9.0
- [feature] Added a `limit(toLast:)` query operator, which returns the last
  matching documents up to the given limit.

# 1.8.3
- [changed] Internal improvements.

# 1.8.2
- [changed] Internal improvements.

# 1.8.1
- [fixed] Firestore no longer loads its TLS certificates from a bundle, which
  fixes crashes at startup when the bundle can't be loaded. This fixes a
  specific case where the bundle couldn't be loaded due to international
  characters in the application name. If you're manually tracking dependencies,
  you can now remove `gRPCCertificates-Cpp.bundle` from your build. (#3951).

# 1.8.0
- [changed] Removed Firestore's dependency on the `Protobuf` CocoaPod. If
  you're manually tracking dependencies, you may be able to remove it from your
  build (note, however, that other Firebase components may still require it).
- [changed] Added a dependency on the `abseil` CocoaPod. If you're manually
  tracking dependencies, you need to add it to your build.

# 1.7.0
- [feature] Added `whereField(_:in:)` and `whereField(_:arrayContainsAny:)` query
  operators. `whereField(_:in:)` finds documents where a specified field’s value
  is IN a specified array. `whereField(_:arrayContainsAny:)` finds documents
  where a specified field is an array and contains ANY element of a specified
  array.
- [changed] Firestore SDK now uses Nanopb rather than the Objective-C Protobuf
  library for parsing protos. This change does not affect visible behavior of
  the SDK in any way. While we don't anticipate any issues, please [report any
  issues with network behavior or
  persistence](https://github.com/firebase/firebase-ios-sdk/issues/new) that you
  experience.

# 1.6.1
- [fixed] Fixed a race condition that could cause a segmentation fault during
  client initialization.

# 1.6.0
- [feature] Added an `addSnapshotsInSyncListener()` method to
  `FIRFirestore` that notifies you when all your snapshot listeners are
  in sync with each other.

# 1.5.1
- [fixed] Fixed a memory access error discovered using the sanitizers in Xcode
  11.

# 1.5.0
- [changed] Transactions now perform exponential backoff before retrying.
  This means transactions on highly contended documents are more likely to
  succeed.
- [feature] Added a `waitForPendingWrites()` method to `FIRFirestore` class
  which allows users to wait on a promise that resolves when all pending
  writes are acknowledged by the Firestore backend.
- [feature] Added a `terminate()` method to `FIRFirestore` which terminates
  the instance, releasing any held resources. Once it completes, you can
  optionally call `clearPersistence()` to wipe persisted Firestore data
  from disk.

# 1.4.5
- [fixed] Fixed a crash that would happen when changing networks or going from
  online to offline. (#3661).

# 1.4.4
- [changed] Internal improvements.

# 1.4.3
- [changed] Transactions are now more flexible. Some sequences of operations
  that were previously incorrectly disallowed are now allowed. For example,
  after reading a document that doesn't exist, you can now set it multiple
  times successfully in a transaction.

# 1.4.2
- [fixed] Fixed an issue where query results were temporarily missing documents
  that previously had not matched but had been updated to now match the query
  (https://github.com/firebase/firebase-android-sdk/issues/155).
- [fixed] Fixed an internal assertion that was triggered when an update
  with a `FieldValue.serverTimestamp()` and an update with a
  `FieldValue.increment()` were pending for the same document.
- [fixed] Fixed the `oldIndex` and `newIndex` values in `DocumentChange` to
  actually be `NSNotFound` when documents are added or removed, respectively
  (#3298).
- [changed] Failed transactions now return the failure from the last attempt,
  instead of `ABORTED`.

# 1.4.1
- [fixed] Fixed certificate loading for non-CocoaPods builds that may not
  include bundle identifiers in their frameworks or apps (#3184).

# 1.4.0
- [feature] Added `clearPersistence()`, which clears the persistent storage
  including pending writes and cached documents. This is intended to help
  write reliable tests (https://github.com/firebase/firebase-js-sdk/issues/449).

# 1.3.2
- [fixed] Firestore should now recover its connection to the server more
  quickly after being on a network suffering from total packet loss (#2987).
- [fixed] Changed gRPC-C++ dependency to 0.0.9 which adds support for using it
  concurrently with the Objective-C gRPC CocoaPod. This fixes certificate
  errors you might encounter when trying to use Firestore and other Google
  Cloud Objective-C APIs in the same project.

# 1.3.1
- [fixed] Disabling garbage collection now avoids even scheduling the
  collection process. This can be used to prevent crashes in the background when
  using `NSFileProtectionComplete`. Note that Firestore does not support
  operating in this mode--nearly all API calls will cause crashes while file
  protection is enabled. This change just prevents a crash when Firestore is
  idle (#2846).

# 1.3.0
- [feature] You can now query across all collections in your database with a
  given collection ID using the `Firestore.collectionGroup()` method.
- [feature] Added community support for tvOS.

# 1.2.1
- [fixed] Fixed a use-after-free bug that could be observed when using snapshot
  listeners on temporary document references (#2682).

# 1.2.0
- [feature] Added community support for macOS (#434).
- [fixed] Fixed the way gRPC certificates are loaded on macOS (#2604).

# 1.1.0
- [feature] Added `FieldValue.increment()`, which can be used in
  `updateData(_:)` and `setData(_:merge:)` to increment or decrement numeric
  field values safely without transactions.
- [changed] Improved performance when querying over documents that contain
  subcollections (#2466).
- [changed] Prepared the persistence layer to support collection group queries.
  While this feature is not yet available, all schema changes are included
  in this release.

# 1.0.2
- [changed] Internal improvements.

# 1.0.1
- [changed] Internal improvements.

# 1.0.0
- [changed] **Breaking change:** The `areTimestampsInSnapshotsEnabled` setting
  is now enabled by default. Timestamp fields that read from a
  `FIRDocumentSnapshot` will be returned as `FIRTimestamp` objects instead of
  `NSDate` objects. Update any code that expects to receive an `NSDate` object.
  See [the reference
  documentation](https://firebase.google.com/docs/reference/ios/firebasefirestore/api/reference/Classes/FIRFirestoreSettings#/c:objc(cs)FIRFirestoreSettings(py)timestampsInSnapshotsEnabled)
  for more details.
- [changed] **Breaking change:** `FIRTransaction.getDocument()` has been changed
  to return a non-nil `FIRDocumentSnapshot` with `exists` equal to `false` if
  the document does not exist (instead of returning a nil
  `FIRDocumentSnapshot`).  Code that includes `if (snapshot) { ... }` must be
  changed to `if (snapshot.exists) { ... }`.
- [fixed] Fixed a crash that could happen when the app is shut down after
  a write has been sent to the server but before it has been received on
  a listener (#2237).
- [changed] Firestore no longer bundles a copy of the gRPC certificates, now
  that the gRPC-C++ CocoaPod includes them. CocoaPods users should be updated
  automatically. Carthage users should follow the [updated
  instructions](https://github.com/firebase/firebase-ios-sdk/blob/master/Carthage.md)
  to get `gRPCCertificates.bundle` from the correct location.

# 0.16.1
- [fixed] Offline persistence now properly records schema downgrades. This is a
  forward-looking change that allows all subsequent versions to safely downgrade
  to this version. Some other versions might be safe to downgrade to, if you can
  determine there haven't been any schema migrations between them. For example,
  downgrading from v0.16.1 to v0.15.0 is safe because there have been no schema
  changes between these releases.
- [fixed] Fixed an issue where gRPC would crash if shut down multiple times
  (#2146).

# 0.16.0
- [changed] Added a garbage collection process to on-disk persistence that
  removes older documents. This is enabled by default, and the SDK will attempt
  to periodically clean up older, unused documents once the on-disk cache passes
  a threshold size (default: 100 MB). This threshold can be configured by
  setting `FIRFirestoreSettings.cacheSizeBytes`. It must be set to a minimum of
  1 MB. The garbage collection process can be disabled entirely by setting
  `FIRFirestoreSettings.cacheSizeBytes` to `kFIRFirestoreCacheSizeUnlimited`.

# 0.15.0
- [changed] Changed how the SDK handles locally-updated documents while syncing
  those updates with Cloud Firestore servers. This can lead to slight behavior
  changes and may affect the `SnapshotMetadata.hasPendingWrites` metadata flag.
- [changed] Eliminated superfluous update events for locally cached documents
  that are known to lag behind the server version. Instead, the SDK buffers
  these events until the client has caught up with the server.
- [changed] Moved from Objective-C gRPC framework to gRPC C++. If you're
  manually tracking dependencies, the `gRPC`, `gRPC-ProtoRPC`, and
  `gRPC-RxLibrary` frameworks have been replaced with `gRPC-C++`. While we
  don't anticipate any issues, please [report any issues with network
  behavior](https://github.com/firebase/firebase-ios-sdk/issues/new) you
  experience. (#1968)

# 0.14.0
- [fixed] Fixed compilation in C99 and C++11 modes without GNU extensions.

# 0.13.6
- [changed] Internal improvements.

# 0.13.5
- [changed] Some SDK errors that represent common mistakes (such as permission
  denied or a missing index) will automatically be logged as a warning in
  addition to being surfaced via the API.

# 0.13.4
- [fixed] Fixed an issue where the first `get()` call made after being offline
  could incorrectly return cached data without attempting to reach the backend.
- [changed] Changed `get()` to only make one attempt to reach the backend before
  returning cached data, potentially reducing delays while offline.
- [fixed] Fixed an issue that caused Firebase to drop empty objects from calls
  to `setData(..., merge:true)`.

# 0.13.3
- [changed] Internal improvements.

# 0.13.2
- [fixed] Fixed an issue where changes to custom authentication claims did not
  take effect until you did a full sign-out and sign-in. (#1499)
- [changed] Improved how Firestore handles idle queries to reduce the cost of
  re-listening within 30 minutes.

# 0.13.1
- [fixed] Fixed an issue where `get(source:.Cache)` could throw an
  "unrecognized selector" error if the SDK has previously cached the
  non-existence of the document (#1632).

# 0.13.0
- [feature] Added `FieldValue.arrayUnion()` and `FieldValue.arrayRemove()` to
  atomically add and remove elements from an array field in a document.
- [feature] Added `whereField(_:arrayContains:)` query filter to find
  documents where an array field contains a specific element.
- [fixed] Fixed compilation with older Xcode versions (#1517).
- [fixed] Fixed a performance issue where large write batches with hundreds of
  changes would take a long time to read and write and consume excessive memory.
  Large write batches should now see no penalty.
- [fixed] Fixed a performance issue where adding a listener for a large
  (thousands of documents) collection would take a long time in offline mode
  (#1477).
- [fixed] Fixed an issue that could cause deleted documents to momentarily
  re-appear in the results of a listener, causing a flicker (#1591).

# 0.12.6
- [fixed] Fixed an issue where queries returned fewer results than they should,
  caused by documents that were cached as deleted when they should not have
  been (#1548). Some cache data is cleared and so clients may use extra
  bandwidth the first time they launch with this version of the SDK.

# 0.12.5
- [changed] Internal improvements.

# 0.12.4
- [fixed] `setData` methods taking `mergeFields:` arguments can now delete
  fields using `FieldValue.delete()`.
- [fixed] Firestore will now recover from auth token expiration when the system
  clock is wrong.
- [fixed] Fixed compilation with older Xcode versions (#1366).

# 0.12.3
- [changed] Internal improvements.

# 0.12.2
- [fixed] Fixed an issue where `FirestoreSettings` would accept a concurrent
  dispatch queue, but this configuration would trigger an assertion failure.
  Passing a concurrent dispatch queue should now work correctly (#988).

# 0.12.1
- [changed] Internal improvements.

# 0.12.0
- [changed] Replaced the `DocumentListenOptions` object with a simple boolean.
  Instead of calling
  `addSnapshotListener(options: DocumentListenOptions.includeMetadataChanges(true))`
  call `addSnapshotListener(includeMetadataChanges:true)`.
- [changed] Replaced the `QueryListenOptions` object with simple booleans.
  Instead of calling
  `addSnapshotListener(options:
      QueryListenOptions.includeQueryMetadataChanges(true)
          .includeDocumentMetadataChanges(true))`
  call `addSnapshotListener(includeMetadataChanges:true)`.
- [changed] `QuerySnapshot.documentChanges()` is now a method which optionally
  takes `includeMetadataChanges:true`. By default even when listening to a
  query with `includeMetadataChanges:true` metadata-only document changes are
  suppressed in `documentChanges()`.
- [changed] Replaced the `SetOptions` object with a simple boolean. Instead of
  calling `setData(["a": "b"], options: SetOptions.merge())` call
  `setData(["a": "b"], merge: true)`.
- [changed] Replaced the `SnapshotOptions` object with direct use of the
  `FIRServerTimestampBehavior` on `DocumentSnapshot`. Instead of calling
  `data(SnapshotOptions.serverTimestampBehavior(.estimate))` call
  `data(serverTimestampBehavior: .estimate)`. Changed `get` similarly.
- [changed] Added ability to control whether DocumentReference.getDocument() and
  Query.getDocuments() should fetch from server only, cache only, or attempt
  server and fall back to the cache (which was the only option previously, and
  is now the default.)
- [feature] Added new `mergeFields:(NSArray<id>*)` override for `set()`
  which allows merging of a reduced subset of fields.

# 0.11.0
- [fixed] Fixed a regression in the Firebase iOS SDK release 4.11.0 that could
  cause `getDocument()` requests made while offline to be delayed by up to 10
  seconds (rather than returning from cache immediately).
- [feature] Added a new `Timestamp` class to represent timestamp fields,
  currently supporting up to microsecond precision. It can be passed to API
  methods anywhere a system Date is currently accepted. To make
  `DocumentSnapshot`s read timestamp fields back as `Timestamp`s instead of
  Dates, you can set the newly added property `areTimestampsInSnapshotsEnabled`
  in `FirestoreSettings` to `true`. Note that the current behavior
  (`DocumentSnapshot`s returning system Dates) will be removed in a future
  release. Using `Timestamp`s avoids rounding errors (system Date is stored as
  a floating-point value, so the value read back from a `DocumentSnapshot`
  might be slightly different from the value written).

# 0.10.4
- [changed] If the SDK's attempt to connect to the Cloud Firestore backend
  neither succeeds nor fails within 10 seconds, the SDK will consider itself
  "offline", causing getDocument() calls to resolve with cached results, rather
  than continuing to wait.
- [fixed] Fixed a race condition after calling `enableNetwork()` that could
  result in a "Mutation batchIDs must be acknowledged in order" assertion crash.
- [fixed] Fixed undefined symbols in the absl namespace (#898).

# 0.10.3
- [fixed] Fixed a regression in the 4.10.0 Firebase iOS SDK release that
  prevented the SDK from communicating with the backend before successfully
  authenticating via Firebase Authentication or after unauthenticating and
  re-authenticating. Reads and writes would silently be executed locally
  but not sent to the backend.

# 0.10.2
- [changed] When you delete a FirebaseApp, the associated Firestore instances
  are now also deleted (#683).
- [fixed] Fixed race conditions in streams that could be exposed by rapidly
  toggling the network from enabled to disabled and back (#772) or encountering
  a failure from the server (#835).
- [fixed] Addressed warnings shown by the latest versions of Xcode and CocoaPods.

# 0.10.1
- [fixed] Fixed a regression in Firebase iOS release 4.8.1 that could in certain
  cases result in an "OnlineState should not affect limbo documents." assertion
  crash when the client loses its network connection.
- [fixed] It's now possible to pass a nil completion block to WriteBatch.commit (#745).

# 0.10.0
- [changed] Removed the includeMetadataChanges property in FIRDocumentListenOptions
  to avoid confusion with the factory method of the same name.
- [changed] Added a commit method that takes no completion handler to FIRWriteBatch.
- [feature] Queries can now be created from an NSPredicate.
- [feature] Added SnapshotOptions API to control how DocumentSnapshots return unresolved
  server timestamps.
- [feature] Added `disableNetwork()` and `enableNetwork()` methods to
  `Firestore` class, allowing for explicit network management.
- [changed] For non-existing documents, DocumentSnapshot.data() now returns `nil`
  instead of throwing an exception. A non-nullable QueryDocumentSnapshot is
  introduced for Queries to reduce the number of nil-checks in your code.
- [changed] Snapshot listeners (with the `includeMetadataChanges` option
  enabled) now receive an event with `snapshot.metadata.isFromCache` set to
  `true` if the SDK loses its connection to the backend. A new event with
  `snapshot.metadata.isFromCache` set to false will be raised once the
  connection is restored and the query is in sync with the backend again.
- [fixed] Multiple offline mutations now properly reflected in retrieved
  documents. Previously, only the last mutation would be visible. (#643)
- [fixed] Fixed a crash in `closeWithFinaleState:` that could be triggered by
  signing out when the app didn't have a network connection.

# 0.9.4
- [changed] Firestore no longer has a direct dependency on FirebaseAuth.
- [fixed] Fixed a crash when using path names with international characters
  with persistence enabled.
- [fixed] Addressed race condition during the teardown of idle streams (#490).

# 0.9.3
- [changed] Improved performance loading documents matching a query.
- [changed] Cleanly shut down idle write streams.

# 0.9.2
- [changed] Firestore now retries requests more often before considering a client offline.
- [changed] You can now use FieldValue.delete() with SetOptions.merge().

# 0.9.1
- [fixed] Fixed validation of nested arrays to allow indirect nesting.

# 0.9.0
- [fixed] Add an NS_SWIFT_NAME for FIRSnapshotMetadata and FIRListenerRegistration.
- [fixed] Fixed retain cycle in DocumentReference.getDocument(completion:).

# 0.8.0
- Initial public release.<|MERGE_RESOLUTION|>--- conflicted
+++ resolved
@@ -1,12 +1,9 @@
 # Unreleased
-<<<<<<< HEAD
-- [fixed] Fix Firestore failing to raise initial snapshot from empty local cache
-  result (#10437).
-=======
 - [fixed] Fix FAILED_PRECONDITION when writing to a deleted document in a
   transaction (#10431).
 - [fixed] Fixed data race in credentials provider (#10393).
->>>>>>> 80940c00
+- [fixed] Fix Firestore failing to raise initial snapshot from empty local cache
+  result (#10437).
 
 # 10.0.0
 - [feature] Added `Query.count()`, which fetches the number of documents in the
