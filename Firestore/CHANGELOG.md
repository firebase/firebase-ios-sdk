# Unreleased
<<<<<<< HEAD
- [changed] Added ability to control whether DocumentReference.getDocument() and
  Query.getDocuments() should fetch from server only, cache only, or attempt
  server and fall back to the cache (which was the only option previously, and
  is now the default.)
=======
- [changed] Replaced the `DocumentListenOptions` object with a simple boolean.
  Instead of calling
  `addSnapshotListener(options: DocumentListenOptions.includeMetadataChanges(true))`
  call `addSnapshotListener(includeMetadataChanges:true)`.
- [changed] Replaced the `QueryListenOptions` object with simple booleans.
  Instead of calling
  `addSnapshotListener(options:
      QueryListenOptions.includeQueryMetadataChanges(true)
          .includeDocumentMetadataChanges(true))`
  call `addSnapshotListener(includeMetadataChanges:true)`.
- [changed] `QuerySnapshot.documentChanges()` is now a method which optionally
  takes `includeMetadataChanges:true`. By default even when listening to a
  query with `includeMetadataChanges:true` metadata-only document changes are
  suppressed in `documentChanges()`.
- [changed] Replaced the `SetOptions` object with a simple boolean. Instead of
  calling `setData(["a": "b"], options: SetOptions.merge())` call
  `setData(["a": "b"], merge: true)`.
>>>>>>> 6ac9fb4b

# v0.11.0
- [fixed] Fixed a regression in the Firebase iOS SDK release 4.11.0 that could
  cause `getDocument()` requests made while offline to be delayed by up to 10
  seconds (rather than returning from cache immediately).
- [feature] Added a new `Timestamp` class to represent timestamp fields,
  currently supporting up to microsecond precision. It can be passed to API
  methods anywhere a system Date is currently accepted. To make
  `DocumentSnapshot`s read timestamp fields back as `Timestamp`s instead of
  Dates, you can set the newly added property `areTimestampsInSnapshotsEnabled`
  in `FirestoreSettings` to `true`. Note that the current behavior
  (`DocumentSnapshot`s returning system Dates) will be removed in a future
  release. Using `Timestamp`s avoids rounding errors (system Date is stored as
  a floating-point value, so the value read back from a `DocumentSnapshot`
  might be slightly different from the value written).

# v0.10.4
- [changed] If the SDK's attempt to connect to the Cloud Firestore backend
  neither succeeds nor fails within 10 seconds, the SDK will consider itself
  "offline", causing getDocument() calls to resolve with cached results, rather
  than continuing to wait.
- [fixed] Fixed a race condition after calling `enableNetwork()` that could
  result in a "Mutation batchIDs must be acknowledged in order" assertion crash.
- [fixed] Fixed undefined symbols in the absl namespace (#898).

# v0.10.3
- [fixed] Fixed a regression in the 4.10.0 Firebase iOS SDK release that
  prevented the SDK from communicating with the backend before successfully
  authenticating via Firebase Authentication or after unauthenticating and
  re-authenticating. Reads and writes would silently be executed locally
  but not sent to the backend.

# v0.10.2
- [changed] When you delete a FirebaseApp, the associated Firestore instances
  are now also deleted (#683).
- [fixed] Fixed race conditions in streams that could be exposed by rapidly
  toggling the network from enabled to disabled and back (#772) or encountering
  a failure from the server (#835).
- [fixed] Addressed warnings shown by the latest versions of Xcode and CocoaPods.

# v0.10.1
- [fixed] Fixed a regression in Firebase iOS release 4.8.1 that could in certain
  cases result in an "OnlineState should not affect limbo documents." assertion
  crash when the client loses its network connection.
- [fixed] It's now possible to pass a nil completion block to WriteBatch.commit (#745).

# v0.10.0
- [changed] Removed the includeMetadataChanges property in FIRDocumentListenOptions
  to avoid confusion with the factory method of the same name.
- [changed] Added a commit method that takes no completion handler to FIRWriteBatch.
- [feature] Queries can now be created from an NSPredicate.
- [feature] Added SnapshotOptions API to control how DocumentSnapshots return unresolved
  server timestamps.
- [feature] Added `disableNetwork()` and `enableNetwork()` methods to
  `Firestore` class, allowing for explicit network management.
- [changed] For non-existing documents, DocumentSnapshot.data() now returns `nil`
  instead of throwing an exception. A non-nullable QueryDocumentSnapshot is
  introduced for Queries to reduce the number of nil-checks in your code.
- [changed] Snapshot listeners (with the `includeMetadataChanges` option
  enabled) now receive an event with `snapshot.metadata.isFromCache` set to
  `true` if the SDK loses its connection to the backend. A new event with
  `snapshot.metadata.isFromCache` set to false will be raised once the
  connection is restored and the query is in sync with the backend again.
- [fixed] Multiple offline mutations now properly reflected in retrieved
  documents. Previously, only the last mutation would be visible. (#643)
- [fixed] Fixed a crash in `closeWithFinaleState:` that could be triggered by
  signing out when the app didn't have a network connection.

# v0.9.4
- [changed] Firestore no longer has a direct dependency on FirebaseAuth.
- [fixed] Fixed a crash when using path names with international characters
  with persistence enabled.
- [fixed] Addressed race condition during the teardown of idle streams (#490).

# v0.9.3
- [changed] Improved performance loading documents matching a query.
- [changed] Cleanly shut down idle write streams.

# v0.9.2
- [changed] Firestore now retries requests more often before considering a client offline.
- [changed] You can now use FieldValue.delete() with SetOptions.merge().

# v0.9.1
- [fixed] Fixed validation of nested arrays to allow indirect nesting.

# v0.9.0
- [fixed] Add an NS_SWIFT_NAME for FIRSnapshotMetadata and FIRListenerRegistration.
- [fixed] Fixed retain cycle in DocumentReference.getDocument(completion:).

# v0.8.0
- Initial public release.<|MERGE_RESOLUTION|>--- conflicted
+++ resolved
@@ -1,10 +1,4 @@
 # Unreleased
-<<<<<<< HEAD
-- [changed] Added ability to control whether DocumentReference.getDocument() and
-  Query.getDocuments() should fetch from server only, cache only, or attempt
-  server and fall back to the cache (which was the only option previously, and
-  is now the default.)
-=======
 - [changed] Replaced the `DocumentListenOptions` object with a simple boolean.
   Instead of calling
   `addSnapshotListener(options: DocumentListenOptions.includeMetadataChanges(true))`
@@ -22,7 +16,10 @@
 - [changed] Replaced the `SetOptions` object with a simple boolean. Instead of
   calling `setData(["a": "b"], options: SetOptions.merge())` call
   `setData(["a": "b"], merge: true)`.
->>>>>>> 6ac9fb4b
+- [changed] Added ability to control whether DocumentReference.getDocument() and
+  Query.getDocuments() should fetch from server only, cache only, or attempt
+  server and fall back to the cache (which was the only option previously, and
+  is now the default.)
 
 # v0.11.0
 - [fixed] Fixed a regression in the Firebase iOS SDK release 4.11.0 that could
