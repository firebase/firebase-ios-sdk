--- conflicted
+++ resolved
@@ -1,9 +1,7 @@
-<<<<<<< HEAD
 # Unreleased
 - [feature] Enable snapshot listener option to retrieve data from local cache only. (#12370)
-=======
+
 # 10.22.0
->>>>>>> fe09d61a
 - [fixed] Fix the flaky offline behaviour when using `arrayRemove` on `Map` object. (#12378)
 
 # 10.21.0
