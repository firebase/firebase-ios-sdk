--- conflicted
+++ resolved
@@ -1,4 +1,7 @@
 # Unreleased
+- [changed] Some SDK errors that represent common mistakes (such as permission
+  denied or a missing index) will automatically be logged as a warning in
+  addition to being surfaced via the API.
 
 # v0.13.4
 - [fixed] Fixed an issue where the first `get()` call made after being offline
@@ -6,14 +9,8 @@
 - [changed] Changed `get()` to only make 1 attempt to reach the backend before
   returning cached data, potentially reducing delays while offline. Previously
   it would make 2 attempts, to work around a backend bug.
-<<<<<<< HEAD
-- [changed] Some SDK errors that represent common mistakes (such as permission
-  denied or a missing index) will automatically be logged as a warning in
-  addition to being surfaced via the API.
-=======
 - [fixed] Fixed an issue that caused us to drop empty objects from calls to
   `setData(..., merge:true)`.
->>>>>>> 089d9e65
 
 # v0.13.3
 - [changed] Internal improvements.
