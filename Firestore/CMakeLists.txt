--- conflicted
+++ resolved
@@ -12,146 +12,5 @@
 # See the License for the specific language governing permissions and
 # limitations under the License.
 
-<<<<<<< HEAD
-cmake_minimum_required(VERSION 2.8.11)
-project(firestore C CXX)
-
-set(FIREBASE_SOURCE_DIR ${CMAKE_CURRENT_LIST_DIR}/..)
-
-# CMAKE_INSTALL_PREFIX should be passed in to this build so that it can find
-# outputs of the superbuild. This is handled automatically if run via the
-# superbuild (i.e. by invoking cmake on the directory above this).
-#
-# If you want to use this project directly in e.g. CLion, make sure you
-# configure this.
-#
-# The superbuild passes CMAKE_INSTALL_PREFIX with a value of
-# ${FIREBASE_INSTALL_DIR} which is ${PROJECT_BINARY_DIR}/opt.
-set(FIREBASE_INSTALL_DIR ${CMAKE_INSTALL_PREFIX})
-
-# Expect that the source and binary directory structures will parallel each
-# other.
-set(FIREBASE_BINARY_DIR ${PROJECT_BINARY_DIR}/..)
-
-list(INSERT CMAKE_MODULE_PATH 0 ${FIREBASE_SOURCE_DIR}/cmake)
-include(sanitizer_options)
-include(fuzzing_options)
-include(cc_rules)
-include(external_rules)
-include(podspec_rules)
-
-
-# Googletest
-add_external_subdirectory(googletest)
-add_alias(GTest::GTest gtest)
-add_alias(GTest::Main gtest_main)
-add_alias(GMock::GMock gmock)
-
-
-# Abseil-cpp
-add_subdirectory(
-  third_party/abseil-cpp
-)
-
-
-# gRPC
-find_package(ZLIB)
-if(ZLIB_FOUND)
-  set(gRPC_ZLIB_PROVIDER package CACHE STRING "Use external ZLIB")
-endif()
-
-set(gRPC_BUILD_TESTS OFF CACHE BOOL "Disable gRPC tests")
-add_external_subdirectory(grpc)
-
-# Fix up targets included by gRPC's build
-add_alias(OpenSSL::Crypto crypto)
-target_include_directories(
-  crypto
-  INTERFACE
-    $<BUILD_INTERFACE:${FIREBASE_BINARY_DIR}/src/grpc/third_party/boringssl/include>
-)
-
-add_alias(OpenSSL::SSL ssl)
-target_include_directories(
-  ssl
-  INTERFACE
-    $<BUILD_INTERFACE:${FIREBASE_BINARY_DIR}/src/grpc/third_party/boringssl/include>
-)
-
-add_alias(protobuf::libprotobuf libprotobuf)
-target_compile_options(
-  libprotobuf
-  PUBLIC -Wno-unused-parameter
-)
-
-if(NOT ZLIB_FOUND)
-  target_include_directories(
-    zlibstatic
-    INTERFACE
-      $<BUILD_INTERFACE:${FIREBASE_BINARY_DIR}/src/grpc/third_party/zlib>
-  )
-endif()
-
-
-# LevelDB
-set(LEVELDB_BUILD_TESTS OFF CACHE BOOL "Firestore disabled")
-set(LEVELDB_BUILD_BENCHMARKS OFF CACHE BOOL "Firestore disabled")
-set(LEVELDB_INSTALL OFF CACHE BOOL "Firestore disabled")
-add_external_subdirectory(leveldb)
-add_alias(LevelDB::LevelDB leveldb)
-
-
-# nanopb
-set(nanopb_BUILD_GENERATOR ON CACHE BOOL "Enable the nanopb generator")
-set(nanopb_PROTOC_PATH ${NANOPB_PROTOC_BIN} CACHE STRING "Protoc location")
-add_external_subdirectory(nanopb)
-
-target_compile_definitions(
-  protobuf-nanopb
-  PUBLIC -DPB_FIELD_16BIT
-)
-
-target_include_directories(
-  protobuf-nanopb
-  INTERFACE $<BUILD_INTERFACE:${FIREBASE_BINARY_DIR}/src/nanopb>
-)
-
-
-enable_testing()
-include(compiler_setup)
-
-# Firebase packages
-podspec_framework(
-  ${FIREBASE_SOURCE_DIR}/GoogleUtilities.podspec
-  SPECS Logger
-)
-
-podspec_framework(
-  ${FIREBASE_SOURCE_DIR}/FirebaseCore.podspec
-)
-
-podspec_framework(
-  ${FIREBASE_SOURCE_DIR}/FirebaseAuthInterop.podspec
-)
-
-if(APPLE)
-  # FirebaseAuthInterop has no source files but CMake can't build frameworks
-  # that don't have sources. Generate an inconsequential source file so that
-  # the library can be linked.
-  file(
-    WRITE ${CMAKE_CURRENT_BINARY_DIR}/FirebaseAuthInteropDummy.c
-    "// generated file for header-only CMake support.
-    __attribute__((unused))
-    static void FirebaseAuthInteropFakeSymbol() {}
-    "
-  )
-  target_sources(
-    FirebaseAuthInterop
-    PRIVATE ${CMAKE_CURRENT_BINARY_DIR}/FirebaseAuthInteropDummy.c
-  )
-endif()
-
-=======
->>>>>>> 31f6f804
 add_subdirectory(Protos)
 add_subdirectory(core)