/*
 * Copyright 2017 Google
 *
 * Licensed under the Apache License, Version 2.0 (the "License");
 * you may not use this file except in compliance with the License.
 * You may obtain a copy of the License at
 *
 *      http://www.apache.org/licenses/LICENSE-2.0
 *
 * Unless required by applicable law or agreed to in writing, software
 * distributed under the License is distributed on an "AS IS" BASIS,
 * WITHOUT WARRANTIES OR CONDITIONS OF ANY KIND, either express or implied.
 * See the License for the specific language governing permissions and
 * limitations under the License.
 */

#include <utility>

#import "Firestore/Source/Model/FSTDocumentSet.h"

#import "Firestore/Source/Model/FSTDocument.h"
#import "Firestore/third_party/Immutable/FSTImmutableSortedSet.h"

#include "Firestore/core/src/firebase/firestore/model/document_key.h"

using firebase::firestore::model::DocumentMap;
using firebase::firestore::model::DocumentKey;

NS_ASSUME_NONNULL_BEGIN

/**
 * The type of the main collection of documents in an FSTDocumentSet.
 * @see FSTDocumentSet#sortedSet
 */
typedef FSTImmutableSortedSet<FSTDocument *> SetType;

@interface FSTDocumentSet ()

- (instancetype)initWithIndex:(DocumentMap &&)index
                          set:(SetType *)sortedSet NS_DESIGNATED_INITIALIZER;

/**
 * The main collection of documents in the FSTDocumentSet. The documents are ordered by a
 * comparator supplied from a query. The SetType collection exists in addition to the index to
 * allow ordered traversal of the FSTDocumentSet.
 */
@property(nonatomic, strong, readonly) SetType *sortedSet;
@end

@implementation FSTDocumentSet {
  /**
   * An index of the documents in the FSTDocumentSet, indexed by document key. The index
   * exists to guarantee the uniqueness of document keys in the set and to allow lookup and removal
   * of documents by key.
   */
  DocumentMap _index;
}

+ (instancetype)documentSetWithComparator:(NSComparator)comparator {
  SetType *set = [FSTImmutableSortedSet setWithComparator:comparator];
  return [[FSTDocumentSet alloc] initWithIndex:DocumentMap {} set:set];
}

- (instancetype)initWithIndex:(DocumentMap &&)index set:(SetType *)sortedSet {
  self = [super init];
  if (self) {
    _index = std::move(index);
    _sortedSet = sortedSet;
  }
  return self;
}

- (BOOL)isEqual:(id)other {
  if (other == self) {
    return YES;
  }
  if (![other isMemberOfClass:[FSTDocumentSet class]]) {
    return NO;
  }

  FSTDocumentSet *otherSet = (FSTDocumentSet *)other;
  if ([self count] != [otherSet count]) {
    return NO;
  }

  NSEnumerator<FSTDocument *> *selfIter = [self.sortedSet objectEnumerator];
  NSEnumerator<FSTDocument *> *otherIter = [otherSet.sortedSet objectEnumerator];

  FSTDocument *selfDoc = [selfIter nextObject];
  FSTDocument *otherDoc = [otherIter nextObject];
  while (selfDoc) {
    if (![selfDoc isEqual:otherDoc]) {
      return NO;
    }
    selfDoc = [selfIter nextObject];
    otherDoc = [otherIter nextObject];
  }
  return YES;
}

- (NSUInteger)hash {
  NSUInteger hash = 0;
  for (FSTDocument *doc in self.sortedSet.objectEnumerator) {
    hash = 31 * hash + [doc hash];
  }
  return hash;
}

- (NSString *)description {
  return [self.sortedSet description];
}

- (NSUInteger)count {
<<<<<<< HEAD
  return self->_index.size();
}

- (BOOL)isEmpty {
  return self->_index.empty();
}

- (BOOL)containsKey:(const DocumentKey &)key {
  return self->_index.find(key) != self->_index.end();
}

- (FSTDocument *_Nullable)documentForKey:(const DocumentKey &)key {
  auto found = self->_index.find(key);
  return found != self->_index.end() ? found->second : nil;
=======
  return _index.size();
}

- (BOOL)isEmpty {
  return _index.empty();
}

- (BOOL)containsKey:(const DocumentKey &)key {
  return _index.find(key) != _index.end();
}

- (FSTDocument *_Nullable)documentForKey:(const DocumentKey &)key {
  auto found = _index.find(key);
  return found != _index.end() ? found->second : nil;
>>>>>>> afca3801
}

- (FSTDocument *_Nullable)firstDocument {
  return [self.sortedSet firstObject];
}

- (FSTDocument *_Nullable)lastDocument {
  return [self.sortedSet lastObject];
}

- (NSUInteger)indexOfKey:(const DocumentKey &)key {
  FSTDocument *doc = [self documentForKey:key];
  return doc ? [self.sortedSet indexOfObject:doc] : NSNotFound;
}

- (NSEnumerator<FSTDocument *> *)documentEnumerator {
  return [self.sortedSet objectEnumerator];
}

- (NSArray *)arrayValue {
  NSMutableArray<FSTDocument *> *result = [NSMutableArray arrayWithCapacity:self.count];
  for (FSTDocument *doc in self.documentEnumerator) {
    [result addObject:doc];
  }
  return result;
}

- (const DocumentMap &)mapValue {
<<<<<<< HEAD
  return self->_index;
=======
  return _index;
>>>>>>> afca3801
}

- (instancetype)documentSetByAddingDocument:(FSTDocument *_Nullable)document {
  // TODO(mcg): look into making document nonnull.
  if (!document) {
    return self;
  }

  // Remove any prior mapping of the document's key before adding, preventing sortedSet from
  // accumulating values that aren't in the index.
  FSTDocumentSet *removed = [self documentSetByRemovingKey:document.key];

  DocumentMap index = removed->_index.insert(document.key, document);
  SetType *set = [removed.sortedSet setByAddingObject:document];
  return [[FSTDocumentSet alloc] initWithIndex:std::move(index) set:set];
}

- (instancetype)documentSetByRemovingKey:(const DocumentKey &)key {
  FSTDocument *doc = [self documentForKey:key];
  if (!doc) {
    return self;
  }

<<<<<<< HEAD
  DocumentMap index = self->_index.erase(key);
=======
  DocumentMap index = _index.erase(key);
>>>>>>> afca3801
  SetType *set = [self.sortedSet setByRemovingObject:doc];
  return [[FSTDocumentSet alloc] initWithIndex:std::move(index) set:set];
}

@end

NS_ASSUME_NONNULL_END<|MERGE_RESOLUTION|>--- conflicted
+++ resolved
@@ -111,22 +111,6 @@
 }
 
 - (NSUInteger)count {
-<<<<<<< HEAD
-  return self->_index.size();
-}
-
-- (BOOL)isEmpty {
-  return self->_index.empty();
-}
-
-- (BOOL)containsKey:(const DocumentKey &)key {
-  return self->_index.find(key) != self->_index.end();
-}
-
-- (FSTDocument *_Nullable)documentForKey:(const DocumentKey &)key {
-  auto found = self->_index.find(key);
-  return found != self->_index.end() ? found->second : nil;
-=======
   return _index.size();
 }
 
@@ -141,7 +125,6 @@
 - (FSTDocument *_Nullable)documentForKey:(const DocumentKey &)key {
   auto found = _index.find(key);
   return found != _index.end() ? found->second : nil;
->>>>>>> afca3801
 }
 
 - (FSTDocument *_Nullable)firstDocument {
@@ -170,11 +153,7 @@
 }
 
 - (const DocumentMap &)mapValue {
-<<<<<<< HEAD
-  return self->_index;
-=======
   return _index;
->>>>>>> afca3801
 }
 
 - (instancetype)documentSetByAddingDocument:(FSTDocument *_Nullable)document {
@@ -198,11 +177,7 @@
     return self;
   }
 
-<<<<<<< HEAD
-  DocumentMap index = self->_index.erase(key);
-=======
   DocumentMap index = _index.erase(key);
->>>>>>> afca3801
   SetType *set = [self.sortedSet setByRemovingObject:doc];
   return [[FSTDocumentSet alloc] initWithIndex:std::move(index) set:set];
 }
