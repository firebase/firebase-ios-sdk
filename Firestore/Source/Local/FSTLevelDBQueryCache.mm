--- conflicted
+++ resolved
@@ -293,16 +293,8 @@
     self->_db.currentTransaction->Put(
         [FSTLevelDBTargetDocumentKey keyWithTargetID:targetID documentKey:key], emptyBuffer);
     self->_db.currentTransaction->Put(
-<<<<<<< HEAD
-        [FSTLevelDBDocumentTargetKey keyWithDocumentKey:key targetID:targetID],
-        emptyBuffer);
-    [self->_db.referenceDelegate addReference:key
-                                       target:targetID
-                               sequenceNumber:sequenceNumber];
-=======
         [FSTLevelDBDocumentTargetKey keyWithDocumentKey:key targetID:targetID], emptyBuffer);
     [self->_db.referenceDelegate addReference:key target:targetID];
->>>>>>> 6e6462e8
   };
 }
 
@@ -314,11 +306,7 @@
         [FSTLevelDBTargetDocumentKey keyWithTargetID:targetID documentKey:key]);
     self->_db.currentTransaction->Delete(
         [FSTLevelDBDocumentTargetKey keyWithDocumentKey:key targetID:targetID]);
-<<<<<<< HEAD
-    [self->_db.referenceDelegate removeReference:key target:targetID sequenceNumber:sequenceNumber];
-=======
     [self->_db.referenceDelegate removeReference:key target:targetID];
->>>>>>> 6e6462e8
     [self.garbageCollector addPotentialGarbageKey:key];
   }
 }
