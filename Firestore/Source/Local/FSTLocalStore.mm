--- conflicted
+++ resolved
@@ -340,21 +340,13 @@
 - (void)notifyLocalViewChanges:(NSArray<FSTLocalViewChanges *> *)viewChanges {
   self.persistence.run("NotifyLocalViewChanges", [&]() {
     FSTReferenceSet *localViewReferences = self.localViewReferences;
-<<<<<<< HEAD
-    for (FSTLocalViewChanges *viewChange in viewChanges) {
+    for (FSTLocalViewChanges *viewChange in viewChanges)
+    {
+      for (const DocumentKey &key : viewChange.removedKeys) {
+        [self->_persistence.referenceDelegate removeReference:key];
+      }
       [localViewReferences addReferencesToKeys:viewChange.addedKeys forID:viewChange.targetID];
       [localViewReferences removeReferencesToKeys:viewChange.removedKeys forID:viewChange.targetID];
-=======
-    for (FSTLocalViewChanges *view in viewChanges) {
-      FSTQueryData *queryData = [self.queryCache queryDataForQuery:view.query];
-      HARD_ASSERT(queryData, "Local view changes contain unallocated query.");
-      FSTTargetID targetID = queryData.targetID;
-      for (const DocumentKey &key : view.removedKeys) {
-        [self->_persistence.referenceDelegate removeReference:key];
-      }
-      [localViewReferences addReferencesToKeys:view.addedKeys forID:targetID];
-      [localViewReferences removeReferencesToKeys:view.removedKeys forID:targetID];
->>>>>>> c1a0bf3c
     }
   });
 }
