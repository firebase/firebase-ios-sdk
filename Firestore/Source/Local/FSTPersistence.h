--- conflicted
+++ resolved
@@ -17,11 +17,7 @@
 #import <Foundation/Foundation.h>
 
 #import "Firestore/Source/Core/FSTTypes.h"
-<<<<<<< HEAD
-#import "Firestore/Source/Util/FSTAssert.h"
-=======
-
->>>>>>> 6e6462e8
+
 #include "Firestore/core/src/firebase/firestore/auth/user.h"
 #include "Firestore/core/src/firebase/firestore/util/hard_assert.h"
 
@@ -120,12 +116,9 @@
  *
  * Different implementations may do different things with each of these events. Not every
  * implementation needs to do something with every lifecycle hook.
-<<<<<<< HEAD
-=======
  *
  * Implementations that care about sequence numbers are responsible for generating them and making
  * them available.
->>>>>>> 6e6462e8
  */
 @protocol FSTReferenceDelegate
 
@@ -138,54 +131,27 @@
 /**
  * Notify the delegate that a target was removed.
  */
-<<<<<<< HEAD
-- (void)removeTarget:(FSTQueryData *)queryData
-      sequenceNumber:(FSTListenSequenceNumber)sequenceNumber;
-=======
 - (void)removeTarget:(FSTQueryData *)queryData;
->>>>>>> 6e6462e8
 
 /**
  * Notify the delegate that the given document was added to the given target.
  */
-<<<<<<< HEAD
-- (void)addReference:(FSTDocumentKey *)key
-              target:(FSTTargetID)targetID
-      sequenceNumber:(FSTListenSequenceNumber)sequenceNumber;
-=======
 - (void)addReference:(FSTDocumentKey *)key target:(FSTTargetID)targetID;
->>>>>>> 6e6462e8
 
 /**
  * Notify the delegate that the given document was removed from the given target.
  */
-<<<<<<< HEAD
-- (void)removeReference:(FSTDocumentKey *)key
-                 target:(FSTTargetID)targetID
-         sequenceNumber:(FSTListenSequenceNumber)sequenceNumber;
-=======
 - (void)removeReference:(FSTDocumentKey *)key target:(FSTTargetID)targetID;
->>>>>>> 6e6462e8
 
 /**
  * Notify the delegate that a document is no longer being mutated by the user.
  */
-<<<<<<< HEAD
-- (void)removeMutationReference:(FSTDocumentKey *)key
-                 sequenceNumber:(FSTListenSequenceNumber)sequenceNumber;
-=======
 - (void)removeMutationReference:(FSTDocumentKey *)key;
->>>>>>> 6e6462e8
 
 /**
  * Notify the delegate that a limbo document was updated.
  */
-<<<<<<< HEAD
-- (void)limboDocumentUpdated:(FSTDocumentKey *)key
-              sequenceNumber:(FSTListenSequenceNumber)sequenceNumber;
-=======
 - (void)limboDocumentUpdated:(FSTDocumentKey *)key;
->>>>>>> 6e6462e8
 
 @end
 
