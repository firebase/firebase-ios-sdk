/*
 * Copyright 2017 Google
 *
 * Licensed under the Apache License, Version 2.0 (the "License");
 * you may not use this file except in compliance with the License.
 * You may obtain a copy of the License at
 *
 *      http://www.apache.org/licenses/LICENSE-2.0
 *
 * Unless required by applicable law or agreed to in writing, software
 * distributed under the License is distributed on an "AS IS" BASIS,
 * WITHOUT WARRANTIES OR CONDITIONS OF ANY KIND, either express or implied.
 * See the License for the specific language governing permissions and
 * limitations under the License.
 */

#import "Firestore/Source/Local/FSTWriteGroup.h"

#include <leveldb/write_batch.h>

#import "Firestore/Source/Local/FSTLevelDBKey.h"
#import "Firestore/Source/Util/FSTAssert.h"

using firebase::firestore::local::LevelDbTransaction;
using Firestore::StringView;
using leveldb::DB;
using leveldb::Slice;
using leveldb::Status;
using leveldb::WriteBatch;
using leveldb::WriteOptions;

NS_ASSUME_NONNULL_BEGIN

<<<<<<< HEAD
namespace Firestore {

// TODO(gsoltis): consider porting something like this to leveldb_transaction.
/**
 * A WriteBatch::Handler implementation that extracts batch details from a leveldb::WriteBatch.
 * This is used for describing a write batch primarily in log messages after a failure.
 */
class BatchDescription : public WriteBatch::Handler {
 public:
  BatchDescription() : ops_(0), size_(0), message_([NSMutableString string]) {
  }
  virtual ~BatchDescription();
  virtual void Put(const Slice &key, const Slice &value);
  virtual void Delete(const Slice &key);

  // Converts the batch to a printable string description of it
  NSString *ToString() const {
    return [NSString
        stringWithFormat:@"%d changes (%lu bytes):%@", ops_, (unsigned long)size_, message_];
  }

  // Disallow copies and moves
  BatchDescription(const BatchDescription &) = delete;
  BatchDescription &operator=(const BatchDescription &) = delete;
  BatchDescription(BatchDescription &&) = delete;
  BatchDescription &operator=(BatchDescription &&) = delete;

 private:
  int ops_;
  size_t size_;
  NSMutableString *message_;
};

BatchDescription::~BatchDescription() {
}

void BatchDescription::Put(const Slice &key, const Slice &value) {
  ops_ += 1;
  size_ += value.size();

  [message_ appendFormat:@"\n  - Put %@ (%lu bytes)", [FSTLevelDBKey descriptionForKey:key],
                         (unsigned long)value.size()];
}

void BatchDescription::Delete(const Slice &key) {
  ops_ += 1;

  [message_ appendFormat:@"\n  - Delete %@", [FSTLevelDBKey descriptionForKey:key]];
}

}  // namespace Firestore

=======
>>>>>>> e5f8d207
@interface FSTWriteGroup ()
- (instancetype)initWithAction:(NSString *)action NS_DESIGNATED_INITIALIZER;
- (instancetype)initWithAction:(NSString *)action transaction:(LevelDbTransaction *)transaction;
@end

@implementation FSTWriteGroup {
  int _changes;
}

+ (instancetype)groupWithAction:(NSString *)action {
  return [[FSTWriteGroup alloc] initWithAction:action];
}

+ (instancetype)groupWithAction:(NSString *)action
                    transaction:(firebase::firestore::local::LevelDbTransaction *)transaction {
  return [[FSTWriteGroup alloc] initWithAction:action transaction:transaction];
}

- (instancetype)initWithAction:(NSString *)action {
  if (self = [super init]) {
    _action = action;
    _transaction = nullptr;
  }
  return self;
}

- (instancetype)initWithAction:(NSString *)action transaction:(LevelDbTransaction *)transaction {
  if (self = [self initWithAction:action]) {
    _transaction = transaction;
  }
  return self;
}

- (void)removeMessageForKey:(StringView)key {
  FSTAssert(_transaction != nullptr, @"Using group without a transaction");
  Slice keySlice = key;
  _transaction->Delete(keySlice.ToString());
  _changes += 1;
}

- (void)setMessage:(GPBMessage *)message forKey:(StringView)key {
  FSTAssert(_transaction != nullptr, @"Using group without a transaction");
  Slice keySlice = key;
  _transaction->Put(keySlice.ToString(), message);
  _changes += 1;
}

- (void)setData:(StringView)data forKey:(StringView)key {
  FSTAssert(_transaction != nullptr, @"Using group without a transaction");
  Slice keySlice = key;
  Slice valueSlice = data;
  std::string value = valueSlice.ToString();
  _transaction->Put(keySlice.ToString(), value);
  _changes += 1;
}

- (BOOL)isEmpty {
  return _changes == 0;
}

@end

NS_ASSUME_NONNULL_END<|MERGE_RESOLUTION|>--- conflicted
+++ resolved
@@ -31,61 +31,6 @@
 
 NS_ASSUME_NONNULL_BEGIN
 
-<<<<<<< HEAD
-namespace Firestore {
-
-// TODO(gsoltis): consider porting something like this to leveldb_transaction.
-/**
- * A WriteBatch::Handler implementation that extracts batch details from a leveldb::WriteBatch.
- * This is used for describing a write batch primarily in log messages after a failure.
- */
-class BatchDescription : public WriteBatch::Handler {
- public:
-  BatchDescription() : ops_(0), size_(0), message_([NSMutableString string]) {
-  }
-  virtual ~BatchDescription();
-  virtual void Put(const Slice &key, const Slice &value);
-  virtual void Delete(const Slice &key);
-
-  // Converts the batch to a printable string description of it
-  NSString *ToString() const {
-    return [NSString
-        stringWithFormat:@"%d changes (%lu bytes):%@", ops_, (unsigned long)size_, message_];
-  }
-
-  // Disallow copies and moves
-  BatchDescription(const BatchDescription &) = delete;
-  BatchDescription &operator=(const BatchDescription &) = delete;
-  BatchDescription(BatchDescription &&) = delete;
-  BatchDescription &operator=(BatchDescription &&) = delete;
-
- private:
-  int ops_;
-  size_t size_;
-  NSMutableString *message_;
-};
-
-BatchDescription::~BatchDescription() {
-}
-
-void BatchDescription::Put(const Slice &key, const Slice &value) {
-  ops_ += 1;
-  size_ += value.size();
-
-  [message_ appendFormat:@"\n  - Put %@ (%lu bytes)", [FSTLevelDBKey descriptionForKey:key],
-                         (unsigned long)value.size()];
-}
-
-void BatchDescription::Delete(const Slice &key) {
-  ops_ += 1;
-
-  [message_ appendFormat:@"\n  - Delete %@", [FSTLevelDBKey descriptionForKey:key]];
-}
-
-}  // namespace Firestore
-
-=======
->>>>>>> e5f8d207
 @interface FSTWriteGroup ()
 - (instancetype)initWithAction:(NSString *)action NS_DESIGNATED_INITIALIZER;
 - (instancetype)initWithAction:(NSString *)action transaction:(LevelDbTransaction *)transaction;
