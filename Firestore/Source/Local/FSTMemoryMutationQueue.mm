--- conflicted
+++ resolved
@@ -350,11 +350,7 @@
     for (FSTMutation *mutation in batch.mutations) {
       const DocumentKey &key = mutation.key;
       [garbageCollector addPotentialGarbageKey:key];
-<<<<<<< HEAD
-      [_persistence.referenceDelegate removeMutationReference:key sequenceNumber:sequenceNumber];
-=======
       [_persistence.referenceDelegate removeMutationReference:key];
->>>>>>> 6e6462e8
 
       FSTDocumentReference *reference = [[FSTDocumentReference alloc] initWithKey:key ID:batchID];
       references = [references setByRemovingObject:reference];
