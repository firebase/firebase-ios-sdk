/*
 * Copyright 2017 Google
 *
 * Licensed under the Apache License, Version 2.0 (the "License");
 * you may not use this file except in compliance with the License.
 * You may obtain a copy of the License at
 *
 *      http://www.apache.org/licenses/LICENSE-2.0
 *
 * Unless required by applicable law or agreed to in writing, software
 * distributed under the License is distributed on an "AS IS" BASIS,
 * WITHOUT WARRANTIES OR CONDITIONS OF ANY KIND, either express or implied.
 * See the License for the specific language governing permissions and
 * limitations under the License.
 */

#import "Firestore/Source/Local/FSTMemoryMutationQueue.h"

#import <Protobuf/GPBProtocolBuffers.h>

#include <set>

#import "Firestore/Protos/objc/firestore/local/Mutation.pbobjc.h"
#import "Firestore/Source/Core/FSTQuery.h"
#import "Firestore/Source/Local/FSTMemoryPersistence.h"
#import "Firestore/Source/Model/FSTMutation.h"
#import "Firestore/Source/Model/FSTMutationBatch.h"

#include "Firestore/core/src/firebase/firestore/immutable/sorted_set.h"
#include "Firestore/core/src/firebase/firestore/local/document_reference.h"
#include "Firestore/core/src/firebase/firestore/model/document_key.h"
#include "Firestore/core/src/firebase/firestore/model/resource_path.h"
#include "Firestore/core/src/firebase/firestore/util/hard_assert.h"

using firebase::firestore::immutable::SortedSet;
using firebase::firestore::local::DocumentReference;
using firebase::firestore::model::BatchId;
using firebase::firestore::model::DocumentKey;
using firebase::firestore::model::DocumentKeySet;
using firebase::firestore::model::ResourcePath;

NS_ASSUME_NONNULL_BEGIN

static const NSComparator NumberComparator = ^NSComparisonResult(NSNumber *left, NSNumber *right) {
  return [left compare:right];
};

@interface FSTMemoryMutationQueue ()

/**
 * A FIFO queue of all mutations to apply to the backend. Mutations are added to the end of the
 * queue as they're written, and removed from the front of the queue as the mutations become
 * visible or are rejected.
 *
 * When successfully applied, mutations must be acknowledged by the write stream and made visible
 * on the watch stream. It's possible for the watch stream to fall behind in which case the batches
 * at the head of the queue will be acknowledged but held until the watch stream sees the changes.
 *
 * If a batch is rejected while there are held write acknowledgements at the head of the queue
 * the rejected batch is converted to a tombstone: its mutations are removed but the batch remains
 * in the queue. This maintains a simple consecutive ordering of batches in the queue.
 *
 * Once the held write acknowledgements become visible they are removed from the head of the queue
 * along with any tombstones that follow.
 */
@property(nonatomic, strong, readonly) NSMutableArray<FSTMutationBatch *> *queue;

/** The next value to use when assigning sequential IDs to each mutation batch. */
@property(nonatomic, assign) BatchId nextBatchID;

/**
 * The last received stream token from the server, used to acknowledge which responses the client
 * has processed. Stream tokens are opaque checkpoint markers whose only real value is their
 * inclusion in the next request.
 */
@property(nonatomic, strong, nullable) NSData *lastStreamToken;

@end

using DocumentReferenceSet = SortedSet<DocumentReference, DocumentReference::ByKey>;

@implementation FSTMemoryMutationQueue {
  FSTMemoryPersistence *_persistence;
  /** An ordered mapping between documents and the mutation batch IDs. */
  DocumentReferenceSet _batchesByDocumentKey;
}

- (instancetype)initWithPersistence:(FSTMemoryPersistence *)persistence {
  if (self = [super init]) {
    _persistence = persistence;
    _queue = [NSMutableArray array];

    _nextBatchID = 1;
  }
  return self;
}

#pragma mark - FSTMutationQueue implementation

- (void)start {
  // Note: The queue may be shutdown / started multiple times, since we maintain the queue for the
  // duration of the app session in case a user logs out / back in. To behave like the
  // LevelDB-backed MutationQueue (and accommodate tests that expect as much), we reset nextBatchID
  // if the queue is empty.
  if (self.isEmpty) {
    self.nextBatchID = 1;
  }
}

- (BOOL)isEmpty {
  // If the queue has any entries at all, the first entry must not be a tombstone (otherwise it
  // would have been removed already).
  return self.queue.count == 0;
}

- (void)acknowledgeBatch:(FSTMutationBatch *)batch streamToken:(nullable NSData *)streamToken {
  NSMutableArray<FSTMutationBatch *> *queue = self.queue;

  BatchId batchID = batch.batchID;

  NSInteger batchIndex = [self indexOfExistingBatchID:batchID action:@"acknowledged"];
  HARD_ASSERT(batchIndex == 0, "Can only acknowledge the first batch in the mutation queue");

  // Verify that the batch in the queue is the one to be acknowledged.
  FSTMutationBatch *check = queue[(NSUInteger)batchIndex];
  HARD_ASSERT(batchID == check.batchID, "Queue ordering failure: expected batch %s, got batch %s",
              batchID, check.batchID);

  self.lastStreamToken = streamToken;
}

- (FSTMutationBatch *)addMutationBatchWithWriteTime:(FIRTimestamp *)localWriteTime
                                          mutations:(NSArray<FSTMutation *> *)mutations {
  HARD_ASSERT(mutations.count > 0, "Mutation batches should not be empty");

  BatchId batchID = self.nextBatchID;
  self.nextBatchID += 1;

  NSMutableArray<FSTMutationBatch *> *queue = self.queue;
  if (queue.count > 0) {
    FSTMutationBatch *prior = queue[queue.count - 1];
    HARD_ASSERT(prior.batchID < batchID,
                "Mutation batchIDs must be monotonically increasing order");
  }

  FSTMutationBatch *batch = [[FSTMutationBatch alloc] initWithBatchID:batchID
                                                       localWriteTime:localWriteTime
                                                            mutations:mutations];
  [queue addObject:batch];

  // Track references by document key.
  for (FSTMutation *mutation in batch.mutations) {
    _batchesByDocumentKey = _batchesByDocumentKey.insert(DocumentReference{mutation.key, batchID});
  }

  return batch;
}

- (nullable FSTMutationBatch *)lookupMutationBatch:(BatchId)batchID {
  NSMutableArray<FSTMutationBatch *> *queue = self.queue;

  NSInteger index = [self indexOfBatchID:batchID];
  if (index < 0 || index >= queue.count) {
    return nil;
  }

  FSTMutationBatch *batch = queue[(NSUInteger)index];
  HARD_ASSERT(batch.batchID == batchID, "If found batch must match");
  return batch;
}

- (nullable FSTMutationBatch *)nextMutationBatchAfterBatchID:(BatchId)batchID {
  NSMutableArray<FSTMutationBatch *> *queue = self.queue;

  BatchId nextBatchID = batchID + 1;

  // The requested batchID may still be out of range so normalize it to the start of the queue.
  NSInteger rawIndex = [self indexOfBatchID:nextBatchID];
  NSUInteger index = rawIndex < 0 ? 0 : (NSUInteger)rawIndex;
  return queue.count > index ? queue[index] : nil;
}

- (NSArray<FSTMutationBatch *> *)allMutationBatches {
  return [[self queue] copy];
}

- (NSArray<FSTMutationBatch *> *)allMutationBatchesAffectingDocumentKey:
    (const DocumentKey &)documentKey {
  NSMutableArray<FSTMutationBatch *> *result = [NSMutableArray array];

  DocumentReference start{documentKey, 0};
  for (const auto &reference : _batchesByDocumentKey.values_from(start)) {
    if (documentKey != reference.key()) break;

    FSTMutationBatch *batch = [self lookupMutationBatch:reference.ref_id()];
    HARD_ASSERT(batch, "Batches in the index must exist in the main table");
    [result addObject:batch];
  }

  return result;
}

- (NSArray<FSTMutationBatch *> *)allMutationBatchesAffectingDocumentKeys:
    (const DocumentKeySet &)documentKeys {
  // First find the set of affected batch IDs.
  std::set<BatchId> batchIDs;
  for (const DocumentKey &key : documentKeys) {
    DocumentReference start{key, 0};
<<<<<<< HEAD

    for (const auto &reference : _batchesByDocumentKey.values_from(start)) {
      if (key != reference.key()) break;

=======

    for (const auto &reference : _batchesByDocumentKey.values_from(start)) {
      if (key != reference.key()) break;

>>>>>>> 0b51d277
      batchIDs.insert(reference.ref_id());
    }
  }

  return [self allMutationBatchesWithBatchIDs:batchIDs];
}

- (NSArray<FSTMutationBatch *> *)allMutationBatchesAffectingQuery:(FSTQuery *)query {
  // Use the query path as a prefix for testing if a document matches the query.
  const ResourcePath &prefix = query.path;
  size_t immediateChildrenPathLength = prefix.size() + 1;

  // Construct a document reference for actually scanning the index. Unlike the prefix, the document
  // key in this reference must have an even number of segments. The empty segment can be used as
  // a suffix of the query path because it precedes all other segments in an ordered traversal.
  ResourcePath startPath = query.path;
  if (!DocumentKey::IsDocumentKey(startPath)) {
    startPath = startPath.Append("");
  }
  DocumentReference start{DocumentKey{startPath}, 0};

  // Find unique batchIDs referenced by all documents potentially matching the query.
  std::set<BatchId> uniqueBatchIDs;
  for (const auto &reference : _batchesByDocumentKey.values_from(start)) {
    const ResourcePath &rowKeyPath = reference.key().path();
    if (!prefix.IsPrefixOf(rowKeyPath)) {
      break;
    }

    // Rows with document keys more than one segment longer than the query path can't be matches.
    // For example, a query on 'rooms' can't match the document /rooms/abc/messages/xyx.
    // TODO(mcg): we'll need a different scanner when we implement ancestor queries.
    if (rowKeyPath.size() != immediateChildrenPathLength) {
      continue;
    }

    uniqueBatchIDs.insert(reference.ref_id());
  };

  return [self allMutationBatchesWithBatchIDs:uniqueBatchIDs];
}

/**
 * Constructs an array of matching batches, sorted by batchID to ensure that multiple mutations
 * affecting the same document key are applied in order.
 */
- (NSArray<FSTMutationBatch *> *)allMutationBatchesWithBatchIDs:
    (const std::set<BatchId> &)batchIDs {
  NSMutableArray<FSTMutationBatch *> *result = [NSMutableArray array];
  for (BatchId batchID : batchIDs) {
    FSTMutationBatch *batch = [self lookupMutationBatch:batchID];
    if (batch) {
      [result addObject:batch];
    }
  };

  return result;
}

- (void)removeMutationBatch:(FSTMutationBatch *)batch {
  NSMutableArray<FSTMutationBatch *> *queue = self.queue;
  BatchId batchID = batch.batchID;

  // Find the position of the first batch for removal. This need not be the first entry in the
  // queue.
  NSUInteger batchIndex = [self indexOfExistingBatchID:batchID action:@"removed"];
  HARD_ASSERT(batchIndex == 0, "Can only remove the first entry of the mutation queue");

  [queue removeObjectAtIndex:0];

  // Remove entries from the index too.
  for (FSTMutation *mutation in batch.mutations) {
    const DocumentKey &key = mutation.key;
    [_persistence.referenceDelegate removeMutationReference:key];

    DocumentReference reference{key, batchID};
    _batchesByDocumentKey = _batchesByDocumentKey.erase(reference);
  }
}

- (void)performConsistencyCheck {
  if (self.queue.count == 0) {
    HARD_ASSERT(_batchesByDocumentKey.empty(),
                "Document leak -- detected dangling mutation references when queue is empty.");
  }
}

#pragma mark - FSTGarbageSource implementation

- (BOOL)containsKey:(const DocumentKey &)key {
  // Create a reference with a zero ID as the start position to find any document reference with
  // this key.
  DocumentReference reference{key, 0};

  auto range = _batchesByDocumentKey.values_from(reference);
  auto begin = range.begin();
  return begin != range.end() && begin->key() == key;
}

#pragma mark - Helpers

/**
 * Finds the index of the given batchID in the mutation queue. This operation is O(1).
 *
 * @return The computed index of the batch with the given batchID, based on the state of the
 *     queue. Note this index can negative if the requested batchID has already been removed from
 *     the queue or past the end of the queue if the batchID is larger than the last added batch.
 */
- (NSInteger)indexOfBatchID:(BatchId)batchID {
  NSMutableArray<FSTMutationBatch *> *queue = self.queue;
  NSUInteger count = queue.count;
  if (count == 0) {
    // As an index this is past the end of the queue
    return 0;
  }

  // Examine the front of the queue to figure out the difference between the batchID and indexes
  // in the array. Note that since the queue is ordered by batchID, if the first batch has a larger
  // batchID then the requested batchID doesn't exist in the queue.
  FSTMutationBatch *firstBatch = queue[0];
  BatchId firstBatchID = firstBatch.batchID;
  return batchID - firstBatchID;
}

/**
 * Finds the index of the given batchID in the mutation queue and asserts that the resulting
 * index is within the bounds of the queue.
 *
 * @param batchID The batchID to search for
 * @param action A description of what the caller is doing, phrased in passive form (e.g.
 *     "acknowledged" in a routine that acknowledges batches).
 */
- (NSUInteger)indexOfExistingBatchID:(BatchId)batchID action:(NSString *)action {
  NSInteger index = [self indexOfBatchID:batchID];
  HARD_ASSERT(index >= 0 && index < self.queue.count, "Batches must exist to be %s", action);
  return (NSUInteger)index;
}

- (size_t)byteSizeWithSerializer:(FSTLocalSerializer *)serializer {
  size_t count = 0;
  for (FSTMutationBatch *batch in self.queue) {
    count += [[serializer encodedMutationBatch:batch] serializedSize];
  };
  return count;
}

@end

NS_ASSUME_NONNULL_END<|MERGE_RESOLUTION|>--- conflicted
+++ resolved
@@ -206,17 +206,10 @@
   std::set<BatchId> batchIDs;
   for (const DocumentKey &key : documentKeys) {
     DocumentReference start{key, 0};
-<<<<<<< HEAD
 
     for (const auto &reference : _batchesByDocumentKey.values_from(start)) {
       if (key != reference.key()) break;
 
-=======
-
-    for (const auto &reference : _batchesByDocumentKey.values_from(start)) {
-      if (key != reference.key()) break;
-
->>>>>>> 0b51d277
       batchIDs.insert(reference.ref_id());
     }
   }
