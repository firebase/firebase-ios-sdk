--- conflicted
+++ resolved
@@ -44,15 +44,12 @@
     return LruParams{kFIRFirestoreCacheSizeUnlimited, 0, 0};
   }
 
-<<<<<<< HEAD
-=======
   static LruParams WithCacheSize(int64_t cacheSize) {
     LruParams params = Default();
     params.minBytesThreshold = cacheSize;
     return params;
   }
 
->>>>>>> ba76b15f
   int64_t minBytesThreshold;
   int percentileToCollect;
   int maximumSequenceNumbersToCollect;
@@ -110,19 +107,8 @@
 
 - (size_t)byteSize;
 
-<<<<<<< HEAD
 /** Returns the number of targets and documents cached. */
 - (int32_t)sequenceNumberCount;
-=======
-/** Returns the number of targets cached. */
-- (int32_t)targetCount;
-
-/**
- * If available, persistence implementations should run any compaction that they can. This is done
- * after GC has run to allow deletes to be processed and free up space.
- */
-- (void)runPostCompaction;
->>>>>>> ba76b15f
 
 /** Access to the underlying LRU Garbage collector instance. */
 @property(strong, nonatomic, readonly) FSTLRUGarbageCollector *gc;
