/*
 * Copyright 2017 Google
 *
 * Licensed under the Apache License, Version 2.0 (the "License");
 * you may not use this file except in compliance with the License.
 * You may obtain a copy of the License at
 *
 *      http://www.apache.org/licenses/LICENSE-2.0
 *
 * Unless required by applicable law or agreed to in writing, software
 * distributed under the License is distributed on an "AS IS" BASIS,
 * WITHOUT WARRANTIES OR CONDITIONS OF ANY KIND, either express or implied.
 * See the License for the specific language governing permissions and
 * limitations under the License.
 */

#import "Firestore/Source/Local/FSTLevelDBMutationQueue.h"

#include <memory>
#include <set>
#include <string>

#import "Firestore/Protos/objc/firestore/local/Mutation.pbobjc.h"
#import "Firestore/Source/Core/FSTQuery.h"
#import "Firestore/Source/Local/FSTLevelDB.h"
#import "Firestore/Source/Local/FSTLevelDBKey.h"
#import "Firestore/Source/Local/FSTLocalSerializer.h"
#import "Firestore/Source/Model/FSTMutation.h"
#import "Firestore/Source/Model/FSTMutationBatch.h"

#include "Firestore/core/src/firebase/firestore/auth/user.h"
#include "Firestore/core/src/firebase/firestore/local/leveldb_transaction.h"
#include "Firestore/core/src/firebase/firestore/model/document_key.h"
#include "Firestore/core/src/firebase/firestore/model/resource_path.h"
#include "Firestore/core/src/firebase/firestore/util/hard_assert.h"
#include "Firestore/core/src/firebase/firestore/util/string_apple.h"
#include "Firestore/core/src/firebase/firestore/util/string_util.h"
#include "absl/strings/match.h"
#include "leveldb/db.h"
#include "leveldb/write_batch.h"

NS_ASSUME_NONNULL_BEGIN

namespace util = firebase::firestore::util;
using firebase::firestore::local::LevelDbTransaction;
using Firestore::StringView;
using firebase::firestore::auth::User;
using firebase::firestore::model::DocumentKey;
using firebase::firestore::model::ResourcePath;
using leveldb::DB;
using leveldb::Iterator;
using leveldb::ReadOptions;
using leveldb::Slice;
using leveldb::Status;
using leveldb::WriteBatch;
using leveldb::WriteOptions;

@interface FSTLevelDBMutationQueue ()

- (instancetype)initWithUserID:(NSString *)userID
                            db:(FSTLevelDB *)db
                    serializer:(FSTLocalSerializer *)serializer NS_DESIGNATED_INITIALIZER;

/** The normalized userID (e.g. nil UID => @"" userID) used in our LevelDB keys. */
@property(nonatomic, strong, readonly) NSString *userID;

/**
 * Next value to use when assigning sequential IDs to each mutation batch.
 *
 * NOTE: There can only be one FSTLevelDBMutationQueue for a given db at a time, hence it is safe
 * to track nextBatchID as an instance-level property. Should we ever relax this constraint we'll
 * need to revisit this.
 */
@property(nonatomic, assign) FSTBatchID nextBatchID;

/** A write-through cache copy of the metadata describing the current queue. */
@property(nonatomic, strong, nullable) FSTPBMutationQueue *metadata;

@property(nonatomic, strong, readonly) FSTLocalSerializer *serializer;

@end

@implementation FSTLevelDBMutationQueue {
  FSTLevelDB *_db;
}

+ (instancetype)mutationQueueWithUser:(const User &)user
                                   db:(FSTLevelDB *)db
                           serializer:(FSTLocalSerializer *)serializer {
  NSString *userID = user.is_authenticated() ? util::WrapNSString(user.uid()) : @"";

  return [[FSTLevelDBMutationQueue alloc] initWithUserID:userID db:db serializer:serializer];
}

- (instancetype)initWithUserID:(NSString *)userID
                            db:(FSTLevelDB *)db
                    serializer:(FSTLocalSerializer *)serializer {
  if (self = [super init]) {
    _userID = [userID copy];
    _db = db;
    _serializer = serializer;
  }
  return self;
}

- (void)start {
  FSTBatchID nextBatchID = [FSTLevelDBMutationQueue loadNextBatchIDFromDB:_db.ptr];

  // On restart, nextBatchId may end up lower than lastAcknowledgedBatchId since it's computed from
  // the queue contents, and there may be no mutations in the queue. In this case, we need to reset
  // lastAcknowledgedBatchId (which is safe since the queue must be empty).
  std::string key = [self keyForCurrentMutationQueue];
  FSTPBMutationQueue *metadata = [self metadataForKey:key];
  if (!metadata) {
    metadata = [FSTPBMutationQueue message];

    // proto3's default value for lastAcknowledgedBatchId is zero, but that would consider the first
    // entry in the queue to be acknowledged without that acknowledgement actually happening.
    metadata.lastAcknowledgedBatchId = kFSTBatchIDUnknown;
  } else {
    FSTBatchID lastAcked = metadata.lastAcknowledgedBatchId;
    if (lastAcked >= nextBatchID) {
      HARD_ASSERT([self isEmpty], "Reset nextBatchID is only possible when the queue is empty");
      lastAcked = kFSTBatchIDUnknown;

      metadata.lastAcknowledgedBatchId = lastAcked;
      _db.currentTransaction->Put([self keyForCurrentMutationQueue], metadata);
    }
  }

  self.nextBatchID = nextBatchID;
  self.metadata = metadata;
}

+ (FSTBatchID)loadNextBatchIDFromDB:(std::shared_ptr<DB>)db {
  // TODO(gsoltis): implement Prev() and SeekToLast() on LevelDbTransaction::Iterator, then port
  // this to a transaction.
  std::unique_ptr<Iterator> it(db->NewIterator(LevelDbTransaction::DefaultReadOptions()));

  auto tableKey = [FSTLevelDBMutationKey keyPrefix];

  FSTLevelDBMutationKey *rowKey = [[FSTLevelDBMutationKey alloc] init];
  FSTBatchID maxBatchID = kFSTBatchIDUnknown;

  BOOL moreUserIDs = NO;
  std::string nextUserID;

  it->Seek(tableKey);
  if (it->Valid() && [rowKey decodeKey:it->key()]) {
    moreUserIDs = YES;
    nextUserID = rowKey.userID;
  }

  // This loop assumes that nextUserId contains the next username at the start of the iteration.
  while (moreUserIDs) {
    // Compute the first key after the last mutation for nextUserID.
    auto userEnd = [FSTLevelDBMutationKey keyPrefixWithUserID:nextUserID];
    userEnd = util::PrefixSuccessor(userEnd);

    // Seek to that key with the intent of finding the boundary between nextUserID's mutations
    // and the one after that (if any).
    it->Seek(userEnd);

    // At this point there are three possible cases to handle differently. Each case must prepare
    // the next iteration (by assigning to nextUserID or setting moreUserIDs = NO) and seek the
    // iterator to the last row in the current user's mutation sequence.
    if (!it->Valid()) {
      // The iterator is past the last row altogether (there are no additional userIDs and now
      // rows in any table after mutations). The last row will have the highest batchID.
      moreUserIDs = NO;
      it->SeekToLast();

    } else if ([rowKey decodeKey:it->key()]) {
      // The iterator is valid and the key decoded successfully so the next user was just decoded.
      nextUserID = rowKey.userID;
      it->Prev();

    } else {
      // The iterator is past the end of the mutations table but there are other rows.
      moreUserIDs = NO;
      it->Prev();
    }

    // In all the cases above there was at least one row for the current user and each case has
    // set things up such that iterator points to it.
    if (![rowKey decodeKey:it->key()]) {
      HARD_FAIL("There should have been a key previous to %s", userEnd);
    }

    if (rowKey.batchID > maxBatchID) {
      maxBatchID = rowKey.batchID;
    }
  }

  return maxBatchID + 1;
}

- (BOOL)isEmpty {
  std::string userKey = [FSTLevelDBMutationKey keyPrefixWithUserID:self.userID];

  auto it = _db.currentTransaction->NewIterator();
  it->Seek(userKey);

  BOOL empty = YES;
  if (it->Valid() && absl::StartsWith(it->key(), userKey)) {
    empty = NO;
  }

  return empty;
}

- (FSTBatchID)highestAcknowledgedBatchID {
  return self.metadata.lastAcknowledgedBatchId;
}

- (void)acknowledgeBatch:(FSTMutationBatch *)batch streamToken:(nullable NSData *)streamToken {
  FSTBatchID batchID = batch.batchID;
  HARD_ASSERT(batchID > self.highestAcknowledgedBatchID,
              "Mutation batchIDs must be acknowledged in order");

  FSTPBMutationQueue *metadata = self.metadata;
  metadata.lastAcknowledgedBatchId = batchID;
  metadata.lastStreamToken = streamToken;

  _db.currentTransaction->Put([self keyForCurrentMutationQueue], metadata);
}

- (nullable NSData *)lastStreamToken {
  return self.metadata.lastStreamToken;
}

- (void)setLastStreamToken:(nullable NSData *)streamToken {
  FSTPBMutationQueue *metadata = self.metadata;
  metadata.lastStreamToken = streamToken;

  _db.currentTransaction->Put([self keyForCurrentMutationQueue], metadata);
}

- (std::string)keyForCurrentMutationQueue {
  return [FSTLevelDBMutationQueueKey keyWithUserID:self.userID];
}

- (nullable FSTPBMutationQueue *)metadataForKey:(const std::string &)key {
  std::string value;
  Status status = _db.currentTransaction->Get(key, &value);
  if (status.ok()) {
    return [self parsedMetadata:value];
  } else if (status.IsNotFound()) {
    return nil;
  } else {
    HARD_FAIL("metadataForKey: failed loading key %s with status: %s", key, status.ToString());
  }
}

- (FSTMutationBatch *)addMutationBatchWithWriteTime:(FIRTimestamp *)localWriteTime
                                          mutations:(NSArray<FSTMutation *> *)mutations {
  FSTBatchID batchID = self.nextBatchID;
  self.nextBatchID += 1;

  FSTMutationBatch *batch = [[FSTMutationBatch alloc] initWithBatchID:batchID
                                                       localWriteTime:localWriteTime
                                                            mutations:mutations];
  std::string key = [self mutationKeyForBatch:batch];
  _db.currentTransaction->Put(key, [self.serializer encodedMutationBatch:batch]);

  NSString *userID = self.userID;

  // Store an empty value in the index which is equivalent to serializing a GPBEmpty message. In the
  // future if we wanted to store some other kind of value here, we can parse these empty values as
  // with some other protocol buffer (and the parser will see all default values).
  std::string emptyBuffer;

  for (FSTMutation *mutation in mutations) {
    key = [FSTLevelDBDocumentMutationKey keyWithUserID:userID
                                           documentKey:mutation.key
                                               batchID:batchID];
    _db.currentTransaction->Put(key, emptyBuffer);
  }

  return batch;
}

- (nullable FSTMutationBatch *)lookupMutationBatch:(FSTBatchID)batchID {
  std::string key = [self mutationKeyForBatchID:batchID];

  std::string value;
  Status status = _db.currentTransaction->Get(key, &value);
  if (!status.ok()) {
    if (status.IsNotFound()) {
      return nil;
    }
    HARD_FAIL("Lookup mutation batch (%s, %s) failed with status: %s", self.userID, batchID,
              status.ToString());
  }

  return [self decodedMutationBatch:value];
}

- (nullable FSTMutationBatch *)nextMutationBatchAfterBatchID:(FSTBatchID)batchID {
  // All batches with batchID <= self.metadata.lastAcknowledgedBatchId have been acknowledged so
  // the first unacknowledged batch after batchID will have a batchID larger than both of these
  // values.
  FSTBatchID nextBatchID = MAX(batchID, self.metadata.lastAcknowledgedBatchId) + 1;

  std::string key = [self mutationKeyForBatchID:nextBatchID];
  auto it = _db.currentTransaction->NewIterator();
  it->Seek(key);

  FSTLevelDBMutationKey *rowKey = [[FSTLevelDBMutationKey alloc] init];
  if (!it->Valid() || ![rowKey decodeKey:it->key()]) {
    // Past the last row in the DB or out of the mutations table
    return nil;
  }

  if (rowKey.userID != [self.userID UTF8String]) {
    // Jumped past the last mutation for this user
    return nil;
  }

  HARD_ASSERT(rowKey.batchID >= nextBatchID, "Should have found mutation after %s", nextBatchID);
  return [self decodedMutationBatch:it->value()];
}

- (NSArray<FSTMutationBatch *> *)allMutationBatchesThroughBatchID:(FSTBatchID)batchID {
  std::string userKey = [FSTLevelDBMutationKey keyPrefixWithUserID:self.userID];
  const char *userID = [self.userID UTF8String];

  auto it = _db.currentTransaction->NewIterator();
  it->Seek(userKey);

  NSMutableArray *result = [NSMutableArray array];
  FSTLevelDBMutationKey *rowKey = [[FSTLevelDBMutationKey alloc] init];
  for (; it->Valid() && [rowKey decodeKey:it->key()]; it->Next()) {
    if (rowKey.userID != userID) {
      // End of this user's mutations
      break;
    } else if (rowKey.batchID > batchID) {
      // This mutation is past what we're looking for
      break;
    }

    [result addObject:[self decodedMutationBatch:it->value()]];
  }

  return result;
}

- (NSArray<FSTMutationBatch *> *)allMutationBatchesAffectingDocumentKey:
    (const DocumentKey &)documentKey {
  NSString *userID = self.userID;

  // Scan the document-mutation index starting with a prefix starting with the given documentKey.
  std::string indexPrefix = [FSTLevelDBDocumentMutationKey keyPrefixWithUserID:self.userID
                                                                  resourcePath:documentKey.path()];
  auto indexIterator = _db.currentTransaction->NewIterator();
  indexIterator->Seek(indexPrefix);

  // Simultaneously scan the mutation queue. This works because each (key, batchID) pair is unique
  // and ordered, so when scanning a table prefixed by exactly key, all the batchIDs encountered
  // will be unique and in order.
  std::string mutationsPrefix = [FSTLevelDBMutationKey keyPrefixWithUserID:userID];
  auto mutationIterator = _db.currentTransaction->NewIterator();

  NSMutableArray *result = [NSMutableArray array];
  FSTLevelDBDocumentMutationKey *rowKey = [[FSTLevelDBDocumentMutationKey alloc] init];
  for (; indexIterator->Valid(); indexIterator->Next()) {
    // Only consider rows matching exactly the specific key of interest. Note that because we order
    // by path first, and we order terminators before path separators, we'll encounter all the
    // index rows for documentKey contiguously. In particular, all the rows for documentKey will
    // occur before any rows for documents nested in a subcollection beneath documentKey so we can
    // stop as soon as we hit any such row.
    if (!absl::StartsWith(indexIterator->key(), indexPrefix) ||
        ![rowKey decodeKey:indexIterator->key()] ||
        DocumentKey{rowKey.documentKey} != documentKey) {
      break;
    }

    // Each row is a unique combination of key and batchID, so this foreign key reference can
    // only occur once.
    std::string mutationKey = [FSTLevelDBMutationKey keyWithUserID:userID batchID:rowKey.batchID];
    mutationIterator->Seek(mutationKey);
    if (!mutationIterator->Valid() || mutationIterator->key() != mutationKey) {
      NSString *foundKeyDescription = @"the end of the table";
      if (mutationIterator->Valid()) {
        foundKeyDescription = [FSTLevelDBKey descriptionForKey:mutationIterator->key()];
      }
      HARD_FAIL(
          "Dangling document-mutation reference found: "
          "%s points to %s; seeking there found %s",
          [FSTLevelDBKey descriptionForKey:indexIterator->key()],
          [FSTLevelDBKey descriptionForKey:mutationKey], foundKeyDescription);
    }

    [result addObject:[self decodedMutationBatch:mutationIterator->value()]];
  }
  return result;
}

- (NSArray<FSTMutationBatch *> *)allMutationBatchesAffectingQuery:(FSTQuery *)query {
  HARD_ASSERT(![query isDocumentQuery], "Document queries shouldn't go down this path");
  NSString *userID = self.userID;

  const ResourcePath &queryPath = query.path;
  size_t immediateChildrenPathLength = queryPath.size() + 1;

  // TODO(mcg): Actually implement a single-collection query
  //
  // This is actually executing an ancestor query, traversing the whole subtree below the
  // collection which can be horrifically inefficient for some structures. The right way to
  // solve this is to implement the full value index, but that's not in the cards in the near
  // future so this is the best we can do for the moment.
  //
  // Since we don't yet index the actual properties in the mutations, our current approach is to
  // just return all mutation batches that affect documents in the collection being queried.
  //
  // Unlike allMutationBatchesAffectingDocumentKey, this iteration will scan the document-mutation
  // index for more than a single document so the associated batchIDs will be neither necessarily
  // unique nor in order. This means an efficient simultaneous scan isn't possible.
  std::string indexPrefix =
      [FSTLevelDBDocumentMutationKey keyPrefixWithUserID:self.userID resourcePath:queryPath];
  auto indexIterator = _db.currentTransaction->NewIterator();
  indexIterator->Seek(indexPrefix);

  NSMutableArray *result = [NSMutableArray array];
  FSTLevelDBDocumentMutationKey *rowKey = [[FSTLevelDBDocumentMutationKey alloc] init];

  // Collect up unique batchIDs encountered during a scan of the index. Use a set<FSTBatchID> to
  // accumulate batch IDs so they can be traversed in order in a scan of the main table.
  //
  // This method is faster than performing lookups of the keys with _db->Get and keeping a hash of
  // batchIDs that have already been looked up. The performance difference is minor for small
  // numbers of keys but > 30% faster for larger numbers of keys.
  std::set<FSTBatchID> uniqueBatchIds;
  for (; indexIterator->Valid(); indexIterator->Next()) {
    if (!absl::StartsWith(indexIterator->key(), indexPrefix) ||
        ![rowKey decodeKey:indexIterator->key()]) {
      break;
    }

    // Rows with document keys more than one segment longer than the query path can't be matches.
    // For example, a query on 'rooms' can't match the document /rooms/abc/messages/xyx.
    // TODO(mcg): we'll need a different scanner when we implement ancestor queries.
    if (rowKey.documentKey.path.size() != immediateChildrenPathLength) {
      continue;
    }

    uniqueBatchIds.insert(rowKey.batchID);
  }

  // Given an ordered set of unique batchIDs perform a skipping scan over the main table to find
  // the mutation batches.
  auto mutationIterator = _db.currentTransaction->NewIterator();

  for (FSTBatchID batchID : uniqueBatchIds) {
    std::string mutationKey = [FSTLevelDBMutationKey keyWithUserID:userID batchID:batchID];
    mutationIterator->Seek(mutationKey);
    if (!mutationIterator->Valid() || mutationIterator->key() != mutationKey) {
      NSString *foundKeyDescription = @"the end of the table";
      if (mutationIterator->Valid()) {
        foundKeyDescription = [FSTLevelDBKey descriptionForKey:mutationIterator->key()];
      }
      HARD_FAIL(
          "Dangling document-mutation reference found: "
          "Missing batch %s; seeking there found %s",
          [FSTLevelDBKey descriptionForKey:mutationKey], foundKeyDescription);
    }

    [result addObject:[self decodedMutationBatch:mutationIterator->value()]];
  }
  return result;
}

- (NSArray<FSTMutationBatch *> *)allMutationBatches {
  std::string userKey = [FSTLevelDBMutationKey keyPrefixWithUserID:self.userID];

  auto it = _db.currentTransaction->NewIterator();
  it->Seek(userKey);

  NSMutableArray *result = [NSMutableArray array];
  for (; it->Valid() && absl::StartsWith(it->key(), userKey); it->Next()) {
    [result addObject:[self decodedMutationBatch:it->value()]];
  }

  return result;
}

- (void)removeMutationBatches:(NSArray<FSTMutationBatch *> *)batches
               sequenceNumber:(FSTListenSequenceNumber)sequenceNumber {
  NSString *userID = self.userID;
  id<FSTGarbageCollector> garbageCollector = self.garbageCollector;

  auto checkIterator = _db.currentTransaction->NewIterator();

  for (FSTMutationBatch *batch in batches) {
    FSTBatchID batchID = batch.batchID;
    std::string key = [FSTLevelDBMutationKey keyWithUserID:userID batchID:batchID];

    // As a sanity check, verify that the mutation batch exists before deleting it.
    checkIterator->Seek(key);
    HARD_ASSERT(checkIterator->Valid(), "Mutation batch %s did not exist",
                [FSTLevelDBKey descriptionForKey:key]);

    HARD_ASSERT(key == checkIterator->key(), "Mutation batch %s not found; found %s",
                [FSTLevelDBKey descriptionForKey:key],
                [FSTLevelDBKey descriptionForKey:checkIterator->key()]);

    _db.currentTransaction->Delete(key);

    for (FSTMutation *mutation in batch.mutations) {
      key = [FSTLevelDBDocumentMutationKey keyWithUserID:userID
                                             documentKey:mutation.key
                                                 batchID:batchID];
      _db.currentTransaction->Delete(key);
<<<<<<< HEAD
      [_db.referenceDelegate removeMutationReference:mutation.key sequenceNumber:sequenceNumber];
=======
      [_db.referenceDelegate removeMutationReference:mutation.key];
>>>>>>> 6e6462e8
      [garbageCollector addPotentialGarbageKey:mutation.key];
    }
  }
}

- (void)performConsistencyCheck {
  if (![self isEmpty]) {
    return;
  }

  // Verify that there are no entries in the document-mutation index if the queue is empty.
  std::string indexPrefix = [FSTLevelDBDocumentMutationKey keyPrefixWithUserID:self.userID];
  auto indexIterator = _db.currentTransaction->NewIterator();
  indexIterator->Seek(indexPrefix);

  NSMutableArray<NSString *> *danglingMutationReferences = [NSMutableArray array];

  for (; indexIterator->Valid(); indexIterator->Next()) {
    // Only consider rows matching this index prefix for the current user.
    if (!absl::StartsWith(indexIterator->key(), indexPrefix)) {
      break;
    }

    [danglingMutationReferences addObject:[FSTLevelDBKey descriptionForKey:indexIterator->key()]];
  }

  HARD_ASSERT(danglingMutationReferences.count == 0,
              "Document leak -- detected dangling mutation references when queue "
              "is empty. Dangling keys: %s",
              danglingMutationReferences);
}

- (std::string)mutationKeyForBatch:(FSTMutationBatch *)batch {
  return [FSTLevelDBMutationKey keyWithUserID:self.userID batchID:batch.batchID];
}

- (std::string)mutationKeyForBatchID:(FSTBatchID)batchID {
  return [FSTLevelDBMutationKey keyWithUserID:self.userID batchID:batchID];
}

/** Parses the MutationQueue metadata from the given LevelDB row contents. */
- (FSTPBMutationQueue *)parsedMetadata:(Slice)slice {
  NSData *data =
      [[NSData alloc] initWithBytesNoCopy:(void *)slice.data() length:slice.size() freeWhenDone:NO];

  NSError *error;
  FSTPBMutationQueue *proto = [FSTPBMutationQueue parseFromData:data error:&error];
  if (!proto) {
    HARD_FAIL("FSTPBMutationQueue failed to parse: %s", error);
  }

  return proto;
}

- (FSTMutationBatch *)decodedMutationBatch:(absl::string_view)encoded {
  NSData *data = [[NSData alloc] initWithBytesNoCopy:(void *)encoded.data()
                                              length:encoded.size()
                                        freeWhenDone:NO];

  NSError *error;
  FSTPBWriteBatch *proto = [FSTPBWriteBatch parseFromData:data error:&error];
  if (!proto) {
    HARD_FAIL("FSTPBMutationBatch failed to parse: %s", error);
  }

  return [self.serializer decodedMutationBatch:proto];
}

#pragma mark - FSTGarbageSource implementation

- (BOOL)containsKey:(const DocumentKey &)documentKey {
  std::string indexPrefix = [FSTLevelDBDocumentMutationKey keyPrefixWithUserID:self.userID
                                                                  resourcePath:documentKey.path()];
  auto indexIterator = _db.currentTransaction->NewIterator();
  indexIterator->Seek(indexPrefix);

  if (indexIterator->Valid()) {
    FSTLevelDBDocumentMutationKey *rowKey = [[FSTLevelDBDocumentMutationKey alloc] init];

    // Check both that the key prefix matches and that the decoded document key is exactly the key
    // we're looking for.
    if (absl::StartsWith(indexIterator->key(), indexPrefix) &&
        [rowKey decodeKey:indexIterator->key()] && DocumentKey{rowKey.documentKey} == documentKey) {
      return YES;
    }
  }

  return NO;
}

@end

NS_ASSUME_NONNULL_END<|MERGE_RESOLUTION|>--- conflicted
+++ resolved
@@ -511,11 +511,7 @@
                                              documentKey:mutation.key
                                                  batchID:batchID];
       _db.currentTransaction->Delete(key);
-<<<<<<< HEAD
-      [_db.referenceDelegate removeMutationReference:mutation.key sequenceNumber:sequenceNumber];
-=======
       [_db.referenceDelegate removeMutationReference:mutation.key];
->>>>>>> 6e6462e8
       [garbageCollector addPotentialGarbageKey:mutation.key];
     }
   }
