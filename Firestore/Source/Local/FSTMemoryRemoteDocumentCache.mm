--- conflicted
+++ resolved
@@ -68,7 +68,6 @@
   return found != _docs.end() ? found->second : nil;
 }
 
-<<<<<<< HEAD
 - (MaybeDocumentMap)entriesForKeys:(const DocumentKeySet &)keys {
   MaybeDocumentMap results;
   for (const DocumentKey &key : keys) {
@@ -79,12 +78,8 @@
   return results;
 }
 
-- (MaybeDocumentMap)documentsMatchingQuery:(FSTQuery *)query {
-  MaybeDocumentMap result;
-=======
 - (DocumentMap)documentsMatchingQuery:(FSTQuery *)query {
   DocumentMap result;
->>>>>>> 229515f3
 
   // Documents are ordered by key, so we can use a prefix scan to narrow down the documents
   // we need to match the query against.
