/*
 * Copyright 2017 Google
 *
 * Licensed under the Apache License, Version 2.0 (the "License");
 * you may not use this file except in compliance with the License.
 * You may obtain a copy of the License at
 *
 *      http://www.apache.org/licenses/LICENSE-2.0
 *
 * Unless required by applicable law or agreed to in writing, software
 * distributed under the License is distributed on an "AS IS" BASIS,
 * WITHOUT WARRANTIES OR CONDITIONS OF ANY KIND, either express or implied.
 * See the License for the specific language governing permissions and
 * limitations under the License.
 */

#import "Firestore/Source/Core/FSTViewSnapshot.h"

#include <string>
#include <utility>

#import "Firestore/Source/Core/FSTQuery.h"
#import "Firestore/Source/Model/FSTDocument.h"
#import "Firestore/Source/Model/FSTDocumentSet.h"

#include "Firestore/core/src/firebase/firestore/immutable/sorted_map.h"
#include "Firestore/core/src/firebase/firestore/model/document_key.h"
#include "Firestore/core/src/firebase/firestore/util/hard_assert.h"
#include "Firestore/core/src/firebase/firestore/util/hashing.h"
#include "Firestore/core/src/firebase/firestore/util/objc_compatibility.h"
#include "Firestore/core/src/firebase/firestore/util/string_apple.h"
#include "Firestore/core/src/firebase/firestore/util/string_format.h"
#include "absl/strings/str_join.h"

namespace objc = firebase::firestore::util::objc;
using firebase::firestore::core::DocumentViewChange;
<<<<<<< HEAD
using firebase::firestore::core::DocumentViewChangeType;
=======
>>>>>>> e97f51b8
using firebase::firestore::immutable::SortedMap;
using firebase::firestore::model::DocumentKey;
using firebase::firestore::model::DocumentKeySet;
using firebase::firestore::util::Hash;
using firebase::firestore::util::StringFormat;
using firebase::firestore::util::WrapNSString;

NS_ASSUME_NONNULL_BEGIN

<<<<<<< HEAD
=======
#pragma mark - FSTDocumentViewChangeSet

@implementation FSTDocumentViewChangeSet {
  /** The set of all changes tracked so far, with redundant changes merged. */
  SortedMap<DocumentKey, DocumentViewChange> _changeMap;
}

+ (instancetype)changeSet {
  return [[FSTDocumentViewChangeSet alloc] init];
}

- (NSString *)description {
  return objc::Description(_changeMap);
}

- (void)addChange:(DocumentViewChange &&)change {
  const DocumentKey &key = change.document().key;
  auto oldChangeIter = _changeMap.find(key);
  if (oldChangeIter == _changeMap.end()) {
    _changeMap = _changeMap.insert(key, change);
    return;
  }
  const DocumentViewChange &oldChange = oldChangeIter->second;

  // Merge the new change with the existing change.
  if (change.type() != DocumentViewChange::Type::kAdded &&
      oldChange.type() == DocumentViewChange::Type::kMetadata) {
    _changeMap = _changeMap.insert(key, change);

  } else if (change.type() == DocumentViewChange::Type::kMetadata &&
             oldChange.type() != DocumentViewChange::Type::kRemoved) {
    DocumentViewChange newChange{change.document(), oldChange.type()};
    _changeMap = _changeMap.insert(key, newChange);

  } else if (change.type() == DocumentViewChange::Type::kModified &&
             oldChange.type() == DocumentViewChange::Type::kModified) {
    DocumentViewChange newChange{change.document(), DocumentViewChange::Type::kModified};
    _changeMap = _changeMap.insert(key, newChange);
  } else if (change.type() == DocumentViewChange::Type::kModified &&
             oldChange.type() == DocumentViewChange::Type::kAdded) {
    DocumentViewChange newChange{change.document(), DocumentViewChange::Type::kAdded};
    _changeMap = _changeMap.insert(key, newChange);
  } else if (change.type() == DocumentViewChange::Type::kRemoved &&
             oldChange.type() == DocumentViewChange::Type::kAdded) {
    _changeMap = _changeMap.erase(key);
  } else if (change.type() == DocumentViewChange::Type::kRemoved &&
             oldChange.type() == DocumentViewChange::Type::kModified) {
    DocumentViewChange newChange{oldChange.document(), DocumentViewChange::Type::kRemoved};
    _changeMap = _changeMap.insert(key, newChange);
  } else if (change.type() == DocumentViewChange::Type::kAdded &&
             oldChange.type() == DocumentViewChange::Type::kRemoved) {
    DocumentViewChange newChange{change.document(), DocumentViewChange::Type::kModified};
    _changeMap = _changeMap.insert(key, newChange);
  } else {
    // This includes these cases, which don't make sense:
    // Added -> Added
    // Removed -> Removed
    // Modified -> Added
    // Removed -> Modified
    // Metadata -> Added
    // Removed -> Metadata
    HARD_FAIL("Unsupported combination of changes: %s after %s", change.type(), oldChange.type());
  }
}

- (std::vector<DocumentViewChange>)changes {
  std::vector<DocumentViewChange> changes;
  for (const auto &kv : _changeMap) {
    const DocumentViewChange &change = kv.second;
    changes.push_back(change);
  }
  return changes;
}

@end

#pragma mark - FSTViewSnapshot

>>>>>>> e97f51b8
@implementation FSTViewSnapshot {
  std::vector<DocumentViewChange> _documentChanges;
}

- (const std::vector<DocumentViewChange> &)documentChanges {
  return _documentChanges;
}

- (instancetype)initWithQuery:(FSTQuery *)query
                    documents:(FSTDocumentSet *)documents
                 oldDocuments:(FSTDocumentSet *)oldDocuments
              documentChanges:(std::vector<DocumentViewChange>)documentChanges
                    fromCache:(BOOL)fromCache
                  mutatedKeys:(DocumentKeySet)mutatedKeys
             syncStateChanged:(BOOL)syncStateChanged
      excludesMetadataChanges:(BOOL)excludesMetadataChanges {
  self = [super init];
  if (self) {
    _query = query;
    _documents = documents;
    _oldDocuments = oldDocuments;
    _documentChanges = std::move(documentChanges);
    _fromCache = fromCache;
    _mutatedKeys = mutatedKeys;
    _syncStateChanged = syncStateChanged;
    _excludesMetadataChanges = excludesMetadataChanges;
  }
  return self;
}

+ (instancetype)snapshotForInitialDocuments:(FSTDocumentSet *)documents
                                      query:(FSTQuery *)query
                                mutatedKeys:(DocumentKeySet)mutatedKeys
                                  fromCache:(BOOL)fromCache
                    excludesMetadataChanges:(BOOL)excludesMetadataChanges {
  std::vector<DocumentViewChange> viewChanges;
  for (FSTDocument *doc in documents.documentEnumerator) {
<<<<<<< HEAD
    viewChanges.emplace_back(doc, DocumentViewChangeType::kAdded);
=======
    viewChanges.emplace_back(doc, DocumentViewChange::Type::kAdded);
>>>>>>> e97f51b8
  }
  return [[FSTViewSnapshot alloc]
                initWithQuery:query
                    documents:documents
                 oldDocuments:[FSTDocumentSet documentSetWithComparator:query.comparator]
              documentChanges:std::move(viewChanges)
                    fromCache:fromCache
                  mutatedKeys:mutatedKeys
             syncStateChanged:YES
      excludesMetadataChanges:excludesMetadataChanges];
}

- (BOOL)hasPendingWrites {
  return _mutatedKeys.size() != 0;
}

- (NSString *)description {
  return [NSString
      stringWithFormat:@"<FSTViewSnapshot query:%@ documents:%@ oldDocument:%@ changes:%@ "
                        "fromCache:%@ mutatedKeys:%zu syncStateChanged:%@ "
                        "excludesMetadataChanges%@>",
                       self.query, self.documents, self.oldDocuments,
                       objc::Description(_documentChanges), (self.fromCache ? @"YES" : @"NO"),
                       static_cast<size_t>(self.mutatedKeys.size()),
                       (self.syncStateChanged ? @"YES" : @"NO"),
                       (self.excludesMetadataChanges ? @"YES" : @"NO")];
}

- (BOOL)isEqual:(id)object {
  if (self == object) {
    return YES;
  } else if (![object isKindOfClass:[FSTViewSnapshot class]]) {
    return NO;
  }

  FSTViewSnapshot *other = object;
  return [self.query isEqual:other.query] && [self.documents isEqual:other.documents] &&
         [self.oldDocuments isEqual:other.oldDocuments] &&
         _documentChanges == other.documentChanges && self.fromCache == other.fromCache &&
         self.mutatedKeys == other.mutatedKeys && self.syncStateChanged == other.syncStateChanged &&
         self.excludesMetadataChanges == other.excludesMetadataChanges;
}

- (NSUInteger)hash {
  // Note: We are omitting `mutatedKeys` from the hash, since we don't have a straightforward
  // way to compute its hash value. Since `FSTViewSnapshot` is currently not stored in an
  // NSDictionary, this has no side effects.

  NSUInteger result = [self.query hash];
  result = 31 * result + [self.documents hash];
  result = 31 * result + [self.oldDocuments hash];
  result = 31 * result + Hash(_documentChanges);
  result = 31 * result + (self.fromCache ? 1231 : 1237);
  result = 31 * result + (self.syncStateChanged ? 1231 : 1237);
  result = 31 * result + (self.excludesMetadataChanges ? 1231 : 1237);
  return result;
}

@end

NS_ASSUME_NONNULL_END<|MERGE_RESOLUTION|>--- conflicted
+++ resolved
@@ -34,10 +34,6 @@
 
 namespace objc = firebase::firestore::util::objc;
 using firebase::firestore::core::DocumentViewChange;
-<<<<<<< HEAD
-using firebase::firestore::core::DocumentViewChangeType;
-=======
->>>>>>> e97f51b8
 using firebase::firestore::immutable::SortedMap;
 using firebase::firestore::model::DocumentKey;
 using firebase::firestore::model::DocumentKeySet;
@@ -47,87 +43,6 @@
 
 NS_ASSUME_NONNULL_BEGIN
 
-<<<<<<< HEAD
-=======
-#pragma mark - FSTDocumentViewChangeSet
-
-@implementation FSTDocumentViewChangeSet {
-  /** The set of all changes tracked so far, with redundant changes merged. */
-  SortedMap<DocumentKey, DocumentViewChange> _changeMap;
-}
-
-+ (instancetype)changeSet {
-  return [[FSTDocumentViewChangeSet alloc] init];
-}
-
-- (NSString *)description {
-  return objc::Description(_changeMap);
-}
-
-- (void)addChange:(DocumentViewChange &&)change {
-  const DocumentKey &key = change.document().key;
-  auto oldChangeIter = _changeMap.find(key);
-  if (oldChangeIter == _changeMap.end()) {
-    _changeMap = _changeMap.insert(key, change);
-    return;
-  }
-  const DocumentViewChange &oldChange = oldChangeIter->second;
-
-  // Merge the new change with the existing change.
-  if (change.type() != DocumentViewChange::Type::kAdded &&
-      oldChange.type() == DocumentViewChange::Type::kMetadata) {
-    _changeMap = _changeMap.insert(key, change);
-
-  } else if (change.type() == DocumentViewChange::Type::kMetadata &&
-             oldChange.type() != DocumentViewChange::Type::kRemoved) {
-    DocumentViewChange newChange{change.document(), oldChange.type()};
-    _changeMap = _changeMap.insert(key, newChange);
-
-  } else if (change.type() == DocumentViewChange::Type::kModified &&
-             oldChange.type() == DocumentViewChange::Type::kModified) {
-    DocumentViewChange newChange{change.document(), DocumentViewChange::Type::kModified};
-    _changeMap = _changeMap.insert(key, newChange);
-  } else if (change.type() == DocumentViewChange::Type::kModified &&
-             oldChange.type() == DocumentViewChange::Type::kAdded) {
-    DocumentViewChange newChange{change.document(), DocumentViewChange::Type::kAdded};
-    _changeMap = _changeMap.insert(key, newChange);
-  } else if (change.type() == DocumentViewChange::Type::kRemoved &&
-             oldChange.type() == DocumentViewChange::Type::kAdded) {
-    _changeMap = _changeMap.erase(key);
-  } else if (change.type() == DocumentViewChange::Type::kRemoved &&
-             oldChange.type() == DocumentViewChange::Type::kModified) {
-    DocumentViewChange newChange{oldChange.document(), DocumentViewChange::Type::kRemoved};
-    _changeMap = _changeMap.insert(key, newChange);
-  } else if (change.type() == DocumentViewChange::Type::kAdded &&
-             oldChange.type() == DocumentViewChange::Type::kRemoved) {
-    DocumentViewChange newChange{change.document(), DocumentViewChange::Type::kModified};
-    _changeMap = _changeMap.insert(key, newChange);
-  } else {
-    // This includes these cases, which don't make sense:
-    // Added -> Added
-    // Removed -> Removed
-    // Modified -> Added
-    // Removed -> Modified
-    // Metadata -> Added
-    // Removed -> Metadata
-    HARD_FAIL("Unsupported combination of changes: %s after %s", change.type(), oldChange.type());
-  }
-}
-
-- (std::vector<DocumentViewChange>)changes {
-  std::vector<DocumentViewChange> changes;
-  for (const auto &kv : _changeMap) {
-    const DocumentViewChange &change = kv.second;
-    changes.push_back(change);
-  }
-  return changes;
-}
-
-@end
-
-#pragma mark - FSTViewSnapshot
-
->>>>>>> e97f51b8
 @implementation FSTViewSnapshot {
   std::vector<DocumentViewChange> _documentChanges;
 }
@@ -165,11 +80,7 @@
                     excludesMetadataChanges:(BOOL)excludesMetadataChanges {
   std::vector<DocumentViewChange> viewChanges;
   for (FSTDocument *doc in documents.documentEnumerator) {
-<<<<<<< HEAD
-    viewChanges.emplace_back(doc, DocumentViewChangeType::kAdded);
-=======
     viewChanges.emplace_back(doc, DocumentViewChange::Type::kAdded);
->>>>>>> e97f51b8
   }
   return [[FSTViewSnapshot alloc]
                 initWithQuery:query
