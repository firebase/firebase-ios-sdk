/*
 * Copyright 2017 Google
 *
 * Licensed under the Apache License, Version 2.0 (the "License");
 * you may not use this file except in compliance with the License.
 * You may obtain a copy of the License at
 *
 *      http://www.apache.org/licenses/LICENSE-2.0
 *
 * Unless required by applicable law or agreed to in writing, software
 * distributed under the License is distributed on an "AS IS" BASIS,
 * WITHOUT WARRANTIES OR CONDITIONS OF ANY KIND, either express or implied.
 * See the License for the specific language governing permissions and
 * limitations under the License.
 */

#import "Firestore/Source/Core/FSTEventManager.h"

#include <unordered_map>
#include <utility>
#include <vector>

#import "Firestore/Source/Core/FSTQuery.h"
#import "Firestore/Source/Core/FSTSyncEngine.h"

#include "Firestore/core/src/firebase/firestore/model/document_set.h"
#include "Firestore/core/src/firebase/firestore/util/error_apple.h"
#include "Firestore/core/src/firebase/firestore/util/hard_assert.h"
#include "Firestore/core/src/firebase/firestore/util/objc_compatibility.h"
#include "Firestore/core/src/firebase/firestore/util/status.h"
#include "absl/algorithm/container.h"
#include "absl/types/optional.h"

NS_ASSUME_NONNULL_BEGIN

namespace objc = firebase::firestore::util::objc;
using firebase::firestore::core::DocumentViewChange;
using firebase::firestore::core::ViewSnapshot;
using firebase::firestore::core::ViewSnapshotHandler;
using firebase::firestore::model::OnlineState;
using firebase::firestore::model::TargetId;
using firebase::firestore::util::MakeStatus;
using firebase::firestore::util::Status;

#pragma mark - FSTQueryListenersInfo

namespace {

/**
 * Holds the listeners and the last received ViewSnapshot for a query being tracked by
 * EventManager.
 */
struct QueryListenersInfo {
  TargetId target_id;
  std::vector<std::shared_ptr<QueryListener>> listeners;

  void Erase(const std::shared_ptr<QueryListener> &listener) {
    auto found = absl::c_find(listeners, listener);
<<<<<<< HEAD
    HARD_ASSERT(found != listeners.end(), "Shouldn't remove listeners that don't exist");
=======
>>>>>>> 000bc1a4
    if (found != listeners.end()) {
      listeners.erase(found);
    }
  }

  const absl::optional<ViewSnapshot> &view_snapshot() const {
    return snapshot_;
  }

  void set_view_snapshot(const absl::optional<ViewSnapshot> &snapshot) {
    snapshot_ = snapshot;
  }

 private:
<<<<<<< HEAD
  // Enforce constness of this ViewSnapshot
=======
  // Other members are public in this struct, ensure that any reads are
  // copies by requiring reads to go through a const getter.
>>>>>>> 000bc1a4
  absl::optional<ViewSnapshot> snapshot_;
};

}  // namespace

#pragma mark - FSTEventManager

@interface FSTEventManager () <FSTSyncEngineDelegate>

- (instancetype)initWithSyncEngine:(FSTSyncEngine *)syncEngine NS_DESIGNATED_INITIALIZER;

@property(nonatomic, strong, readonly) FSTSyncEngine *syncEngine;
@property(nonatomic, assign) OnlineState onlineState;

@end

@implementation FSTEventManager {
<<<<<<< HEAD
  std::unordered_map<FSTQuery *,
                     QueryListenersInfo,
                     objc::Hash<FSTQuery *>,
                     objc::EqualTo<FSTQuery *>>
      _queries;
=======
  objc::unordered_map<FSTQuery *, QueryListenersInfo> _queries;
>>>>>>> 000bc1a4
}

+ (instancetype)eventManagerWithSyncEngine:(FSTSyncEngine *)syncEngine {
  return [[FSTEventManager alloc] initWithSyncEngine:syncEngine];
}

- (instancetype)initWithSyncEngine:(FSTSyncEngine *)syncEngine {
  if (self = [super init]) {
    _syncEngine = syncEngine;
    _syncEngine.syncEngineDelegate = self;
  }
  return self;
}

- (TargetId)addListener:(std::shared_ptr<QueryListener>)listener {
  FSTQuery *query = listener->query();

<<<<<<< HEAD
  auto inserted = _queries.insert({query, {}});
=======
  auto inserted = _queries.emplace(query, QueryListenersInfo{});
>>>>>>> 000bc1a4
  bool first_listen = inserted.second;
  QueryListenersInfo &query_info = inserted.first->second;

  query_info.listeners.push_back(listener);

  listener->OnOnlineStateChanged(self.onlineState);

  if (query_info.view_snapshot().has_value()) {
    listener->OnViewSnapshot(query_info.view_snapshot().value());
  }

  if (first_listen) {
    query_info.target_id = [self.syncEngine listenToQuery:query];
  }
  return query_info.target_id;
}

- (void)removeListener:(const std::shared_ptr<QueryListener> &)listener {
  FSTQuery *query = listener->query();
<<<<<<< HEAD
  bool last_listen = NO;
=======
  bool last_listen = false;
>>>>>>> 000bc1a4

  auto found_iter = _queries.find(query);
  if (found_iter != _queries.end()) {
    QueryListenersInfo &query_info = found_iter->second;
    query_info.Erase(listener);
<<<<<<< HEAD
    last_listen = (query_info.listeners.empty());
=======
    last_listen = query_info.listeners.empty();
>>>>>>> 000bc1a4
  }

  if (last_listen) {
    _queries.erase(found_iter);
    [self.syncEngine stopListeningToQuery:query];
  }
}

- (void)handleViewSnapshots:(std::vector<ViewSnapshot> &&)viewSnapshots {
  for (ViewSnapshot &viewSnapshot : viewSnapshots) {
    FSTQuery *query = viewSnapshot.query();
    auto found_iter = _queries.find(query);
    if (found_iter != _queries.end()) {
      QueryListenersInfo &query_info = found_iter->second;
      for (const auto &listener : query_info.listeners) {
        listener->OnViewSnapshot(viewSnapshot);
      }
      query_info.set_view_snapshot(std::move(viewSnapshot));
    }
  }
}

- (void)handleError:(NSError *)error forQuery:(FSTQuery *)query {
  auto found_iter = _queries.find(query);
  if (found_iter != _queries.end()) {
    QueryListenersInfo &query_info = found_iter->second;
    for (const auto &listener : query_info.listeners) {
      listener->OnError(MakeStatus(error));
    }

    // Remove all listeners. NOTE: We don't need to call [FSTSyncEngine stopListening] after an
    // error.
    _queries.erase(found_iter);
  }
}

- (void)applyChangedOnlineState:(OnlineState)onlineState {
  self.onlineState = onlineState;

  for (auto &&kv : _queries) {
    QueryListenersInfo &info = kv.second;
    for (auto &&listener : info.listeners) {
      listener->OnOnlineStateChanged(onlineState);
    }
  }
}

@end

NS_ASSUME_NONNULL_END<|MERGE_RESOLUTION|>--- conflicted
+++ resolved
@@ -56,10 +56,6 @@
 
   void Erase(const std::shared_ptr<QueryListener> &listener) {
     auto found = absl::c_find(listeners, listener);
-<<<<<<< HEAD
-    HARD_ASSERT(found != listeners.end(), "Shouldn't remove listeners that don't exist");
-=======
->>>>>>> 000bc1a4
     if (found != listeners.end()) {
       listeners.erase(found);
     }
@@ -74,12 +70,8 @@
   }
 
  private:
-<<<<<<< HEAD
-  // Enforce constness of this ViewSnapshot
-=======
   // Other members are public in this struct, ensure that any reads are
   // copies by requiring reads to go through a const getter.
->>>>>>> 000bc1a4
   absl::optional<ViewSnapshot> snapshot_;
 };
 
@@ -97,15 +89,7 @@
 @end
 
 @implementation FSTEventManager {
-<<<<<<< HEAD
-  std::unordered_map<FSTQuery *,
-                     QueryListenersInfo,
-                     objc::Hash<FSTQuery *>,
-                     objc::EqualTo<FSTQuery *>>
-      _queries;
-=======
   objc::unordered_map<FSTQuery *, QueryListenersInfo> _queries;
->>>>>>> 000bc1a4
 }
 
 + (instancetype)eventManagerWithSyncEngine:(FSTSyncEngine *)syncEngine {
@@ -123,11 +107,7 @@
 - (TargetId)addListener:(std::shared_ptr<QueryListener>)listener {
   FSTQuery *query = listener->query();
 
-<<<<<<< HEAD
-  auto inserted = _queries.insert({query, {}});
-=======
   auto inserted = _queries.emplace(query, QueryListenersInfo{});
->>>>>>> 000bc1a4
   bool first_listen = inserted.second;
   QueryListenersInfo &query_info = inserted.first->second;
 
@@ -147,21 +127,13 @@
 
 - (void)removeListener:(const std::shared_ptr<QueryListener> &)listener {
   FSTQuery *query = listener->query();
-<<<<<<< HEAD
-  bool last_listen = NO;
-=======
   bool last_listen = false;
->>>>>>> 000bc1a4
 
   auto found_iter = _queries.find(query);
   if (found_iter != _queries.end()) {
     QueryListenersInfo &query_info = found_iter->second;
     query_info.Erase(listener);
-<<<<<<< HEAD
-    last_listen = (query_info.listeners.empty());
-=======
     last_listen = query_info.listeners.empty();
->>>>>>> 000bc1a4
   }
 
   if (last_listen) {
