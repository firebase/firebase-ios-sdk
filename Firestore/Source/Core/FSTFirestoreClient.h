/*
 * Copyright 2017 Google
 *
 * Licensed under the Apache License, Version 2.0 (the "License");
 * you may not use this file except in compliance with the License.
 * You may obtain a copy of the License at
 *
 *      http://www.apache.org/licenses/LICENSE-2.0
 *
 * Unless required by applicable law or agreed to in writing, software
 * distributed under the License is distributed on an "AS IS" BASIS,
 * WITHOUT WARRANTIES OR CONDITIONS OF ANY KIND, either express or implied.
 * See the License for the specific language governing permissions and
 * limitations under the License.
 */

#import <Foundation/Foundation.h>

#include <memory>
#include <vector>

#import "Firestore/Source/Core/FSTTypes.h"

#include "Firestore/core/src/firebase/firestore/api/document_reference.h"
#include "Firestore/core/src/firebase/firestore/api/document_snapshot.h"
#include "Firestore/core/src/firebase/firestore/api/settings.h"
#include "Firestore/core/src/firebase/firestore/auth/credentials_provider.h"
#include "Firestore/core/src/firebase/firestore/core/database_info.h"
#include "Firestore/core/src/firebase/firestore/core/listen_options.h"
#include "Firestore/core/src/firebase/firestore/core/query_listener.h"
#include "Firestore/core/src/firebase/firestore/core/view_snapshot.h"
#include "Firestore/core/src/firebase/firestore/model/database_id.h"
#include "Firestore/core/src/firebase/firestore/util/async_queue.h"
#include "Firestore/core/src/firebase/firestore/util/executor.h"
#include "Firestore/core/src/firebase/firestore/util/statusor_callback.h"

@class FIRDocumentReference;
@class FIRDocumentSnapshot;
@class FIRQuery;
@class FIRQuerySnapshot;
@class FSTDatabaseID;
@class FSTDatabaseInfo;
@class FSTDocument;
@class FSTMutation;
@class FSTQuery;
@class FSTTransaction;

namespace api = firebase::firestore::api;
namespace auth = firebase::firestore::auth;
namespace core = firebase::firestore::core;
namespace model = firebase::firestore::model;
namespace util = firebase::firestore::util;

<<<<<<< HEAD
using firebase::firestore::api::DocumentSnapshot;
using firebase::firestore::api::Settings;
using firebase::firestore::core::ListenOptions;
using firebase::firestore::core::QueryListener;
using firebase::firestore::core::ViewSnapshot;
=======
NS_ASSUME_NONNULL_BEGIN
>>>>>>> bbbaa7b0

/**
 * FirestoreClient is a top-level class that constructs and owns all of the pieces of the client
 * SDK architecture. It is responsible for creating the worker queue that is shared by all of the
 * other components in the system.
 */
@interface FSTFirestoreClient : NSObject

/**
 * Creates and returns a FSTFirestoreClient with the given parameters.
 *
 * All callbacks and events will be triggered on the provided userExecutor.
 */
<<<<<<< HEAD
+ (instancetype)
    clientWithDatabaseInfo:(const firebase::firestore::core::DatabaseInfo &)databaseInfo
                  settings:(const Settings &)settings
       credentialsProvider:(firebase::firestore::auth::CredentialsProvider *)
                               credentialsProvider  // no passing ownership
              userExecutor:(std::unique_ptr<firebase::firestore::util::Executor>)userExecutor
               workerQueue:(std::unique_ptr<firebase::firestore::util::AsyncQueue>)workerQueue;
=======
+ (instancetype)clientWithDatabaseInfo:(const core::DatabaseInfo &)databaseInfo
                              settings:(FIRFirestoreSettings *)settings
                   credentialsProvider:
                       (auth::CredentialsProvider *)credentialsProvider  // no passing ownership
                          userExecutor:(std::unique_ptr<util::Executor>)userExecutor
                           workerQueue:(std::unique_ptr<util::AsyncQueue>)workerQueue;
>>>>>>> bbbaa7b0

- (instancetype)init __attribute__((unavailable("Use static constructor method.")));

/** Shuts down this client, cancels all writes / listeners, and releases all resources. */
- (void)shutdownWithCompletion:(nullable FSTVoidErrorBlock)completion;

/** Disables the network connection. Pending operations will not complete. */
- (void)disableNetworkWithCompletion:(nullable FSTVoidErrorBlock)completion;

/** Enables the network connection and requeues all pending operations. */
- (void)enableNetworkWithCompletion:(nullable FSTVoidErrorBlock)completion;

/** Starts listening to a query. */
- (std::shared_ptr<core::QueryListener>)listenToQuery:(FSTQuery *)query
                                              options:(core::ListenOptions)options
                                             listener:
                                                 (core::ViewSnapshot::SharedListener &&)listener;

/** Stops listening to a query previously listened to. */
- (void)removeListener:(const std::shared_ptr<core::QueryListener> &)listener;

/**
 * Retrieves a document from the cache via the indicated completion. If the doc
 * doesn't exist, an error will be sent to the completion.
 */
- (void)getDocumentFromLocalCache:(const api::DocumentReference &)doc
                       completion:(api::DocumentSnapshot::Listener &&)completion;

/**
 * Retrieves a (possibly empty) set of documents from the cache via the
 * indicated completion.
 */
- (void)getDocumentsFromLocalCache:(FIRQuery *)query
                        completion:(void (^)(FIRQuerySnapshot *_Nullable query,
                                             NSError *_Nullable error))completion;

/** Write mutations. completion will be notified when it's written to the backend. */
- (void)writeMutations:(std::vector<FSTMutation *> &&)mutations
            completion:(nullable FSTVoidErrorBlock)completion;

/** Tries to execute the transaction in updateBlock up to retries times. */
- (void)transactionWithRetries:(int)retries
                   updateBlock:(FSTTransactionBlock)updateBlock
                    completion:(FSTVoidIDErrorBlock)completion;

/** The database ID of the databaseInfo this client was initialized with. */
// Ownes a DatabaseInfo instance, which contains the id here.
@property(nonatomic, assign, readonly) const model::DatabaseId *databaseID;

/**
 * Dispatch queue for user callbacks / events. This will often be the "Main Dispatch Queue" of the
 * app but the developer can configure it to a different queue if they so choose.
 */
- (util::Executor *)userExecutor;

/** For testing only. */
- (util::AsyncQueue *)workerQueue;

@end

NS_ASSUME_NONNULL_END<|MERGE_RESOLUTION|>--- conflicted
+++ resolved
@@ -51,15 +51,7 @@
 namespace model = firebase::firestore::model;
 namespace util = firebase::firestore::util;
 
-<<<<<<< HEAD
-using firebase::firestore::api::DocumentSnapshot;
-using firebase::firestore::api::Settings;
-using firebase::firestore::core::ListenOptions;
-using firebase::firestore::core::QueryListener;
-using firebase::firestore::core::ViewSnapshot;
-=======
 NS_ASSUME_NONNULL_BEGIN
->>>>>>> bbbaa7b0
 
 /**
  * FirestoreClient is a top-level class that constructs and owns all of the pieces of the client
@@ -73,22 +65,12 @@
  *
  * All callbacks and events will be triggered on the provided userExecutor.
  */
-<<<<<<< HEAD
-+ (instancetype)
-    clientWithDatabaseInfo:(const firebase::firestore::core::DatabaseInfo &)databaseInfo
-                  settings:(const Settings &)settings
-       credentialsProvider:(firebase::firestore::auth::CredentialsProvider *)
-                               credentialsProvider  // no passing ownership
-              userExecutor:(std::unique_ptr<firebase::firestore::util::Executor>)userExecutor
-               workerQueue:(std::unique_ptr<firebase::firestore::util::AsyncQueue>)workerQueue;
-=======
 + (instancetype)clientWithDatabaseInfo:(const core::DatabaseInfo &)databaseInfo
-                              settings:(FIRFirestoreSettings *)settings
+                              settings:(const api::Settings &)settings
                    credentialsProvider:
                        (auth::CredentialsProvider *)credentialsProvider  // no passing ownership
                           userExecutor:(std::unique_ptr<util::Executor>)userExecutor
                            workerQueue:(std::unique_ptr<util::AsyncQueue>)workerQueue;
->>>>>>> bbbaa7b0
 
 - (instancetype)init __attribute__((unavailable("Use static constructor method.")));
 
