--- conflicted
+++ resolved
@@ -154,18 +154,11 @@
 @interface FSTRemoteEvent : NSObject
 
 - (instancetype)
-<<<<<<< HEAD
-initWithSnapshotVersion:(FSTSnapshotVersion *)snapshotVersion
+initWithSnapshotVersion:(firebase::firestore::model::SnapshotVersion)snapshotVersion
           targetChanges:(NSMutableDictionary<NSNumber *, FSTTargetChange *> *)targetChanges
         documentUpdates:
             (std::map<firebase::firestore::model::DocumentKey, FSTMaybeDocument *>)documentUpdates
          limboDocuments:(FSTDocumentKeySet *)limboDocuments;
-=======
-initWithSnapshotVersion:(firebase::firestore::model::SnapshotVersion)snapshotVersion
-          targetChanges:(NSMutableDictionary<NSNumber *, FSTTargetChange *> *)targetChanges
-        documentUpdates:
-            (std::map<firebase::firestore::model::DocumentKey, FSTMaybeDocument *>)documentUpdates;
->>>>>>> ff32b590
 
 /** The snapshot version this event brings us up to. */
 - (const firebase::firestore::model::SnapshotVersion &)snapshotVersion;
