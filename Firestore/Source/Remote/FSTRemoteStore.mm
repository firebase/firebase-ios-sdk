--- conflicted
+++ resolved
@@ -197,126 +197,7 @@
 }
 
 - (void)addBatchToWritePipeline:(FSTMutationBatch *)batch {
-<<<<<<< HEAD
-  HARD_ASSERT([self canAddToWritePipeline], "addBatchToWritePipeline called when pipeline is full");
-
-  [self.writePipeline addObject:batch];
-
-  if (_writeStream->IsOpen() && _writeStream->handshake_complete()) {
-    _writeStream->WriteMutations([batch mutations]);
-  }
-}
-
-- (void)writeStreamDidOpen {
-  _writeStream->WriteHandshake();
-}
-
-/**
- * Handles a successful handshake response from the server, which is our cue to send any pending
- * writes.
- */
-- (void)writeStreamDidCompleteHandshake {
-  // Record the stream token.
-  [_remoteStore->local_store() setLastStreamToken:_writeStream->GetLastStreamToken()];
-
-  // Send the write pipeline now that the stream is established.
-  for (FSTMutationBatch *write in self.writePipeline) {
-    _writeStream->WriteMutations([write mutations]);
-  }
-}
-
-/** Handles a successful StreamingWriteResponse from the server that contains a mutation result. */
-- (void)writeStreamDidReceiveResponseWithVersion:(const SnapshotVersion &)commitVersion
-                                 mutationResults:(NSArray<FSTMutationResult *> *)results {
-  // This is a response to a write containing mutations and should be correlated to the first
-  // write in our write pipeline.
-  NSMutableArray *writePipeline = self.writePipeline;
-  FSTMutationBatch *batch = writePipeline[0];
-  [writePipeline removeObjectAtIndex:0];
-
-  FSTMutationBatchResult *batchResult =
-      [FSTMutationBatchResult resultWithBatch:batch
-                                commitVersion:commitVersion
-                              mutationResults:results
-                                  streamToken:_writeStream->GetLastStreamToken()];
-  [_remoteStore->sync_engine() applySuccessfulWriteWithResult:batchResult];
-
-  // It's possible that with the completion of this mutation another slot has freed up.
-  [self fillWritePipeline];
-}
-
-/**
- * Handles the closing of the StreamingWrite RPC, either because of an error or because the RPC
- * has been terminated by the client or the server.
- */
-- (void)writeStreamWasInterruptedWithError:(const Status &)error {
-  if (error.ok()) {
-    // Graceful stop (due to Stop() or idle timeout). Make sure that's desirable.
-    HARD_ASSERT(![self shouldStartWriteStream],
-                "Write stream was stopped gracefully while still needed.");
-  }
-
-  // If the write stream closed due to an error, invoke the error callbacks if there are pending
-  // writes.
-  if (!error.ok() && self.writePipeline.count > 0) {
-    if (_writeStream->handshake_complete()) {
-      // This error affects the actual writes.
-      [self handleWriteError:error];
-    } else {
-      // If there was an error before the handshake finished, it's possible that the server is
-      // unable to process the stream token we're sending. (Perhaps it's too old?)
-      [self handleHandshakeError:error];
-    }
-  }
-
-  // The write stream might have been started by refilling the write pipeline for failed writes
-  if ([self shouldStartWriteStream]) {
-    [self startWriteStream];
-  }
-}
-
-- (void)handleHandshakeError:(const Status &)error {
-  HARD_ASSERT(!error.ok(), "Handling write error with status OK.");
-  // Reset the token if it's a permanent error, signaling the write stream is
-  // no longer valid. Note that the handshake does not count as a write: see
-  // comments on `Datastore::IsPermanentWriteError` for details.
-  if (Datastore::IsPermanentError(error)) {
-    NSString *token = [_writeStream->GetLastStreamToken() base64EncodedStringWithOptions:0];
-    LOG_DEBUG("FSTRemoteStore %s error before completed handshake; resetting stream token %s: "
-              "error code: '%s', details: '%s'",
-              (__bridge void *)self, token, error.code(), error.error_message());
-    _writeStream->SetLastStreamToken(nil);
-    [_remoteStore->local_store() setLastStreamToken:nil];
-  } else {
-    // Some other error, don't reset stream token. Our stream logic will just retry with exponential
-    // backoff.
-  }
-}
-
-- (void)handleWriteError:(const Status &)error {
-  HARD_ASSERT(!error.ok(), "Handling write error with status OK.");
-  // Only handle permanent errors here. If it's transient, just let the retry logic kick in.
-  if (!Datastore::IsPermanentWriteError(error)) {
-    return;
-  }
-
-  // If this was a permanent error, the request itself was the problem so it's not going to
-  // succeed if we resend it.
-  FSTMutationBatch *batch = self.writePipeline[0];
-  [self.writePipeline removeObjectAtIndex:0];
-
-  // In this case it's also unlikely that the server itself is melting down--this was just a
-  // bad request so inhibit backoff on the next restart.
-  _writeStream->InhibitBackoff();
-
-  [_remoteStore->sync_engine() rejectFailedWriteWithBatchID:batch.batchID
-                                                      error:util::MakeNSError(error)];
-
-  // It's possible that with the completion of this mutation another slot has freed up.
-  [self fillWritePipeline];
-=======
   _remoteStore->AddToWritePipeline(batch);
->>>>>>> 9b3654b1
 }
 
 - (FSTTransaction *)transaction {
