--- conflicted
+++ resolved
@@ -613,13 +613,9 @@
       if (GetTypeOrder(*fieldValue) != TypeOrder::kString) {
         ThrowInvalidArgument("Invalid query. Expected a string for the document ID.");
       }
-<<<<<<< HEAD
+
       std::string documentID = MakeString(fieldValue->string_value);
-      if (!self.query.IsCollectionGroupQuery() && documentID.find('/') != std::string::npos) {
-=======
-      const std::string &documentID = fieldValue.string_value();
       if (!self.query.IsCollectionGroupQuery() && absl::StrContains(documentID, "/")) {
->>>>>>> 9371d2fa
         ThrowInvalidArgument("Invalid query. When querying a collection and ordering by document "
                              "ID, you must pass a plain document ID, but '%s' contains a slash.",
                              documentID);
