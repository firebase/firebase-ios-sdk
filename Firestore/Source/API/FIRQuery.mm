--- conflicted
+++ resolved
@@ -181,14 +181,7 @@
       return;
     }
     ViewSnapshot snapshot = maybe_snapshot.ValueOrDie();
-
-<<<<<<< HEAD
     SnapshotMetadata metadata(snapshot.has_pending_writes(), snapshot.from_cache());
-=======
-    FIRSnapshotMetadata *metadata =
-        [[FIRSnapshotMetadata alloc] initWithPendingWrites:snapshot.has_pending_writes()
-                                                 fromCache:snapshot.from_cache()];
->>>>>>> ef6c5387
 
     listener([[FIRQuerySnapshot alloc] initWithFirestore:firestore
                                            originalQuery:query
