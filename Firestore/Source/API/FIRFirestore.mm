--- conflicted
+++ resolved
@@ -429,11 +429,7 @@
     }
   };
 
-<<<<<<< HEAD
-  task->ObserveAtLast(callback);
-=======
   task->SetLastObserver(callback);
->>>>>>> 2d40109e
   return [[FIRLoadBundleTask alloc] initWithTask:task];
 }
 
