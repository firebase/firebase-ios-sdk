<?xml version="1.0" encoding="UTF-8"?>
<Scheme
   LastUpgradeVersion = "0720"
   version = "1.3">
   <BuildAction
      parallelizeBuildables = "YES"
      buildImplicitDependencies = "YES">
      <BuildActionEntries>
         <BuildActionEntry
            buildForTesting = "YES"
            buildForRunning = "YES"
            buildForProfiling = "YES"
            buildForArchiving = "YES"
            buildForAnalyzing = "YES">
            <BuildableReference
               BuildableIdentifier = "primary"
               BlueprintIdentifier = "6003F589195388D20070C39A"
               BuildableName = "Firestore_Example_iOS.app"
               BlueprintName = "Firestore_Example_iOS"
               ReferencedContainer = "container:Firestore.xcodeproj">
            </BuildableReference>
         </BuildActionEntry>
      </BuildActionEntries>
   </BuildAction>
   <TestAction
      buildConfiguration = "Debug"
      selectedDebuggerIdentifier = "Xcode.DebuggerFoundation.Debugger.LLDB"
      selectedLauncherIdentifier = "Xcode.DebuggerFoundation.Launcher.LLDB"
      shouldUseLaunchSchemeArgsEnv = "YES">
      <Testables>
         <TestableReference
            skipped = "NO">
            <BuildableReference
               BuildableIdentifier = "primary"
               BlueprintIdentifier = "6003F5AD195388D20070C39A"
               BuildableName = "Firestore_Tests_iOS.xctest"
               BlueprintName = "Firestore_Tests_iOS"
               ReferencedContainer = "container:Firestore.xcodeproj">
            </BuildableReference>
         </TestableReference>
         <TestableReference
            skipped = "NO">
            <BuildableReference
               BuildableIdentifier = "primary"
               BlueprintIdentifier = "DE03B2941F2149D600A30B9C"
               BuildableName = "Firestore_IntegrationTests_iOS.xctest"
               BlueprintName = "Firestore_IntegrationTests_iOS"
               ReferencedContainer = "container:Firestore.xcodeproj">
            </BuildableReference>
         </TestableReference>
         <TestableReference
            skipped = "NO">
            <BuildableReference
               BuildableIdentifier = "primary"
<<<<<<< HEAD
               BlueprintIdentifier = "54269AE8203B9FFC0039F03F"
               BuildableName = "Firestore_SwiftTests_iOS.xctest"
               BlueprintName = "Firestore_SwiftTests_iOS"
=======
               BlueprintIdentifier = "5CAE131820FFFED600BE9A4A"
               BuildableName = "Firestore_Benchmarks_iOS.xctest"
               BlueprintName = "Firestore_Benchmarks_iOS"
>>>>>>> d8e37043
               ReferencedContainer = "container:Firestore.xcodeproj">
            </BuildableReference>
         </TestableReference>
      </Testables>
      <MacroExpansion>
         <BuildableReference
            BuildableIdentifier = "primary"
            BlueprintIdentifier = "6003F589195388D20070C39A"
            BuildableName = "Firestore_Example_iOS.app"
            BlueprintName = "Firestore_Example_iOS"
            ReferencedContainer = "container:Firestore.xcodeproj">
         </BuildableReference>
      </MacroExpansion>
      <AdditionalOptions>
      </AdditionalOptions>
   </TestAction>
   <LaunchAction
      buildConfiguration = "Debug"
      selectedDebuggerIdentifier = "Xcode.DebuggerFoundation.Debugger.LLDB"
      selectedLauncherIdentifier = "Xcode.DebuggerFoundation.Launcher.LLDB"
      launchStyle = "0"
      useCustomWorkingDirectory = "NO"
      ignoresPersistentStateOnLaunch = "NO"
      debugDocumentVersioning = "YES"
      debugServiceExtension = "internal"
      allowLocationSimulation = "YES">
      <BuildableProductRunnable
         runnableDebuggingMode = "0">
         <BuildableReference
            BuildableIdentifier = "primary"
            BlueprintIdentifier = "6003F589195388D20070C39A"
            BuildableName = "Firestore_Example_iOS.app"
            BlueprintName = "Firestore_Example_iOS"
            ReferencedContainer = "container:Firestore.xcodeproj">
         </BuildableReference>
      </BuildableProductRunnable>
      <AdditionalOptions>
      </AdditionalOptions>
   </LaunchAction>
   <ProfileAction
      buildConfiguration = "Release"
      shouldUseLaunchSchemeArgsEnv = "YES"
      savedToolIdentifier = ""
      useCustomWorkingDirectory = "NO"
      debugDocumentVersioning = "YES">
      <BuildableProductRunnable
         runnableDebuggingMode = "0">
         <BuildableReference
            BuildableIdentifier = "primary"
            BlueprintIdentifier = "6003F589195388D20070C39A"
            BuildableName = "Firestore_Example_iOS.app"
            BlueprintName = "Firestore_Example_iOS"
            ReferencedContainer = "container:Firestore.xcodeproj">
         </BuildableReference>
      </BuildableProductRunnable>
   </ProfileAction>
   <AnalyzeAction
      buildConfiguration = "Debug">
   </AnalyzeAction>
   <ArchiveAction
      buildConfiguration = "Release"
      revealArchiveInOrganizer = "YES">
   </ArchiveAction>
</Scheme><|MERGE_RESOLUTION|>--- conflicted
+++ resolved
@@ -52,15 +52,19 @@
             skipped = "NO">
             <BuildableReference
                BuildableIdentifier = "primary"
-<<<<<<< HEAD
                BlueprintIdentifier = "54269AE8203B9FFC0039F03F"
                BuildableName = "Firestore_SwiftTests_iOS.xctest"
                BlueprintName = "Firestore_SwiftTests_iOS"
-=======
+               ReferencedContainer = "container:Firestore.xcodeproj">
+            </BuildableReference>
+         </TestableReference>
+         <TestableReference
+            skipped = "NO">
+            <BuildableReference
+               BuildableIdentifier = "primary"
                BlueprintIdentifier = "5CAE131820FFFED600BE9A4A"
                BuildableName = "Firestore_Benchmarks_iOS.xctest"
                BlueprintName = "Firestore_Benchmarks_iOS"
->>>>>>> d8e37043
                ReferencedContainer = "container:Firestore.xcodeproj">
             </BuildableReference>
          </TestableReference>
