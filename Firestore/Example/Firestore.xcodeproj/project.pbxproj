--- conflicted
+++ resolved
@@ -504,7 +504,6 @@
 		5B4391097A6DF86EC3801DEE /* string_win_test.cc in Sources */ = {isa = PBXBuildFile; fileRef = 79507DF8378D3C42F5B36268 /* string_win_test.cc */; };
 		5B62003FEA9A3818FDF4E2DD /* document_key_test.cc in Sources */ = {isa = PBXBuildFile; fileRef = B6152AD5202A5385000E5744 /* document_key_test.cc */; };
 		5B89B1BA0AD400D9BF581420 /* listen_spec_test.json in Resources */ = {isa = PBXBuildFile; fileRef = 54DA12A01F315EE100DD57A1 /* listen_spec_test.json */; };
-		5BB2630F4D753D1717B92674 /* async_testing.cc in Sources */ = {isa = PBXBuildFile; fileRef = F26419E635C8B7E5CDDA93AF /* async_testing.cc */; };
 		5BE49546D57C43DDFCDB6FBD /* to_string_apple_test.mm in Sources */ = {isa = PBXBuildFile; fileRef = B68B1E002213A764008977EF /* to_string_apple_test.mm */; };
 		5C315A03862BB73A7C3FF0CD /* watch_change_test.mm in Sources */ = {isa = PBXBuildFile; fileRef = DD9224E7AB303B920105EF13 /* watch_change_test.mm */; };
 		5C7FAF228D0F52CFFE9E41B5 /* transform_operations_test.mm in Sources */ = {isa = PBXBuildFile; fileRef = 54A0352220A3AEC3003E0143 /* transform_operations_test.mm */; };
@@ -581,7 +580,6 @@
 		6A4F6B42C628D55CCE0C311F /* FIRQueryTests.mm in Sources */ = {isa = PBXBuildFile; fileRef = 5492E069202154D500B64F25 /* FIRQueryTests.mm */; };
 		6ABB82D43C0728EB095947AF /* geo_point_test.cc in Sources */ = {isa = PBXBuildFile; fileRef = AB7BAB332012B519001E0872 /* geo_point_test.cc */; };
 		6AF739DDA9D33DF756DE7CDE /* autoid_test.cc in Sources */ = {isa = PBXBuildFile; fileRef = 54740A521FC913E500713A1A /* autoid_test.cc */; };
-		6B699F7CC583E72EDBEE317F /* async_testing.cc in Sources */ = {isa = PBXBuildFile; fileRef = F26419E635C8B7E5CDDA93AF /* async_testing.cc */; };
 		6B8806528FD3757D33D8B8AE /* FSTMemoryQueryCacheTests.mm in Sources */ = {isa = PBXBuildFile; fileRef = 5492E08B2021552B00B64F25 /* FSTMemoryQueryCacheTests.mm */; };
 		6B94E0AE1002C5C9EA0F5582 /* log_test.cc in Sources */ = {isa = PBXBuildFile; fileRef = 54C2294E1FECABAE007D065B /* log_test.cc */; };
 		6C143182916AC638707DB854 /* FIRQuerySnapshotTests.mm in Sources */ = {isa = PBXBuildFile; fileRef = 5492E04F202154AA00B64F25 /* FIRQuerySnapshotTests.mm */; };
@@ -612,7 +610,6 @@
 		70AB665EB6A473FF6C4CFD31 /* CodableTimestampTests.swift in Sources */ = {isa = PBXBuildFile; fileRef = 7B65C996438B84DBC7616640 /* CodableTimestampTests.swift */; };
 		70D96C9129976DB01AC58BAC /* FSTMemoryMutationQueueTests.mm in Sources */ = {isa = PBXBuildFile; fileRef = 5492E0972021552C00B64F25 /* FSTMemoryMutationQueueTests.mm */; };
 		70E78AA49D365D31B211CB0B /* memory_index_manager_test.mm in Sources */ = {isa = PBXBuildFile; fileRef = 73F1F7392210F3D800E1F692 /* memory_index_manager_test.mm */; };
-		7103DB151E062E175B026421 /* async_testing.cc in Sources */ = {isa = PBXBuildFile; fileRef = F26419E635C8B7E5CDDA93AF /* async_testing.cc */; };
 		716289F99B5316B3CC5E5CE9 /* FIRSnapshotMetadataTests.mm in Sources */ = {isa = PBXBuildFile; fileRef = 5492E04D202154AA00B64F25 /* FIRSnapshotMetadataTests.mm */; };
 		7166078E05192A41206045D8 /* FSTQueryCacheTests.mm in Sources */ = {isa = PBXBuildFile; fileRef = 5492E0892021552A00B64F25 /* FSTQueryCacheTests.mm */; };
 		71702588BFBF5D3A670508E7 /* ordered_code_benchmark.cc in Sources */ = {isa = PBXBuildFile; fileRef = 0473AFFF5567E667A125347B /* ordered_code_benchmark.cc */; };
@@ -729,7 +726,6 @@
 		918E3D35942CE493690C45CE /* user_test.cc in Sources */ = {isa = PBXBuildFile; fileRef = AB38D93220239654000A432D /* user_test.cc */; };
 		920B6ABF76FDB3547F1CCD84 /* firestore.pb.cc in Sources */ = {isa = PBXBuildFile; fileRef = 544129D421C2DDC800EFB9CC /* firestore.pb.cc */; };
 		927D22C6D294B82D1580C48D /* FSTLevelDBRemoteDocumentCacheTests.mm in Sources */ = {isa = PBXBuildFile; fileRef = 5492E0922021552B00B64F25 /* FSTLevelDBRemoteDocumentCacheTests.mm */; };
-		9283B91610A8981BE413047F /* async_testing.cc in Sources */ = {isa = PBXBuildFile; fileRef = F26419E635C8B7E5CDDA93AF /* async_testing.cc */; };
 		92EFF0CC2993B43CBC7A61FF /* grpc_streaming_reader_test.cc in Sources */ = {isa = PBXBuildFile; fileRef = B6D964922154AB8F00EB9CFB /* grpc_streaming_reader_test.cc */; };
 		930EA7B9B13602DEFFF9CC85 /* FSTSerializerBetaTests.mm in Sources */ = {isa = PBXBuildFile; fileRef = 5492E0C12021557E00B64F25 /* FSTSerializerBetaTests.mm */; };
 		9328C93759C78A10FDBF68E0 /* FSTLocalStoreTests.mm in Sources */ = {isa = PBXBuildFile; fileRef = 5492E0832021552A00B64F25 /* FSTLocalStoreTests.mm */; };
@@ -912,7 +908,6 @@
 		BCD9AEA4A890E804922BF72F /* FSTRemoteEventTests.mm in Sources */ = {isa = PBXBuildFile; fileRef = 5492E0C32021557E00B64F25 /* FSTRemoteEventTests.mm */; };
 		BD6CC8614970A3D7D2CF0D49 /* exponential_backoff_test.cc in Sources */ = {isa = PBXBuildFile; fileRef = B6D1B68420E2AB1A00B35856 /* exponential_backoff_test.cc */; };
 		BDD2D1812BAD962E3C81A53F /* hashing_test_apple.mm in Sources */ = {isa = PBXBuildFile; fileRef = B69CF3F02227386500B281C8 /* hashing_test_apple.mm */; };
-		BDFF58F33F997FDE91ED9E76 /* async_testing.cc in Sources */ = {isa = PBXBuildFile; fileRef = F26419E635C8B7E5CDDA93AF /* async_testing.cc */; };
 		BE92E16A9B9B7AD5EB072919 /* string_format_apple_test.mm in Sources */ = {isa = PBXBuildFile; fileRef = 9CFD366B783AE27B9E79EE7A /* string_format_apple_test.mm */; };
 		BEA5041F712319D84DC91EC8 /* index_manager_test.mm in Sources */ = {isa = PBXBuildFile; fileRef = 73F1F73B2210F3D800E1F692 /* index_manager_test.mm */; };
 		BEE0294A23AB993E5DE0E946 /* leveldb_util_test.cc in Sources */ = {isa = PBXBuildFile; fileRef = 332485C4DCC6BA0DBB5E31B7 /* leveldb_util_test.cc */; };
@@ -967,7 +962,6 @@
 		D00E69F7FDF2BE674115AD3F /* field_path_test.cc in Sources */ = {isa = PBXBuildFile; fileRef = B686F2AD2023DDB20028D6BE /* field_path_test.cc */; };
 		D063F56AC89E074F9AB05DD3 /* FSTRemoteDocumentCacheTests.mm in Sources */ = {isa = PBXBuildFile; fileRef = 5492E09C2021552D00B64F25 /* FSTRemoteDocumentCacheTests.mm */; };
 		D085EA576C763E4146C9988E /* firebase_credentials_provider_test.mm in Sources */ = {isa = PBXBuildFile; fileRef = ABC1D7E22023CDC500BA84F0 /* firebase_credentials_provider_test.mm */; };
-		D115DE8DE9C6D783806F5495 /* async_testing.cc in Sources */ = {isa = PBXBuildFile; fileRef = F26419E635C8B7E5CDDA93AF /* async_testing.cc */; };
 		D143FBD057481C1A59B27E5E /* persistence_spec_test.json in Resources */ = {isa = PBXBuildFile; fileRef = 54DA12A31F315EE100DD57A1 /* persistence_spec_test.json */; };
 		D148475D7F26BFEE6E05CCDA /* firebase_credentials_provider_test.mm in Sources */ = {isa = PBXBuildFile; fileRef = ABC1D7E22023CDC500BA84F0 /* firebase_credentials_provider_test.mm */; };
 		D18DBCE3FE34BF5F14CF8ABD /* mutation_test.cc in Sources */ = {isa = PBXBuildFile; fileRef = C8522DE226C467C54E6788D8 /* mutation_test.cc */; };
@@ -1464,7 +1458,6 @@
 		B60894F52170207100EBC644 /* fake_credentials_provider.h */ = {isa = PBXFileReference; fileEncoding = 4; lastKnownFileType = sourcecode.c.h; path = fake_credentials_provider.h; sourceTree = "<group>"; };
 		B60894F62170207100EBC644 /* fake_credentials_provider.cc */ = {isa = PBXFileReference; fileEncoding = 4; lastKnownFileType = sourcecode.cpp.cpp; path = fake_credentials_provider.cc; sourceTree = "<group>"; };
 		B6152AD5202A5385000E5744 /* document_key_test.cc */ = {isa = PBXFileReference; fileEncoding = 4; lastKnownFileType = sourcecode.cpp.cpp; path = document_key_test.cc; sourceTree = "<group>"; };
-		B63DD2C110EFE54752822665 /* async_testing.h */ = {isa = PBXFileReference; includeInIndex = 1; lastKnownFileType = sourcecode.c.h; path = async_testing.h; sourceTree = "<group>"; };
 		B65D34A7203C99090076A5E1 /* FIRTimestampTest.m */ = {isa = PBXFileReference; fileEncoding = 4; lastKnownFileType = sourcecode.c.objc; path = FIRTimestampTest.m; sourceTree = "<group>"; };
 		B66D8995213609EE0086DA0C /* stream_test.mm */ = {isa = PBXFileReference; fileEncoding = 4; lastKnownFileType = sourcecode.cpp.objcpp; path = stream_test.mm; sourceTree = "<group>"; };
 		B67BF447216EB42F00CA9097 /* create_noop_connectivity_monitor.h */ = {isa = PBXFileReference; fileEncoding = 4; lastKnownFileType = sourcecode.c.h; path = create_noop_connectivity_monitor.h; sourceTree = "<group>"; };
@@ -1527,7 +1520,6 @@
 		E8551D6C6FB0B1BACE9E5BAD /* field_filter_test.cc */ = {isa = PBXFileReference; includeInIndex = 1; lastKnownFileType = sourcecode.cpp.cpp; path = field_filter_test.cc; sourceTree = "<group>"; };
 		ECEBABC7E7B693BE808A1052 /* Pods_Firestore_IntegrationTests_iOS.framework */ = {isa = PBXFileReference; explicitFileType = wrapper.framework; includeInIndex = 0; path = Pods_Firestore_IntegrationTests_iOS.framework; sourceTree = BUILT_PRODUCTS_DIR; };
 		ED4B3E3EA0EBF3ED19A07060 /* grpc_stream_tester.h */ = {isa = PBXFileReference; includeInIndex = 1; lastKnownFileType = sourcecode.c.h; path = grpc_stream_tester.h; sourceTree = "<group>"; };
-		F26419E635C8B7E5CDDA93AF /* async_testing.cc */ = {isa = PBXFileReference; includeInIndex = 1; path = async_testing.cc; sourceTree = "<group>"; };
 		F354C0FE92645B56A6C6FD44 /* Pods-Firestore_IntegrationTests_iOS.release.xcconfig */ = {isa = PBXFileReference; includeInIndex = 1; lastKnownFileType = text.xcconfig; name = "Pods-Firestore_IntegrationTests_iOS.release.xcconfig"; path = "Pods/Target Support Files/Pods-Firestore_IntegrationTests_iOS/Pods-Firestore_IntegrationTests_iOS.release.xcconfig"; sourceTree = "<group>"; };
 		F51859B394D01C0C507282F1 /* filesystem_test.cc */ = {isa = PBXFileReference; includeInIndex = 1; lastKnownFileType = sourcecode.cpp.cpp; path = filesystem_test.cc; sourceTree = "<group>"; };
 		F694C3CE4B77B3C0FA4BBA53 /* Pods_Firestore_Benchmarks_iOS.framework */ = {isa = PBXFileReference; explicitFileType = wrapper.framework; includeInIndex = 0; path = Pods_Firestore_Benchmarks_iOS.framework; sourceTree = BUILT_PRODUCTS_DIR; };
@@ -1698,13 +1690,8 @@
 			children = (
 				5467FB06203E6A44009C9584 /* app_testing.h */,
 				5467FB07203E6A44009C9584 /* app_testing.mm */,
-<<<<<<< HEAD
-				F26419E635C8B7E5CDDA93AF /* async_testing.cc */,
-				B63DD2C110EFE54752822665 /* async_testing.h */,
-=======
 				872C92ABD71B12784A1C5520 /* async_testing.cc */,
 				600A7D7D821CE84E0CA8CB89 /* async_testing.h */,
->>>>>>> 5434dde6
 				CD422AF3E4515FB8E9BE67A0 /* equals_tester.h */,
 				54A0352820A3B3BD003E0143 /* testutil.cc */,
 				54A0352920A3B3BD003E0143 /* testutil.h */,
@@ -3399,11 +3386,7 @@
 				4F857404731D45F02C5EE4C3 /* async_queue_libdispatch_test.mm in Sources */,
 				83A9CD3B6E791A860CE81FA1 /* async_queue_std_test.cc in Sources */,
 				0B7B24194E2131F5C325FE0E /* async_queue_test.cc in Sources */,
-<<<<<<< HEAD
-				5BB2630F4D753D1717B92674 /* async_testing.cc in Sources */,
-=======
 				B28ACC69EB1F232AE612E77B /* async_testing.cc in Sources */,
->>>>>>> 5434dde6
 				1733601ECCEA33E730DEAF45 /* autoid_test.cc in Sources */,
 				0DAA255C2FEB387895ADEE12 /* bits_test.cc in Sources */,
 				EBE4A7B6A57BCE02B389E8A6 /* byte_string_test.cc in Sources */,
@@ -3574,11 +3557,7 @@
 				4AD9809C9CE9FA09AC40992F /* async_queue_libdispatch_test.mm in Sources */,
 				38208AC761FF994BA69822BE /* async_queue_std_test.cc in Sources */,
 				900D0E9F18CE3DB954DD0D1E /* async_queue_test.cc in Sources */,
-<<<<<<< HEAD
-				D115DE8DE9C6D783806F5495 /* async_testing.cc in Sources */,
-=======
 				F73471529D36DD48ABD8AAE8 /* async_testing.cc in Sources */,
->>>>>>> 5434dde6
 				5D5E24E3FA1128145AA117D2 /* autoid_test.cc in Sources */,
 				B6FDE6F91D3F81D045E962A0 /* bits_test.cc in Sources */,
 				E1264B172412967A09993EC6 /* byte_string_test.cc in Sources */,
@@ -3760,11 +3739,7 @@
 				9B2CD4CBB1DFE8BC3C81A335 /* async_queue_libdispatch_test.mm in Sources */,
 				342724CA250A65E23CB133AC /* async_queue_std_test.cc in Sources */,
 				DA1D665B12AA1062DCDEA6BD /* async_queue_test.cc in Sources */,
-<<<<<<< HEAD
-				7103DB151E062E175B026421 /* async_testing.cc in Sources */,
-=======
 				08E3D48B3651E4908D75B23A /* async_testing.cc in Sources */,
->>>>>>> 5434dde6
 				B842780CF42361ACBBB381A9 /* autoid_test.cc in Sources */,
 				146C140B254F3837A4DD7AE8 /* bits_test.cc in Sources */,
 				D658E6DA5A218E08810E1688 /* byte_string_test.cc in Sources */,
@@ -3946,11 +3921,7 @@
 				1CB8AEFBF3E9565FF9955B50 /* async_queue_libdispatch_test.mm in Sources */,
 				AB2BAB0BD77FF05CC26FCF75 /* async_queue_std_test.cc in Sources */,
 				2FA0BAE32D587DF2EA5EEB97 /* async_queue_test.cc in Sources */,
-<<<<<<< HEAD
-				9283B91610A8981BE413047F /* async_testing.cc in Sources */,
-=======
 				2C5E4D9FDE7615AD0F63909E /* async_testing.cc in Sources */,
->>>>>>> 5434dde6
 				6AF739DDA9D33DF756DE7CDE /* autoid_test.cc in Sources */,
 				C1B4621C0820EEB0AC9CCD22 /* bits_test.cc in Sources */,
 				297DC2B3C1EB136D58F4BA9C /* byte_string_test.cc in Sources */,
@@ -4143,11 +4114,7 @@
 				B6FB4684208EA0EC00554BA2 /* async_queue_libdispatch_test.mm in Sources */,
 				B6FB4685208EA0F000554BA2 /* async_queue_std_test.cc in Sources */,
 				B6FB467D208E9D3C00554BA2 /* async_queue_test.cc in Sources */,
-<<<<<<< HEAD
-				6B699F7CC583E72EDBEE317F /* async_testing.cc in Sources */,
-=======
 				11BC867491A6631D37DE56A8 /* async_testing.cc in Sources */,
->>>>>>> 5434dde6
 				54740A581FC914F000713A1A /* autoid_test.cc in Sources */,
 				AB380D02201BC69F00D97691 /* bits_test.cc in Sources */,
 				7B86B1B21FD0EF2A67547F66 /* byte_string_test.cc in Sources */,
@@ -4348,11 +4315,7 @@
 				45A5504D33D39C6F80302450 /* async_queue_libdispatch_test.mm in Sources */,
 				6F914209F46E6552B5A79570 /* async_queue_std_test.cc in Sources */,
 				AD74843082C6465A676F16A7 /* async_queue_test.cc in Sources */,
-<<<<<<< HEAD
-				BDFF58F33F997FDE91ED9E76 /* async_testing.cc in Sources */,
-=======
 				35C330499D50AC415B24C580 /* async_testing.cc in Sources */,
->>>>>>> 5434dde6
 				8F781F527ED72DC6C123689E /* autoid_test.cc in Sources */,
 				0B9BD73418289EFF91917934 /* bits_test.cc in Sources */,
 				52967C3DD7896BFA48840488 /* byte_string_test.cc in Sources */,
