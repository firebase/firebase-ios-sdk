// !$*UTF8*$!
{
	archiveVersion = 1;
	classes = {
	};
	objectVersion = 46;
	objects = {

/* Begin PBXAggregateTarget section */
		DE29E7F51F2174B000909613 /* AllTests_iOS */ = {
			isa = PBXAggregateTarget;
			buildConfigurationList = DE29E7F81F2174B000909613 /* Build configuration list for PBXAggregateTarget "AllTests_iOS" */;
			buildPhases = (
			);
			dependencies = (
				DE29E7FA1F2174DD00909613 /* PBXTargetDependency */,
				54C9EDFF2040E41900A969CD /* PBXTargetDependency */,
				DE29E7FC1F2174DD00909613 /* PBXTargetDependency */,
			);
			name = AllTests_iOS;
			productName = AllTests;
		};
/* End PBXAggregateTarget section */

/* Begin PBXBuildFile section */
		020AFD89BB40E5175838BB76 /* local_serializer_test.cc in Sources */ = {isa = PBXBuildFile; fileRef = F8043813A5D16963EC02B182 /* local_serializer_test.cc */; };
		0535C1B65DADAE1CE47FA3CA /* string_format_apple_test.mm in Sources */ = {isa = PBXBuildFile; fileRef = 9CFD366B783AE27B9E79EE7A /* string_format_apple_test.mm */; };
		132E3E53179DE287D875F3F2 /* FSTLevelDBTransactionTests.mm in Sources */ = {isa = PBXBuildFile; fileRef = 132E36BB104830BD806351AC /* FSTLevelDBTransactionTests.mm */; };
		132E3EE56C143B2C9ACB6187 /* FSTLevelDBBenchmarkTests.mm in Sources */ = {isa = PBXBuildFile; fileRef = 132E3BB3D5C42282B4ACFB20 /* FSTLevelDBBenchmarkTests.mm */; };
		1CAA9012B25F975D445D5978 /* strerror_test.cc in Sources */ = {isa = PBXBuildFile; fileRef = 358C3B5FE573B1D60A4F7592 /* strerror_test.cc */; };
		3B843E4C1F3A182900548890 /* remote_store_spec_test.json in Resources */ = {isa = PBXBuildFile; fileRef = 3B843E4A1F3930A400548890 /* remote_store_spec_test.json */; };
		4AA4ABE36065DB79CD76DD8D /* Pods_Firestore_Benchmarks_iOS.framework in Frameworks */ = {isa = PBXBuildFile; fileRef = F694C3CE4B77B3C0FA4BBA53 /* Pods_Firestore_Benchmarks_iOS.framework */; };
		54131E9720ADE679001DF3FF /* string_format_test.cc in Sources */ = {isa = PBXBuildFile; fileRef = 54131E9620ADE678001DF3FF /* string_format_test.cc */; };
		544A20EE20F6C10C004E52CD /* BasicCompileTests.swift in Sources */ = {isa = PBXBuildFile; fileRef = DE0761F61F2FE68D003233AF /* BasicCompileTests.swift */; };
		54511E8E209805F8005BD28F /* hashing_test.cc in Sources */ = {isa = PBXBuildFile; fileRef = 54511E8D209805F8005BD28F /* hashing_test.cc */; };
		5467FB01203E5717009C9584 /* FIRFirestoreTests.mm in Sources */ = {isa = PBXBuildFile; fileRef = 5467FAFF203E56F8009C9584 /* FIRFirestoreTests.mm */; };
		5467FB08203E6A44009C9584 /* app_testing.mm in Sources */ = {isa = PBXBuildFile; fileRef = 5467FB07203E6A44009C9584 /* app_testing.mm */; };
		546854AA20A36867004BDBD5 /* datastore_test.cc in Sources */ = {isa = PBXBuildFile; fileRef = 546854A820A36867004BDBD5 /* datastore_test.cc */; };
		54740A571FC914BA00713A1A /* secure_random_test.cc in Sources */ = {isa = PBXBuildFile; fileRef = 54740A531FC913E500713A1A /* secure_random_test.cc */; };
		54740A581FC914F000713A1A /* autoid_test.cc in Sources */ = {isa = PBXBuildFile; fileRef = 54740A521FC913E500713A1A /* autoid_test.cc */; };
		54764FAF1FAA21B90085E60A /* FSTGoogleTestTests.mm in Sources */ = {isa = PBXBuildFile; fileRef = 54764FAE1FAA21B90085E60A /* FSTGoogleTestTests.mm */; };
		548DB929200D59F600E00ABC /* comparison_test.cc in Sources */ = {isa = PBXBuildFile; fileRef = 548DB928200D59F600E00ABC /* comparison_test.cc */; };
		5491BC721FB44593008B3588 /* FSTIntegrationTestCase.mm in Sources */ = {isa = PBXBuildFile; fileRef = 5491BC711FB44593008B3588 /* FSTIntegrationTestCase.mm */; };
		5491BC731FB44593008B3588 /* FSTIntegrationTestCase.mm in Sources */ = {isa = PBXBuildFile; fileRef = 5491BC711FB44593008B3588 /* FSTIntegrationTestCase.mm */; };
		5492E03120213FFC00B64F25 /* FSTLevelDBSpecTests.mm in Sources */ = {isa = PBXBuildFile; fileRef = 5492E02C20213FFB00B64F25 /* FSTLevelDBSpecTests.mm */; };
		5492E03220213FFC00B64F25 /* FSTMockDatastore.mm in Sources */ = {isa = PBXBuildFile; fileRef = 5492E02D20213FFC00B64F25 /* FSTMockDatastore.mm */; };
		5492E03320213FFC00B64F25 /* FSTSyncEngineTestDriver.mm in Sources */ = {isa = PBXBuildFile; fileRef = 5492E02E20213FFC00B64F25 /* FSTSyncEngineTestDriver.mm */; };
		5492E03420213FFC00B64F25 /* FSTMemorySpecTests.mm in Sources */ = {isa = PBXBuildFile; fileRef = 5492E02F20213FFC00B64F25 /* FSTMemorySpecTests.mm */; };
		5492E03520213FFC00B64F25 /* FSTSpecTests.mm in Sources */ = {isa = PBXBuildFile; fileRef = 5492E03020213FFC00B64F25 /* FSTSpecTests.mm */; };
		5492E03C2021401F00B64F25 /* XCTestCase+Await.mm in Sources */ = {isa = PBXBuildFile; fileRef = 5492E0372021401E00B64F25 /* XCTestCase+Await.mm */; };
		5492E03E2021401F00B64F25 /* FSTEventAccumulator.mm in Sources */ = {isa = PBXBuildFile; fileRef = 5492E0392021401F00B64F25 /* FSTEventAccumulator.mm */; };
		5492E03F2021401F00B64F25 /* FSTHelpers.mm in Sources */ = {isa = PBXBuildFile; fileRef = 5492E03A2021401F00B64F25 /* FSTHelpers.mm */; };
		5492E041202143E700B64F25 /* FSTEventAccumulator.mm in Sources */ = {isa = PBXBuildFile; fileRef = 5492E0392021401F00B64F25 /* FSTEventAccumulator.mm */; };
		5492E0422021440500B64F25 /* FSTHelpers.mm in Sources */ = {isa = PBXBuildFile; fileRef = 5492E03A2021401F00B64F25 /* FSTHelpers.mm */; };
		5492E0442021457E00B64F25 /* XCTestCase+Await.mm in Sources */ = {isa = PBXBuildFile; fileRef = 5492E0372021401E00B64F25 /* XCTestCase+Await.mm */; };
		5492E050202154AA00B64F25 /* FIRCollectionReferenceTests.mm in Sources */ = {isa = PBXBuildFile; fileRef = 5492E045202154AA00B64F25 /* FIRCollectionReferenceTests.mm */; };
		5492E051202154AA00B64F25 /* FIRQueryTests.mm in Sources */ = {isa = PBXBuildFile; fileRef = 5492E046202154AA00B64F25 /* FIRQueryTests.mm */; };
		5492E052202154AB00B64F25 /* FIRGeoPointTests.mm in Sources */ = {isa = PBXBuildFile; fileRef = 5492E048202154AA00B64F25 /* FIRGeoPointTests.mm */; };
		5492E053202154AB00B64F25 /* FIRDocumentReferenceTests.mm in Sources */ = {isa = PBXBuildFile; fileRef = 5492E049202154AA00B64F25 /* FIRDocumentReferenceTests.mm */; };
		5492E054202154AB00B64F25 /* FIRFieldValueTests.mm in Sources */ = {isa = PBXBuildFile; fileRef = 5492E04A202154AA00B64F25 /* FIRFieldValueTests.mm */; };
		5492E055202154AB00B64F25 /* FIRDocumentSnapshotTests.mm in Sources */ = {isa = PBXBuildFile; fileRef = 5492E04B202154AA00B64F25 /* FIRDocumentSnapshotTests.mm */; };
		5492E056202154AB00B64F25 /* FIRFieldPathTests.mm in Sources */ = {isa = PBXBuildFile; fileRef = 5492E04C202154AA00B64F25 /* FIRFieldPathTests.mm */; };
		5492E057202154AB00B64F25 /* FIRSnapshotMetadataTests.mm in Sources */ = {isa = PBXBuildFile; fileRef = 5492E04D202154AA00B64F25 /* FIRSnapshotMetadataTests.mm */; };
		5492E058202154AB00B64F25 /* FSTAPIHelpers.mm in Sources */ = {isa = PBXBuildFile; fileRef = 5492E04E202154AA00B64F25 /* FSTAPIHelpers.mm */; };
		5492E059202154AB00B64F25 /* FIRQuerySnapshotTests.mm in Sources */ = {isa = PBXBuildFile; fileRef = 5492E04F202154AA00B64F25 /* FIRQuerySnapshotTests.mm */; };
		5492E063202154B900B64F25 /* FSTViewSnapshotTest.mm in Sources */ = {isa = PBXBuildFile; fileRef = 5492E05C202154B800B64F25 /* FSTViewSnapshotTest.mm */; };
		5492E064202154B900B64F25 /* FSTQueryListenerTests.mm in Sources */ = {isa = PBXBuildFile; fileRef = 5492E05D202154B900B64F25 /* FSTQueryListenerTests.mm */; };
		5492E065202154B900B64F25 /* FSTViewTests.mm in Sources */ = {isa = PBXBuildFile; fileRef = 5492E05E202154B900B64F25 /* FSTViewTests.mm */; };
		5492E067202154B900B64F25 /* FSTEventManagerTests.mm in Sources */ = {isa = PBXBuildFile; fileRef = 5492E060202154B900B64F25 /* FSTEventManagerTests.mm */; };
		5492E068202154B900B64F25 /* FSTQueryTests.mm in Sources */ = {isa = PBXBuildFile; fileRef = 5492E061202154B900B64F25 /* FSTQueryTests.mm */; };
		5492E072202154D600B64F25 /* FIRQueryTests.mm in Sources */ = {isa = PBXBuildFile; fileRef = 5492E069202154D500B64F25 /* FIRQueryTests.mm */; };
		5492E073202154D600B64F25 /* FIRFieldsTests.mm in Sources */ = {isa = PBXBuildFile; fileRef = 5492E06A202154D500B64F25 /* FIRFieldsTests.mm */; };
		5492E074202154D600B64F25 /* FIRListenerRegistrationTests.mm in Sources */ = {isa = PBXBuildFile; fileRef = 5492E06B202154D500B64F25 /* FIRListenerRegistrationTests.mm */; };
		5492E075202154D600B64F25 /* FIRDatabaseTests.mm in Sources */ = {isa = PBXBuildFile; fileRef = 5492E06C202154D500B64F25 /* FIRDatabaseTests.mm */; };
		5492E076202154D600B64F25 /* FIRValidationTests.mm in Sources */ = {isa = PBXBuildFile; fileRef = 5492E06D202154D600B64F25 /* FIRValidationTests.mm */; };
		5492E077202154D600B64F25 /* FIRServerTimestampTests.mm in Sources */ = {isa = PBXBuildFile; fileRef = 5492E06E202154D600B64F25 /* FIRServerTimestampTests.mm */; };
		5492E078202154D600B64F25 /* FIRWriteBatchTests.mm in Sources */ = {isa = PBXBuildFile; fileRef = 5492E06F202154D600B64F25 /* FIRWriteBatchTests.mm */; };
		5492E079202154D600B64F25 /* FIRCursorTests.mm in Sources */ = {isa = PBXBuildFile; fileRef = 5492E070202154D600B64F25 /* FIRCursorTests.mm */; };
		5492E07A202154D600B64F25 /* FIRTypeTests.mm in Sources */ = {isa = PBXBuildFile; fileRef = 5492E071202154D600B64F25 /* FIRTypeTests.mm */; };
		5492E07F202154EC00B64F25 /* FSTTransactionTests.mm in Sources */ = {isa = PBXBuildFile; fileRef = 5492E07B202154EB00B64F25 /* FSTTransactionTests.mm */; };
		5492E080202154EC00B64F25 /* FSTSmokeTests.mm in Sources */ = {isa = PBXBuildFile; fileRef = 5492E07C202154EB00B64F25 /* FSTSmokeTests.mm */; };
		5492E081202154EC00B64F25 /* FSTStreamTests.mm in Sources */ = {isa = PBXBuildFile; fileRef = 5492E07D202154EB00B64F25 /* FSTStreamTests.mm */; };
		5492E082202154EC00B64F25 /* FSTDatastoreTests.mm in Sources */ = {isa = PBXBuildFile; fileRef = 5492E07E202154EC00B64F25 /* FSTDatastoreTests.mm */; };
		5492E09D2021552D00B64F25 /* FSTLocalStoreTests.mm in Sources */ = {isa = PBXBuildFile; fileRef = 5492E0832021552A00B64F25 /* FSTLocalStoreTests.mm */; };
		5492E09E2021552D00B64F25 /* FSTEagerGarbageCollectorTests.mm in Sources */ = {isa = PBXBuildFile; fileRef = 5492E0842021552A00B64F25 /* FSTEagerGarbageCollectorTests.mm */; };
		5492E09F2021552D00B64F25 /* FSTLevelDBMigrationsTests.mm in Sources */ = {isa = PBXBuildFile; fileRef = 5492E0862021552A00B64F25 /* FSTLevelDBMigrationsTests.mm */; };
		5492E0A02021552D00B64F25 /* FSTLevelDBMutationQueueTests.mm in Sources */ = {isa = PBXBuildFile; fileRef = 5492E0872021552A00B64F25 /* FSTLevelDBMutationQueueTests.mm */; };
		5492E0A12021552D00B64F25 /* FSTMemoryLocalStoreTests.mm in Sources */ = {isa = PBXBuildFile; fileRef = 5492E0882021552A00B64F25 /* FSTMemoryLocalStoreTests.mm */; };
		5492E0A22021552D00B64F25 /* FSTQueryCacheTests.mm in Sources */ = {isa = PBXBuildFile; fileRef = 5492E0892021552A00B64F25 /* FSTQueryCacheTests.mm */; };
		5492E0A32021552D00B64F25 /* FSTLocalSerializerTests.mm in Sources */ = {isa = PBXBuildFile; fileRef = 5492E08A2021552A00B64F25 /* FSTLocalSerializerTests.mm */; };
		5492E0A42021552D00B64F25 /* FSTMemoryQueryCacheTests.mm in Sources */ = {isa = PBXBuildFile; fileRef = 5492E08B2021552B00B64F25 /* FSTMemoryQueryCacheTests.mm */; };
		5492E0A52021552D00B64F25 /* FSTMemoryRemoteDocumentCacheTests.mm in Sources */ = {isa = PBXBuildFile; fileRef = 5492E08C2021552B00B64F25 /* FSTMemoryRemoteDocumentCacheTests.mm */; };
		5492E0A62021552D00B64F25 /* FSTPersistenceTestHelpers.mm in Sources */ = {isa = PBXBuildFile; fileRef = 5492E08D2021552B00B64F25 /* FSTPersistenceTestHelpers.mm */; };
		5492E0A72021552D00B64F25 /* FSTLevelDBKeyTests.mm in Sources */ = {isa = PBXBuildFile; fileRef = 5492E08E2021552B00B64F25 /* FSTLevelDBKeyTests.mm */; };
		5492E0A82021552D00B64F25 /* FSTLevelDBLocalStoreTests.mm in Sources */ = {isa = PBXBuildFile; fileRef = 5492E08F2021552B00B64F25 /* FSTLevelDBLocalStoreTests.mm */; };
		5492E0AA2021552D00B64F25 /* FSTLevelDBRemoteDocumentCacheTests.mm in Sources */ = {isa = PBXBuildFile; fileRef = 5492E0922021552B00B64F25 /* FSTLevelDBRemoteDocumentCacheTests.mm */; };
		5492E0AB2021552D00B64F25 /* StringViewTests.mm in Sources */ = {isa = PBXBuildFile; fileRef = 5492E0932021552B00B64F25 /* StringViewTests.mm */; };
		5492E0AC2021552D00B64F25 /* FSTMutationQueueTests.mm in Sources */ = {isa = PBXBuildFile; fileRef = 5492E0962021552C00B64F25 /* FSTMutationQueueTests.mm */; };
		5492E0AD2021552D00B64F25 /* FSTMemoryMutationQueueTests.mm in Sources */ = {isa = PBXBuildFile; fileRef = 5492E0972021552C00B64F25 /* FSTMemoryMutationQueueTests.mm */; };
		5492E0AE2021552D00B64F25 /* FSTLevelDBQueryCacheTests.mm in Sources */ = {isa = PBXBuildFile; fileRef = 5492E0982021552C00B64F25 /* FSTLevelDBQueryCacheTests.mm */; };
		5492E0AF2021552D00B64F25 /* FSTReferenceSetTests.mm in Sources */ = {isa = PBXBuildFile; fileRef = 5492E09A2021552C00B64F25 /* FSTReferenceSetTests.mm */; };
		5492E0B12021552D00B64F25 /* FSTRemoteDocumentCacheTests.mm in Sources */ = {isa = PBXBuildFile; fileRef = 5492E09C2021552D00B64F25 /* FSTRemoteDocumentCacheTests.mm */; };
		5492E0B92021555100B64F25 /* FSTDocumentKeyTests.mm in Sources */ = {isa = PBXBuildFile; fileRef = 5492E0B22021555000B64F25 /* FSTDocumentKeyTests.mm */; };
		5492E0BA2021555100B64F25 /* FSTDocumentSetTests.mm in Sources */ = {isa = PBXBuildFile; fileRef = 5492E0B32021555100B64F25 /* FSTDocumentSetTests.mm */; };
		5492E0BD2021555100B64F25 /* FSTDocumentTests.mm in Sources */ = {isa = PBXBuildFile; fileRef = 5492E0B62021555100B64F25 /* FSTDocumentTests.mm */; };
		5492E0BE2021555100B64F25 /* FSTMutationTests.mm in Sources */ = {isa = PBXBuildFile; fileRef = 5492E0B72021555100B64F25 /* FSTMutationTests.mm */; };
		5492E0BF2021555100B64F25 /* FSTFieldValueTests.mm in Sources */ = {isa = PBXBuildFile; fileRef = 5492E0B82021555100B64F25 /* FSTFieldValueTests.mm */; };
		5492E0C62021557E00B64F25 /* FSTWatchChange+Testing.mm in Sources */ = {isa = PBXBuildFile; fileRef = 5492E0C02021557E00B64F25 /* FSTWatchChange+Testing.mm */; };
		5492E0C72021557E00B64F25 /* FSTSerializerBetaTests.mm in Sources */ = {isa = PBXBuildFile; fileRef = 5492E0C12021557E00B64F25 /* FSTSerializerBetaTests.mm */; };
		5492E0C82021557E00B64F25 /* FSTDatastoreTests.mm in Sources */ = {isa = PBXBuildFile; fileRef = 5492E0C22021557E00B64F25 /* FSTDatastoreTests.mm */; };
		5492E0C92021557E00B64F25 /* FSTRemoteEventTests.mm in Sources */ = {isa = PBXBuildFile; fileRef = 5492E0C32021557E00B64F25 /* FSTRemoteEventTests.mm */; };
		5492E0CA2021557E00B64F25 /* FSTWatchChangeTests.mm in Sources */ = {isa = PBXBuildFile; fileRef = 5492E0C52021557E00B64F25 /* FSTWatchChangeTests.mm */; };
		5495EB032040E90200EBA509 /* CodableGeoPointTests.swift in Sources */ = {isa = PBXBuildFile; fileRef = 5495EB022040E90200EBA509 /* CodableGeoPointTests.swift */; };
		54995F6F205B6E12004EFFA0 /* leveldb_key_test.cc in Sources */ = {isa = PBXBuildFile; fileRef = 54995F6E205B6E12004EFFA0 /* leveldb_key_test.cc */; };
		549CCA5020A36DBC00BCEB75 /* sorted_set_test.cc in Sources */ = {isa = PBXBuildFile; fileRef = 549CCA4C20A36DBB00BCEB75 /* sorted_set_test.cc */; };
		549CCA5120A36DBC00BCEB75 /* tree_sorted_map_test.cc in Sources */ = {isa = PBXBuildFile; fileRef = 549CCA4D20A36DBB00BCEB75 /* tree_sorted_map_test.cc */; };
		549CCA5220A36DBC00BCEB75 /* sorted_map_test.cc in Sources */ = {isa = PBXBuildFile; fileRef = 549CCA4E20A36DBB00BCEB75 /* sorted_map_test.cc */; };
		549CCA5720A36E1F00BCEB75 /* field_mask_test.cc in Sources */ = {isa = PBXBuildFile; fileRef = 549CCA5320A36E1F00BCEB75 /* field_mask_test.cc */; };
		549CCA5920A36E1F00BCEB75 /* precondition_test.cc in Sources */ = {isa = PBXBuildFile; fileRef = 549CCA5520A36E1F00BCEB75 /* precondition_test.cc */; };
		54A0352620A3AED0003E0143 /* field_transform_test.mm in Sources */ = {isa = PBXBuildFile; fileRef = 54A0352320A3AEC3003E0143 /* field_transform_test.mm */; };
		54A0352720A3AED0003E0143 /* transform_operations_test.mm in Sources */ = {isa = PBXBuildFile; fileRef = 54A0352220A3AEC3003E0143 /* transform_operations_test.mm */; };
		54A0352A20A3B3BD003E0143 /* testutil.cc in Sources */ = {isa = PBXBuildFile; fileRef = 54A0352820A3B3BD003E0143 /* testutil.cc */; };
		54A0352F20A3B3D8003E0143 /* status_test.cc in Sources */ = {isa = PBXBuildFile; fileRef = 54A0352C20A3B3D7003E0143 /* status_test.cc */; };
		54A0353020A3B3D8003E0143 /* statusor_test.cc in Sources */ = {isa = PBXBuildFile; fileRef = 54A0352D20A3B3D7003E0143 /* statusor_test.cc */; };
		54A0353520A3D8CB003E0143 /* iterator_adaptors_test.cc in Sources */ = {isa = PBXBuildFile; fileRef = 54A0353420A3D8CB003E0143 /* iterator_adaptors_test.cc */; };
		54C2294F1FECABAE007D065B /* log_test.cc in Sources */ = {isa = PBXBuildFile; fileRef = 54C2294E1FECABAE007D065B /* log_test.cc */; };
		54DA12A61F315EE100DD57A1 /* collection_spec_test.json in Resources */ = {isa = PBXBuildFile; fileRef = 54DA129C1F315EE100DD57A1 /* collection_spec_test.json */; };
		54DA12A71F315EE100DD57A1 /* existence_filter_spec_test.json in Resources */ = {isa = PBXBuildFile; fileRef = 54DA129D1F315EE100DD57A1 /* existence_filter_spec_test.json */; };
		54DA12A81F315EE100DD57A1 /* limbo_spec_test.json in Resources */ = {isa = PBXBuildFile; fileRef = 54DA129E1F315EE100DD57A1 /* limbo_spec_test.json */; };
		54DA12A91F315EE100DD57A1 /* limit_spec_test.json in Resources */ = {isa = PBXBuildFile; fileRef = 54DA129F1F315EE100DD57A1 /* limit_spec_test.json */; };
		54DA12AA1F315EE100DD57A1 /* listen_spec_test.json in Resources */ = {isa = PBXBuildFile; fileRef = 54DA12A01F315EE100DD57A1 /* listen_spec_test.json */; };
		54DA12AB1F315EE100DD57A1 /* offline_spec_test.json in Resources */ = {isa = PBXBuildFile; fileRef = 54DA12A11F315EE100DD57A1 /* offline_spec_test.json */; };
		54DA12AC1F315EE100DD57A1 /* orderby_spec_test.json in Resources */ = {isa = PBXBuildFile; fileRef = 54DA12A21F315EE100DD57A1 /* orderby_spec_test.json */; };
		54DA12AD1F315EE100DD57A1 /* persistence_spec_test.json in Resources */ = {isa = PBXBuildFile; fileRef = 54DA12A31F315EE100DD57A1 /* persistence_spec_test.json */; };
		54DA12AE1F315EE100DD57A1 /* resume_token_spec_test.json in Resources */ = {isa = PBXBuildFile; fileRef = 54DA12A41F315EE100DD57A1 /* resume_token_spec_test.json */; };
		54DA12AF1F315EE100DD57A1 /* write_spec_test.json in Resources */ = {isa = PBXBuildFile; fileRef = 54DA12A51F315EE100DD57A1 /* write_spec_test.json */; };
		54EB764D202277B30088B8F3 /* array_sorted_map_test.cc in Sources */ = {isa = PBXBuildFile; fileRef = 54EB764C202277B30088B8F3 /* array_sorted_map_test.cc */; };
		5A080105CCBFDB6BF3F3772D /* path_test.cc in Sources */ = {isa = PBXBuildFile; fileRef = 403DBF6EFB541DFD01582AA3 /* path_test.cc */; };
		5D405BE298CE4692CB00790A /* Pods_Firestore_Tests_iOS.framework in Frameworks */ = {isa = PBXBuildFile; fileRef = 2B50B3A0DF77100EEE887891 /* Pods_Firestore_Tests_iOS.framework */; };
		6003F58E195388D20070C39A /* Foundation.framework in Frameworks */ = {isa = PBXBuildFile; fileRef = 6003F58D195388D20070C39A /* Foundation.framework */; };
		6003F590195388D20070C39A /* CoreGraphics.framework in Frameworks */ = {isa = PBXBuildFile; fileRef = 6003F58F195388D20070C39A /* CoreGraphics.framework */; };
		6003F592195388D20070C39A /* UIKit.framework in Frameworks */ = {isa = PBXBuildFile; fileRef = 6003F591195388D20070C39A /* UIKit.framework */; };
		6003F598195388D20070C39A /* InfoPlist.strings in Resources */ = {isa = PBXBuildFile; fileRef = 6003F596195388D20070C39A /* InfoPlist.strings */; };
		6003F59A195388D20070C39A /* main.m in Sources */ = {isa = PBXBuildFile; fileRef = 6003F599195388D20070C39A /* main.m */; };
		6003F59E195388D20070C39A /* FIRAppDelegate.m in Sources */ = {isa = PBXBuildFile; fileRef = 6003F59D195388D20070C39A /* FIRAppDelegate.m */; };
		6003F5A7195388D20070C39A /* FIRViewController.m in Sources */ = {isa = PBXBuildFile; fileRef = 6003F5A6195388D20070C39A /* FIRViewController.m */; };
		6003F5A9195388D20070C39A /* Images.xcassets in Resources */ = {isa = PBXBuildFile; fileRef = 6003F5A8195388D20070C39A /* Images.xcassets */; };
		6003F5B0195388D20070C39A /* XCTest.framework in Frameworks */ = {isa = PBXBuildFile; fileRef = 6003F5AF195388D20070C39A /* XCTest.framework */; };
		6003F5B1195388D20070C39A /* Foundation.framework in Frameworks */ = {isa = PBXBuildFile; fileRef = 6003F58D195388D20070C39A /* Foundation.framework */; };
		6003F5B2195388D20070C39A /* UIKit.framework in Frameworks */ = {isa = PBXBuildFile; fileRef = 6003F591195388D20070C39A /* UIKit.framework */; };
		6003F5BA195388D20070C39A /* InfoPlist.strings in Resources */ = {isa = PBXBuildFile; fileRef = 6003F5B8195388D20070C39A /* InfoPlist.strings */; };
		6161B5032047140C00A99DBB /* FIRFirestoreSourceTests.mm in Sources */ = {isa = PBXBuildFile; fileRef = 6161B5012047140400A99DBB /* FIRFirestoreSourceTests.mm */; };
		618BBEA620B89AAC00B5BCE7 /* target.pb.cc in Sources */ = {isa = PBXBuildFile; fileRef = 618BBE7D20B89AAC00B5BCE7 /* target.pb.cc */; };
		618BBEA720B89AAC00B5BCE7 /* maybe_document.pb.cc in Sources */ = {isa = PBXBuildFile; fileRef = 618BBE7E20B89AAC00B5BCE7 /* maybe_document.pb.cc */; };
		618BBEA820B89AAC00B5BCE7 /* mutation.pb.cc in Sources */ = {isa = PBXBuildFile; fileRef = 618BBE8220B89AAC00B5BCE7 /* mutation.pb.cc */; };
		618BBEA920B89AAC00B5BCE7 /* common.pb.cc in Sources */ = {isa = PBXBuildFile; fileRef = 618BBE8820B89AAC00B5BCE7 /* common.pb.cc */; };
		618BBEAA20B89AAC00B5BCE7 /* firestore.pb.cc in Sources */ = {isa = PBXBuildFile; fileRef = 618BBE8A20B89AAC00B5BCE7 /* firestore.pb.cc */; };
		618BBEAB20B89AAC00B5BCE7 /* query.pb.cc in Sources */ = {isa = PBXBuildFile; fileRef = 618BBE8C20B89AAC00B5BCE7 /* query.pb.cc */; };
		618BBEAC20B89AAC00B5BCE7 /* document.pb.cc in Sources */ = {isa = PBXBuildFile; fileRef = 618BBE8E20B89AAC00B5BCE7 /* document.pb.cc */; };
		618BBEAD20B89AAC00B5BCE7 /* write.pb.cc in Sources */ = {isa = PBXBuildFile; fileRef = 618BBE8F20B89AAC00B5BCE7 /* write.pb.cc */; };
		618BBEAE20B89AAC00B5BCE7 /* latlng.pb.cc in Sources */ = {isa = PBXBuildFile; fileRef = 618BBE9220B89AAC00B5BCE7 /* latlng.pb.cc */; };
		618BBEAF20B89AAC00B5BCE7 /* annotations.pb.cc in Sources */ = {isa = PBXBuildFile; fileRef = 618BBE9520B89AAC00B5BCE7 /* annotations.pb.cc */; };
		618BBEB020B89AAC00B5BCE7 /* http.pb.cc in Sources */ = {isa = PBXBuildFile; fileRef = 618BBE9720B89AAC00B5BCE7 /* http.pb.cc */; };
		618BBEB120B89AAC00B5BCE7 /* status.pb.cc in Sources */ = {isa = PBXBuildFile; fileRef = 618BBE9920B89AAC00B5BCE7 /* status.pb.cc */; };
		61F72C5620BC48FD001A68CB /* serializer_test.cc in Sources */ = {isa = PBXBuildFile; fileRef = 61F72C5520BC48FD001A68CB /* serializer_test.cc */; };
		6E59498D20F55BA800ECD9A5 /* FuzzingResources in Resources */ = {isa = PBXBuildFile; fileRef = 6ED6DEA120F5502700FC6076 /* FuzzingResources */; };
		6EDD3B4620BF247500C33877 /* Foundation.framework in Frameworks */ = {isa = PBXBuildFile; fileRef = 6003F58D195388D20070C39A /* Foundation.framework */; };
		6EDD3B4820BF247500C33877 /* UIKit.framework in Frameworks */ = {isa = PBXBuildFile; fileRef = 6003F591195388D20070C39A /* UIKit.framework */; };
		6EDD3B4920BF247500C33877 /* XCTest.framework in Frameworks */ = {isa = PBXBuildFile; fileRef = 6003F5AF195388D20070C39A /* XCTest.framework */; };
		6EDD3B6020BF25AE00C33877 /* FSTFuzzTestsPrincipal.mm in Sources */ = {isa = PBXBuildFile; fileRef = 6EDD3B5E20BF24D000C33877 /* FSTFuzzTestsPrincipal.mm */; };
		6F3CAC76D918D6B0917EDF92 /* query_test.cc in Sources */ = {isa = PBXBuildFile; fileRef = B9C261C26C5D311E1E3C0CB9 /* query_test.cc */; };
		71719F9F1E33DC2100824A3D /* LaunchScreen.storyboard in Resources */ = {isa = PBXBuildFile; fileRef = 71719F9D1E33DC2100824A3D /* LaunchScreen.storyboard */; };
		7346E61D20325C6900FD6CEF /* FSTDispatchQueueTests.mm in Sources */ = {isa = PBXBuildFile; fileRef = 7346E61C20325C6900FD6CEF /* FSTDispatchQueueTests.mm */; };
		73866AA12082B0A5009BB4FF /* FIRArrayTransformTests.mm in Sources */ = {isa = PBXBuildFile; fileRef = 73866A9F2082B069009BB4FF /* FIRArrayTransformTests.mm */; };
		73FE5066020EF9B2892C86BF /* hard_assert_test.cc in Sources */ = {isa = PBXBuildFile; fileRef = 444B7AB3F5A2929070CB1363 /* hard_assert_test.cc */; };
		873B8AEB1B1F5CCA007FD442 /* Main.storyboard in Resources */ = {isa = PBXBuildFile; fileRef = 873B8AEA1B1F5CCA007FD442 /* Main.storyboard */; };
		8C82D4D3F9AB63E79CC52DC8 /* Pods_Firestore_IntegrationTests_iOS.framework in Frameworks */ = {isa = PBXBuildFile; fileRef = ECEBABC7E7B693BE808A1052 /* Pods_Firestore_IntegrationTests_iOS.framework */; };
		AB356EF7200EA5EB0089B766 /* field_value_test.cc in Sources */ = {isa = PBXBuildFile; fileRef = AB356EF6200EA5EB0089B766 /* field_value_test.cc */; };
		AB380CFB2019388600D97691 /* target_id_generator_test.cc in Sources */ = {isa = PBXBuildFile; fileRef = AB380CF82019382300D97691 /* target_id_generator_test.cc */; };
		AB380CFE201A2F4500D97691 /* string_util_test.cc in Sources */ = {isa = PBXBuildFile; fileRef = AB380CFC201A2EE200D97691 /* string_util_test.cc */; };
		AB380D02201BC69F00D97691 /* bits_test.cc in Sources */ = {isa = PBXBuildFile; fileRef = AB380D01201BC69F00D97691 /* bits_test.cc */; };
		AB380D04201BC6E400D97691 /* ordered_code_test.cc in Sources */ = {isa = PBXBuildFile; fileRef = AB380D03201BC6E400D97691 /* ordered_code_test.cc */; };
		AB38D93020236E21000A432D /* database_info_test.cc in Sources */ = {isa = PBXBuildFile; fileRef = AB38D92E20235D22000A432D /* database_info_test.cc */; };
		AB6B908420322E4D00CC290A /* document_test.cc in Sources */ = {isa = PBXBuildFile; fileRef = AB6B908320322E4D00CC290A /* document_test.cc */; };
		AB6B908620322E6D00CC290A /* maybe_document_test.cc in Sources */ = {isa = PBXBuildFile; fileRef = AB6B908520322E6D00CC290A /* maybe_document_test.cc */; };
		AB6B908820322E8800CC290A /* no_document_test.cc in Sources */ = {isa = PBXBuildFile; fileRef = AB6B908720322E8800CC290A /* no_document_test.cc */; };
		AB7BAB342012B519001E0872 /* geo_point_test.cc in Sources */ = {isa = PBXBuildFile; fileRef = AB7BAB332012B519001E0872 /* geo_point_test.cc */; };
		ABA495BB202B7E80008A7851 /* snapshot_version_test.cc in Sources */ = {isa = PBXBuildFile; fileRef = ABA495B9202B7E79008A7851 /* snapshot_version_test.cc */; };
		ABC1D7DC2023A04B00BA84F0 /* credentials_provider_test.cc in Sources */ = {isa = PBXBuildFile; fileRef = AB38D9342023966E000A432D /* credentials_provider_test.cc */; };
		ABC1D7DD2023A04F00BA84F0 /* empty_credentials_provider_test.cc in Sources */ = {isa = PBXBuildFile; fileRef = AB38D93620239689000A432D /* empty_credentials_provider_test.cc */; };
		ABC1D7DE2023A05300BA84F0 /* user_test.cc in Sources */ = {isa = PBXBuildFile; fileRef = AB38D93220239654000A432D /* user_test.cc */; };
		ABC1D7E12023A40C00BA84F0 /* token_test.cc in Sources */ = {isa = PBXBuildFile; fileRef = ABC1D7DF2023A3EF00BA84F0 /* token_test.cc */; };
		ABC1D7E42024AFDE00BA84F0 /* firebase_credentials_provider_test.mm in Sources */ = {isa = PBXBuildFile; fileRef = ABC1D7E22023CDC500BA84F0 /* firebase_credentials_provider_test.mm */; };
		ABE6637A201FA81900ED349A /* database_id_test.cc in Sources */ = {isa = PBXBuildFile; fileRef = AB71064B201FA60300344F18 /* database_id_test.cc */; };
		ABF6506C201131F8005F2C74 /* timestamp_test.cc in Sources */ = {isa = PBXBuildFile; fileRef = ABF6506B201131F8005F2C74 /* timestamp_test.cc */; };
		B6152AD7202A53CB000E5744 /* document_key_test.cc in Sources */ = {isa = PBXBuildFile; fileRef = B6152AD5202A5385000E5744 /* document_key_test.cc */; };
		B65D34A9203C995B0076A5E1 /* FIRTimestampTest.m in Sources */ = {isa = PBXBuildFile; fileRef = B65D34A7203C99090076A5E1 /* FIRTimestampTest.m */; };
		B686F2AF2023DDEE0028D6BE /* field_path_test.cc in Sources */ = {isa = PBXBuildFile; fileRef = B686F2AD2023DDB20028D6BE /* field_path_test.cc */; };
		B686F2B22025000D0028D6BE /* resource_path_test.cc in Sources */ = {isa = PBXBuildFile; fileRef = B686F2B02024FFD70028D6BE /* resource_path_test.cc */; };
		B6D1B68520E2AB1B00B35856 /* exponential_backoff_test.cc in Sources */ = {isa = PBXBuildFile; fileRef = B6D1B68420E2AB1A00B35856 /* exponential_backoff_test.cc */; };
		B6FB467D208E9D3C00554BA2 /* async_queue_test.cc in Sources */ = {isa = PBXBuildFile; fileRef = B6FB467B208E9A8200554BA2 /* async_queue_test.cc */; };
		B6FB4684208EA0EC00554BA2 /* async_queue_libdispatch_test.mm in Sources */ = {isa = PBXBuildFile; fileRef = B6FB4680208EA0BE00554BA2 /* async_queue_libdispatch_test.mm */; };
		B6FB4685208EA0F000554BA2 /* async_queue_std_test.cc in Sources */ = {isa = PBXBuildFile; fileRef = B6FB4681208EA0BE00554BA2 /* async_queue_std_test.cc */; };
		B6FB468E208F9BAB00554BA2 /* executor_libdispatch_test.mm in Sources */ = {isa = PBXBuildFile; fileRef = B6FB4689208F9B9100554BA2 /* executor_libdispatch_test.mm */; };
		B6FB468F208F9BAE00554BA2 /* executor_std_test.cc in Sources */ = {isa = PBXBuildFile; fileRef = B6FB4687208F9B9100554BA2 /* executor_std_test.cc */; };
		B6FB4690208F9BB300554BA2 /* executor_test.cc in Sources */ = {isa = PBXBuildFile; fileRef = B6FB4688208F9B9100554BA2 /* executor_test.cc */; };
		C1AA536F90A0A576CA2816EB /* Pods_Firestore_Example_iOS_Firestore_SwiftTests_iOS.framework in Frameworks */ = {isa = PBXBuildFile; fileRef = BB92EB03E3F92485023F64ED /* Pods_Firestore_Example_iOS_Firestore_SwiftTests_iOS.framework */; };
		C482E724F4B10968417C3F78 /* Pods_Firestore_FuzzTests_iOS.framework in Frameworks */ = {isa = PBXBuildFile; fileRef = B79CA87A1A01FC5329031C9B /* Pods_Firestore_FuzzTests_iOS.framework */; };
		C80B10E79CDD7EF7843C321E /* type_traits_apple_test.mm in Sources */ = {isa = PBXBuildFile; fileRef = 2A0CF41BA5AED6049B0BEB2C /* type_traits_apple_test.mm */; };
		C8D3CE2343E53223E6487F2C /* Pods_Firestore_Example_iOS.framework in Frameworks */ = {isa = PBXBuildFile; fileRef = 5918805E993304321A05E82B /* Pods_Firestore_Example_iOS.framework */; };
		DE03B2D41F2149D600A30B9C /* XCTest.framework in Frameworks */ = {isa = PBXBuildFile; fileRef = 6003F5AF195388D20070C39A /* XCTest.framework */; };
		DE03B2D51F2149D600A30B9C /* UIKit.framework in Frameworks */ = {isa = PBXBuildFile; fileRef = 6003F591195388D20070C39A /* UIKit.framework */; };
		DE03B2D61F2149D600A30B9C /* Foundation.framework in Frameworks */ = {isa = PBXBuildFile; fileRef = 6003F58D195388D20070C39A /* Foundation.framework */; };
		DE03B2DD1F2149D600A30B9C /* InfoPlist.strings in Resources */ = {isa = PBXBuildFile; fileRef = 6003F5B8195388D20070C39A /* InfoPlist.strings */; };
		DE03B3631F215E1A00A30B9C /* CAcert.pem in Resources */ = {isa = PBXBuildFile; fileRef = DE03B3621F215E1600A30B9C /* CAcert.pem */; };
		DE2EF0851F3D0B6E003D0CDC /* FSTArraySortedDictionaryTests.m in Sources */ = {isa = PBXBuildFile; fileRef = DE2EF07E1F3D0B6E003D0CDC /* FSTArraySortedDictionaryTests.m */; };
		DE2EF0861F3D0B6E003D0CDC /* FSTImmutableSortedDictionary+Testing.m in Sources */ = {isa = PBXBuildFile; fileRef = DE2EF0801F3D0B6E003D0CDC /* FSTImmutableSortedDictionary+Testing.m */; };
		DE2EF0871F3D0B6E003D0CDC /* FSTImmutableSortedSet+Testing.m in Sources */ = {isa = PBXBuildFile; fileRef = DE2EF0821F3D0B6E003D0CDC /* FSTImmutableSortedSet+Testing.m */; };
		DE2EF0881F3D0B6E003D0CDC /* FSTTreeSortedDictionaryTests.m in Sources */ = {isa = PBXBuildFile; fileRef = DE2EF0841F3D0B6E003D0CDC /* FSTTreeSortedDictionaryTests.m */; };
/* End PBXBuildFile section */

/* Begin PBXContainerItemProxy section */
		54C9EDF62040E16300A969CD /* PBXContainerItemProxy */ = {
			isa = PBXContainerItemProxy;
			containerPortal = 6003F582195388D10070C39A /* Project object */;
			proxyType = 1;
			remoteGlobalIDString = 6003F589195388D20070C39A;
			remoteInfo = Firestore_Example;
		};
		54C9EDFE2040E41900A969CD /* PBXContainerItemProxy */ = {
			isa = PBXContainerItemProxy;
			containerPortal = 6003F582195388D10070C39A /* Project object */;
			proxyType = 1;
			remoteGlobalIDString = 54C9EDF02040E16300A969CD;
			remoteInfo = Firestore_SwiftTests_iOS;
		};
		5CAE131E20FFFED600BE9A4A /* PBXContainerItemProxy */ = {
			isa = PBXContainerItemProxy;
			containerPortal = 6003F582195388D10070C39A /* Project object */;
			proxyType = 1;
			remoteGlobalIDString = 6003F589195388D20070C39A;
			remoteInfo = Firestore_Example_iOS;
		};
		6003F5B3195388D20070C39A /* PBXContainerItemProxy */ = {
			isa = PBXContainerItemProxy;
			containerPortal = 6003F582195388D10070C39A /* Project object */;
			proxyType = 1;
			remoteGlobalIDString = 6003F589195388D20070C39A;
			remoteInfo = Firestore;
		};
		6EDD3AD320BF247500C33877 /* PBXContainerItemProxy */ = {
			isa = PBXContainerItemProxy;
			containerPortal = 6003F582195388D10070C39A /* Project object */;
			proxyType = 1;
			remoteGlobalIDString = 6003F589195388D20070C39A;
			remoteInfo = Firestore;
		};
		DE03B2961F2149D600A30B9C /* PBXContainerItemProxy */ = {
			isa = PBXContainerItemProxy;
			containerPortal = 6003F582195388D10070C39A /* Project object */;
			proxyType = 1;
			remoteGlobalIDString = 6003F589195388D20070C39A;
			remoteInfo = Firestore;
		};
		DE29E7F91F2174DD00909613 /* PBXContainerItemProxy */ = {
			isa = PBXContainerItemProxy;
			containerPortal = 6003F582195388D10070C39A /* Project object */;
			proxyType = 1;
			remoteGlobalIDString = 6003F5AD195388D20070C39A;
			remoteInfo = Firestore_Tests;
		};
		DE29E7FB1F2174DD00909613 /* PBXContainerItemProxy */ = {
			isa = PBXContainerItemProxy;
			containerPortal = 6003F582195388D10070C39A /* Project object */;
			proxyType = 1;
			remoteGlobalIDString = DE03B2941F2149D600A30B9C;
			remoteInfo = Firestore_IntegrationTests;
		};
/* End PBXContainerItemProxy section */

/* Begin PBXFileReference section */
		11984BA0A99D7A7ABA5B0D90 /* Pods-Firestore_Example_iOS-Firestore_SwiftTests_iOS.release.xcconfig */ = {isa = PBXFileReference; includeInIndex = 1; lastKnownFileType = text.xcconfig; name = "Pods-Firestore_Example_iOS-Firestore_SwiftTests_iOS.release.xcconfig"; path = "Pods/Target Support Files/Pods-Firestore_Example_iOS-Firestore_SwiftTests_iOS/Pods-Firestore_Example_iOS-Firestore_SwiftTests_iOS.release.xcconfig"; sourceTree = "<group>"; };
		1277F98C20D2DF0867496976 /* Pods-Firestore_IntegrationTests_iOS.debug.xcconfig */ = {isa = PBXFileReference; includeInIndex = 1; lastKnownFileType = text.xcconfig; name = "Pods-Firestore_IntegrationTests_iOS.debug.xcconfig"; path = "Pods/Target Support Files/Pods-Firestore_IntegrationTests_iOS/Pods-Firestore_IntegrationTests_iOS.debug.xcconfig"; sourceTree = "<group>"; };
		12F4357299652983A615F886 /* LICENSE */ = {isa = PBXFileReference; includeInIndex = 1; lastKnownFileType = text; name = LICENSE; path = ../LICENSE; sourceTree = "<group>"; };
		132E36BB104830BD806351AC /* FSTLevelDBTransactionTests.mm */ = {isa = PBXFileReference; fileEncoding = 4; lastKnownFileType = sourcecode.cpp.objcpp; path = FSTLevelDBTransactionTests.mm; sourceTree = "<group>"; };
		132E3BB3D5C42282B4ACFB20 /* FSTLevelDBBenchmarkTests.mm */ = {isa = PBXFileReference; fileEncoding = 4; lastKnownFileType = sourcecode.cpp.objcpp; path = FSTLevelDBBenchmarkTests.mm; sourceTree = "<group>"; };
		2A0CF41BA5AED6049B0BEB2C /* type_traits_apple_test.mm */ = {isa = PBXFileReference; includeInIndex = 1; lastKnownFileType = sourcecode.cpp.objcpp; path = type_traits_apple_test.mm; sourceTree = "<group>"; };
		2B50B3A0DF77100EEE887891 /* Pods_Firestore_Tests_iOS.framework */ = {isa = PBXFileReference; explicitFileType = wrapper.framework; includeInIndex = 0; path = Pods_Firestore_Tests_iOS.framework; sourceTree = BUILT_PRODUCTS_DIR; };
		358C3B5FE573B1D60A4F7592 /* strerror_test.cc */ = {isa = PBXFileReference; includeInIndex = 1; lastKnownFileType = sourcecode.cpp.cpp; path = strerror_test.cc; sourceTree = "<group>"; };
		3B843E4A1F3930A400548890 /* remote_store_spec_test.json */ = {isa = PBXFileReference; fileEncoding = 4; lastKnownFileType = text.json; path = remote_store_spec_test.json; sourceTree = "<group>"; };
		3C81DE3772628FE297055662 /* Pods-Firestore_Example_iOS.debug.xcconfig */ = {isa = PBXFileReference; includeInIndex = 1; lastKnownFileType = text.xcconfig; name = "Pods-Firestore_Example_iOS.debug.xcconfig"; path = "Pods/Target Support Files/Pods-Firestore_Example_iOS/Pods-Firestore_Example_iOS.debug.xcconfig"; sourceTree = "<group>"; };
		3F0992A4B83C60841C52E960 /* Pods-Firestore_Example_iOS.release.xcconfig */ = {isa = PBXFileReference; includeInIndex = 1; lastKnownFileType = text.xcconfig; name = "Pods-Firestore_Example_iOS.release.xcconfig"; path = "Pods/Target Support Files/Pods-Firestore_Example_iOS/Pods-Firestore_Example_iOS.release.xcconfig"; sourceTree = "<group>"; };
		403DBF6EFB541DFD01582AA3 /* path_test.cc */ = {isa = PBXFileReference; includeInIndex = 1; lastKnownFileType = sourcecode.cpp.cpp; path = path_test.cc; sourceTree = "<group>"; };
		444B7AB3F5A2929070CB1363 /* hard_assert_test.cc */ = {isa = PBXFileReference; includeInIndex = 1; lastKnownFileType = sourcecode.cpp.cpp; path = hard_assert_test.cc; sourceTree = "<group>"; };
		54131E9620ADE678001DF3FF /* string_format_test.cc */ = {isa = PBXFileReference; fileEncoding = 4; lastKnownFileType = sourcecode.cpp.cpp; path = string_format_test.cc; sourceTree = "<group>"; };
		54511E8D209805F8005BD28F /* hashing_test.cc */ = {isa = PBXFileReference; fileEncoding = 4; lastKnownFileType = sourcecode.cpp.cpp; path = hashing_test.cc; sourceTree = "<group>"; };
		5467FAFF203E56F8009C9584 /* FIRFirestoreTests.mm */ = {isa = PBXFileReference; fileEncoding = 4; lastKnownFileType = sourcecode.cpp.objcpp; path = FIRFirestoreTests.mm; sourceTree = "<group>"; };
		5467FB06203E6A44009C9584 /* app_testing.h */ = {isa = PBXFileReference; fileEncoding = 4; lastKnownFileType = sourcecode.c.h; path = app_testing.h; sourceTree = "<group>"; };
		5467FB07203E6A44009C9584 /* app_testing.mm */ = {isa = PBXFileReference; fileEncoding = 4; lastKnownFileType = sourcecode.cpp.objcpp; path = app_testing.mm; sourceTree = "<group>"; };
		546854A820A36867004BDBD5 /* datastore_test.cc */ = {isa = PBXFileReference; fileEncoding = 4; lastKnownFileType = sourcecode.cpp.cpp; path = datastore_test.cc; sourceTree = "<group>"; };
		54740A521FC913E500713A1A /* autoid_test.cc */ = {isa = PBXFileReference; fileEncoding = 4; lastKnownFileType = sourcecode.cpp.cpp; path = autoid_test.cc; sourceTree = "<group>"; };
		54740A531FC913E500713A1A /* secure_random_test.cc */ = {isa = PBXFileReference; fileEncoding = 4; lastKnownFileType = sourcecode.cpp.cpp; path = secure_random_test.cc; sourceTree = "<group>"; };
		54764FAE1FAA21B90085E60A /* FSTGoogleTestTests.mm */ = {isa = PBXFileReference; fileEncoding = 4; lastKnownFileType = sourcecode.cpp.objcpp; path = FSTGoogleTestTests.mm; sourceTree = "<group>"; };
		548DB928200D59F600E00ABC /* comparison_test.cc */ = {isa = PBXFileReference; fileEncoding = 4; lastKnownFileType = sourcecode.cpp.cpp; path = comparison_test.cc; sourceTree = "<group>"; };
		5491BC711FB44593008B3588 /* FSTIntegrationTestCase.mm */ = {isa = PBXFileReference; fileEncoding = 4; lastKnownFileType = sourcecode.cpp.objcpp; path = FSTIntegrationTestCase.mm; sourceTree = "<group>"; };
		5492E02C20213FFB00B64F25 /* FSTLevelDBSpecTests.mm */ = {isa = PBXFileReference; fileEncoding = 4; lastKnownFileType = sourcecode.cpp.objcpp; path = FSTLevelDBSpecTests.mm; sourceTree = "<group>"; };
		5492E02D20213FFC00B64F25 /* FSTMockDatastore.mm */ = {isa = PBXFileReference; fileEncoding = 4; lastKnownFileType = sourcecode.cpp.objcpp; path = FSTMockDatastore.mm; sourceTree = "<group>"; };
		5492E02E20213FFC00B64F25 /* FSTSyncEngineTestDriver.mm */ = {isa = PBXFileReference; fileEncoding = 4; lastKnownFileType = sourcecode.cpp.objcpp; path = FSTSyncEngineTestDriver.mm; sourceTree = "<group>"; };
		5492E02F20213FFC00B64F25 /* FSTMemorySpecTests.mm */ = {isa = PBXFileReference; fileEncoding = 4; lastKnownFileType = sourcecode.cpp.objcpp; path = FSTMemorySpecTests.mm; sourceTree = "<group>"; };
		5492E03020213FFC00B64F25 /* FSTSpecTests.mm */ = {isa = PBXFileReference; fileEncoding = 4; lastKnownFileType = sourcecode.cpp.objcpp; path = FSTSpecTests.mm; sourceTree = "<group>"; };
		5492E0372021401E00B64F25 /* XCTestCase+Await.mm */ = {isa = PBXFileReference; fileEncoding = 4; lastKnownFileType = sourcecode.cpp.objcpp; path = "XCTestCase+Await.mm"; sourceTree = "<group>"; };
		5492E0392021401F00B64F25 /* FSTEventAccumulator.mm */ = {isa = PBXFileReference; fileEncoding = 4; lastKnownFileType = sourcecode.cpp.objcpp; path = FSTEventAccumulator.mm; sourceTree = "<group>"; };
		5492E03A2021401F00B64F25 /* FSTHelpers.mm */ = {isa = PBXFileReference; fileEncoding = 4; lastKnownFileType = sourcecode.cpp.objcpp; path = FSTHelpers.mm; sourceTree = "<group>"; };
		5492E045202154AA00B64F25 /* FIRCollectionReferenceTests.mm */ = {isa = PBXFileReference; fileEncoding = 4; lastKnownFileType = sourcecode.cpp.objcpp; path = FIRCollectionReferenceTests.mm; sourceTree = "<group>"; };
		5492E046202154AA00B64F25 /* FIRQueryTests.mm */ = {isa = PBXFileReference; fileEncoding = 4; lastKnownFileType = sourcecode.cpp.objcpp; path = FIRQueryTests.mm; sourceTree = "<group>"; };
		5492E047202154AA00B64F25 /* FSTAPIHelpers.h */ = {isa = PBXFileReference; fileEncoding = 4; lastKnownFileType = sourcecode.c.h; path = FSTAPIHelpers.h; sourceTree = "<group>"; };
		5492E048202154AA00B64F25 /* FIRGeoPointTests.mm */ = {isa = PBXFileReference; fileEncoding = 4; lastKnownFileType = sourcecode.cpp.objcpp; path = FIRGeoPointTests.mm; sourceTree = "<group>"; };
		5492E049202154AA00B64F25 /* FIRDocumentReferenceTests.mm */ = {isa = PBXFileReference; fileEncoding = 4; lastKnownFileType = sourcecode.cpp.objcpp; path = FIRDocumentReferenceTests.mm; sourceTree = "<group>"; };
		5492E04A202154AA00B64F25 /* FIRFieldValueTests.mm */ = {isa = PBXFileReference; fileEncoding = 4; lastKnownFileType = sourcecode.cpp.objcpp; path = FIRFieldValueTests.mm; sourceTree = "<group>"; };
		5492E04B202154AA00B64F25 /* FIRDocumentSnapshotTests.mm */ = {isa = PBXFileReference; fileEncoding = 4; lastKnownFileType = sourcecode.cpp.objcpp; path = FIRDocumentSnapshotTests.mm; sourceTree = "<group>"; };
		5492E04C202154AA00B64F25 /* FIRFieldPathTests.mm */ = {isa = PBXFileReference; fileEncoding = 4; lastKnownFileType = sourcecode.cpp.objcpp; path = FIRFieldPathTests.mm; sourceTree = "<group>"; };
		5492E04D202154AA00B64F25 /* FIRSnapshotMetadataTests.mm */ = {isa = PBXFileReference; fileEncoding = 4; lastKnownFileType = sourcecode.cpp.objcpp; path = FIRSnapshotMetadataTests.mm; sourceTree = "<group>"; };
		5492E04E202154AA00B64F25 /* FSTAPIHelpers.mm */ = {isa = PBXFileReference; fileEncoding = 4; lastKnownFileType = sourcecode.cpp.objcpp; path = FSTAPIHelpers.mm; sourceTree = "<group>"; };
		5492E04F202154AA00B64F25 /* FIRQuerySnapshotTests.mm */ = {isa = PBXFileReference; fileEncoding = 4; lastKnownFileType = sourcecode.cpp.objcpp; path = FIRQuerySnapshotTests.mm; sourceTree = "<group>"; };
		5492E05A202154B800B64F25 /* FSTSyncEngine+Testing.h */ = {isa = PBXFileReference; fileEncoding = 4; lastKnownFileType = sourcecode.c.h; path = "FSTSyncEngine+Testing.h"; sourceTree = "<group>"; };
		5492E05C202154B800B64F25 /* FSTViewSnapshotTest.mm */ = {isa = PBXFileReference; fileEncoding = 4; lastKnownFileType = sourcecode.cpp.objcpp; path = FSTViewSnapshotTest.mm; sourceTree = "<group>"; };
		5492E05D202154B900B64F25 /* FSTQueryListenerTests.mm */ = {isa = PBXFileReference; fileEncoding = 4; lastKnownFileType = sourcecode.cpp.objcpp; path = FSTQueryListenerTests.mm; sourceTree = "<group>"; };
		5492E05E202154B900B64F25 /* FSTViewTests.mm */ = {isa = PBXFileReference; fileEncoding = 4; lastKnownFileType = sourcecode.cpp.objcpp; path = FSTViewTests.mm; sourceTree = "<group>"; };
		5492E060202154B900B64F25 /* FSTEventManagerTests.mm */ = {isa = PBXFileReference; fileEncoding = 4; lastKnownFileType = sourcecode.cpp.objcpp; path = FSTEventManagerTests.mm; sourceTree = "<group>"; };
		5492E061202154B900B64F25 /* FSTQueryTests.mm */ = {isa = PBXFileReference; fileEncoding = 4; lastKnownFileType = sourcecode.cpp.objcpp; path = FSTQueryTests.mm; sourceTree = "<group>"; };
		5492E069202154D500B64F25 /* FIRQueryTests.mm */ = {isa = PBXFileReference; fileEncoding = 4; lastKnownFileType = sourcecode.cpp.objcpp; path = FIRQueryTests.mm; sourceTree = "<group>"; };
		5492E06A202154D500B64F25 /* FIRFieldsTests.mm */ = {isa = PBXFileReference; fileEncoding = 4; lastKnownFileType = sourcecode.cpp.objcpp; path = FIRFieldsTests.mm; sourceTree = "<group>"; };
		5492E06B202154D500B64F25 /* FIRListenerRegistrationTests.mm */ = {isa = PBXFileReference; fileEncoding = 4; lastKnownFileType = sourcecode.cpp.objcpp; path = FIRListenerRegistrationTests.mm; sourceTree = "<group>"; };
		5492E06C202154D500B64F25 /* FIRDatabaseTests.mm */ = {isa = PBXFileReference; fileEncoding = 4; lastKnownFileType = sourcecode.cpp.objcpp; path = FIRDatabaseTests.mm; sourceTree = "<group>"; };
		5492E06D202154D600B64F25 /* FIRValidationTests.mm */ = {isa = PBXFileReference; fileEncoding = 4; lastKnownFileType = sourcecode.cpp.objcpp; path = FIRValidationTests.mm; sourceTree = "<group>"; };
		5492E06E202154D600B64F25 /* FIRServerTimestampTests.mm */ = {isa = PBXFileReference; fileEncoding = 4; lastKnownFileType = sourcecode.cpp.objcpp; path = FIRServerTimestampTests.mm; sourceTree = "<group>"; };
		5492E06F202154D600B64F25 /* FIRWriteBatchTests.mm */ = {isa = PBXFileReference; fileEncoding = 4; lastKnownFileType = sourcecode.cpp.objcpp; path = FIRWriteBatchTests.mm; sourceTree = "<group>"; };
		5492E070202154D600B64F25 /* FIRCursorTests.mm */ = {isa = PBXFileReference; fileEncoding = 4; lastKnownFileType = sourcecode.cpp.objcpp; path = FIRCursorTests.mm; sourceTree = "<group>"; };
		5492E071202154D600B64F25 /* FIRTypeTests.mm */ = {isa = PBXFileReference; fileEncoding = 4; lastKnownFileType = sourcecode.cpp.objcpp; path = FIRTypeTests.mm; sourceTree = "<group>"; };
		5492E07B202154EB00B64F25 /* FSTTransactionTests.mm */ = {isa = PBXFileReference; fileEncoding = 4; lastKnownFileType = sourcecode.cpp.objcpp; path = FSTTransactionTests.mm; sourceTree = "<group>"; };
		5492E07C202154EB00B64F25 /* FSTSmokeTests.mm */ = {isa = PBXFileReference; fileEncoding = 4; lastKnownFileType = sourcecode.cpp.objcpp; path = FSTSmokeTests.mm; sourceTree = "<group>"; };
		5492E07D202154EB00B64F25 /* FSTStreamTests.mm */ = {isa = PBXFileReference; fileEncoding = 4; lastKnownFileType = sourcecode.cpp.objcpp; path = FSTStreamTests.mm; sourceTree = "<group>"; };
		5492E07E202154EC00B64F25 /* FSTDatastoreTests.mm */ = {isa = PBXFileReference; fileEncoding = 4; lastKnownFileType = sourcecode.cpp.objcpp; path = FSTDatastoreTests.mm; sourceTree = "<group>"; };
		5492E0832021552A00B64F25 /* FSTLocalStoreTests.mm */ = {isa = PBXFileReference; fileEncoding = 4; lastKnownFileType = sourcecode.cpp.objcpp; path = FSTLocalStoreTests.mm; sourceTree = "<group>"; };
		5492E0842021552A00B64F25 /* FSTEagerGarbageCollectorTests.mm */ = {isa = PBXFileReference; fileEncoding = 4; lastKnownFileType = sourcecode.cpp.objcpp; path = FSTEagerGarbageCollectorTests.mm; sourceTree = "<group>"; };
		5492E0852021552A00B64F25 /* FSTRemoteDocumentCacheTests.h */ = {isa = PBXFileReference; fileEncoding = 4; lastKnownFileType = sourcecode.c.h; path = FSTRemoteDocumentCacheTests.h; sourceTree = "<group>"; };
		5492E0862021552A00B64F25 /* FSTLevelDBMigrationsTests.mm */ = {isa = PBXFileReference; fileEncoding = 4; lastKnownFileType = sourcecode.cpp.objcpp; path = FSTLevelDBMigrationsTests.mm; sourceTree = "<group>"; };
		5492E0872021552A00B64F25 /* FSTLevelDBMutationQueueTests.mm */ = {isa = PBXFileReference; fileEncoding = 4; lastKnownFileType = sourcecode.cpp.objcpp; path = FSTLevelDBMutationQueueTests.mm; sourceTree = "<group>"; };
		5492E0882021552A00B64F25 /* FSTMemoryLocalStoreTests.mm */ = {isa = PBXFileReference; fileEncoding = 4; lastKnownFileType = sourcecode.cpp.objcpp; path = FSTMemoryLocalStoreTests.mm; sourceTree = "<group>"; };
		5492E0892021552A00B64F25 /* FSTQueryCacheTests.mm */ = {isa = PBXFileReference; fileEncoding = 4; lastKnownFileType = sourcecode.cpp.objcpp; path = FSTQueryCacheTests.mm; sourceTree = "<group>"; };
		5492E08A2021552A00B64F25 /* FSTLocalSerializerTests.mm */ = {isa = PBXFileReference; fileEncoding = 4; lastKnownFileType = sourcecode.cpp.objcpp; path = FSTLocalSerializerTests.mm; sourceTree = "<group>"; };
		5492E08B2021552B00B64F25 /* FSTMemoryQueryCacheTests.mm */ = {isa = PBXFileReference; fileEncoding = 4; lastKnownFileType = sourcecode.cpp.objcpp; path = FSTMemoryQueryCacheTests.mm; sourceTree = "<group>"; };
		5492E08C2021552B00B64F25 /* FSTMemoryRemoteDocumentCacheTests.mm */ = {isa = PBXFileReference; fileEncoding = 4; lastKnownFileType = sourcecode.cpp.objcpp; path = FSTMemoryRemoteDocumentCacheTests.mm; sourceTree = "<group>"; };
		5492E08D2021552B00B64F25 /* FSTPersistenceTestHelpers.mm */ = {isa = PBXFileReference; fileEncoding = 4; lastKnownFileType = sourcecode.cpp.objcpp; path = FSTPersistenceTestHelpers.mm; sourceTree = "<group>"; };
		5492E08E2021552B00B64F25 /* FSTLevelDBKeyTests.mm */ = {isa = PBXFileReference; fileEncoding = 4; lastKnownFileType = sourcecode.cpp.objcpp; path = FSTLevelDBKeyTests.mm; sourceTree = "<group>"; };
		5492E08F2021552B00B64F25 /* FSTLevelDBLocalStoreTests.mm */ = {isa = PBXFileReference; fileEncoding = 4; lastKnownFileType = sourcecode.cpp.objcpp; path = FSTLevelDBLocalStoreTests.mm; sourceTree = "<group>"; };
		5492E0912021552B00B64F25 /* FSTLocalStoreTests.h */ = {isa = PBXFileReference; fileEncoding = 4; lastKnownFileType = sourcecode.c.h; path = FSTLocalStoreTests.h; sourceTree = "<group>"; };
		5492E0922021552B00B64F25 /* FSTLevelDBRemoteDocumentCacheTests.mm */ = {isa = PBXFileReference; fileEncoding = 4; lastKnownFileType = sourcecode.cpp.objcpp; path = FSTLevelDBRemoteDocumentCacheTests.mm; sourceTree = "<group>"; };
		5492E0932021552B00B64F25 /* StringViewTests.mm */ = {isa = PBXFileReference; fileEncoding = 4; lastKnownFileType = sourcecode.cpp.objcpp; path = StringViewTests.mm; sourceTree = "<group>"; };
		5492E0942021552C00B64F25 /* FSTMutationQueueTests.h */ = {isa = PBXFileReference; fileEncoding = 4; lastKnownFileType = sourcecode.c.h; path = FSTMutationQueueTests.h; sourceTree = "<group>"; };
		5492E0952021552C00B64F25 /* FSTQueryCacheTests.h */ = {isa = PBXFileReference; fileEncoding = 4; lastKnownFileType = sourcecode.c.h; path = FSTQueryCacheTests.h; sourceTree = "<group>"; };
		5492E0962021552C00B64F25 /* FSTMutationQueueTests.mm */ = {isa = PBXFileReference; fileEncoding = 4; lastKnownFileType = sourcecode.cpp.objcpp; path = FSTMutationQueueTests.mm; sourceTree = "<group>"; };
		5492E0972021552C00B64F25 /* FSTMemoryMutationQueueTests.mm */ = {isa = PBXFileReference; fileEncoding = 4; lastKnownFileType = sourcecode.cpp.objcpp; path = FSTMemoryMutationQueueTests.mm; sourceTree = "<group>"; };
		5492E0982021552C00B64F25 /* FSTLevelDBQueryCacheTests.mm */ = {isa = PBXFileReference; fileEncoding = 4; lastKnownFileType = sourcecode.cpp.objcpp; path = FSTLevelDBQueryCacheTests.mm; sourceTree = "<group>"; };
		5492E0992021552C00B64F25 /* FSTPersistenceTestHelpers.h */ = {isa = PBXFileReference; fileEncoding = 4; lastKnownFileType = sourcecode.c.h; path = FSTPersistenceTestHelpers.h; sourceTree = "<group>"; };
		5492E09A2021552C00B64F25 /* FSTReferenceSetTests.mm */ = {isa = PBXFileReference; fileEncoding = 4; lastKnownFileType = sourcecode.cpp.objcpp; path = FSTReferenceSetTests.mm; sourceTree = "<group>"; };
		5492E09C2021552D00B64F25 /* FSTRemoteDocumentCacheTests.mm */ = {isa = PBXFileReference; fileEncoding = 4; lastKnownFileType = sourcecode.cpp.objcpp; path = FSTRemoteDocumentCacheTests.mm; sourceTree = "<group>"; };
		5492E0B22021555000B64F25 /* FSTDocumentKeyTests.mm */ = {isa = PBXFileReference; fileEncoding = 4; lastKnownFileType = sourcecode.cpp.objcpp; path = FSTDocumentKeyTests.mm; sourceTree = "<group>"; };
		5492E0B32021555100B64F25 /* FSTDocumentSetTests.mm */ = {isa = PBXFileReference; fileEncoding = 4; lastKnownFileType = sourcecode.cpp.objcpp; path = FSTDocumentSetTests.mm; sourceTree = "<group>"; };
		5492E0B62021555100B64F25 /* FSTDocumentTests.mm */ = {isa = PBXFileReference; fileEncoding = 4; lastKnownFileType = sourcecode.cpp.objcpp; path = FSTDocumentTests.mm; sourceTree = "<group>"; };
		5492E0B72021555100B64F25 /* FSTMutationTests.mm */ = {isa = PBXFileReference; fileEncoding = 4; lastKnownFileType = sourcecode.cpp.objcpp; path = FSTMutationTests.mm; sourceTree = "<group>"; };
		5492E0B82021555100B64F25 /* FSTFieldValueTests.mm */ = {isa = PBXFileReference; fileEncoding = 4; lastKnownFileType = sourcecode.cpp.objcpp; path = FSTFieldValueTests.mm; sourceTree = "<group>"; };
		5492E0C02021557E00B64F25 /* FSTWatchChange+Testing.mm */ = {isa = PBXFileReference; fileEncoding = 4; lastKnownFileType = sourcecode.cpp.objcpp; path = "FSTWatchChange+Testing.mm"; sourceTree = "<group>"; };
		5492E0C12021557E00B64F25 /* FSTSerializerBetaTests.mm */ = {isa = PBXFileReference; fileEncoding = 4; lastKnownFileType = sourcecode.cpp.objcpp; path = FSTSerializerBetaTests.mm; sourceTree = "<group>"; };
		5492E0C22021557E00B64F25 /* FSTDatastoreTests.mm */ = {isa = PBXFileReference; fileEncoding = 4; lastKnownFileType = sourcecode.cpp.objcpp; path = FSTDatastoreTests.mm; sourceTree = "<group>"; };
		5492E0C32021557E00B64F25 /* FSTRemoteEventTests.mm */ = {isa = PBXFileReference; fileEncoding = 4; lastKnownFileType = sourcecode.cpp.objcpp; path = FSTRemoteEventTests.mm; sourceTree = "<group>"; };
		5492E0C42021557E00B64F25 /* FSTWatchChange+Testing.h */ = {isa = PBXFileReference; fileEncoding = 4; lastKnownFileType = sourcecode.c.h; path = "FSTWatchChange+Testing.h"; sourceTree = "<group>"; };
		5492E0C52021557E00B64F25 /* FSTWatchChangeTests.mm */ = {isa = PBXFileReference; fileEncoding = 4; lastKnownFileType = sourcecode.cpp.objcpp; path = FSTWatchChangeTests.mm; sourceTree = "<group>"; };
		5495EB022040E90200EBA509 /* CodableGeoPointTests.swift */ = {isa = PBXFileReference; fileEncoding = 4; lastKnownFileType = sourcecode.swift; path = CodableGeoPointTests.swift; sourceTree = "<group>"; };
		54995F6E205B6E12004EFFA0 /* leveldb_key_test.cc */ = {isa = PBXFileReference; fileEncoding = 4; lastKnownFileType = sourcecode.cpp.cpp; path = leveldb_key_test.cc; sourceTree = "<group>"; };
		549CCA4C20A36DBB00BCEB75 /* sorted_set_test.cc */ = {isa = PBXFileReference; fileEncoding = 4; lastKnownFileType = sourcecode.cpp.cpp; path = sorted_set_test.cc; sourceTree = "<group>"; };
		549CCA4D20A36DBB00BCEB75 /* tree_sorted_map_test.cc */ = {isa = PBXFileReference; fileEncoding = 4; lastKnownFileType = sourcecode.cpp.cpp; path = tree_sorted_map_test.cc; sourceTree = "<group>"; };
		549CCA4E20A36DBB00BCEB75 /* sorted_map_test.cc */ = {isa = PBXFileReference; fileEncoding = 4; lastKnownFileType = sourcecode.cpp.cpp; path = sorted_map_test.cc; sourceTree = "<group>"; };
		549CCA4F20A36DBC00BCEB75 /* testing.h */ = {isa = PBXFileReference; fileEncoding = 4; lastKnownFileType = sourcecode.c.h; path = testing.h; sourceTree = "<group>"; };
		549CCA5320A36E1F00BCEB75 /* field_mask_test.cc */ = {isa = PBXFileReference; fileEncoding = 4; lastKnownFileType = sourcecode.cpp.cpp; path = field_mask_test.cc; sourceTree = "<group>"; };
		549CCA5520A36E1F00BCEB75 /* precondition_test.cc */ = {isa = PBXFileReference; fileEncoding = 4; lastKnownFileType = sourcecode.cpp.cpp; path = precondition_test.cc; sourceTree = "<group>"; };
		54A0352220A3AEC3003E0143 /* transform_operations_test.mm */ = {isa = PBXFileReference; fileEncoding = 4; lastKnownFileType = sourcecode.cpp.objcpp; path = transform_operations_test.mm; sourceTree = "<group>"; };
		54A0352320A3AEC3003E0143 /* field_transform_test.mm */ = {isa = PBXFileReference; fileEncoding = 4; lastKnownFileType = sourcecode.cpp.objcpp; path = field_transform_test.mm; sourceTree = "<group>"; };
		54A0352820A3B3BD003E0143 /* testutil.cc */ = {isa = PBXFileReference; fileEncoding = 4; lastKnownFileType = sourcecode.cpp.cpp; path = testutil.cc; sourceTree = "<group>"; };
		54A0352920A3B3BD003E0143 /* testutil.h */ = {isa = PBXFileReference; fileEncoding = 4; lastKnownFileType = sourcecode.c.h; path = testutil.h; sourceTree = "<group>"; };
		54A0352B20A3B3D7003E0143 /* status_test_util.h */ = {isa = PBXFileReference; fileEncoding = 4; lastKnownFileType = sourcecode.c.h; path = status_test_util.h; sourceTree = "<group>"; };
		54A0352C20A3B3D7003E0143 /* status_test.cc */ = {isa = PBXFileReference; fileEncoding = 4; lastKnownFileType = sourcecode.cpp.cpp; path = status_test.cc; sourceTree = "<group>"; };
		54A0352D20A3B3D7003E0143 /* statusor_test.cc */ = {isa = PBXFileReference; fileEncoding = 4; lastKnownFileType = sourcecode.cpp.cpp; path = statusor_test.cc; sourceTree = "<group>"; };
		54A0353420A3D8CB003E0143 /* iterator_adaptors_test.cc */ = {isa = PBXFileReference; fileEncoding = 4; lastKnownFileType = sourcecode.cpp.cpp; path = iterator_adaptors_test.cc; sourceTree = "<group>"; };
		54C2294E1FECABAE007D065B /* log_test.cc */ = {isa = PBXFileReference; fileEncoding = 4; lastKnownFileType = sourcecode.cpp.cpp; path = log_test.cc; sourceTree = "<group>"; };
		54C9EDF12040E16300A969CD /* Firestore_SwiftTests_iOS.xctest */ = {isa = PBXFileReference; explicitFileType = wrapper.cfbundle; includeInIndex = 0; path = Firestore_SwiftTests_iOS.xctest; sourceTree = BUILT_PRODUCTS_DIR; };
		54C9EDF52040E16300A969CD /* Info.plist */ = {isa = PBXFileReference; lastKnownFileType = text.plist.xml; path = Info.plist; sourceTree = "<group>"; };
		54DA129C1F315EE100DD57A1 /* collection_spec_test.json */ = {isa = PBXFileReference; fileEncoding = 4; lastKnownFileType = text.json; path = collection_spec_test.json; sourceTree = "<group>"; };
		54DA129D1F315EE100DD57A1 /* existence_filter_spec_test.json */ = {isa = PBXFileReference; fileEncoding = 4; lastKnownFileType = text.json; path = existence_filter_spec_test.json; sourceTree = "<group>"; };
		54DA129E1F315EE100DD57A1 /* limbo_spec_test.json */ = {isa = PBXFileReference; fileEncoding = 4; lastKnownFileType = text.json; path = limbo_spec_test.json; sourceTree = "<group>"; };
		54DA129F1F315EE100DD57A1 /* limit_spec_test.json */ = {isa = PBXFileReference; fileEncoding = 4; lastKnownFileType = text.json; path = limit_spec_test.json; sourceTree = "<group>"; };
		54DA12A01F315EE100DD57A1 /* listen_spec_test.json */ = {isa = PBXFileReference; fileEncoding = 4; lastKnownFileType = text.json; path = listen_spec_test.json; sourceTree = "<group>"; };
		54DA12A11F315EE100DD57A1 /* offline_spec_test.json */ = {isa = PBXFileReference; fileEncoding = 4; lastKnownFileType = text.json; path = offline_spec_test.json; sourceTree = "<group>"; };
		54DA12A21F315EE100DD57A1 /* orderby_spec_test.json */ = {isa = PBXFileReference; fileEncoding = 4; lastKnownFileType = text.json; path = orderby_spec_test.json; sourceTree = "<group>"; };
		54DA12A31F315EE100DD57A1 /* persistence_spec_test.json */ = {isa = PBXFileReference; fileEncoding = 4; lastKnownFileType = text.json; path = persistence_spec_test.json; sourceTree = "<group>"; };
		54DA12A41F315EE100DD57A1 /* resume_token_spec_test.json */ = {isa = PBXFileReference; fileEncoding = 4; lastKnownFileType = text.json; path = resume_token_spec_test.json; sourceTree = "<group>"; };
		54DA12A51F315EE100DD57A1 /* write_spec_test.json */ = {isa = PBXFileReference; fileEncoding = 4; lastKnownFileType = text.json; path = write_spec_test.json; sourceTree = "<group>"; };
		54E9281C1F33950B00C1953E /* FSTEventAccumulator.h */ = {isa = PBXFileReference; fileEncoding = 4; lastKnownFileType = sourcecode.c.h; path = FSTEventAccumulator.h; sourceTree = "<group>"; };
		54E9281E1F33950B00C1953E /* FSTIntegrationTestCase.h */ = {isa = PBXFileReference; fileEncoding = 4; lastKnownFileType = sourcecode.c.h; path = FSTIntegrationTestCase.h; sourceTree = "<group>"; };
		54E9282A1F339CAD00C1953E /* XCTestCase+Await.h */ = {isa = PBXFileReference; fileEncoding = 4; lastKnownFileType = sourcecode.c.h; path = "XCTestCase+Await.h"; sourceTree = "<group>"; };
		54EB764C202277B30088B8F3 /* array_sorted_map_test.cc */ = {isa = PBXFileReference; fileEncoding = 4; lastKnownFileType = sourcecode.cpp.cpp; path = array_sorted_map_test.cc; sourceTree = "<group>"; };
		5918805E993304321A05E82B /* Pods_Firestore_Example_iOS.framework */ = {isa = PBXFileReference; explicitFileType = wrapper.framework; includeInIndex = 0; path = Pods_Firestore_Example_iOS.framework; sourceTree = BUILT_PRODUCTS_DIR; };
		5CAE131920FFFED600BE9A4A /* Firestore_Benchmarks_iOS.xctest */ = {isa = PBXFileReference; explicitFileType = wrapper.cfbundle; includeInIndex = 0; path = Firestore_Benchmarks_iOS.xctest; sourceTree = BUILT_PRODUCTS_DIR; };
		5CAE131D20FFFED600BE9A4A /* Info.plist */ = {isa = PBXFileReference; lastKnownFileType = text.plist.xml; path = Info.plist; sourceTree = "<group>"; };
		6003F58A195388D20070C39A /* Firestore_Example_iOS.app */ = {isa = PBXFileReference; explicitFileType = wrapper.application; includeInIndex = 0; path = Firestore_Example_iOS.app; sourceTree = BUILT_PRODUCTS_DIR; };
		6003F58D195388D20070C39A /* Foundation.framework */ = {isa = PBXFileReference; lastKnownFileType = wrapper.framework; name = Foundation.framework; path = System/Library/Frameworks/Foundation.framework; sourceTree = SDKROOT; };
		6003F58F195388D20070C39A /* CoreGraphics.framework */ = {isa = PBXFileReference; lastKnownFileType = wrapper.framework; name = CoreGraphics.framework; path = System/Library/Frameworks/CoreGraphics.framework; sourceTree = SDKROOT; };
		6003F591195388D20070C39A /* UIKit.framework */ = {isa = PBXFileReference; lastKnownFileType = wrapper.framework; name = UIKit.framework; path = System/Library/Frameworks/UIKit.framework; sourceTree = SDKROOT; };
		6003F595195388D20070C39A /* Firestore-Info.plist */ = {isa = PBXFileReference; lastKnownFileType = text.plist.xml; path = "Firestore-Info.plist"; sourceTree = "<group>"; };
		6003F597195388D20070C39A /* en */ = {isa = PBXFileReference; lastKnownFileType = text.plist.strings; name = en; path = en.lproj/InfoPlist.strings; sourceTree = "<group>"; };
		6003F599195388D20070C39A /* main.m */ = {isa = PBXFileReference; lastKnownFileType = sourcecode.c.objc; path = main.m; sourceTree = "<group>"; };
		6003F59C195388D20070C39A /* FIRAppDelegate.h */ = {isa = PBXFileReference; lastKnownFileType = sourcecode.c.h; path = FIRAppDelegate.h; sourceTree = "<group>"; };
		6003F59D195388D20070C39A /* FIRAppDelegate.m */ = {isa = PBXFileReference; lastKnownFileType = sourcecode.c.objc; path = FIRAppDelegate.m; sourceTree = "<group>"; };
		6003F5A5195388D20070C39A /* FIRViewController.h */ = {isa = PBXFileReference; lastKnownFileType = sourcecode.c.h; path = FIRViewController.h; sourceTree = "<group>"; };
		6003F5A6195388D20070C39A /* FIRViewController.m */ = {isa = PBXFileReference; lastKnownFileType = sourcecode.c.objc; path = FIRViewController.m; sourceTree = "<group>"; };
		6003F5A8195388D20070C39A /* Images.xcassets */ = {isa = PBXFileReference; lastKnownFileType = folder.assetcatalog; path = Images.xcassets; sourceTree = "<group>"; };
		6003F5AE195388D20070C39A /* Firestore_Tests_iOS.xctest */ = {isa = PBXFileReference; explicitFileType = wrapper.cfbundle; includeInIndex = 0; path = Firestore_Tests_iOS.xctest; sourceTree = BUILT_PRODUCTS_DIR; };
		6003F5AF195388D20070C39A /* XCTest.framework */ = {isa = PBXFileReference; lastKnownFileType = wrapper.framework; name = XCTest.framework; path = Library/Frameworks/XCTest.framework; sourceTree = DEVELOPER_DIR; };
		6003F5B7195388D20070C39A /* Tests-Info.plist */ = {isa = PBXFileReference; lastKnownFileType = text.plist.xml; path = "Tests-Info.plist"; sourceTree = "<group>"; };
		6003F5B9195388D20070C39A /* en */ = {isa = PBXFileReference; lastKnownFileType = text.plist.strings; name = en; path = en.lproj/InfoPlist.strings; sourceTree = "<group>"; };
		6161B5012047140400A99DBB /* FIRFirestoreSourceTests.mm */ = {isa = PBXFileReference; fileEncoding = 4; lastKnownFileType = sourcecode.cpp.objcpp; path = FIRFirestoreSourceTests.mm; sourceTree = "<group>"; };
		618BBE7D20B89AAC00B5BCE7 /* target.pb.cc */ = {isa = PBXFileReference; fileEncoding = 4; lastKnownFileType = sourcecode.cpp.cpp; path = target.pb.cc; sourceTree = "<group>"; };
		618BBE7E20B89AAC00B5BCE7 /* maybe_document.pb.cc */ = {isa = PBXFileReference; fileEncoding = 4; lastKnownFileType = sourcecode.cpp.cpp; path = maybe_document.pb.cc; sourceTree = "<group>"; };
		618BBE7F20B89AAC00B5BCE7 /* target.pb.h */ = {isa = PBXFileReference; fileEncoding = 4; lastKnownFileType = sourcecode.c.h; path = target.pb.h; sourceTree = "<group>"; };
		618BBE8020B89AAC00B5BCE7 /* maybe_document.pb.h */ = {isa = PBXFileReference; fileEncoding = 4; lastKnownFileType = sourcecode.c.h; path = maybe_document.pb.h; sourceTree = "<group>"; };
		618BBE8120B89AAC00B5BCE7 /* mutation.pb.h */ = {isa = PBXFileReference; fileEncoding = 4; lastKnownFileType = sourcecode.c.h; path = mutation.pb.h; sourceTree = "<group>"; };
		618BBE8220B89AAC00B5BCE7 /* mutation.pb.cc */ = {isa = PBXFileReference; fileEncoding = 4; lastKnownFileType = sourcecode.cpp.cpp; path = mutation.pb.cc; sourceTree = "<group>"; };
		618BBE8620B89AAC00B5BCE7 /* query.pb.h */ = {isa = PBXFileReference; fileEncoding = 4; lastKnownFileType = sourcecode.c.h; path = query.pb.h; sourceTree = "<group>"; };
		618BBE8720B89AAC00B5BCE7 /* common.pb.h */ = {isa = PBXFileReference; fileEncoding = 4; lastKnownFileType = sourcecode.c.h; path = common.pb.h; sourceTree = "<group>"; };
		618BBE8820B89AAC00B5BCE7 /* common.pb.cc */ = {isa = PBXFileReference; fileEncoding = 4; lastKnownFileType = sourcecode.cpp.cpp; path = common.pb.cc; sourceTree = "<group>"; };
		618BBE8920B89AAC00B5BCE7 /* firestore.pb.h */ = {isa = PBXFileReference; fileEncoding = 4; lastKnownFileType = sourcecode.c.h; path = firestore.pb.h; sourceTree = "<group>"; };
		618BBE8A20B89AAC00B5BCE7 /* firestore.pb.cc */ = {isa = PBXFileReference; fileEncoding = 4; lastKnownFileType = sourcecode.cpp.cpp; path = firestore.pb.cc; sourceTree = "<group>"; };
		618BBE8B20B89AAC00B5BCE7 /* write.pb.h */ = {isa = PBXFileReference; fileEncoding = 4; lastKnownFileType = sourcecode.c.h; path = write.pb.h; sourceTree = "<group>"; };
		618BBE8C20B89AAC00B5BCE7 /* query.pb.cc */ = {isa = PBXFileReference; fileEncoding = 4; lastKnownFileType = sourcecode.cpp.cpp; path = query.pb.cc; sourceTree = "<group>"; };
		618BBE8D20B89AAC00B5BCE7 /* document.pb.h */ = {isa = PBXFileReference; fileEncoding = 4; lastKnownFileType = sourcecode.c.h; path = document.pb.h; sourceTree = "<group>"; };
		618BBE8E20B89AAC00B5BCE7 /* document.pb.cc */ = {isa = PBXFileReference; fileEncoding = 4; lastKnownFileType = sourcecode.cpp.cpp; path = document.pb.cc; sourceTree = "<group>"; };
		618BBE8F20B89AAC00B5BCE7 /* write.pb.cc */ = {isa = PBXFileReference; fileEncoding = 4; lastKnownFileType = sourcecode.cpp.cpp; path = write.pb.cc; sourceTree = "<group>"; };
		618BBE9120B89AAC00B5BCE7 /* latlng.pb.h */ = {isa = PBXFileReference; fileEncoding = 4; lastKnownFileType = sourcecode.c.h; path = latlng.pb.h; sourceTree = "<group>"; };
		618BBE9220B89AAC00B5BCE7 /* latlng.pb.cc */ = {isa = PBXFileReference; fileEncoding = 4; lastKnownFileType = sourcecode.cpp.cpp; path = latlng.pb.cc; sourceTree = "<group>"; };
		618BBE9420B89AAC00B5BCE7 /* http.pb.h */ = {isa = PBXFileReference; fileEncoding = 4; lastKnownFileType = sourcecode.c.h; path = http.pb.h; sourceTree = "<group>"; };
		618BBE9520B89AAC00B5BCE7 /* annotations.pb.cc */ = {isa = PBXFileReference; fileEncoding = 4; lastKnownFileType = sourcecode.cpp.cpp; path = annotations.pb.cc; sourceTree = "<group>"; };
		618BBE9620B89AAC00B5BCE7 /* annotations.pb.h */ = {isa = PBXFileReference; fileEncoding = 4; lastKnownFileType = sourcecode.c.h; path = annotations.pb.h; sourceTree = "<group>"; };
		618BBE9720B89AAC00B5BCE7 /* http.pb.cc */ = {isa = PBXFileReference; fileEncoding = 4; lastKnownFileType = sourcecode.cpp.cpp; path = http.pb.cc; sourceTree = "<group>"; };
		618BBE9920B89AAC00B5BCE7 /* status.pb.cc */ = {isa = PBXFileReference; fileEncoding = 4; lastKnownFileType = sourcecode.cpp.cpp; path = status.pb.cc; sourceTree = "<group>"; };
		618BBE9A20B89AAC00B5BCE7 /* status.pb.h */ = {isa = PBXFileReference; fileEncoding = 4; lastKnownFileType = sourcecode.c.h; path = status.pb.h; sourceTree = "<group>"; };
		61F72C5520BC48FD001A68CB /* serializer_test.cc */ = {isa = PBXFileReference; fileEncoding = 4; lastKnownFileType = sourcecode.cpp.cpp; path = serializer_test.cc; sourceTree = "<group>"; };
		69E6C311558EC77729A16CF1 /* Pods-Firestore_Example_iOS-Firestore_SwiftTests_iOS.debug.xcconfig */ = {isa = PBXFileReference; includeInIndex = 1; lastKnownFileType = text.xcconfig; name = "Pods-Firestore_Example_iOS-Firestore_SwiftTests_iOS.debug.xcconfig"; path = "Pods/Target Support Files/Pods-Firestore_Example_iOS-Firestore_SwiftTests_iOS/Pods-Firestore_Example_iOS-Firestore_SwiftTests_iOS.debug.xcconfig"; sourceTree = "<group>"; };
		6ED6DEA120F5502700FC6076 /* FuzzingResources */ = {isa = PBXFileReference; lastKnownFileType = folder; path = FuzzingResources; sourceTree = "<group>"; };
		6EDD3B5B20BF247500C33877 /* Firestore_FuzzTests_iOS.xctest */ = {isa = PBXFileReference; explicitFileType = wrapper.cfbundle; includeInIndex = 0; path = Firestore_FuzzTests_iOS.xctest; sourceTree = BUILT_PRODUCTS_DIR; };
		6EDD3B5C20BF247500C33877 /* Firestore_FuzzTests_iOS-Info.plist */ = {isa = PBXFileReference; lastKnownFileType = text.plist.xml; path = "Firestore_FuzzTests_iOS-Info.plist"; sourceTree = "<group>"; };
		6EDD3B5E20BF24D000C33877 /* FSTFuzzTestsPrincipal.mm */ = {isa = PBXFileReference; lastKnownFileType = sourcecode.cpp.objcpp; path = FSTFuzzTestsPrincipal.mm; sourceTree = "<group>"; };
		71719F9E1E33DC2100824A3D /* Base */ = {isa = PBXFileReference; lastKnownFileType = file.storyboard; name = Base; path = Base.lproj/LaunchScreen.storyboard; sourceTree = "<group>"; };
		7346E61C20325C6900FD6CEF /* FSTDispatchQueueTests.mm */ = {isa = PBXFileReference; fileEncoding = 4; lastKnownFileType = sourcecode.cpp.objcpp; path = FSTDispatchQueueTests.mm; sourceTree = "<group>"; };
		73866A9F2082B069009BB4FF /* FIRArrayTransformTests.mm */ = {isa = PBXFileReference; lastKnownFileType = sourcecode.cpp.objcpp; path = FIRArrayTransformTests.mm; sourceTree = "<group>"; };
		84434E57CA72951015FC71BC /* Pods-Firestore_FuzzTests_iOS.debug.xcconfig */ = {isa = PBXFileReference; includeInIndex = 1; lastKnownFileType = text.xcconfig; name = "Pods-Firestore_FuzzTests_iOS.debug.xcconfig"; path = "Pods/Target Support Files/Pods-Firestore_FuzzTests_iOS/Pods-Firestore_FuzzTests_iOS.debug.xcconfig"; sourceTree = "<group>"; };
		873B8AEA1B1F5CCA007FD442 /* Main.storyboard */ = {isa = PBXFileReference; fileEncoding = 4; lastKnownFileType = file.storyboard; name = Main.storyboard; path = Base.lproj/Main.storyboard; sourceTree = "<group>"; };
		8E002F4AD5D9B6197C940847 /* Firestore.podspec */ = {isa = PBXFileReference; includeInIndex = 1; lastKnownFileType = text; name = Firestore.podspec; path = ../Firestore.podspec; sourceTree = "<group>"; };
		97C492D2524E92927C11F425 /* Pods-Firestore_FuzzTests_iOS.release.xcconfig */ = {isa = PBXFileReference; includeInIndex = 1; lastKnownFileType = text.xcconfig; name = "Pods-Firestore_FuzzTests_iOS.release.xcconfig"; path = "Pods/Target Support Files/Pods-Firestore_FuzzTests_iOS/Pods-Firestore_FuzzTests_iOS.release.xcconfig"; sourceTree = "<group>"; };
		9CFD366B783AE27B9E79EE7A /* string_format_apple_test.mm */ = {isa = PBXFileReference; includeInIndex = 1; lastKnownFileType = sourcecode.cpp.objcpp; path = string_format_apple_test.mm; sourceTree = "<group>"; };
		A5FA86650A18F3B7A8162287 /* Pods-Firestore_Benchmarks_iOS.release.xcconfig */ = {isa = PBXFileReference; includeInIndex = 1; lastKnownFileType = text.xcconfig; name = "Pods-Firestore_Benchmarks_iOS.release.xcconfig"; path = "Pods/Target Support Files/Pods-Firestore_Benchmarks_iOS/Pods-Firestore_Benchmarks_iOS.release.xcconfig"; sourceTree = "<group>"; };
		AB356EF6200EA5EB0089B766 /* field_value_test.cc */ = {isa = PBXFileReference; lastKnownFileType = sourcecode.cpp.cpp; path = field_value_test.cc; sourceTree = "<group>"; };
		AB380CF82019382300D97691 /* target_id_generator_test.cc */ = {isa = PBXFileReference; fileEncoding = 4; lastKnownFileType = sourcecode.cpp.cpp; path = target_id_generator_test.cc; sourceTree = "<group>"; };
		AB380CFC201A2EE200D97691 /* string_util_test.cc */ = {isa = PBXFileReference; fileEncoding = 4; lastKnownFileType = sourcecode.cpp.cpp; path = string_util_test.cc; sourceTree = "<group>"; };
		AB380D01201BC69F00D97691 /* bits_test.cc */ = {isa = PBXFileReference; fileEncoding = 4; lastKnownFileType = sourcecode.cpp.cpp; path = bits_test.cc; sourceTree = "<group>"; };
		AB380D03201BC6E400D97691 /* ordered_code_test.cc */ = {isa = PBXFileReference; fileEncoding = 4; lastKnownFileType = sourcecode.cpp.cpp; path = ordered_code_test.cc; sourceTree = "<group>"; };
		AB38D92E20235D22000A432D /* database_info_test.cc */ = {isa = PBXFileReference; fileEncoding = 4; lastKnownFileType = sourcecode.cpp.cpp; path = database_info_test.cc; sourceTree = "<group>"; };
		AB38D93220239654000A432D /* user_test.cc */ = {isa = PBXFileReference; fileEncoding = 4; lastKnownFileType = sourcecode.cpp.cpp; path = user_test.cc; sourceTree = "<group>"; };
		AB38D9342023966E000A432D /* credentials_provider_test.cc */ = {isa = PBXFileReference; fileEncoding = 4; lastKnownFileType = sourcecode.cpp.cpp; path = credentials_provider_test.cc; sourceTree = "<group>"; };
		AB38D93620239689000A432D /* empty_credentials_provider_test.cc */ = {isa = PBXFileReference; fileEncoding = 4; lastKnownFileType = sourcecode.cpp.cpp; path = empty_credentials_provider_test.cc; sourceTree = "<group>"; };
		AB6B908320322E4D00CC290A /* document_test.cc */ = {isa = PBXFileReference; lastKnownFileType = sourcecode.cpp.cpp; path = document_test.cc; sourceTree = "<group>"; };
		AB6B908520322E6D00CC290A /* maybe_document_test.cc */ = {isa = PBXFileReference; lastKnownFileType = sourcecode.cpp.cpp; path = maybe_document_test.cc; sourceTree = "<group>"; };
		AB6B908720322E8800CC290A /* no_document_test.cc */ = {isa = PBXFileReference; lastKnownFileType = sourcecode.cpp.cpp; path = no_document_test.cc; sourceTree = "<group>"; };
		AB71064B201FA60300344F18 /* database_id_test.cc */ = {isa = PBXFileReference; fileEncoding = 4; lastKnownFileType = sourcecode.cpp.cpp; path = database_id_test.cc; sourceTree = "<group>"; };
		AB7BAB332012B519001E0872 /* geo_point_test.cc */ = {isa = PBXFileReference; fileEncoding = 4; lastKnownFileType = sourcecode.cpp.cpp; path = geo_point_test.cc; sourceTree = "<group>"; };
		ABA495B9202B7E79008A7851 /* snapshot_version_test.cc */ = {isa = PBXFileReference; fileEncoding = 4; lastKnownFileType = sourcecode.cpp.cpp; path = snapshot_version_test.cc; sourceTree = "<group>"; };
		ABC1D7DF2023A3EF00BA84F0 /* token_test.cc */ = {isa = PBXFileReference; fileEncoding = 4; lastKnownFileType = sourcecode.cpp.cpp; path = token_test.cc; sourceTree = "<group>"; };
		ABC1D7E22023CDC500BA84F0 /* firebase_credentials_provider_test.mm */ = {isa = PBXFileReference; fileEncoding = 4; lastKnownFileType = sourcecode.cpp.objcpp; path = firebase_credentials_provider_test.mm; sourceTree = "<group>"; };
		ABF6506B201131F8005F2C74 /* timestamp_test.cc */ = {isa = PBXFileReference; lastKnownFileType = sourcecode.cpp.cpp; path = timestamp_test.cc; sourceTree = "<group>"; };
		B3F5B3AAE791A5911B9EAA82 /* Pods-Firestore_Tests_iOS.release.xcconfig */ = {isa = PBXFileReference; includeInIndex = 1; lastKnownFileType = text.xcconfig; name = "Pods-Firestore_Tests_iOS.release.xcconfig"; path = "Pods/Target Support Files/Pods-Firestore_Tests_iOS/Pods-Firestore_Tests_iOS.release.xcconfig"; sourceTree = "<group>"; };
		B6152AD5202A5385000E5744 /* document_key_test.cc */ = {isa = PBXFileReference; fileEncoding = 4; lastKnownFileType = sourcecode.cpp.cpp; path = document_key_test.cc; sourceTree = "<group>"; };
		B65D34A7203C99090076A5E1 /* FIRTimestampTest.m */ = {isa = PBXFileReference; fileEncoding = 4; lastKnownFileType = sourcecode.c.objc; path = FIRTimestampTest.m; sourceTree = "<group>"; };
		B686F2AD2023DDB20028D6BE /* field_path_test.cc */ = {isa = PBXFileReference; fileEncoding = 4; lastKnownFileType = sourcecode.cpp.cpp; path = field_path_test.cc; sourceTree = "<group>"; };
		B686F2B02024FFD70028D6BE /* resource_path_test.cc */ = {isa = PBXFileReference; fileEncoding = 4; lastKnownFileType = sourcecode.cpp.cpp; path = resource_path_test.cc; sourceTree = "<group>"; };
		B6D1B68420E2AB1A00B35856 /* exponential_backoff_test.cc */ = {isa = PBXFileReference; fileEncoding = 4; lastKnownFileType = sourcecode.cpp.cpp; path = exponential_backoff_test.cc; sourceTree = "<group>"; };
		B6FB467A208E9A8200554BA2 /* async_queue_test.h */ = {isa = PBXFileReference; fileEncoding = 4; lastKnownFileType = sourcecode.c.h; path = async_queue_test.h; sourceTree = "<group>"; };
		B6FB467B208E9A8200554BA2 /* async_queue_test.cc */ = {isa = PBXFileReference; fileEncoding = 4; lastKnownFileType = sourcecode.cpp.cpp; path = async_queue_test.cc; sourceTree = "<group>"; };
		B6FB4680208EA0BE00554BA2 /* async_queue_libdispatch_test.mm */ = {isa = PBXFileReference; fileEncoding = 4; lastKnownFileType = sourcecode.cpp.objcpp; path = async_queue_libdispatch_test.mm; sourceTree = "<group>"; };
		B6FB4681208EA0BE00554BA2 /* async_queue_std_test.cc */ = {isa = PBXFileReference; fileEncoding = 4; lastKnownFileType = sourcecode.cpp.cpp; path = async_queue_std_test.cc; sourceTree = "<group>"; };
		B6FB4686208F9B9100554BA2 /* async_tests_util.h */ = {isa = PBXFileReference; fileEncoding = 4; lastKnownFileType = sourcecode.c.h; path = async_tests_util.h; sourceTree = "<group>"; };
		B6FB4687208F9B9100554BA2 /* executor_std_test.cc */ = {isa = PBXFileReference; fileEncoding = 4; lastKnownFileType = sourcecode.cpp.cpp; path = executor_std_test.cc; sourceTree = "<group>"; };
		B6FB4688208F9B9100554BA2 /* executor_test.cc */ = {isa = PBXFileReference; fileEncoding = 4; lastKnownFileType = sourcecode.cpp.cpp; path = executor_test.cc; sourceTree = "<group>"; };
		B6FB4689208F9B9100554BA2 /* executor_libdispatch_test.mm */ = {isa = PBXFileReference; fileEncoding = 4; lastKnownFileType = sourcecode.cpp.objcpp; path = executor_libdispatch_test.mm; sourceTree = "<group>"; };
		B6FB468A208F9B9100554BA2 /* executor_test.h */ = {isa = PBXFileReference; fileEncoding = 4; lastKnownFileType = sourcecode.c.h; path = executor_test.h; sourceTree = "<group>"; };
		B79CA87A1A01FC5329031C9B /* Pods_Firestore_FuzzTests_iOS.framework */ = {isa = PBXFileReference; explicitFileType = wrapper.framework; includeInIndex = 0; path = Pods_Firestore_FuzzTests_iOS.framework; sourceTree = BUILT_PRODUCTS_DIR; };
		B9C261C26C5D311E1E3C0CB9 /* query_test.cc */ = {isa = PBXFileReference; includeInIndex = 1; lastKnownFileType = sourcecode.cpp.cpp; path = query_test.cc; sourceTree = "<group>"; };
		BB92EB03E3F92485023F64ED /* Pods_Firestore_Example_iOS_Firestore_SwiftTests_iOS.framework */ = {isa = PBXFileReference; explicitFileType = wrapper.framework; includeInIndex = 0; path = Pods_Firestore_Example_iOS_Firestore_SwiftTests_iOS.framework; sourceTree = BUILT_PRODUCTS_DIR; };
		D3CC3DC5338DCAF43A211155 /* README.md */ = {isa = PBXFileReference; includeInIndex = 1; lastKnownFileType = net.daringfireball.markdown; name = README.md; path = ../README.md; sourceTree = "<group>"; };
		DE03B2E91F2149D600A30B9C /* Firestore_IntegrationTests_iOS.xctest */ = {isa = PBXFileReference; explicitFileType = wrapper.cfbundle; includeInIndex = 0; path = Firestore_IntegrationTests_iOS.xctest; sourceTree = BUILT_PRODUCTS_DIR; };
		DE03B3621F215E1600A30B9C /* CAcert.pem */ = {isa = PBXFileReference; lastKnownFileType = text; path = CAcert.pem; sourceTree = "<group>"; };
		DE0761F61F2FE68D003233AF /* BasicCompileTests.swift */ = {isa = PBXFileReference; fileEncoding = 4; lastKnownFileType = sourcecode.swift; path = BasicCompileTests.swift; sourceTree = "<group>"; };
		DE2EF07E1F3D0B6E003D0CDC /* FSTArraySortedDictionaryTests.m */ = {isa = PBXFileReference; fileEncoding = 4; lastKnownFileType = sourcecode.c.objc; name = FSTArraySortedDictionaryTests.m; path = ../../third_party/Immutable/Tests/FSTArraySortedDictionaryTests.m; sourceTree = "<group>"; };
		DE2EF07F1F3D0B6E003D0CDC /* FSTImmutableSortedDictionary+Testing.h */ = {isa = PBXFileReference; fileEncoding = 4; lastKnownFileType = sourcecode.c.h; name = "FSTImmutableSortedDictionary+Testing.h"; path = "../../third_party/Immutable/Tests/FSTImmutableSortedDictionary+Testing.h"; sourceTree = "<group>"; };
		DE2EF0801F3D0B6E003D0CDC /* FSTImmutableSortedDictionary+Testing.m */ = {isa = PBXFileReference; fileEncoding = 4; lastKnownFileType = sourcecode.c.objc; name = "FSTImmutableSortedDictionary+Testing.m"; path = "../../third_party/Immutable/Tests/FSTImmutableSortedDictionary+Testing.m"; sourceTree = "<group>"; };
		DE2EF0811F3D0B6E003D0CDC /* FSTImmutableSortedSet+Testing.h */ = {isa = PBXFileReference; fileEncoding = 4; lastKnownFileType = sourcecode.c.h; name = "FSTImmutableSortedSet+Testing.h"; path = "../../third_party/Immutable/Tests/FSTImmutableSortedSet+Testing.h"; sourceTree = "<group>"; };
		DE2EF0821F3D0B6E003D0CDC /* FSTImmutableSortedSet+Testing.m */ = {isa = PBXFileReference; fileEncoding = 4; lastKnownFileType = sourcecode.c.objc; name = "FSTImmutableSortedSet+Testing.m"; path = "../../third_party/Immutable/Tests/FSTImmutableSortedSet+Testing.m"; sourceTree = "<group>"; };
		DE2EF0831F3D0B6E003D0CDC /* FSTLLRBValueNode+Test.h */ = {isa = PBXFileReference; fileEncoding = 4; lastKnownFileType = sourcecode.c.h; name = "FSTLLRBValueNode+Test.h"; path = "../../third_party/Immutable/Tests/FSTLLRBValueNode+Test.h"; sourceTree = "<group>"; };
		DE2EF0841F3D0B6E003D0CDC /* FSTTreeSortedDictionaryTests.m */ = {isa = PBXFileReference; fileEncoding = 4; lastKnownFileType = sourcecode.c.objc; name = FSTTreeSortedDictionaryTests.m; path = ../../third_party/Immutable/Tests/FSTTreeSortedDictionaryTests.m; sourceTree = "<group>"; };
		DE51B1881F0D48AC0013853F /* FSTHelpers.h */ = {isa = PBXFileReference; lastKnownFileType = sourcecode.c.h; path = FSTHelpers.h; sourceTree = "<group>"; };
		DE51B1961F0D48AC0013853F /* FSTMockDatastore.h */ = {isa = PBXFileReference; lastKnownFileType = sourcecode.c.h; path = FSTMockDatastore.h; sourceTree = "<group>"; };
		DE51B1981F0D48AC0013853F /* FSTSpecTests.h */ = {isa = PBXFileReference; lastKnownFileType = sourcecode.c.h; path = FSTSpecTests.h; sourceTree = "<group>"; };
		DE51B19A1F0D48AC0013853F /* FSTSyncEngineTestDriver.h */ = {isa = PBXFileReference; lastKnownFileType = sourcecode.c.h; path = FSTSyncEngineTestDriver.h; sourceTree = "<group>"; };
		DE51B1A71F0D48AC0013853F /* README.md */ = {isa = PBXFileReference; lastKnownFileType = net.daringfireball.markdown; path = README.md; sourceTree = "<group>"; };
		E592181BFD7C53C305123739 /* Pods-Firestore_Tests_iOS.debug.xcconfig */ = {isa = PBXFileReference; includeInIndex = 1; lastKnownFileType = text.xcconfig; name = "Pods-Firestore_Tests_iOS.debug.xcconfig"; path = "Pods/Target Support Files/Pods-Firestore_Tests_iOS/Pods-Firestore_Tests_iOS.debug.xcconfig"; sourceTree = "<group>"; };
		ECEBABC7E7B693BE808A1052 /* Pods_Firestore_IntegrationTests_iOS.framework */ = {isa = PBXFileReference; explicitFileType = wrapper.framework; includeInIndex = 0; path = Pods_Firestore_IntegrationTests_iOS.framework; sourceTree = BUILT_PRODUCTS_DIR; };
		F354C0FE92645B56A6C6FD44 /* Pods-Firestore_IntegrationTests_iOS.release.xcconfig */ = {isa = PBXFileReference; includeInIndex = 1; lastKnownFileType = text.xcconfig; name = "Pods-Firestore_IntegrationTests_iOS.release.xcconfig"; path = "Pods/Target Support Files/Pods-Firestore_IntegrationTests_iOS/Pods-Firestore_IntegrationTests_iOS.release.xcconfig"; sourceTree = "<group>"; };
		F694C3CE4B77B3C0FA4BBA53 /* Pods_Firestore_Benchmarks_iOS.framework */ = {isa = PBXFileReference; explicitFileType = wrapper.framework; includeInIndex = 0; path = Pods_Firestore_Benchmarks_iOS.framework; sourceTree = BUILT_PRODUCTS_DIR; };
		F8043813A5D16963EC02B182 /* local_serializer_test.cc */ = {isa = PBXFileReference; includeInIndex = 1; lastKnownFileType = sourcecode.cpp.cpp; path = local_serializer_test.cc; sourceTree = "<group>"; };
		FA2E9952BA2B299C1156C43C /* Pods-Firestore_Benchmarks_iOS.debug.xcconfig */ = {isa = PBXFileReference; includeInIndex = 1; lastKnownFileType = text.xcconfig; name = "Pods-Firestore_Benchmarks_iOS.debug.xcconfig"; path = "Pods/Target Support Files/Pods-Firestore_Benchmarks_iOS/Pods-Firestore_Benchmarks_iOS.debug.xcconfig"; sourceTree = "<group>"; };
/* End PBXFileReference section */

/* Begin PBXFrameworksBuildPhase section */
		54C9EDEE2040E16300A969CD /* Frameworks */ = {
			isa = PBXFrameworksBuildPhase;
			buildActionMask = 2147483647;
			files = (
				C1AA536F90A0A576CA2816EB /* Pods_Firestore_Example_iOS_Firestore_SwiftTests_iOS.framework in Frameworks */,
			);
			runOnlyForDeploymentPostprocessing = 0;
		};
		5CAE131620FFFED600BE9A4A /* Frameworks */ = {
			isa = PBXFrameworksBuildPhase;
			buildActionMask = 2147483647;
			files = (
				4AA4ABE36065DB79CD76DD8D /* Pods_Firestore_Benchmarks_iOS.framework in Frameworks */,
			);
			runOnlyForDeploymentPostprocessing = 0;
		};
		6003F587195388D20070C39A /* Frameworks */ = {
			isa = PBXFrameworksBuildPhase;
			buildActionMask = 2147483647;
			files = (
				6003F590195388D20070C39A /* CoreGraphics.framework in Frameworks */,
				6003F58E195388D20070C39A /* Foundation.framework in Frameworks */,
				C8D3CE2343E53223E6487F2C /* Pods_Firestore_Example_iOS.framework in Frameworks */,
				6003F592195388D20070C39A /* UIKit.framework in Frameworks */,
			);
			runOnlyForDeploymentPostprocessing = 0;
		};
		6003F5AB195388D20070C39A /* Frameworks */ = {
			isa = PBXFrameworksBuildPhase;
			buildActionMask = 2147483647;
			files = (
				6003F5B1195388D20070C39A /* Foundation.framework in Frameworks */,
				5D405BE298CE4692CB00790A /* Pods_Firestore_Tests_iOS.framework in Frameworks */,
				6003F5B2195388D20070C39A /* UIKit.framework in Frameworks */,
				6003F5B0195388D20070C39A /* XCTest.framework in Frameworks */,
			);
			runOnlyForDeploymentPostprocessing = 0;
		};
		6EDD3B4520BF247500C33877 /* Frameworks */ = {
			isa = PBXFrameworksBuildPhase;
			buildActionMask = 2147483647;
			files = (
				6EDD3B4620BF247500C33877 /* Foundation.framework in Frameworks */,
				C482E724F4B10968417C3F78 /* Pods_Firestore_FuzzTests_iOS.framework in Frameworks */,
				6EDD3B4820BF247500C33877 /* UIKit.framework in Frameworks */,
				6EDD3B4920BF247500C33877 /* XCTest.framework in Frameworks */,
			);
			runOnlyForDeploymentPostprocessing = 0;
		};
		DE03B2D31F2149D600A30B9C /* Frameworks */ = {
			isa = PBXFrameworksBuildPhase;
			buildActionMask = 2147483647;
			files = (
				DE03B2D61F2149D600A30B9C /* Foundation.framework in Frameworks */,
				8C82D4D3F9AB63E79CC52DC8 /* Pods_Firestore_IntegrationTests_iOS.framework in Frameworks */,
				DE03B2D51F2149D600A30B9C /* UIKit.framework in Frameworks */,
				DE03B2D41F2149D600A30B9C /* XCTest.framework in Frameworks */,
			);
			runOnlyForDeploymentPostprocessing = 0;
		};
/* End PBXFrameworksBuildPhase section */

/* Begin PBXGroup section */
		543B4F0520A91E4B001F506D /* App */ = {
			isa = PBXGroup;
			children = (
				6003F593195388D20070C39A /* iOS */,
			);
			path = App;
			sourceTree = "<group>";
		};
		544A20ED20F6C046004E52CD /* API */ = {
			isa = PBXGroup;
			children = (
				DE0761F61F2FE68D003233AF /* BasicCompileTests.swift */,
			);
			path = API;
			sourceTree = "<group>";
		};
		5467FB05203E652F009C9584 /* testutil */ = {
			isa = PBXGroup;
			children = (
				5467FB06203E6A44009C9584 /* app_testing.h */,
				5467FB07203E6A44009C9584 /* app_testing.mm */,
				54A0352820A3B3BD003E0143 /* testutil.cc */,
				54A0352920A3B3BD003E0143 /* testutil.h */,
			);
			path = testutil;
			sourceTree = "<group>";
		};
		546854A720A3681B004BDBD5 /* remote */ = {
			isa = PBXGroup;
			children = (
				546854A820A36867004BDBD5 /* datastore_test.cc */,
				B6D1B68420E2AB1A00B35856 /* exponential_backoff_test.cc */,
				61F72C5520BC48FD001A68CB /* serializer_test.cc */,
			);
			path = remote;
			sourceTree = "<group>";
		};
		54740A561FC913EB00713A1A /* util */ = {
			isa = PBXGroup;
			children = (
				B6FB4680208EA0BE00554BA2 /* async_queue_libdispatch_test.mm */,
				B6FB4681208EA0BE00554BA2 /* async_queue_std_test.cc */,
				B6FB467B208E9A8200554BA2 /* async_queue_test.cc */,
				B6FB467A208E9A8200554BA2 /* async_queue_test.h */,
				B6FB4686208F9B9100554BA2 /* async_tests_util.h */,
				54740A521FC913E500713A1A /* autoid_test.cc */,
				AB380D01201BC69F00D97691 /* bits_test.cc */,
				548DB928200D59F600E00ABC /* comparison_test.cc */,
				B6FB4689208F9B9100554BA2 /* executor_libdispatch_test.mm */,
				B6FB4687208F9B9100554BA2 /* executor_std_test.cc */,
				B6FB4688208F9B9100554BA2 /* executor_test.cc */,
				B6FB468A208F9B9100554BA2 /* executor_test.h */,
				444B7AB3F5A2929070CB1363 /* hard_assert_test.cc */,
				54511E8D209805F8005BD28F /* hashing_test.cc */,
				54A0353420A3D8CB003E0143 /* iterator_adaptors_test.cc */,
				54C2294E1FECABAE007D065B /* log_test.cc */,
				AB380D03201BC6E400D97691 /* ordered_code_test.cc */,
				403DBF6EFB541DFD01582AA3 /* path_test.cc */,
				54740A531FC913E500713A1A /* secure_random_test.cc */,
				54A0352C20A3B3D7003E0143 /* status_test.cc */,
				54A0352B20A3B3D7003E0143 /* status_test_util.h */,
				54A0352D20A3B3D7003E0143 /* statusor_test.cc */,
				358C3B5FE573B1D60A4F7592 /* strerror_test.cc */,
				9CFD366B783AE27B9E79EE7A /* string_format_apple_test.mm */,
				54131E9620ADE678001DF3FF /* string_format_test.cc */,
				AB380CFC201A2EE200D97691 /* string_util_test.cc */,
				2A0CF41BA5AED6049B0BEB2C /* type_traits_apple_test.mm */,
			);
			path = util;
			sourceTree = "<group>";
		};
		54764FAC1FAA0C390085E60A /* CoreTests */ = {
			isa = PBXGroup;
			children = (
				AB38D9312023962A000A432D /* auth */,
				AB380CF7201937B800D97691 /* core */,
				54EB764B202277970088B8F3 /* immutable */,
				54995F70205B6E1A004EFFA0 /* local */,
				AB356EF5200E9D1A0089B766 /* model */,
				546854A720A3681B004BDBD5 /* remote */,
				5467FB05203E652F009C9584 /* testutil */,
				54740A561FC913EB00713A1A /* util */,
				54764FAE1FAA21B90085E60A /* FSTGoogleTestTests.mm */,
				AB7BAB332012B519001E0872 /* geo_point_test.cc */,
				ABF6506B201131F8005F2C74 /* timestamp_test.cc */,
			);
			name = CoreTests;
			path = ../core/test/firebase/firestore;
			sourceTree = "<group>";
		};
		5495EB012040E90200EBA509 /* Codable */ = {
			isa = PBXGroup;
			children = (
				5495EB022040E90200EBA509 /* CodableGeoPointTests.swift */,
			);
			path = Codable;
			sourceTree = "<group>";
		};
		54995F70205B6E1A004EFFA0 /* local */ = {
			isa = PBXGroup;
			children = (
				54995F6E205B6E12004EFFA0 /* leveldb_key_test.cc */,
				F8043813A5D16963EC02B182 /* local_serializer_test.cc */,
			);
			path = local;
			sourceTree = "<group>";
		};
		54C9EDF22040E16300A969CD /* SwiftTests */ = {
			isa = PBXGroup;
			children = (
				544A20ED20F6C046004E52CD /* API */,
				5495EB012040E90200EBA509 /* Codable */,
				54C9EDF52040E16300A969CD /* Info.plist */,
			);
			name = SwiftTests;
			path = ../Swift/Tests;
			sourceTree = "<group>";
		};
		54EB764B202277970088B8F3 /* immutable */ = {
			isa = PBXGroup;
			children = (
				54EB764C202277B30088B8F3 /* array_sorted_map_test.cc */,
				549CCA4E20A36DBB00BCEB75 /* sorted_map_test.cc */,
				549CCA4C20A36DBB00BCEB75 /* sorted_set_test.cc */,
				549CCA4F20A36DBC00BCEB75 /* testing.h */,
				549CCA4D20A36DBB00BCEB75 /* tree_sorted_map_test.cc */,
			);
			path = immutable;
			sourceTree = "<group>";
		};
		5CAE131A20FFFED600BE9A4A /* Benchmarks */ = {
			isa = PBXGroup;
			children = (
				5CAE131D20FFFED600BE9A4A /* Info.plist */,
				132E3BB3D5C42282B4ACFB20 /* FSTLevelDBBenchmarkTests.mm */,
			);
			path = Benchmarks;
			sourceTree = "<group>";
		};
		6003F581195388D10070C39A = {
			isa = PBXGroup;
			children = (
				618BBE7A20B89AAC00B5BCE7 /* CoreTestsProtos */,
				6EDD3B5D20BF24A700C33877 /* FuzzTests */,
				543B4F0520A91E4B001F506D /* App */,
				60FF7A9C1954A5C5007DD14C /* Podspec Metadata */,
				6003F5B5195388D20070C39A /* Tests */,
				54764FAC1FAA0C390085E60A /* CoreTests */,
				54C9EDF22040E16300A969CD /* SwiftTests */,
				5CAE131A20FFFED600BE9A4A /* Benchmarks */,
				6003F58C195388D20070C39A /* Frameworks */,
				6003F58B195388D20070C39A /* Products */,
				AAEA2A72CFD1FA5AD34462F7 /* Pods */,
			);
			sourceTree = "<group>";
		};
		6003F58B195388D20070C39A /* Products */ = {
			isa = PBXGroup;
			children = (
				6003F58A195388D20070C39A /* Firestore_Example_iOS.app */,
				6EDD3B5B20BF247500C33877 /* Firestore_FuzzTests_iOS.xctest */,
				DE03B2E91F2149D600A30B9C /* Firestore_IntegrationTests_iOS.xctest */,
				54C9EDF12040E16300A969CD /* Firestore_SwiftTests_iOS.xctest */,
				6003F5AE195388D20070C39A /* Firestore_Tests_iOS.xctest */,
				5CAE131920FFFED600BE9A4A /* Firestore_Benchmarks_iOS.xctest */,
			);
			name = Products;
			sourceTree = "<group>";
		};
		6003F58C195388D20070C39A /* Frameworks */ = {
			isa = PBXGroup;
			children = (
				6003F58F195388D20070C39A /* CoreGraphics.framework */,
				6003F58D195388D20070C39A /* Foundation.framework */,
				5918805E993304321A05E82B /* Pods_Firestore_Example_iOS.framework */,
				BB92EB03E3F92485023F64ED /* Pods_Firestore_Example_iOS_Firestore_SwiftTests_iOS.framework */,
				B79CA87A1A01FC5329031C9B /* Pods_Firestore_FuzzTests_iOS.framework */,
				ECEBABC7E7B693BE808A1052 /* Pods_Firestore_IntegrationTests_iOS.framework */,
				2B50B3A0DF77100EEE887891 /* Pods_Firestore_Tests_iOS.framework */,
				6003F591195388D20070C39A /* UIKit.framework */,
				6003F5AF195388D20070C39A /* XCTest.framework */,
				F694C3CE4B77B3C0FA4BBA53 /* Pods_Firestore_Benchmarks_iOS.framework */,
			);
			name = Frameworks;
			sourceTree = "<group>";
		};
		6003F593195388D20070C39A /* iOS */ = {
			isa = PBXGroup;
			children = (
				6003F594195388D20070C39A /* Supporting Files */,
				6003F59C195388D20070C39A /* FIRAppDelegate.h */,
				6003F59D195388D20070C39A /* FIRAppDelegate.m */,
				6003F5A5195388D20070C39A /* FIRViewController.h */,
				6003F5A6195388D20070C39A /* FIRViewController.m */,
				6003F5A8195388D20070C39A /* Images.xcassets */,
				71719F9D1E33DC2100824A3D /* LaunchScreen.storyboard */,
				873B8AEA1B1F5CCA007FD442 /* Main.storyboard */,
			);
			path = iOS;
			sourceTree = "<group>";
		};
		6003F594195388D20070C39A /* Supporting Files */ = {
			isa = PBXGroup;
			children = (
				6003F595195388D20070C39A /* Firestore-Info.plist */,
				6003F596195388D20070C39A /* InfoPlist.strings */,
				6003F599195388D20070C39A /* main.m */,
			);
			name = "Supporting Files";
			sourceTree = "<group>";
		};
		6003F5B5195388D20070C39A /* Tests */ = {
			isa = PBXGroup;
			children = (
				DE51B1831F0D48AC0013853F /* API */,
				DE51B1A81F0D48AC0013853F /* Core */,
				DE2EF06E1F3D07D7003D0CDC /* Immutable */,
				DE51B1BB1F0D48AC0013853F /* Integration */,
				DE51B1621F0D48AC0013853F /* Local */,
				DE51B17B1F0D48AC0013853F /* Model */,
				DE51B1B21F0D48AC0013853F /* Remote */,
				DE51B1931F0D48AC0013853F /* SpecTests */,
				6003F5B6195388D20070C39A /* Supporting Files */,
				DE51B1851F0D48AC0013853F /* Util */,
			);
			path = Tests;
			sourceTree = "<group>";
		};
		6003F5B6195388D20070C39A /* Supporting Files */ = {
			isa = PBXGroup;
			children = (
				6003F5B8195388D20070C39A /* InfoPlist.strings */,
				6003F5B7195388D20070C39A /* Tests-Info.plist */,
			);
			name = "Supporting Files";
			sourceTree = "<group>";
		};
		60FF7A9C1954A5C5007DD14C /* Podspec Metadata */ = {
			isa = PBXGroup;
			children = (
				8E002F4AD5D9B6197C940847 /* Firestore.podspec */,
				12F4357299652983A615F886 /* LICENSE */,
				D3CC3DC5338DCAF43A211155 /* README.md */,
			);
			name = "Podspec Metadata";
			sourceTree = "<group>";
		};
		618BBE7A20B89AAC00B5BCE7 /* CoreTestsProtos */ = {
			isa = PBXGroup;
			children = (
				618BBE7B20B89AAC00B5BCE7 /* firestore */,
				618BBE8320B89AAC00B5BCE7 /* google */,
			);
			name = CoreTestsProtos;
			path = ../Protos/cpp;
			sourceTree = "<group>";
		};
		618BBE7B20B89AAC00B5BCE7 /* firestore */ = {
			isa = PBXGroup;
			children = (
				618BBE7C20B89AAC00B5BCE7 /* local */,
			);
			path = firestore;
			sourceTree = "<group>";
		};
		618BBE7C20B89AAC00B5BCE7 /* local */ = {
			isa = PBXGroup;
			children = (
				618BBE7E20B89AAC00B5BCE7 /* maybe_document.pb.cc */,
				618BBE8020B89AAC00B5BCE7 /* maybe_document.pb.h */,
				618BBE8220B89AAC00B5BCE7 /* mutation.pb.cc */,
				618BBE8120B89AAC00B5BCE7 /* mutation.pb.h */,
				618BBE7D20B89AAC00B5BCE7 /* target.pb.cc */,
				618BBE7F20B89AAC00B5BCE7 /* target.pb.h */,
			);
			path = local;
			sourceTree = "<group>";
		};
		618BBE8320B89AAC00B5BCE7 /* google */ = {
			isa = PBXGroup;
			children = (
				618BBE9320B89AAC00B5BCE7 /* api */,
				618BBE8420B89AAC00B5BCE7 /* firestore */,
				618BBE9820B89AAC00B5BCE7 /* rpc */,
				618BBE9020B89AAC00B5BCE7 /* type */,
			);
			path = google;
			sourceTree = "<group>";
		};
		618BBE8420B89AAC00B5BCE7 /* firestore */ = {
			isa = PBXGroup;
			children = (
				618BBE8520B89AAC00B5BCE7 /* v1beta1 */,
			);
			path = firestore;
			sourceTree = "<group>";
		};
		618BBE8520B89AAC00B5BCE7 /* v1beta1 */ = {
			isa = PBXGroup;
			children = (
				618BBE8820B89AAC00B5BCE7 /* common.pb.cc */,
				618BBE8720B89AAC00B5BCE7 /* common.pb.h */,
				618BBE8E20B89AAC00B5BCE7 /* document.pb.cc */,
				618BBE8D20B89AAC00B5BCE7 /* document.pb.h */,
				618BBE8A20B89AAC00B5BCE7 /* firestore.pb.cc */,
				618BBE8920B89AAC00B5BCE7 /* firestore.pb.h */,
				618BBE8C20B89AAC00B5BCE7 /* query.pb.cc */,
				618BBE8620B89AAC00B5BCE7 /* query.pb.h */,
				618BBE8F20B89AAC00B5BCE7 /* write.pb.cc */,
				618BBE8B20B89AAC00B5BCE7 /* write.pb.h */,
			);
			path = v1beta1;
			sourceTree = "<group>";
		};
		618BBE9020B89AAC00B5BCE7 /* type */ = {
			isa = PBXGroup;
			children = (
				618BBE9220B89AAC00B5BCE7 /* latlng.pb.cc */,
				618BBE9120B89AAC00B5BCE7 /* latlng.pb.h */,
			);
			path = type;
			sourceTree = "<group>";
		};
		618BBE9320B89AAC00B5BCE7 /* api */ = {
			isa = PBXGroup;
			children = (
				618BBE9520B89AAC00B5BCE7 /* annotations.pb.cc */,
				618BBE9620B89AAC00B5BCE7 /* annotations.pb.h */,
				618BBE9720B89AAC00B5BCE7 /* http.pb.cc */,
				618BBE9420B89AAC00B5BCE7 /* http.pb.h */,
			);
			path = api;
			sourceTree = "<group>";
		};
		618BBE9820B89AAC00B5BCE7 /* rpc */ = {
			isa = PBXGroup;
			children = (
				618BBE9920B89AAC00B5BCE7 /* status.pb.cc */,
				618BBE9A20B89AAC00B5BCE7 /* status.pb.h */,
			);
			path = rpc;
			sourceTree = "<group>";
		};
		6EDD3B5D20BF24A700C33877 /* FuzzTests */ = {
			isa = PBXGroup;
			children = (
				6EDD3B5E20BF24D000C33877 /* FSTFuzzTestsPrincipal.mm */,
				6EDD3B5C20BF247500C33877 /* Firestore_FuzzTests_iOS-Info.plist */,
				6ED6DEA120F5502700FC6076 /* FuzzingResources */,
			);
			path = FuzzTests;
			sourceTree = "<group>";
		};
		AAEA2A72CFD1FA5AD34462F7 /* Pods */ = {
			isa = PBXGroup;
			children = (
				69E6C311558EC77729A16CF1 /* Pods-Firestore_Example_iOS-Firestore_SwiftTests_iOS.debug.xcconfig */,
				11984BA0A99D7A7ABA5B0D90 /* Pods-Firestore_Example_iOS-Firestore_SwiftTests_iOS.release.xcconfig */,
				3C81DE3772628FE297055662 /* Pods-Firestore_Example_iOS.debug.xcconfig */,
				3F0992A4B83C60841C52E960 /* Pods-Firestore_Example_iOS.release.xcconfig */,
				84434E57CA72951015FC71BC /* Pods-Firestore_FuzzTests_iOS.debug.xcconfig */,
				97C492D2524E92927C11F425 /* Pods-Firestore_FuzzTests_iOS.release.xcconfig */,
				1277F98C20D2DF0867496976 /* Pods-Firestore_IntegrationTests_iOS.debug.xcconfig */,
				F354C0FE92645B56A6C6FD44 /* Pods-Firestore_IntegrationTests_iOS.release.xcconfig */,
				E592181BFD7C53C305123739 /* Pods-Firestore_Tests_iOS.debug.xcconfig */,
				B3F5B3AAE791A5911B9EAA82 /* Pods-Firestore_Tests_iOS.release.xcconfig */,
				FA2E9952BA2B299C1156C43C /* Pods-Firestore_Benchmarks_iOS.debug.xcconfig */,
				A5FA86650A18F3B7A8162287 /* Pods-Firestore_Benchmarks_iOS.release.xcconfig */,
			);
			name = Pods;
			sourceTree = "<group>";
		};
		AB356EF5200E9D1A0089B766 /* model */ = {
			isa = PBXGroup;
			children = (
				AB71064B201FA60300344F18 /* database_id_test.cc */,
				B6152AD5202A5385000E5744 /* document_key_test.cc */,
				AB6B908320322E4D00CC290A /* document_test.cc */,
				549CCA5320A36E1F00BCEB75 /* field_mask_test.cc */,
				B686F2AD2023DDB20028D6BE /* field_path_test.cc */,
				AB356EF6200EA5EB0089B766 /* field_value_test.cc */,
				AB6B908520322E6D00CC290A /* maybe_document_test.cc */,
				AB6B908720322E8800CC290A /* no_document_test.cc */,
				549CCA5520A36E1F00BCEB75 /* precondition_test.cc */,
				B686F2B02024FFD70028D6BE /* resource_path_test.cc */,
				ABA495B9202B7E79008A7851 /* snapshot_version_test.cc */,
			);
			path = model;
			sourceTree = "<group>";
		};
		AB380CF7201937B800D97691 /* core */ = {
			isa = PBXGroup;
			children = (
				AB38D92E20235D22000A432D /* database_info_test.cc */,
				B9C261C26C5D311E1E3C0CB9 /* query_test.cc */,
				AB380CF82019382300D97691 /* target_id_generator_test.cc */,
			);
			path = core;
			sourceTree = "<group>";
		};
		AB38D9312023962A000A432D /* auth */ = {
			isa = PBXGroup;
			children = (
				AB38D9342023966E000A432D /* credentials_provider_test.cc */,
				AB38D93620239689000A432D /* empty_credentials_provider_test.cc */,
				ABC1D7E22023CDC500BA84F0 /* firebase_credentials_provider_test.mm */,
				ABC1D7DF2023A3EF00BA84F0 /* token_test.cc */,
				AB38D93220239654000A432D /* user_test.cc */,
			);
			path = auth;
			sourceTree = "<group>";
		};
		DE2EF06E1F3D07D7003D0CDC /* Immutable */ = {
			isa = PBXGroup;
			children = (
				DE2EF07E1F3D0B6E003D0CDC /* FSTArraySortedDictionaryTests.m */,
				DE2EF07F1F3D0B6E003D0CDC /* FSTImmutableSortedDictionary+Testing.h */,
				DE2EF0801F3D0B6E003D0CDC /* FSTImmutableSortedDictionary+Testing.m */,
				DE2EF0811F3D0B6E003D0CDC /* FSTImmutableSortedSet+Testing.h */,
				DE2EF0821F3D0B6E003D0CDC /* FSTImmutableSortedSet+Testing.m */,
				DE2EF0831F3D0B6E003D0CDC /* FSTLLRBValueNode+Test.h */,
				DE2EF0841F3D0B6E003D0CDC /* FSTTreeSortedDictionaryTests.m */,
			);
			name = Immutable;
			sourceTree = "<group>";
		};
		DE51B1621F0D48AC0013853F /* Local */ = {
			isa = PBXGroup;
			children = (
				5492E0842021552A00B64F25 /* FSTEagerGarbageCollectorTests.mm */,
				5492E08E2021552B00B64F25 /* FSTLevelDBKeyTests.mm */,
				5492E08F2021552B00B64F25 /* FSTLevelDBLocalStoreTests.mm */,
				5492E0862021552A00B64F25 /* FSTLevelDBMigrationsTests.mm */,
				5492E0872021552A00B64F25 /* FSTLevelDBMutationQueueTests.mm */,
				5492E0982021552C00B64F25 /* FSTLevelDBQueryCacheTests.mm */,
				5492E0922021552B00B64F25 /* FSTLevelDBRemoteDocumentCacheTests.mm */,
				132E36BB104830BD806351AC /* FSTLevelDBTransactionTests.mm */,
				5492E08A2021552A00B64F25 /* FSTLocalSerializerTests.mm */,
				5492E0912021552B00B64F25 /* FSTLocalStoreTests.h */,
				5492E0832021552A00B64F25 /* FSTLocalStoreTests.mm */,
				5492E0882021552A00B64F25 /* FSTMemoryLocalStoreTests.mm */,
				5492E0972021552C00B64F25 /* FSTMemoryMutationQueueTests.mm */,
				5492E08B2021552B00B64F25 /* FSTMemoryQueryCacheTests.mm */,
				5492E08C2021552B00B64F25 /* FSTMemoryRemoteDocumentCacheTests.mm */,
				5492E0942021552C00B64F25 /* FSTMutationQueueTests.h */,
				5492E0962021552C00B64F25 /* FSTMutationQueueTests.mm */,
				5492E0992021552C00B64F25 /* FSTPersistenceTestHelpers.h */,
				5492E08D2021552B00B64F25 /* FSTPersistenceTestHelpers.mm */,
				5492E0952021552C00B64F25 /* FSTQueryCacheTests.h */,
				5492E0892021552A00B64F25 /* FSTQueryCacheTests.mm */,
				5492E09A2021552C00B64F25 /* FSTReferenceSetTests.mm */,
				5492E0852021552A00B64F25 /* FSTRemoteDocumentCacheTests.h */,
				5492E09C2021552D00B64F25 /* FSTRemoteDocumentCacheTests.mm */,
				5492E0932021552B00B64F25 /* StringViewTests.mm */,
			);
			path = Local;
			sourceTree = "<group>";
		};
		DE51B17B1F0D48AC0013853F /* Model */ = {
			isa = PBXGroup;
			children = (
				5492E0B22021555000B64F25 /* FSTDocumentKeyTests.mm */,
				5492E0B32021555100B64F25 /* FSTDocumentSetTests.mm */,
				5492E0B62021555100B64F25 /* FSTDocumentTests.mm */,
				5492E0B82021555100B64F25 /* FSTFieldValueTests.mm */,
				5492E0B72021555100B64F25 /* FSTMutationTests.mm */,
				54A0352320A3AEC3003E0143 /* field_transform_test.mm */,
				54A0352220A3AEC3003E0143 /* transform_operations_test.mm */,
			);
			path = Model;
			sourceTree = "<group>";
		};
		DE51B1831F0D48AC0013853F /* API */ = {
			isa = PBXGroup;
			children = (
				5492E045202154AA00B64F25 /* FIRCollectionReferenceTests.mm */,
				5492E049202154AA00B64F25 /* FIRDocumentReferenceTests.mm */,
				5492E04B202154AA00B64F25 /* FIRDocumentSnapshotTests.mm */,
				5492E04C202154AA00B64F25 /* FIRFieldPathTests.mm */,
				5492E04A202154AA00B64F25 /* FIRFieldValueTests.mm */,
				5467FAFF203E56F8009C9584 /* FIRFirestoreTests.mm */,
				5492E048202154AA00B64F25 /* FIRGeoPointTests.mm */,
				5492E04F202154AA00B64F25 /* FIRQuerySnapshotTests.mm */,
				5492E046202154AA00B64F25 /* FIRQueryTests.mm */,
				5492E04D202154AA00B64F25 /* FIRSnapshotMetadataTests.mm */,
				B65D34A7203C99090076A5E1 /* FIRTimestampTest.m */,
				5492E047202154AA00B64F25 /* FSTAPIHelpers.h */,
				5492E04E202154AA00B64F25 /* FSTAPIHelpers.mm */,
			);
			path = API;
			sourceTree = "<group>";
		};
		DE51B1851F0D48AC0013853F /* Util */ = {
			isa = PBXGroup;
			children = (
				7346E61C20325C6900FD6CEF /* FSTDispatchQueueTests.mm */,
				54E9281C1F33950B00C1953E /* FSTEventAccumulator.h */,
				5492E0392021401F00B64F25 /* FSTEventAccumulator.mm */,
				DE51B1881F0D48AC0013853F /* FSTHelpers.h */,
				5492E03A2021401F00B64F25 /* FSTHelpers.mm */,
				54E9281E1F33950B00C1953E /* FSTIntegrationTestCase.h */,
				5491BC711FB44593008B3588 /* FSTIntegrationTestCase.mm */,
				54E9282A1F339CAD00C1953E /* XCTestCase+Await.h */,
				5492E0372021401E00B64F25 /* XCTestCase+Await.mm */,
			);
			path = Util;
			sourceTree = "<group>";
		};
		DE51B1931F0D48AC0013853F /* SpecTests */ = {
			isa = PBXGroup;
			children = (
				DE51B19C1F0D48AC0013853F /* json */,
				5492E02C20213FFB00B64F25 /* FSTLevelDBSpecTests.mm */,
				5492E02F20213FFC00B64F25 /* FSTMemorySpecTests.mm */,
				DE51B1961F0D48AC0013853F /* FSTMockDatastore.h */,
				5492E02D20213FFC00B64F25 /* FSTMockDatastore.mm */,
				DE51B1981F0D48AC0013853F /* FSTSpecTests.h */,
				5492E03020213FFC00B64F25 /* FSTSpecTests.mm */,
				DE51B19A1F0D48AC0013853F /* FSTSyncEngineTestDriver.h */,
				5492E02E20213FFC00B64F25 /* FSTSyncEngineTestDriver.mm */,
			);
			path = SpecTests;
			sourceTree = "<group>";
		};
		DE51B19C1F0D48AC0013853F /* json */ = {
			isa = PBXGroup;
			children = (
				DE51B1A71F0D48AC0013853F /* README.md */,
				54DA129C1F315EE100DD57A1 /* collection_spec_test.json */,
				54DA129D1F315EE100DD57A1 /* existence_filter_spec_test.json */,
				54DA129E1F315EE100DD57A1 /* limbo_spec_test.json */,
				54DA129F1F315EE100DD57A1 /* limit_spec_test.json */,
				54DA12A01F315EE100DD57A1 /* listen_spec_test.json */,
				54DA12A11F315EE100DD57A1 /* offline_spec_test.json */,
				54DA12A21F315EE100DD57A1 /* orderby_spec_test.json */,
				54DA12A31F315EE100DD57A1 /* persistence_spec_test.json */,
				3B843E4A1F3930A400548890 /* remote_store_spec_test.json */,
				54DA12A41F315EE100DD57A1 /* resume_token_spec_test.json */,
				54DA12A51F315EE100DD57A1 /* write_spec_test.json */,
			);
			path = json;
			sourceTree = "<group>";
		};
		DE51B1A81F0D48AC0013853F /* Core */ = {
			isa = PBXGroup;
			children = (
				5492E060202154B900B64F25 /* FSTEventManagerTests.mm */,
				5492E05D202154B900B64F25 /* FSTQueryListenerTests.mm */,
				5492E061202154B900B64F25 /* FSTQueryTests.mm */,
				5492E05A202154B800B64F25 /* FSTSyncEngine+Testing.h */,
				5492E05C202154B800B64F25 /* FSTViewSnapshotTest.mm */,
				5492E05E202154B900B64F25 /* FSTViewTests.mm */,
			);
			path = Core;
			sourceTree = "<group>";
		};
		DE51B1B21F0D48AC0013853F /* Remote */ = {
			isa = PBXGroup;
			children = (
				5492E0C22021557E00B64F25 /* FSTDatastoreTests.mm */,
				5492E0C32021557E00B64F25 /* FSTRemoteEventTests.mm */,
				5492E0C12021557E00B64F25 /* FSTSerializerBetaTests.mm */,
				5492E0C42021557E00B64F25 /* FSTWatchChange+Testing.h */,
				5492E0C02021557E00B64F25 /* FSTWatchChange+Testing.mm */,
				5492E0C52021557E00B64F25 /* FSTWatchChangeTests.mm */,
			);
			path = Remote;
			sourceTree = "<group>";
		};
		DE51B1BB1F0D48AC0013853F /* Integration */ = {
			isa = PBXGroup;
			children = (
				DE51B1BC1F0D48AC0013853F /* API */,
				DE03B3621F215E1600A30B9C /* CAcert.pem */,
				5492E07E202154EC00B64F25 /* FSTDatastoreTests.mm */,
				5492E07C202154EB00B64F25 /* FSTSmokeTests.mm */,
				5492E07D202154EB00B64F25 /* FSTStreamTests.mm */,
				5492E07B202154EB00B64F25 /* FSTTransactionTests.mm */,
			);
			path = Integration;
			sourceTree = "<group>";
		};
		DE51B1BC1F0D48AC0013853F /* API */ = {
			isa = PBXGroup;
			children = (
				73866A9F2082B069009BB4FF /* FIRArrayTransformTests.mm */,
				5492E070202154D600B64F25 /* FIRCursorTests.mm */,
				5492E06C202154D500B64F25 /* FIRDatabaseTests.mm */,
				5492E06A202154D500B64F25 /* FIRFieldsTests.mm */,
				6161B5012047140400A99DBB /* FIRFirestoreSourceTests.mm */,
				5492E06B202154D500B64F25 /* FIRListenerRegistrationTests.mm */,
				5492E069202154D500B64F25 /* FIRQueryTests.mm */,
				5492E06E202154D600B64F25 /* FIRServerTimestampTests.mm */,
				5492E071202154D600B64F25 /* FIRTypeTests.mm */,
				5492E06D202154D600B64F25 /* FIRValidationTests.mm */,
				5492E06F202154D600B64F25 /* FIRWriteBatchTests.mm */,
			);
			path = API;
			sourceTree = "<group>";
		};
/* End PBXGroup section */

/* Begin PBXNativeTarget section */
		54C9EDF02040E16300A969CD /* Firestore_SwiftTests_iOS */ = {
			isa = PBXNativeTarget;
			buildConfigurationList = 54C9EDFA2040E16300A969CD /* Build configuration list for PBXNativeTarget "Firestore_SwiftTests_iOS" */;
			buildPhases = (
				D2D94DFA64939EF6DECDF908 /* [CP] Check Pods Manifest.lock */,
				54C9EDED2040E16300A969CD /* Sources */,
				54C9EDEE2040E16300A969CD /* Frameworks */,
				54C9EDEF2040E16300A969CD /* Resources */,
				EA424838F4A5DD7B337F57AB /* [CP] Embed Pods Frameworks */,
			);
			buildRules = (
			);
			dependencies = (
				54C9EDF72040E16300A969CD /* PBXTargetDependency */,
			);
			name = Firestore_SwiftTests_iOS;
			productName = Firestore_SwiftTests_iOS;
			productReference = 54C9EDF12040E16300A969CD /* Firestore_SwiftTests_iOS.xctest */;
			productType = "com.apple.product-type.bundle.unit-test";
		};
		5CAE131820FFFED600BE9A4A /* Firestore_Benchmarks_iOS */ = {
			isa = PBXNativeTarget;
			buildConfigurationList = 5CAE132020FFFED600BE9A4A /* Build configuration list for PBXNativeTarget "Firestore_Benchmarks_iOS" */;
			buildPhases = (
				BF6384844477A4F850F0E89F /* [CP] Check Pods Manifest.lock */,
				5CAE131520FFFED600BE9A4A /* Sources */,
				5CAE131620FFFED600BE9A4A /* Frameworks */,
				5CAE131720FFFED600BE9A4A /* Resources */,
				4C71ED5B5EF024AEF16B5E55 /* [CP] Embed Pods Frameworks */,
			);
			buildRules = (
			);
			dependencies = (
				5CAE131F20FFFED600BE9A4A /* PBXTargetDependency */,
			);
			name = Firestore_Benchmarks_iOS;
			productName = Firestore_Benchmarks_iOS;
			productReference = 5CAE131920FFFED600BE9A4A /* Firestore_Benchmarks_iOS.xctest */;
			productType = "com.apple.product-type.bundle.unit-test";
		};
		6003F589195388D20070C39A /* Firestore_Example_iOS */ = {
			isa = PBXNativeTarget;
			buildConfigurationList = 6003F5BF195388D20070C39A /* Build configuration list for PBXNativeTarget "Firestore_Example_iOS" */;
			buildPhases = (
				83F2AB95D08093BB076EE521 /* [CP] Check Pods Manifest.lock */,
				6003F586195388D20070C39A /* Sources */,
				6003F587195388D20070C39A /* Frameworks */,
				6003F588195388D20070C39A /* Resources */,
				1EE692C7509A98D7EB03CA51 /* [CP] Embed Pods Frameworks */,
			);
			buildRules = (
			);
			dependencies = (
			);
			name = Firestore_Example_iOS;
			productName = Firestore;
			productReference = 6003F58A195388D20070C39A /* Firestore_Example_iOS.app */;
			productType = "com.apple.product-type.application";
		};
		6003F5AD195388D20070C39A /* Firestore_Tests_iOS */ = {
			isa = PBXNativeTarget;
			buildConfigurationList = 6003F5C2195388D20070C39A /* Build configuration list for PBXNativeTarget "Firestore_Tests_iOS" */;
			buildPhases = (
				8B469EB6DA9E6404589402E2 /* [CP] Check Pods Manifest.lock */,
				6003F5AA195388D20070C39A /* Sources */,
				6003F5AB195388D20070C39A /* Frameworks */,
				6003F5AC195388D20070C39A /* Resources */,
				329C25E418360CEF62F6CB2B /* [CP] Embed Pods Frameworks */,
			);
			buildRules = (
			);
			dependencies = (
				6003F5B4195388D20070C39A /* PBXTargetDependency */,
			);
			name = Firestore_Tests_iOS;
			productName = FirestoreTests;
			productReference = 6003F5AE195388D20070C39A /* Firestore_Tests_iOS.xctest */;
			productType = "com.apple.product-type.bundle.unit-test";
		};
		6EDD3AD120BF247500C33877 /* Firestore_FuzzTests_iOS */ = {
			isa = PBXNativeTarget;
			buildConfigurationList = 6EDD3B5820BF247500C33877 /* Build configuration list for PBXNativeTarget "Firestore_FuzzTests_iOS" */;
			buildPhases = (
				6EDD3AD420BF247500C33877 /* [CP] Check Pods Manifest.lock */,
				6EDD3AD520BF247500C33877 /* Sources */,
				6EDD3B4520BF247500C33877 /* Frameworks */,
				6EDD3B4A20BF247500C33877 /* Resources */,
				6EDD3B5720BF247500C33877 /* [CP] Embed Pods Frameworks */,
				6E622C7A20F52C8300B7E93A /* Run Script */,
			);
			buildRules = (
			);
			dependencies = (
				6EDD3AD220BF247500C33877 /* PBXTargetDependency */,
			);
			name = Firestore_FuzzTests_iOS;
			productName = FirestoreTests;
			productReference = 6EDD3B5B20BF247500C33877 /* Firestore_FuzzTests_iOS.xctest */;
			productType = "com.apple.product-type.bundle.unit-test";
		};
		DE03B2941F2149D600A30B9C /* Firestore_IntegrationTests_iOS */ = {
			isa = PBXNativeTarget;
			buildConfigurationList = DE03B2E61F2149D600A30B9C /* Build configuration list for PBXNativeTarget "Firestore_IntegrationTests_iOS" */;
			buildPhases = (
				A827A009A65B69DC1B80EAD4 /* [CP] Check Pods Manifest.lock */,
				DE03B2981F2149D600A30B9C /* Sources */,
				DE03B2D31F2149D600A30B9C /* Frameworks */,
				DE03B2D81F2149D600A30B9C /* Resources */,
				B7923D95031DB0DA112AAE9B /* [CP] Embed Pods Frameworks */,
			);
			buildRules = (
			);
			dependencies = (
				DE03B2951F2149D600A30B9C /* PBXTargetDependency */,
			);
			name = Firestore_IntegrationTests_iOS;
			productName = FirestoreTests;
			productReference = DE03B2E91F2149D600A30B9C /* Firestore_IntegrationTests_iOS.xctest */;
			productType = "com.apple.product-type.bundle.unit-test";
		};
/* End PBXNativeTarget section */

/* Begin PBXProject section */
		6003F582195388D10070C39A /* Project object */ = {
			isa = PBXProject;
			attributes = {
				CLASSPREFIX = FIR;
				LastSwiftUpdateCheck = 0920;
				LastUpgradeCheck = 0720;
				ORGANIZATIONNAME = Google;
				TargetAttributes = {
					54C9EDF02040E16300A969CD = {
						CreatedOnToolsVersion = 9.2;
						ProvisioningStyle = Automatic;
						TestTargetID = 6003F589195388D20070C39A;
					};
					5CAE131820FFFED600BE9A4A = {
						CreatedOnToolsVersion = 9.3.1;
						DevelopmentTeam = EQHXZ8M8AV;
						ProvisioningStyle = Automatic;
						TestTargetID = 6003F589195388D20070C39A;
					};
					6003F5AD195388D20070C39A = {
						DevelopmentTeam = EQHXZ8M8AV;
						TestTargetID = 6003F589195388D20070C39A;
					};
					6EDD3AD120BF247500C33877 = {
						DevelopmentTeam = EQHXZ8M8AV;
					};
					DE03B2941F2149D600A30B9C = {
						DevelopmentTeam = EQHXZ8M8AV;
					};
					DE29E7F51F2174B000909613 = {
						CreatedOnToolsVersion = 9.0;
						DevelopmentTeam = EQHXZ8M8AV;
					};
				};
			};
			buildConfigurationList = 6003F585195388D10070C39A /* Build configuration list for PBXProject "Firestore" */;
			compatibilityVersion = "Xcode 3.2";
			developmentRegion = English;
			hasScannedForEncodings = 0;
			knownRegions = (
				en,
				Base,
			);
			mainGroup = 6003F581195388D10070C39A;
			productRefGroup = 6003F58B195388D20070C39A /* Products */;
			projectDirPath = "";
			projectRoot = "";
			targets = (
				6003F589195388D20070C39A /* Firestore_Example_iOS */,
				6003F5AD195388D20070C39A /* Firestore_Tests_iOS */,
				54C9EDF02040E16300A969CD /* Firestore_SwiftTests_iOS */,
				DE03B2941F2149D600A30B9C /* Firestore_IntegrationTests_iOS */,
				DE29E7F51F2174B000909613 /* AllTests_iOS */,
				6EDD3AD120BF247500C33877 /* Firestore_FuzzTests_iOS */,
				5CAE131820FFFED600BE9A4A /* Firestore_Benchmarks_iOS */,
			);
		};
/* End PBXProject section */

/* Begin PBXResourcesBuildPhase section */
		54C9EDEF2040E16300A969CD /* Resources */ = {
			isa = PBXResourcesBuildPhase;
			buildActionMask = 2147483647;
			files = (
			);
			runOnlyForDeploymentPostprocessing = 0;
		};
		5CAE131720FFFED600BE9A4A /* Resources */ = {
			isa = PBXResourcesBuildPhase;
			buildActionMask = 2147483647;
			files = (
			);
			runOnlyForDeploymentPostprocessing = 0;
		};
		6003F588195388D20070C39A /* Resources */ = {
			isa = PBXResourcesBuildPhase;
			buildActionMask = 2147483647;
			files = (
				6003F5A9195388D20070C39A /* Images.xcassets in Resources */,
				873B8AEB1B1F5CCA007FD442 /* Main.storyboard in Resources */,
				71719F9F1E33DC2100824A3D /* LaunchScreen.storyboard in Resources */,
				6003F598195388D20070C39A /* InfoPlist.strings in Resources */,
			);
			runOnlyForDeploymentPostprocessing = 0;
		};
		6003F5AC195388D20070C39A /* Resources */ = {
			isa = PBXResourcesBuildPhase;
			buildActionMask = 2147483647;
			files = (
				6003F5BA195388D20070C39A /* InfoPlist.strings in Resources */,
				54DA12A61F315EE100DD57A1 /* collection_spec_test.json in Resources */,
				54DA12A71F315EE100DD57A1 /* existence_filter_spec_test.json in Resources */,
				54DA12A81F315EE100DD57A1 /* limbo_spec_test.json in Resources */,
				54DA12A91F315EE100DD57A1 /* limit_spec_test.json in Resources */,
				54DA12AA1F315EE100DD57A1 /* listen_spec_test.json in Resources */,
				54DA12AB1F315EE100DD57A1 /* offline_spec_test.json in Resources */,
				54DA12AC1F315EE100DD57A1 /* orderby_spec_test.json in Resources */,
				54DA12AD1F315EE100DD57A1 /* persistence_spec_test.json in Resources */,
				3B843E4C1F3A182900548890 /* remote_store_spec_test.json in Resources */,
				54DA12AE1F315EE100DD57A1 /* resume_token_spec_test.json in Resources */,
				54DA12AF1F315EE100DD57A1 /* write_spec_test.json in Resources */,
			);
			runOnlyForDeploymentPostprocessing = 0;
		};
		6EDD3B4A20BF247500C33877 /* Resources */ = {
			isa = PBXResourcesBuildPhase;
			buildActionMask = 2147483647;
			files = (
				6E59498D20F55BA800ECD9A5 /* FuzzingResources in Resources */,
			);
			runOnlyForDeploymentPostprocessing = 0;
		};
		DE03B2D81F2149D600A30B9C /* Resources */ = {
			isa = PBXResourcesBuildPhase;
			buildActionMask = 2147483647;
			files = (
				DE03B3631F215E1A00A30B9C /* CAcert.pem in Resources */,
				DE03B2DD1F2149D600A30B9C /* InfoPlist.strings in Resources */,
			);
			runOnlyForDeploymentPostprocessing = 0;
		};
/* End PBXResourcesBuildPhase section */

/* Begin PBXShellScriptBuildPhase section */
		1EE692C7509A98D7EB03CA51 /* [CP] Embed Pods Frameworks */ = {
			isa = PBXShellScriptBuildPhase;
			buildActionMask = 2147483647;
			files = (
			);
			inputPaths = (
				"${SRCROOT}/Pods/Target Support Files/Pods-Firestore_Example_iOS/Pods-Firestore_Example_iOS-frameworks.sh",
				"${BUILT_PRODUCTS_DIR}/BoringSSL/openssl.framework",
				"${BUILT_PRODUCTS_DIR}/GTMSessionFetcher/GTMSessionFetcher.framework",
				"${BUILT_PRODUCTS_DIR}/GoogleUtilities/GoogleUtilities.framework",
				"${BUILT_PRODUCTS_DIR}/Protobuf/Protobuf.framework",
				"${BUILT_PRODUCTS_DIR}/gRPC/GRPCClient.framework",
				"${BUILT_PRODUCTS_DIR}/gRPC-Core/grpc.framework",
				"${BUILT_PRODUCTS_DIR}/gRPC-ProtoRPC/ProtoRPC.framework",
				"${BUILT_PRODUCTS_DIR}/gRPC-RxLibrary/RxLibrary.framework",
				"${BUILT_PRODUCTS_DIR}/leveldb-library/leveldb.framework",
				"${BUILT_PRODUCTS_DIR}/nanopb/nanopb.framework",
			);
			name = "[CP] Embed Pods Frameworks";
			outputPaths = (
				"${TARGET_BUILD_DIR}/${FRAMEWORKS_FOLDER_PATH}/openssl.framework",
				"${TARGET_BUILD_DIR}/${FRAMEWORKS_FOLDER_PATH}/GTMSessionFetcher.framework",
				"${TARGET_BUILD_DIR}/${FRAMEWORKS_FOLDER_PATH}/GoogleUtilities.framework",
				"${TARGET_BUILD_DIR}/${FRAMEWORKS_FOLDER_PATH}/Protobuf.framework",
				"${TARGET_BUILD_DIR}/${FRAMEWORKS_FOLDER_PATH}/GRPCClient.framework",
				"${TARGET_BUILD_DIR}/${FRAMEWORKS_FOLDER_PATH}/grpc.framework",
				"${TARGET_BUILD_DIR}/${FRAMEWORKS_FOLDER_PATH}/ProtoRPC.framework",
				"${TARGET_BUILD_DIR}/${FRAMEWORKS_FOLDER_PATH}/RxLibrary.framework",
				"${TARGET_BUILD_DIR}/${FRAMEWORKS_FOLDER_PATH}/leveldb.framework",
				"${TARGET_BUILD_DIR}/${FRAMEWORKS_FOLDER_PATH}/nanopb.framework",
			);
			runOnlyForDeploymentPostprocessing = 0;
			shellPath = /bin/sh;
			shellScript = "\"${SRCROOT}/Pods/Target Support Files/Pods-Firestore_Example_iOS/Pods-Firestore_Example_iOS-frameworks.sh\"\n";
			showEnvVarsInLog = 0;
		};
		329C25E418360CEF62F6CB2B /* [CP] Embed Pods Frameworks */ = {
			isa = PBXShellScriptBuildPhase;
			buildActionMask = 2147483647;
			files = (
			);
			inputPaths = (
				"${SRCROOT}/Pods/Target Support Files/Pods-Firestore_Tests_iOS/Pods-Firestore_Tests_iOS-frameworks.sh",
				"${BUILT_PRODUCTS_DIR}/leveldb-library/leveldb.framework",
				"${BUILT_PRODUCTS_DIR}/GoogleTest/GoogleTest.framework",
				"${BUILT_PRODUCTS_DIR}/OCMock/OCMock.framework",
				"${BUILT_PRODUCTS_DIR}/ProtobufCpp/ProtobufCpp.framework",
			);
			name = "[CP] Embed Pods Frameworks";
			outputPaths = (
				"${TARGET_BUILD_DIR}/${FRAMEWORKS_FOLDER_PATH}/leveldb.framework",
				"${TARGET_BUILD_DIR}/${FRAMEWORKS_FOLDER_PATH}/GoogleTest.framework",
				"${TARGET_BUILD_DIR}/${FRAMEWORKS_FOLDER_PATH}/OCMock.framework",
				"${TARGET_BUILD_DIR}/${FRAMEWORKS_FOLDER_PATH}/ProtobufCpp.framework",
			);
			runOnlyForDeploymentPostprocessing = 0;
			shellPath = /bin/sh;
			shellScript = "\"${SRCROOT}/Pods/Target Support Files/Pods-Firestore_Tests_iOS/Pods-Firestore_Tests_iOS-frameworks.sh\"\n";
			showEnvVarsInLog = 0;
		};
<<<<<<< HEAD
		4C71ED5B5EF024AEF16B5E55 /* [CP] Embed Pods Frameworks */ = {
			isa = PBXShellScriptBuildPhase;
			buildActionMask = 2147483647;
			files = (
			);
			inputPaths = (
				"${SRCROOT}/Pods/Target Support Files/Pods-Firestore_Benchmarks_iOS/Pods-Firestore_Benchmarks_iOS-frameworks.sh",
				"${BUILT_PRODUCTS_DIR}/GoogleBenchmark/GoogleBenchmark.framework",
			);
			name = "[CP] Embed Pods Frameworks";
			outputPaths = (
				"${TARGET_BUILD_DIR}/${FRAMEWORKS_FOLDER_PATH}/GoogleBenchmark.framework",
			);
			runOnlyForDeploymentPostprocessing = 0;
			shellPath = /bin/sh;
			shellScript = "\"${SRCROOT}/Pods/Target Support Files/Pods-Firestore_Benchmarks_iOS/Pods-Firestore_Benchmarks_iOS-frameworks.sh\"\n";
			showEnvVarsInLog = 0;
		};
=======
>>>>>>> ab8ec2d7
		6E622C7A20F52C8300B7E93A /* Run Script */ = {
			isa = PBXShellScriptBuildPhase;
			buildActionMask = 12;
			files = (
			);
			inputPaths = (
				"$(SRCROOT)/FuzzTests/FuzzingResources/Serializer/Corpus/TextProtos",
			);
			name = "Run Script";
			outputPaths = (
				"$(TARGET_BUILD_DIR)/FuzzTestsCorpus",
			);
			runOnlyForDeploymentPostprocessing = 0;
			shellPath = /bin/sh;
			shellScript = "\"${SRCROOT}/FuzzTests/FuzzingResources/Serializer/Corpus/ConvertTextToBinary.sh\"";
			showEnvVarsInLog = 0;
		};
		6EDD3AD420BF247500C33877 /* [CP] Check Pods Manifest.lock */ = {
			isa = PBXShellScriptBuildPhase;
			buildActionMask = 2147483647;
			files = (
			);
			inputPaths = (
				"${PODS_PODFILE_DIR_PATH}/Podfile.lock",
				"${PODS_ROOT}/Manifest.lock",
			);
			name = "[CP] Check Pods Manifest.lock";
			outputPaths = (
				"$(DERIVED_FILE_DIR)/Pods-Firestore_FuzzTests_iOS-checkManifestLockResult.txt",
			);
			runOnlyForDeploymentPostprocessing = 0;
			shellPath = /bin/sh;
			shellScript = "diff \"${PODS_PODFILE_DIR_PATH}/Podfile.lock\" \"${PODS_ROOT}/Manifest.lock\" > /dev/null\nif [ $? != 0 ] ; then\n    # print error to STDERR\n    echo \"error: The sandbox is not in sync with the Podfile.lock. Run 'pod install' or update your CocoaPods installation.\" >&2\n    exit 1\nfi\n# This output is used by Xcode 'outputs' to avoid re-running this script phase.\necho \"SUCCESS\" > \"${SCRIPT_OUTPUT_FILE_0}\"\n";
			showEnvVarsInLog = 0;
		};
		6EDD3B5720BF247500C33877 /* [CP] Embed Pods Frameworks */ = {
			isa = PBXShellScriptBuildPhase;
			buildActionMask = 2147483647;
			files = (
			);
			inputPaths = (
				"${SRCROOT}/Pods/Target Support Files/Pods-Firestore_FuzzTests_iOS/Pods-Firestore_FuzzTests_iOS-frameworks.sh",
				"${BUILT_PRODUCTS_DIR}/Protobuf/Protobuf.framework",
				"${BUILT_PRODUCTS_DIR}/LibFuzzer/LibFuzzer.framework",
			);
			name = "[CP] Embed Pods Frameworks";
			outputPaths = (
				"${TARGET_BUILD_DIR}/${FRAMEWORKS_FOLDER_PATH}/Protobuf.framework",
				"${TARGET_BUILD_DIR}/${FRAMEWORKS_FOLDER_PATH}/LibFuzzer.framework",
			);
			runOnlyForDeploymentPostprocessing = 0;
			shellPath = /bin/sh;
			shellScript = "\"${SRCROOT}/Pods/Target Support Files/Pods-Firestore_FuzzTests_iOS/Pods-Firestore_FuzzTests_iOS-frameworks.sh\"\n";
			showEnvVarsInLog = 0;
		};
		83F2AB95D08093BB076EE521 /* [CP] Check Pods Manifest.lock */ = {
			isa = PBXShellScriptBuildPhase;
			buildActionMask = 2147483647;
			files = (
			);
			inputPaths = (
				"${PODS_PODFILE_DIR_PATH}/Podfile.lock",
				"${PODS_ROOT}/Manifest.lock",
			);
			name = "[CP] Check Pods Manifest.lock";
			outputPaths = (
				"$(DERIVED_FILE_DIR)/Pods-Firestore_Example_iOS-checkManifestLockResult.txt",
			);
			runOnlyForDeploymentPostprocessing = 0;
			shellPath = /bin/sh;
			shellScript = "diff \"${PODS_PODFILE_DIR_PATH}/Podfile.lock\" \"${PODS_ROOT}/Manifest.lock\" > /dev/null\nif [ $? != 0 ] ; then\n    # print error to STDERR\n    echo \"error: The sandbox is not in sync with the Podfile.lock. Run 'pod install' or update your CocoaPods installation.\" >&2\n    exit 1\nfi\n# This output is used by Xcode 'outputs' to avoid re-running this script phase.\necho \"SUCCESS\" > \"${SCRIPT_OUTPUT_FILE_0}\"\n";
			showEnvVarsInLog = 0;
		};
		8B469EB6DA9E6404589402E2 /* [CP] Check Pods Manifest.lock */ = {
			isa = PBXShellScriptBuildPhase;
			buildActionMask = 2147483647;
			files = (
			);
			inputPaths = (
				"${PODS_PODFILE_DIR_PATH}/Podfile.lock",
				"${PODS_ROOT}/Manifest.lock",
			);
			name = "[CP] Check Pods Manifest.lock";
			outputPaths = (
				"$(DERIVED_FILE_DIR)/Pods-Firestore_Tests_iOS-checkManifestLockResult.txt",
			);
			runOnlyForDeploymentPostprocessing = 0;
			shellPath = /bin/sh;
			shellScript = "diff \"${PODS_PODFILE_DIR_PATH}/Podfile.lock\" \"${PODS_ROOT}/Manifest.lock\" > /dev/null\nif [ $? != 0 ] ; then\n    # print error to STDERR\n    echo \"error: The sandbox is not in sync with the Podfile.lock. Run 'pod install' or update your CocoaPods installation.\" >&2\n    exit 1\nfi\n# This output is used by Xcode 'outputs' to avoid re-running this script phase.\necho \"SUCCESS\" > \"${SCRIPT_OUTPUT_FILE_0}\"\n";
			showEnvVarsInLog = 0;
		};
		A827A009A65B69DC1B80EAD4 /* [CP] Check Pods Manifest.lock */ = {
			isa = PBXShellScriptBuildPhase;
			buildActionMask = 2147483647;
			files = (
			);
			inputPaths = (
				"${PODS_PODFILE_DIR_PATH}/Podfile.lock",
				"${PODS_ROOT}/Manifest.lock",
			);
			name = "[CP] Check Pods Manifest.lock";
			outputPaths = (
				"$(DERIVED_FILE_DIR)/Pods-Firestore_IntegrationTests_iOS-checkManifestLockResult.txt",
			);
			runOnlyForDeploymentPostprocessing = 0;
			shellPath = /bin/sh;
			shellScript = "diff \"${PODS_PODFILE_DIR_PATH}/Podfile.lock\" \"${PODS_ROOT}/Manifest.lock\" > /dev/null\nif [ $? != 0 ] ; then\n    # print error to STDERR\n    echo \"error: The sandbox is not in sync with the Podfile.lock. Run 'pod install' or update your CocoaPods installation.\" >&2\n    exit 1\nfi\n# This output is used by Xcode 'outputs' to avoid re-running this script phase.\necho \"SUCCESS\" > \"${SCRIPT_OUTPUT_FILE_0}\"\n";
			showEnvVarsInLog = 0;
		};
		B7923D95031DB0DA112AAE9B /* [CP] Embed Pods Frameworks */ = {
			isa = PBXShellScriptBuildPhase;
			buildActionMask = 2147483647;
			files = (
			);
			inputPaths = (
				"${SRCROOT}/Pods/Target Support Files/Pods-Firestore_IntegrationTests_iOS/Pods-Firestore_IntegrationTests_iOS-frameworks.sh",
				"${BUILT_PRODUCTS_DIR}/OCMock/OCMock.framework",
			);
			name = "[CP] Embed Pods Frameworks";
			outputPaths = (
				"${TARGET_BUILD_DIR}/${FRAMEWORKS_FOLDER_PATH}/OCMock.framework",
			);
			runOnlyForDeploymentPostprocessing = 0;
			shellPath = /bin/sh;
			shellScript = "\"${SRCROOT}/Pods/Target Support Files/Pods-Firestore_IntegrationTests_iOS/Pods-Firestore_IntegrationTests_iOS-frameworks.sh\"\n";
			showEnvVarsInLog = 0;
		};
		BF6384844477A4F850F0E89F /* [CP] Check Pods Manifest.lock */ = {
			isa = PBXShellScriptBuildPhase;
			buildActionMask = 2147483647;
			files = (
			);
			inputPaths = (
				"${PODS_PODFILE_DIR_PATH}/Podfile.lock",
				"${PODS_ROOT}/Manifest.lock",
			);
			name = "[CP] Check Pods Manifest.lock";
			outputPaths = (
				"$(DERIVED_FILE_DIR)/Pods-Firestore_Benchmarks_iOS-checkManifestLockResult.txt",
			);
			runOnlyForDeploymentPostprocessing = 0;
			shellPath = /bin/sh;
			shellScript = "diff \"${PODS_PODFILE_DIR_PATH}/Podfile.lock\" \"${PODS_ROOT}/Manifest.lock\" > /dev/null\nif [ $? != 0 ] ; then\n    # print error to STDERR\n    echo \"error: The sandbox is not in sync with the Podfile.lock. Run 'pod install' or update your CocoaPods installation.\" >&2\n    exit 1\nfi\n# This output is used by Xcode 'outputs' to avoid re-running this script phase.\necho \"SUCCESS\" > \"${SCRIPT_OUTPUT_FILE_0}\"\n";
			showEnvVarsInLog = 0;
		};
		D2D94DFA64939EF6DECDF908 /* [CP] Check Pods Manifest.lock */ = {
			isa = PBXShellScriptBuildPhase;
			buildActionMask = 2147483647;
			files = (
			);
			inputPaths = (
				"${PODS_PODFILE_DIR_PATH}/Podfile.lock",
				"${PODS_ROOT}/Manifest.lock",
			);
			name = "[CP] Check Pods Manifest.lock";
			outputPaths = (
				"$(DERIVED_FILE_DIR)/Pods-Firestore_Example_iOS-Firestore_SwiftTests_iOS-checkManifestLockResult.txt",
			);
			runOnlyForDeploymentPostprocessing = 0;
			shellPath = /bin/sh;
			shellScript = "diff \"${PODS_PODFILE_DIR_PATH}/Podfile.lock\" \"${PODS_ROOT}/Manifest.lock\" > /dev/null\nif [ $? != 0 ] ; then\n    # print error to STDERR\n    echo \"error: The sandbox is not in sync with the Podfile.lock. Run 'pod install' or update your CocoaPods installation.\" >&2\n    exit 1\nfi\n# This output is used by Xcode 'outputs' to avoid re-running this script phase.\necho \"SUCCESS\" > \"${SCRIPT_OUTPUT_FILE_0}\"\n";
			showEnvVarsInLog = 0;
		};
		EA424838F4A5DD7B337F57AB /* [CP] Embed Pods Frameworks */ = {
			isa = PBXShellScriptBuildPhase;
			buildActionMask = 2147483647;
			files = (
			);
			inputPaths = (
				"${SRCROOT}/Pods/Target Support Files/Pods-Firestore_Example_iOS-Firestore_SwiftTests_iOS/Pods-Firestore_Example_iOS-Firestore_SwiftTests_iOS-frameworks.sh",
				"${BUILT_PRODUCTS_DIR}/BoringSSL/openssl.framework",
				"${BUILT_PRODUCTS_DIR}/GTMSessionFetcher/GTMSessionFetcher.framework",
				"${BUILT_PRODUCTS_DIR}/GoogleUtilities/GoogleUtilities.framework",
				"${BUILT_PRODUCTS_DIR}/Protobuf/Protobuf.framework",
				"${BUILT_PRODUCTS_DIR}/gRPC/GRPCClient.framework",
				"${BUILT_PRODUCTS_DIR}/gRPC-Core/grpc.framework",
				"${BUILT_PRODUCTS_DIR}/gRPC-ProtoRPC/ProtoRPC.framework",
				"${BUILT_PRODUCTS_DIR}/gRPC-RxLibrary/RxLibrary.framework",
				"${BUILT_PRODUCTS_DIR}/leveldb-library/leveldb.framework",
				"${BUILT_PRODUCTS_DIR}/nanopb/nanopb.framework",
			);
			name = "[CP] Embed Pods Frameworks";
			outputPaths = (
				"${TARGET_BUILD_DIR}/${FRAMEWORKS_FOLDER_PATH}/openssl.framework",
				"${TARGET_BUILD_DIR}/${FRAMEWORKS_FOLDER_PATH}/GTMSessionFetcher.framework",
				"${TARGET_BUILD_DIR}/${FRAMEWORKS_FOLDER_PATH}/GoogleUtilities.framework",
				"${TARGET_BUILD_DIR}/${FRAMEWORKS_FOLDER_PATH}/Protobuf.framework",
				"${TARGET_BUILD_DIR}/${FRAMEWORKS_FOLDER_PATH}/GRPCClient.framework",
				"${TARGET_BUILD_DIR}/${FRAMEWORKS_FOLDER_PATH}/grpc.framework",
				"${TARGET_BUILD_DIR}/${FRAMEWORKS_FOLDER_PATH}/ProtoRPC.framework",
				"${TARGET_BUILD_DIR}/${FRAMEWORKS_FOLDER_PATH}/RxLibrary.framework",
				"${TARGET_BUILD_DIR}/${FRAMEWORKS_FOLDER_PATH}/leveldb.framework",
				"${TARGET_BUILD_DIR}/${FRAMEWORKS_FOLDER_PATH}/nanopb.framework",
			);
			runOnlyForDeploymentPostprocessing = 0;
			shellPath = /bin/sh;
			shellScript = "\"${SRCROOT}/Pods/Target Support Files/Pods-Firestore_Example_iOS-Firestore_SwiftTests_iOS/Pods-Firestore_Example_iOS-Firestore_SwiftTests_iOS-frameworks.sh\"\n";
			showEnvVarsInLog = 0;
		};
/* End PBXShellScriptBuildPhase section */

/* Begin PBXSourcesBuildPhase section */
		54C9EDED2040E16300A969CD /* Sources */ = {
			isa = PBXSourcesBuildPhase;
			buildActionMask = 2147483647;
			files = (
				544A20EE20F6C10C004E52CD /* BasicCompileTests.swift in Sources */,
				5495EB032040E90200EBA509 /* CodableGeoPointTests.swift in Sources */,
			);
			runOnlyForDeploymentPostprocessing = 0;
		};
		5CAE131520FFFED600BE9A4A /* Sources */ = {
			isa = PBXSourcesBuildPhase;
			buildActionMask = 2147483647;
			files = (
				132E3EE56C143B2C9ACB6187 /* FSTLevelDBBenchmarkTests.mm in Sources */,
			);
			runOnlyForDeploymentPostprocessing = 0;
		};
		6003F586195388D20070C39A /* Sources */ = {
			isa = PBXSourcesBuildPhase;
			buildActionMask = 2147483647;
			files = (
				6003F59E195388D20070C39A /* FIRAppDelegate.m in Sources */,
				6003F5A7195388D20070C39A /* FIRViewController.m in Sources */,
				6003F59A195388D20070C39A /* main.m in Sources */,
			);
			runOnlyForDeploymentPostprocessing = 0;
		};
		6003F5AA195388D20070C39A /* Sources */ = {
			isa = PBXSourcesBuildPhase;
			buildActionMask = 2147483647;
			files = (
				5492E050202154AA00B64F25 /* FIRCollectionReferenceTests.mm in Sources */,
				5492E053202154AB00B64F25 /* FIRDocumentReferenceTests.mm in Sources */,
				5492E055202154AB00B64F25 /* FIRDocumentSnapshotTests.mm in Sources */,
				5492E056202154AB00B64F25 /* FIRFieldPathTests.mm in Sources */,
				5492E054202154AB00B64F25 /* FIRFieldValueTests.mm in Sources */,
				5467FB01203E5717009C9584 /* FIRFirestoreTests.mm in Sources */,
				5492E052202154AB00B64F25 /* FIRGeoPointTests.mm in Sources */,
				5492E059202154AB00B64F25 /* FIRQuerySnapshotTests.mm in Sources */,
				5492E051202154AA00B64F25 /* FIRQueryTests.mm in Sources */,
				5492E057202154AB00B64F25 /* FIRSnapshotMetadataTests.mm in Sources */,
				B65D34A9203C995B0076A5E1 /* FIRTimestampTest.m in Sources */,
				5492E058202154AB00B64F25 /* FSTAPIHelpers.mm in Sources */,
				DE2EF0851F3D0B6E003D0CDC /* FSTArraySortedDictionaryTests.m in Sources */,
				5492E0C82021557E00B64F25 /* FSTDatastoreTests.mm in Sources */,
				7346E61D20325C6900FD6CEF /* FSTDispatchQueueTests.mm in Sources */,
				5492E0B92021555100B64F25 /* FSTDocumentKeyTests.mm in Sources */,
				5492E0BA2021555100B64F25 /* FSTDocumentSetTests.mm in Sources */,
				5492E0BD2021555100B64F25 /* FSTDocumentTests.mm in Sources */,
				5492E09E2021552D00B64F25 /* FSTEagerGarbageCollectorTests.mm in Sources */,
				5492E03E2021401F00B64F25 /* FSTEventAccumulator.mm in Sources */,
				5492E067202154B900B64F25 /* FSTEventManagerTests.mm in Sources */,
				5492E0BF2021555100B64F25 /* FSTFieldValueTests.mm in Sources */,
				54764FAF1FAA21B90085E60A /* FSTGoogleTestTests.mm in Sources */,
				5492E03F2021401F00B64F25 /* FSTHelpers.mm in Sources */,
				DE2EF0861F3D0B6E003D0CDC /* FSTImmutableSortedDictionary+Testing.m in Sources */,
				DE2EF0871F3D0B6E003D0CDC /* FSTImmutableSortedSet+Testing.m in Sources */,
				5491BC721FB44593008B3588 /* FSTIntegrationTestCase.mm in Sources */,
				5492E0A72021552D00B64F25 /* FSTLevelDBKeyTests.mm in Sources */,
				5492E0A82021552D00B64F25 /* FSTLevelDBLocalStoreTests.mm in Sources */,
				5492E09F2021552D00B64F25 /* FSTLevelDBMigrationsTests.mm in Sources */,
				5492E0A02021552D00B64F25 /* FSTLevelDBMutationQueueTests.mm in Sources */,
				5492E0AE2021552D00B64F25 /* FSTLevelDBQueryCacheTests.mm in Sources */,
				5492E0AA2021552D00B64F25 /* FSTLevelDBRemoteDocumentCacheTests.mm in Sources */,
				5492E03120213FFC00B64F25 /* FSTLevelDBSpecTests.mm in Sources */,
				132E3E53179DE287D875F3F2 /* FSTLevelDBTransactionTests.mm in Sources */,
				5492E0A32021552D00B64F25 /* FSTLocalSerializerTests.mm in Sources */,
				5492E09D2021552D00B64F25 /* FSTLocalStoreTests.mm in Sources */,
				5492E0A12021552D00B64F25 /* FSTMemoryLocalStoreTests.mm in Sources */,
				5492E0AD2021552D00B64F25 /* FSTMemoryMutationQueueTests.mm in Sources */,
				5492E0A42021552D00B64F25 /* FSTMemoryQueryCacheTests.mm in Sources */,
				5492E0A52021552D00B64F25 /* FSTMemoryRemoteDocumentCacheTests.mm in Sources */,
				5492E03420213FFC00B64F25 /* FSTMemorySpecTests.mm in Sources */,
				5492E03220213FFC00B64F25 /* FSTMockDatastore.mm in Sources */,
				5492E0AC2021552D00B64F25 /* FSTMutationQueueTests.mm in Sources */,
				5492E0BE2021555100B64F25 /* FSTMutationTests.mm in Sources */,
				5492E0A62021552D00B64F25 /* FSTPersistenceTestHelpers.mm in Sources */,
				5492E0A22021552D00B64F25 /* FSTQueryCacheTests.mm in Sources */,
				5492E064202154B900B64F25 /* FSTQueryListenerTests.mm in Sources */,
				5492E068202154B900B64F25 /* FSTQueryTests.mm in Sources */,
				5492E0AF2021552D00B64F25 /* FSTReferenceSetTests.mm in Sources */,
				5492E0B12021552D00B64F25 /* FSTRemoteDocumentCacheTests.mm in Sources */,
				5492E0C92021557E00B64F25 /* FSTRemoteEventTests.mm in Sources */,
				5492E0C72021557E00B64F25 /* FSTSerializerBetaTests.mm in Sources */,
				5492E03520213FFC00B64F25 /* FSTSpecTests.mm in Sources */,
				5492E03320213FFC00B64F25 /* FSTSyncEngineTestDriver.mm in Sources */,
				DE2EF0881F3D0B6E003D0CDC /* FSTTreeSortedDictionaryTests.m in Sources */,
				5492E063202154B900B64F25 /* FSTViewSnapshotTest.mm in Sources */,
				5492E065202154B900B64F25 /* FSTViewTests.mm in Sources */,
				5492E0C62021557E00B64F25 /* FSTWatchChange+Testing.mm in Sources */,
				5492E0CA2021557E00B64F25 /* FSTWatchChangeTests.mm in Sources */,
				5492E0AB2021552D00B64F25 /* StringViewTests.mm in Sources */,
				5492E03C2021401F00B64F25 /* XCTestCase+Await.mm in Sources */,
				618BBEAF20B89AAC00B5BCE7 /* annotations.pb.cc in Sources */,
				5467FB08203E6A44009C9584 /* app_testing.mm in Sources */,
				54EB764D202277B30088B8F3 /* array_sorted_map_test.cc in Sources */,
				B6FB4684208EA0EC00554BA2 /* async_queue_libdispatch_test.mm in Sources */,
				B6FB4685208EA0F000554BA2 /* async_queue_std_test.cc in Sources */,
				B6FB467D208E9D3C00554BA2 /* async_queue_test.cc in Sources */,
				54740A581FC914F000713A1A /* autoid_test.cc in Sources */,
				AB380D02201BC69F00D97691 /* bits_test.cc in Sources */,
				618BBEA920B89AAC00B5BCE7 /* common.pb.cc in Sources */,
				548DB929200D59F600E00ABC /* comparison_test.cc in Sources */,
				ABC1D7DC2023A04B00BA84F0 /* credentials_provider_test.cc in Sources */,
				ABE6637A201FA81900ED349A /* database_id_test.cc in Sources */,
				AB38D93020236E21000A432D /* database_info_test.cc in Sources */,
				546854AA20A36867004BDBD5 /* datastore_test.cc in Sources */,
				618BBEAC20B89AAC00B5BCE7 /* document.pb.cc in Sources */,
				B6152AD7202A53CB000E5744 /* document_key_test.cc in Sources */,
				AB6B908420322E4D00CC290A /* document_test.cc in Sources */,
				ABC1D7DD2023A04F00BA84F0 /* empty_credentials_provider_test.cc in Sources */,
				B6FB468E208F9BAB00554BA2 /* executor_libdispatch_test.mm in Sources */,
				B6FB468F208F9BAE00554BA2 /* executor_std_test.cc in Sources */,
				B6FB4690208F9BB300554BA2 /* executor_test.cc in Sources */,
				B6D1B68520E2AB1B00B35856 /* exponential_backoff_test.cc in Sources */,
				549CCA5720A36E1F00BCEB75 /* field_mask_test.cc in Sources */,
				B686F2AF2023DDEE0028D6BE /* field_path_test.cc in Sources */,
				54A0352620A3AED0003E0143 /* field_transform_test.mm in Sources */,
				AB356EF7200EA5EB0089B766 /* field_value_test.cc in Sources */,
				ABC1D7E42024AFDE00BA84F0 /* firebase_credentials_provider_test.mm in Sources */,
				618BBEAA20B89AAC00B5BCE7 /* firestore.pb.cc in Sources */,
				AB7BAB342012B519001E0872 /* geo_point_test.cc in Sources */,
				73FE5066020EF9B2892C86BF /* hard_assert_test.cc in Sources */,
				54511E8E209805F8005BD28F /* hashing_test.cc in Sources */,
				618BBEB020B89AAC00B5BCE7 /* http.pb.cc in Sources */,
				54A0353520A3D8CB003E0143 /* iterator_adaptors_test.cc in Sources */,
				618BBEAE20B89AAC00B5BCE7 /* latlng.pb.cc in Sources */,
				54995F6F205B6E12004EFFA0 /* leveldb_key_test.cc in Sources */,
				020AFD89BB40E5175838BB76 /* local_serializer_test.cc in Sources */,
				54C2294F1FECABAE007D065B /* log_test.cc in Sources */,
				618BBEA720B89AAC00B5BCE7 /* maybe_document.pb.cc in Sources */,
				AB6B908620322E6D00CC290A /* maybe_document_test.cc in Sources */,
				618BBEA820B89AAC00B5BCE7 /* mutation.pb.cc in Sources */,
				AB6B908820322E8800CC290A /* no_document_test.cc in Sources */,
				AB380D04201BC6E400D97691 /* ordered_code_test.cc in Sources */,
				5A080105CCBFDB6BF3F3772D /* path_test.cc in Sources */,
				549CCA5920A36E1F00BCEB75 /* precondition_test.cc in Sources */,
				618BBEAB20B89AAC00B5BCE7 /* query.pb.cc in Sources */,
				6F3CAC76D918D6B0917EDF92 /* query_test.cc in Sources */,
				B686F2B22025000D0028D6BE /* resource_path_test.cc in Sources */,
				54740A571FC914BA00713A1A /* secure_random_test.cc in Sources */,
				61F72C5620BC48FD001A68CB /* serializer_test.cc in Sources */,
				ABA495BB202B7E80008A7851 /* snapshot_version_test.cc in Sources */,
				549CCA5220A36DBC00BCEB75 /* sorted_map_test.cc in Sources */,
				549CCA5020A36DBC00BCEB75 /* sorted_set_test.cc in Sources */,
				618BBEB120B89AAC00B5BCE7 /* status.pb.cc in Sources */,
				54A0352F20A3B3D8003E0143 /* status_test.cc in Sources */,
				54A0353020A3B3D8003E0143 /* statusor_test.cc in Sources */,
				1CAA9012B25F975D445D5978 /* strerror_test.cc in Sources */,
				0535C1B65DADAE1CE47FA3CA /* string_format_apple_test.mm in Sources */,
				54131E9720ADE679001DF3FF /* string_format_test.cc in Sources */,
				AB380CFE201A2F4500D97691 /* string_util_test.cc in Sources */,
				618BBEA620B89AAC00B5BCE7 /* target.pb.cc in Sources */,
				AB380CFB2019388600D97691 /* target_id_generator_test.cc in Sources */,
				54A0352A20A3B3BD003E0143 /* testutil.cc in Sources */,
				ABF6506C201131F8005F2C74 /* timestamp_test.cc in Sources */,
				ABC1D7E12023A40C00BA84F0 /* token_test.cc in Sources */,
				54A0352720A3AED0003E0143 /* transform_operations_test.mm in Sources */,
				549CCA5120A36DBC00BCEB75 /* tree_sorted_map_test.cc in Sources */,
				C80B10E79CDD7EF7843C321E /* type_traits_apple_test.mm in Sources */,
				ABC1D7DE2023A05300BA84F0 /* user_test.cc in Sources */,
				618BBEAD20B89AAC00B5BCE7 /* write.pb.cc in Sources */,
			);
			runOnlyForDeploymentPostprocessing = 0;
		};
		6EDD3AD520BF247500C33877 /* Sources */ = {
			isa = PBXSourcesBuildPhase;
			buildActionMask = 2147483647;
			files = (
				6EDD3B6020BF25AE00C33877 /* FSTFuzzTestsPrincipal.mm in Sources */,
			);
			runOnlyForDeploymentPostprocessing = 0;
		};
		DE03B2981F2149D600A30B9C /* Sources */ = {
			isa = PBXSourcesBuildPhase;
			buildActionMask = 2147483647;
			files = (
				73866AA12082B0A5009BB4FF /* FIRArrayTransformTests.mm in Sources */,
				5492E079202154D600B64F25 /* FIRCursorTests.mm in Sources */,
				5492E075202154D600B64F25 /* FIRDatabaseTests.mm in Sources */,
				5492E073202154D600B64F25 /* FIRFieldsTests.mm in Sources */,
				6161B5032047140C00A99DBB /* FIRFirestoreSourceTests.mm in Sources */,
				5492E074202154D600B64F25 /* FIRListenerRegistrationTests.mm in Sources */,
				5492E072202154D600B64F25 /* FIRQueryTests.mm in Sources */,
				5492E077202154D600B64F25 /* FIRServerTimestampTests.mm in Sources */,
				5492E07A202154D600B64F25 /* FIRTypeTests.mm in Sources */,
				5492E076202154D600B64F25 /* FIRValidationTests.mm in Sources */,
				5492E078202154D600B64F25 /* FIRWriteBatchTests.mm in Sources */,
				5492E082202154EC00B64F25 /* FSTDatastoreTests.mm in Sources */,
				5492E041202143E700B64F25 /* FSTEventAccumulator.mm in Sources */,
				5492E0422021440500B64F25 /* FSTHelpers.mm in Sources */,
				5491BC731FB44593008B3588 /* FSTIntegrationTestCase.mm in Sources */,
				5492E080202154EC00B64F25 /* FSTSmokeTests.mm in Sources */,
				5492E081202154EC00B64F25 /* FSTStreamTests.mm in Sources */,
				5492E07F202154EC00B64F25 /* FSTTransactionTests.mm in Sources */,
				5492E0442021457E00B64F25 /* XCTestCase+Await.mm in Sources */,
			);
			runOnlyForDeploymentPostprocessing = 0;
		};
/* End PBXSourcesBuildPhase section */

/* Begin PBXTargetDependency section */
		54C9EDF72040E16300A969CD /* PBXTargetDependency */ = {
			isa = PBXTargetDependency;
			target = 6003F589195388D20070C39A /* Firestore_Example_iOS */;
			targetProxy = 54C9EDF62040E16300A969CD /* PBXContainerItemProxy */;
		};
		54C9EDFF2040E41900A969CD /* PBXTargetDependency */ = {
			isa = PBXTargetDependency;
			target = 54C9EDF02040E16300A969CD /* Firestore_SwiftTests_iOS */;
			targetProxy = 54C9EDFE2040E41900A969CD /* PBXContainerItemProxy */;
		};
		5CAE131F20FFFED600BE9A4A /* PBXTargetDependency */ = {
			isa = PBXTargetDependency;
			target = 6003F589195388D20070C39A /* Firestore_Example_iOS */;
			targetProxy = 5CAE131E20FFFED600BE9A4A /* PBXContainerItemProxy */;
		};
		6003F5B4195388D20070C39A /* PBXTargetDependency */ = {
			isa = PBXTargetDependency;
			target = 6003F589195388D20070C39A /* Firestore_Example_iOS */;
			targetProxy = 6003F5B3195388D20070C39A /* PBXContainerItemProxy */;
		};
		6EDD3AD220BF247500C33877 /* PBXTargetDependency */ = {
			isa = PBXTargetDependency;
			target = 6003F589195388D20070C39A /* Firestore_Example_iOS */;
			targetProxy = 6EDD3AD320BF247500C33877 /* PBXContainerItemProxy */;
		};
		DE03B2951F2149D600A30B9C /* PBXTargetDependency */ = {
			isa = PBXTargetDependency;
			target = 6003F589195388D20070C39A /* Firestore_Example_iOS */;
			targetProxy = DE03B2961F2149D600A30B9C /* PBXContainerItemProxy */;
		};
		DE29E7FA1F2174DD00909613 /* PBXTargetDependency */ = {
			isa = PBXTargetDependency;
			target = 6003F5AD195388D20070C39A /* Firestore_Tests_iOS */;
			targetProxy = DE29E7F91F2174DD00909613 /* PBXContainerItemProxy */;
		};
		DE29E7FC1F2174DD00909613 /* PBXTargetDependency */ = {
			isa = PBXTargetDependency;
			target = DE03B2941F2149D600A30B9C /* Firestore_IntegrationTests_iOS */;
			targetProxy = DE29E7FB1F2174DD00909613 /* PBXContainerItemProxy */;
		};
/* End PBXTargetDependency section */

/* Begin PBXVariantGroup section */
		6003F596195388D20070C39A /* InfoPlist.strings */ = {
			isa = PBXVariantGroup;
			children = (
				6003F597195388D20070C39A /* en */,
			);
			name = InfoPlist.strings;
			sourceTree = "<group>";
		};
		6003F5B8195388D20070C39A /* InfoPlist.strings */ = {
			isa = PBXVariantGroup;
			children = (
				6003F5B9195388D20070C39A /* en */,
			);
			name = InfoPlist.strings;
			sourceTree = "<group>";
		};
		71719F9D1E33DC2100824A3D /* LaunchScreen.storyboard */ = {
			isa = PBXVariantGroup;
			children = (
				71719F9E1E33DC2100824A3D /* Base */,
			);
			name = LaunchScreen.storyboard;
			sourceTree = "<group>";
		};
/* End PBXVariantGroup section */

/* Begin XCBuildConfiguration section */
		54C9EDF82040E16300A969CD /* Debug */ = {
			isa = XCBuildConfiguration;
			baseConfigurationReference = 69E6C311558EC77729A16CF1 /* Pods-Firestore_Example_iOS-Firestore_SwiftTests_iOS.debug.xcconfig */;
			buildSettings = {
				BUNDLE_LOADER = "$(TEST_HOST)";
				CLANG_ANALYZER_NONNULL = YES;
				CLANG_ANALYZER_NUMBER_OBJECT_CONVERSION = YES_AGGRESSIVE;
				CLANG_CXX_LANGUAGE_STANDARD = "gnu++14";
				CLANG_WARN_BLOCK_CAPTURE_AUTORELEASING = YES;
				CLANG_WARN_COMMA = YES;
				CLANG_WARN_DOCUMENTATION_COMMENTS = YES;
				CLANG_WARN_INFINITE_RECURSION = YES;
				CLANG_WARN_NON_LITERAL_NULL_CONVERSION = YES;
				CLANG_WARN_OBJC_LITERAL_CONVERSION = YES;
				CLANG_WARN_RANGE_LOOP_ANALYSIS = YES;
				CLANG_WARN_STRICT_PROTOTYPES = YES;
				CLANG_WARN_SUSPICIOUS_MOVE = YES;
				CLANG_WARN_UNGUARDED_AVAILABILITY = YES_AGGRESSIVE;
				CLANG_WARN_UNREACHABLE_CODE = YES;
				CODE_SIGN_IDENTITY = "iPhone Developer";
				CODE_SIGN_STYLE = Automatic;
				DEBUG_INFORMATION_FORMAT = dwarf;
				ENABLE_STRICT_OBJC_MSGSEND = YES;
				GCC_C_LANGUAGE_STANDARD = gnu11;
				GCC_NO_COMMON_BLOCKS = YES;
				INFOPLIST_FILE = ../Swift/Tests/Info.plist;
				IPHONEOS_DEPLOYMENT_TARGET = 11.2;
				LD_RUNPATH_SEARCH_PATHS = "$(inherited) @executable_path/Frameworks @loader_path/Frameworks";
				MTL_ENABLE_DEBUG_INFO = YES;
				PRODUCT_BUNDLE_IDENTIFIER = "com.google.Firestore-SwiftTests-iOS";
				PRODUCT_NAME = "$(TARGET_NAME)";
				SWIFT_ACTIVE_COMPILATION_CONDITIONS = DEBUG;
				SWIFT_OPTIMIZATION_LEVEL = "-Onone";
				SWIFT_VERSION = 4.0;
				TARGETED_DEVICE_FAMILY = "1,2";
				TEST_HOST = "$(BUILT_PRODUCTS_DIR)/Firestore_Example_iOS.app/Firestore_Example_iOS";
			};
			name = Debug;
		};
		54C9EDF92040E16300A969CD /* Release */ = {
			isa = XCBuildConfiguration;
			baseConfigurationReference = 11984BA0A99D7A7ABA5B0D90 /* Pods-Firestore_Example_iOS-Firestore_SwiftTests_iOS.release.xcconfig */;
			buildSettings = {
				BUNDLE_LOADER = "$(TEST_HOST)";
				CLANG_ANALYZER_NONNULL = YES;
				CLANG_ANALYZER_NUMBER_OBJECT_CONVERSION = YES_AGGRESSIVE;
				CLANG_CXX_LANGUAGE_STANDARD = "gnu++14";
				CLANG_WARN_BLOCK_CAPTURE_AUTORELEASING = YES;
				CLANG_WARN_COMMA = YES;
				CLANG_WARN_DOCUMENTATION_COMMENTS = YES;
				CLANG_WARN_INFINITE_RECURSION = YES;
				CLANG_WARN_NON_LITERAL_NULL_CONVERSION = YES;
				CLANG_WARN_OBJC_LITERAL_CONVERSION = YES;
				CLANG_WARN_RANGE_LOOP_ANALYSIS = YES;
				CLANG_WARN_STRICT_PROTOTYPES = YES;
				CLANG_WARN_SUSPICIOUS_MOVE = YES;
				CLANG_WARN_UNGUARDED_AVAILABILITY = YES_AGGRESSIVE;
				CLANG_WARN_UNREACHABLE_CODE = YES;
				CODE_SIGN_IDENTITY = "iPhone Developer";
				CODE_SIGN_STYLE = Automatic;
				COPY_PHASE_STRIP = NO;
				DEBUG_INFORMATION_FORMAT = "dwarf-with-dsym";
				ENABLE_STRICT_OBJC_MSGSEND = YES;
				GCC_C_LANGUAGE_STANDARD = gnu11;
				GCC_NO_COMMON_BLOCKS = YES;
				INFOPLIST_FILE = ../Swift/Tests/Info.plist;
				IPHONEOS_DEPLOYMENT_TARGET = 11.2;
				LD_RUNPATH_SEARCH_PATHS = "$(inherited) @executable_path/Frameworks @loader_path/Frameworks";
				MTL_ENABLE_DEBUG_INFO = NO;
				PRODUCT_BUNDLE_IDENTIFIER = "com.google.Firestore-SwiftTests-iOS";
				PRODUCT_NAME = "$(TARGET_NAME)";
				SWIFT_OPTIMIZATION_LEVEL = "-Owholemodule";
				SWIFT_VERSION = 4.0;
				TARGETED_DEVICE_FAMILY = "1,2";
				TEST_HOST = "$(BUILT_PRODUCTS_DIR)/Firestore_Example_iOS.app/Firestore_Example_iOS";
			};
			name = Release;
		};
		5CAE132120FFFED600BE9A4A /* Debug */ = {
			isa = XCBuildConfiguration;
			baseConfigurationReference = FA2E9952BA2B299C1156C43C /* Pods-Firestore_Benchmarks_iOS.debug.xcconfig */;
			buildSettings = {
				BUNDLE_LOADER = "$(TEST_HOST)";
				DEVELOPMENT_TEAM = EQHXZ8M8AV;
				FRAMEWORK_SEARCH_PATHS = (
					"$(SDKROOT)/Developer/Library/Frameworks",
					"$(inherited)",
					"$(DEVELOPER_FRAMEWORKS_DIR)",
				);
				GCC_PRECOMPILE_PREFIX_HEADER = YES;
				GCC_PREFIX_HEADER = "";
				GCC_PREPROCESSOR_DEFINITIONS = (
					"$(inherited)",
					"COCOAPODS=1",
					"GPB_USE_PROTOBUF_FRAMEWORK_IMPORTS=1",
				);
				HEADER_SEARCH_PATHS = (
					"$(inherited)",
					"\"${PODS_ROOT}/../../..\"",
					"\"${PODS_ROOT}/../../../Firestore/third_party/abseil-cpp\"",
					"\"${PODS_ROOT}/GoogleTest/googlemock/include\"",
					"\"${PODS_ROOT}/GoogleTest/googletest/include\"",
					"\"${PODS_ROOT}/leveldb-library/include\"",
					"\"${PODS_ROOT}/../../../Firestore/Protos/cpp\"",
					"\"${PODS_ROOT}/ProtobufCpp/src\"",
				);
				INFOPLIST_FILE = Benchmarks/Info.plist;
				OTHER_CFLAGS = (
					"$(inherited)",
					"-iquote",
					"\"${PODS_CONFIGURATION_BUILD_DIR}/GoogleTest/GoogleTest.framework/Headers\"",
					"-iquote",
					"\"${PODS_CONFIGURATION_BUILD_DIR}/OCMock/OCMock.framework/Headers\"",
					"-iquote",
					"\"${PODS_CONFIGURATION_BUILD_DIR}/ProtobufCpp/ProtobufCpp.framework/Headers\"",
					"-iquote",
					"\"${PODS_CONFIGURATION_BUILD_DIR}/leveldb-library/leveldb.framework/Headers\"",
					"$(inherited)",
					"-iquote",
					"\"${PODS_CONFIGURATION_BUILD_DIR}/BoringSSL/openssl.framework/Headers\"",
					"-iquote",
					"\"${PODS_CONFIGURATION_BUILD_DIR}/FirebaseAuth/FirebaseAuth.framework/Headers\"",
					"-iquote",
					"\"${PODS_CONFIGURATION_BUILD_DIR}/FirebaseCore/FirebaseCore.framework/Headers\"",
					"-iquote",
					"\"${PODS_CONFIGURATION_BUILD_DIR}/FirebaseFirestore/FirebaseFirestore.framework/Headers\"",
					"-iquote",
					"\"${PODS_CONFIGURATION_BUILD_DIR}/GTMSessionFetcher/GTMSessionFetcher.framework/Headers\"",
					"-iquote",
					"\"${PODS_CONFIGURATION_BUILD_DIR}/GoogleToolboxForMac/GoogleToolboxForMac.framework/Headers\"",
					"-iquote",
					"\"${PODS_CONFIGURATION_BUILD_DIR}/Protobuf/Protobuf.framework/Headers\"",
					"-iquote",
					"\"${PODS_CONFIGURATION_BUILD_DIR}/gRPC-Core/grpc.framework/Headers\"",
					"-iquote",
					"\"${PODS_CONFIGURATION_BUILD_DIR}/gRPC-ProtoRPC/ProtoRPC.framework/Headers\"",
					"-iquote",
					"\"${PODS_CONFIGURATION_BUILD_DIR}/gRPC-RxLibrary/RxLibrary.framework/Headers\"",
					"-iquote",
					"\"${PODS_CONFIGURATION_BUILD_DIR}/gRPC/GRPCClient.framework/Headers\"",
					"-iquote",
					"\"${PODS_CONFIGURATION_BUILD_DIR}/leveldb-library/leveldb.framework/Headers\"",
					"-iquote",
					"\"${PODS_CONFIGURATION_BUILD_DIR}/nanopb/nanopb.framework/Headers\"",
					"-isystem",
					"\"${PODS_ROOT}/Headers/Public\"",
					"-isystem",
					"\"${PODS_ROOT}/Headers/Public/Firebase\"",
					"-isystem",
					"\"${PODS_ROOT}/Headers/Public/FirebaseAnalytics\"",
					"-isystem",
					"\"${PODS_ROOT}/Headers/Public/FirebaseInstanceID\"",
					"-DPB_FIELD_32BIT",
					"-DPB_NO_PACKED_STRUCTS=1",
				);
				PRODUCT_BUNDLE_IDENTIFIER = "Firebase.Firestore-Benchmarks-iOS";
				PRODUCT_NAME = "$(TARGET_NAME)";
				SYSTEM_HEADER_SEARCH_PATHS = "\"${PODS_ROOT}/nanopb\"";
				TEST_HOST = "$(BUILT_PRODUCTS_DIR)/Firestore_Example_iOS.app/Firestore_Example_iOS";
			};
			name = Debug;
		};
		5CAE132220FFFED600BE9A4A /* Release */ = {
			isa = XCBuildConfiguration;
			baseConfigurationReference = A5FA86650A18F3B7A8162287 /* Pods-Firestore_Benchmarks_iOS.release.xcconfig */;
			buildSettings = {
				BUNDLE_LOADER = "$(TEST_HOST)";
				DEVELOPMENT_TEAM = EQHXZ8M8AV;
				FRAMEWORK_SEARCH_PATHS = (
					"$(SDKROOT)/Developer/Library/Frameworks",
					"$(inherited)",
					"$(DEVELOPER_FRAMEWORKS_DIR)",
				);
				GCC_PRECOMPILE_PREFIX_HEADER = YES;
				GCC_PREFIX_HEADER = "";
				GCC_PREPROCESSOR_DEFINITIONS = (
					"$(inherited)",
					"COCOAPODS=1",
					"GPB_USE_PROTOBUF_FRAMEWORK_IMPORTS=1",
				);
				HEADER_SEARCH_PATHS = (
					"$(inherited)",
					"\"${PODS_ROOT}/../../..\"",
					"\"${PODS_ROOT}/../../../Firestore/third_party/abseil-cpp\"",
					"\"${PODS_ROOT}/GoogleTest/googlemock/include\"",
					"\"${PODS_ROOT}/GoogleTest/googletest/include\"",
					"\"${PODS_ROOT}/leveldb-library/include\"",
					"\"${PODS_ROOT}/../../../Firestore/Protos/cpp\"",
					"\"${PODS_ROOT}/ProtobufCpp/src\"",
				);
				INFOPLIST_FILE = Benchmarks/Info.plist;
				OTHER_CFLAGS = (
					"$(inherited)",
					"-iquote",
					"\"${PODS_CONFIGURATION_BUILD_DIR}/GoogleTest/GoogleTest.framework/Headers\"",
					"-iquote",
					"\"${PODS_CONFIGURATION_BUILD_DIR}/OCMock/OCMock.framework/Headers\"",
					"-iquote",
					"\"${PODS_CONFIGURATION_BUILD_DIR}/ProtobufCpp/ProtobufCpp.framework/Headers\"",
					"-iquote",
					"\"${PODS_CONFIGURATION_BUILD_DIR}/leveldb-library/leveldb.framework/Headers\"",
					"$(inherited)",
					"-iquote",
					"\"${PODS_CONFIGURATION_BUILD_DIR}/BoringSSL/openssl.framework/Headers\"",
					"-iquote",
					"\"${PODS_CONFIGURATION_BUILD_DIR}/FirebaseAuth/FirebaseAuth.framework/Headers\"",
					"-iquote",
					"\"${PODS_CONFIGURATION_BUILD_DIR}/FirebaseCore/FirebaseCore.framework/Headers\"",
					"-iquote",
					"\"${PODS_CONFIGURATION_BUILD_DIR}/FirebaseFirestore/FirebaseFirestore.framework/Headers\"",
					"-iquote",
					"\"${PODS_CONFIGURATION_BUILD_DIR}/GTMSessionFetcher/GTMSessionFetcher.framework/Headers\"",
					"-iquote",
					"\"${PODS_CONFIGURATION_BUILD_DIR}/GoogleToolboxForMac/GoogleToolboxForMac.framework/Headers\"",
					"-iquote",
					"\"${PODS_CONFIGURATION_BUILD_DIR}/Protobuf/Protobuf.framework/Headers\"",
					"-iquote",
					"\"${PODS_CONFIGURATION_BUILD_DIR}/gRPC-Core/grpc.framework/Headers\"",
					"-iquote",
					"\"${PODS_CONFIGURATION_BUILD_DIR}/gRPC-ProtoRPC/ProtoRPC.framework/Headers\"",
					"-iquote",
					"\"${PODS_CONFIGURATION_BUILD_DIR}/gRPC-RxLibrary/RxLibrary.framework/Headers\"",
					"-iquote",
					"\"${PODS_CONFIGURATION_BUILD_DIR}/gRPC/GRPCClient.framework/Headers\"",
					"-iquote",
					"\"${PODS_CONFIGURATION_BUILD_DIR}/leveldb-library/leveldb.framework/Headers\"",
					"-iquote",
					"\"${PODS_CONFIGURATION_BUILD_DIR}/nanopb/nanopb.framework/Headers\"",
					"-isystem",
					"\"${PODS_ROOT}/Headers/Public\"",
					"-isystem",
					"\"${PODS_ROOT}/Headers/Public/Firebase\"",
					"-isystem",
					"\"${PODS_ROOT}/Headers/Public/FirebaseAnalytics\"",
					"-isystem",
					"\"${PODS_ROOT}/Headers/Public/FirebaseInstanceID\"",
					"-DPB_FIELD_32BIT",
					"-DPB_NO_PACKED_STRUCTS=1",
				);
				PRODUCT_BUNDLE_IDENTIFIER = "Firebase.Firestore-Benchmarks-iOS";
				PRODUCT_NAME = "$(TARGET_NAME)";
				SYSTEM_HEADER_SEARCH_PATHS = "\"${PODS_ROOT}/nanopb\"";
				TEST_HOST = "$(BUILT_PRODUCTS_DIR)/Firestore_Example_iOS.app/Firestore_Example_iOS";
			};
			name = Release;
		};
		6003F5BD195388D20070C39A /* Debug */ = {
			isa = XCBuildConfiguration;
			buildSettings = {
				ALWAYS_SEARCH_USER_PATHS = NO;
				CLANG_CXX_LANGUAGE_STANDARD = "gnu++0x";
				CLANG_CXX_LIBRARY = "libc++";
				CLANG_ENABLE_MODULES = YES;
				CLANG_ENABLE_OBJC_ARC = YES;
				CLANG_WARN_BOOL_CONVERSION = YES;
				CLANG_WARN_CONSTANT_CONVERSION = YES;
				CLANG_WARN_DIRECT_OBJC_ISA_USAGE = YES_ERROR;
				CLANG_WARN_EMPTY_BODY = YES;
				CLANG_WARN_ENUM_CONVERSION = YES;
				CLANG_WARN_INT_CONVERSION = YES;
				CLANG_WARN_OBJC_ROOT_CLASS = YES_ERROR;
				CLANG_WARN__DUPLICATE_METHOD_MATCH = YES;
				"CODE_SIGN_IDENTITY[sdk=iphoneos*]" = "iPhone Developer";
				COPY_PHASE_STRIP = NO;
				ENABLE_TESTABILITY = YES;
				GCC_C_LANGUAGE_STANDARD = gnu99;
				GCC_DYNAMIC_NO_PIC = NO;
				GCC_OPTIMIZATION_LEVEL = 0;
				GCC_PREPROCESSOR_DEFINITIONS = (
					"DEBUG=1",
					"$(inherited)",
				);
				GCC_SYMBOLS_PRIVATE_EXTERN = NO;
				GCC_WARN_64_TO_32_BIT_CONVERSION = YES;
				GCC_WARN_ABOUT_RETURN_TYPE = YES_ERROR;
				GCC_WARN_UNDECLARED_SELECTOR = YES;
				GCC_WARN_UNINITIALIZED_AUTOS = YES_AGGRESSIVE;
				GCC_WARN_UNUSED_FUNCTION = YES;
				GCC_WARN_UNUSED_VARIABLE = YES;
				HEADER_SEARCH_PATHS = "";
				IPHONEOS_DEPLOYMENT_TARGET = 8.0;
				ONLY_ACTIVE_ARCH = YES;
				OTHER_CFLAGS = "";
				SDKROOT = iphoneos;
				TARGETED_DEVICE_FAMILY = "1,2";
			};
			name = Debug;
		};
		6003F5BE195388D20070C39A /* Release */ = {
			isa = XCBuildConfiguration;
			buildSettings = {
				ALWAYS_SEARCH_USER_PATHS = NO;
				CLANG_CXX_LANGUAGE_STANDARD = "gnu++0x";
				CLANG_CXX_LIBRARY = "libc++";
				CLANG_ENABLE_MODULES = YES;
				CLANG_ENABLE_OBJC_ARC = YES;
				CLANG_WARN_BOOL_CONVERSION = YES;
				CLANG_WARN_CONSTANT_CONVERSION = YES;
				CLANG_WARN_DIRECT_OBJC_ISA_USAGE = YES_ERROR;
				CLANG_WARN_EMPTY_BODY = YES;
				CLANG_WARN_ENUM_CONVERSION = YES;
				CLANG_WARN_INT_CONVERSION = YES;
				CLANG_WARN_OBJC_ROOT_CLASS = YES_ERROR;
				CLANG_WARN__DUPLICATE_METHOD_MATCH = YES;
				"CODE_SIGN_IDENTITY[sdk=iphoneos*]" = "iPhone Developer";
				COPY_PHASE_STRIP = YES;
				ENABLE_NS_ASSERTIONS = NO;
				GCC_C_LANGUAGE_STANDARD = gnu99;
				GCC_WARN_64_TO_32_BIT_CONVERSION = YES;
				GCC_WARN_ABOUT_RETURN_TYPE = YES_ERROR;
				GCC_WARN_UNDECLARED_SELECTOR = YES;
				GCC_WARN_UNINITIALIZED_AUTOS = YES_AGGRESSIVE;
				GCC_WARN_UNUSED_FUNCTION = YES;
				GCC_WARN_UNUSED_VARIABLE = YES;
				HEADER_SEARCH_PATHS = "";
				IPHONEOS_DEPLOYMENT_TARGET = 8.0;
				OTHER_CFLAGS = "";
				SDKROOT = iphoneos;
				TARGETED_DEVICE_FAMILY = "1,2";
				VALIDATE_PRODUCT = YES;
			};
			name = Release;
		};
		6003F5C0195388D20070C39A /* Debug */ = {
			isa = XCBuildConfiguration;
			baseConfigurationReference = 3C81DE3772628FE297055662 /* Pods-Firestore_Example_iOS.debug.xcconfig */;
			buildSettings = {
				ASSETCATALOG_COMPILER_APPICON_NAME = AppIcon;
				GCC_PRECOMPILE_PREFIX_HEADER = YES;
				GCC_PREFIX_HEADER = "";
				HEADER_SEARCH_PATHS = (
					"$(inherited)",
					"\"${PODS_ROOT}/Firebase/Firebase/Firebase\"",
					"\"${PODS_ROOT}/leveldb-library/include\"",
				);
				INFOPLIST_FILE = "App/iOS/Firestore-Info.plist";
				MODULE_NAME = ExampleApp;
				OTHER_LDFLAGS = (
					"$(inherited)",
					"-all_load",
				);
				PRODUCT_BUNDLE_IDENTIFIER = "org.cocoapods.demo.${PRODUCT_NAME:rfc1034identifier}";
				PRODUCT_NAME = "$(TARGET_NAME)";
				WRAPPER_EXTENSION = app;
			};
			name = Debug;
		};
		6003F5C1195388D20070C39A /* Release */ = {
			isa = XCBuildConfiguration;
			baseConfigurationReference = 3F0992A4B83C60841C52E960 /* Pods-Firestore_Example_iOS.release.xcconfig */;
			buildSettings = {
				ASSETCATALOG_COMPILER_APPICON_NAME = AppIcon;
				GCC_PRECOMPILE_PREFIX_HEADER = YES;
				GCC_PREFIX_HEADER = "";
				HEADER_SEARCH_PATHS = (
					"$(inherited)",
					"\"${PODS_ROOT}/Firebase/Firebase/Firebase\"",
					"\"${PODS_ROOT}/leveldb-library/include\"",
				);
				INFOPLIST_FILE = "App/iOS/Firestore-Info.plist";
				MODULE_NAME = ExampleApp;
				OTHER_LDFLAGS = (
					"$(inherited)",
					"-all_load",
				);
				PRODUCT_BUNDLE_IDENTIFIER = "org.cocoapods.demo.${PRODUCT_NAME:rfc1034identifier}";
				PRODUCT_NAME = "$(TARGET_NAME)";
				WRAPPER_EXTENSION = app;
			};
			name = Release;
		};
		6003F5C3195388D20070C39A /* Debug */ = {
			isa = XCBuildConfiguration;
			baseConfigurationReference = E592181BFD7C53C305123739 /* Pods-Firestore_Tests_iOS.debug.xcconfig */;
			buildSettings = {
				BUNDLE_LOADER = "$(TEST_HOST)";
				DEVELOPMENT_TEAM = EQHXZ8M8AV;
				FRAMEWORK_SEARCH_PATHS = (
					"$(SDKROOT)/Developer/Library/Frameworks",
					"$(inherited)",
					"$(DEVELOPER_FRAMEWORKS_DIR)",
				);
				GCC_PRECOMPILE_PREFIX_HEADER = YES;
				GCC_PREFIX_HEADER = "";
				GCC_PREPROCESSOR_DEFINITIONS = (
					"$(inherited)",
					"COCOAPODS=1",
					"GPB_USE_PROTOBUF_FRAMEWORK_IMPORTS=1",
				);
				HEADER_SEARCH_PATHS = (
					"$(inherited)",
					"\"${PODS_ROOT}/../../..\"",
					"\"${PODS_ROOT}/../../../Firestore/third_party/abseil-cpp\"",
					"\"${PODS_ROOT}/GoogleTest/googlemock/include\"",
					"\"${PODS_ROOT}/GoogleTest/googletest/include\"",
					"\"${PODS_ROOT}/leveldb-library/include\"",
					"\"${PODS_ROOT}/../../../Firestore/Protos/cpp\"",
					"\"${PODS_ROOT}/ProtobufCpp/src\"",
				);
				INFOPLIST_FILE = "Tests/Tests-Info.plist";
				OTHER_CFLAGS = (
					"$(inherited)",
					"-iquote",
					"\"${PODS_CONFIGURATION_BUILD_DIR}/GoogleTest/GoogleTest.framework/Headers\"",
					"-iquote",
					"\"${PODS_CONFIGURATION_BUILD_DIR}/OCMock/OCMock.framework/Headers\"",
					"-iquote",
					"\"${PODS_CONFIGURATION_BUILD_DIR}/ProtobufCpp/ProtobufCpp.framework/Headers\"",
					"-iquote",
					"\"${PODS_CONFIGURATION_BUILD_DIR}/leveldb-library/leveldb.framework/Headers\"",
					"$(inherited)",
					"-iquote",
					"\"${PODS_CONFIGURATION_BUILD_DIR}/BoringSSL/openssl.framework/Headers\"",
					"-iquote",
					"\"${PODS_CONFIGURATION_BUILD_DIR}/FirebaseAuth/FirebaseAuth.framework/Headers\"",
					"-iquote",
					"\"${PODS_CONFIGURATION_BUILD_DIR}/FirebaseCore/FirebaseCore.framework/Headers\"",
					"-iquote",
					"\"${PODS_CONFIGURATION_BUILD_DIR}/FirebaseFirestore/FirebaseFirestore.framework/Headers\"",
					"-iquote",
					"\"${PODS_CONFIGURATION_BUILD_DIR}/GTMSessionFetcher/GTMSessionFetcher.framework/Headers\"",
					"-iquote",
					"\"${PODS_CONFIGURATION_BUILD_DIR}/GoogleToolboxForMac/GoogleToolboxForMac.framework/Headers\"",
					"-iquote",
					"\"${PODS_CONFIGURATION_BUILD_DIR}/Protobuf/Protobuf.framework/Headers\"",
					"-iquote",
					"\"${PODS_CONFIGURATION_BUILD_DIR}/gRPC-Core/grpc.framework/Headers\"",
					"-iquote",
					"\"${PODS_CONFIGURATION_BUILD_DIR}/gRPC-ProtoRPC/ProtoRPC.framework/Headers\"",
					"-iquote",
					"\"${PODS_CONFIGURATION_BUILD_DIR}/gRPC-RxLibrary/RxLibrary.framework/Headers\"",
					"-iquote",
					"\"${PODS_CONFIGURATION_BUILD_DIR}/gRPC/GRPCClient.framework/Headers\"",
					"-iquote",
					"\"${PODS_CONFIGURATION_BUILD_DIR}/leveldb-library/leveldb.framework/Headers\"",
					"-iquote",
					"\"${PODS_CONFIGURATION_BUILD_DIR}/nanopb/nanopb.framework/Headers\"",
					"-isystem",
					"\"${PODS_ROOT}/Headers/Public\"",
					"-isystem",
					"\"${PODS_ROOT}/Headers/Public/Firebase\"",
					"-isystem",
					"\"${PODS_ROOT}/Headers/Public/FirebaseAnalytics\"",
					"-isystem",
					"\"${PODS_ROOT}/Headers/Public/FirebaseInstanceID\"",
					"-DPB_FIELD_32BIT",
					"-DPB_NO_PACKED_STRUCTS=1",
				);
				PRODUCT_BUNDLE_IDENTIFIER = "org.cocoapods.demo.${PRODUCT_NAME:rfc1034identifier}";
				PRODUCT_NAME = "$(TARGET_NAME)";
				SYSTEM_HEADER_SEARCH_PATHS = "\"${PODS_ROOT}/nanopb\"";
				TEST_HOST = "$(BUILT_PRODUCTS_DIR)/Firestore_Example_iOS.app/Firestore_Example_iOS";
				WRAPPER_EXTENSION = xctest;
			};
			name = Debug;
		};
		6003F5C4195388D20070C39A /* Release */ = {
			isa = XCBuildConfiguration;
			baseConfigurationReference = B3F5B3AAE791A5911B9EAA82 /* Pods-Firestore_Tests_iOS.release.xcconfig */;
			buildSettings = {
				BUNDLE_LOADER = "$(TEST_HOST)";
				DEVELOPMENT_TEAM = EQHXZ8M8AV;
				FRAMEWORK_SEARCH_PATHS = (
					"$(SDKROOT)/Developer/Library/Frameworks",
					"$(inherited)",
					"$(DEVELOPER_FRAMEWORKS_DIR)",
				);
				GCC_PRECOMPILE_PREFIX_HEADER = YES;
				GCC_PREFIX_HEADER = "";
				GCC_PREPROCESSOR_DEFINITIONS = (
					"$(inherited)",
					"COCOAPODS=1",
					"GPB_USE_PROTOBUF_FRAMEWORK_IMPORTS=1",
				);
				HEADER_SEARCH_PATHS = (
					"$(inherited)",
					"\"${PODS_ROOT}/../../..\"",
					"\"${PODS_ROOT}/../../../Firestore/third_party/abseil-cpp\"",
					"\"${PODS_ROOT}/GoogleTest/googlemock/include\"",
					"\"${PODS_ROOT}/GoogleTest/googletest/include\"",
					"\"${PODS_ROOT}/leveldb-library/include\"",
					"\"${PODS_ROOT}/../../../Firestore/Protos/cpp\"",
					"\"${PODS_ROOT}/ProtobufCpp/src\"",
				);
				INFOPLIST_FILE = "Tests/Tests-Info.plist";
				OTHER_CFLAGS = (
					"$(inherited)",
					"-iquote",
					"\"${PODS_CONFIGURATION_BUILD_DIR}/GoogleTest/GoogleTest.framework/Headers\"",
					"-iquote",
					"\"${PODS_CONFIGURATION_BUILD_DIR}/OCMock/OCMock.framework/Headers\"",
					"-iquote",
					"\"${PODS_CONFIGURATION_BUILD_DIR}/ProtobufCpp/ProtobufCpp.framework/Headers\"",
					"-iquote",
					"\"${PODS_CONFIGURATION_BUILD_DIR}/leveldb-library/leveldb.framework/Headers\"",
					"$(inherited)",
					"-iquote",
					"\"${PODS_CONFIGURATION_BUILD_DIR}/BoringSSL/openssl.framework/Headers\"",
					"-iquote",
					"\"${PODS_CONFIGURATION_BUILD_DIR}/FirebaseAuth/FirebaseAuth.framework/Headers\"",
					"-iquote",
					"\"${PODS_CONFIGURATION_BUILD_DIR}/FirebaseCore/FirebaseCore.framework/Headers\"",
					"-iquote",
					"\"${PODS_CONFIGURATION_BUILD_DIR}/FirebaseFirestore/FirebaseFirestore.framework/Headers\"",
					"-iquote",
					"\"${PODS_CONFIGURATION_BUILD_DIR}/GTMSessionFetcher/GTMSessionFetcher.framework/Headers\"",
					"-iquote",
					"\"${PODS_CONFIGURATION_BUILD_DIR}/GoogleToolboxForMac/GoogleToolboxForMac.framework/Headers\"",
					"-iquote",
					"\"${PODS_CONFIGURATION_BUILD_DIR}/Protobuf/Protobuf.framework/Headers\"",
					"-iquote",
					"\"${PODS_CONFIGURATION_BUILD_DIR}/gRPC-Core/grpc.framework/Headers\"",
					"-iquote",
					"\"${PODS_CONFIGURATION_BUILD_DIR}/gRPC-ProtoRPC/ProtoRPC.framework/Headers\"",
					"-iquote",
					"\"${PODS_CONFIGURATION_BUILD_DIR}/gRPC-RxLibrary/RxLibrary.framework/Headers\"",
					"-iquote",
					"\"${PODS_CONFIGURATION_BUILD_DIR}/gRPC/GRPCClient.framework/Headers\"",
					"-iquote",
					"\"${PODS_CONFIGURATION_BUILD_DIR}/leveldb-library/leveldb.framework/Headers\"",
					"-iquote",
					"\"${PODS_CONFIGURATION_BUILD_DIR}/nanopb/nanopb.framework/Headers\"",
					"-isystem",
					"\"${PODS_ROOT}/Headers/Public\"",
					"-isystem",
					"\"${PODS_ROOT}/Headers/Public/Firebase\"",
					"-isystem",
					"\"${PODS_ROOT}/Headers/Public/FirebaseAnalytics\"",
					"-isystem",
					"\"${PODS_ROOT}/Headers/Public/FirebaseInstanceID\"",
					"-DPB_FIELD_32BIT",
					"-DPB_NO_PACKED_STRUCTS=1",
				);
				PRODUCT_BUNDLE_IDENTIFIER = "org.cocoapods.demo.${PRODUCT_NAME:rfc1034identifier}";
				PRODUCT_NAME = "$(TARGET_NAME)";
				SYSTEM_HEADER_SEARCH_PATHS = "\"${PODS_ROOT}/nanopb\"";
				TEST_HOST = "$(BUILT_PRODUCTS_DIR)/Firestore_Example_iOS.app/Firestore_Example_iOS";
				WRAPPER_EXTENSION = xctest;
			};
			name = Release;
		};
		6EDD3B5920BF247500C33877 /* Debug */ = {
			isa = XCBuildConfiguration;
			baseConfigurationReference = 84434E57CA72951015FC71BC /* Pods-Firestore_FuzzTests_iOS.debug.xcconfig */;
			buildSettings = {
				BUNDLE_LOADER = "$(TEST_HOST)";
				DEVELOPMENT_TEAM = EQHXZ8M8AV;
				FRAMEWORK_SEARCH_PATHS = (
					"$(SDKROOT)/Developer/Library/Frameworks",
					"$(inherited)",
					"$(DEVELOPER_FRAMEWORKS_DIR)",
				);
				GCC_PRECOMPILE_PREFIX_HEADER = YES;
				GCC_PREFIX_HEADER = "";
				GCC_PREPROCESSOR_DEFINITIONS = (
					"$(inherited)",
					"COCOAPODS=1",
					"GPB_USE_PROTOBUF_FRAMEWORK_IMPORTS=1",
				);
				HEADER_SEARCH_PATHS = (
					"$(inherited)",
					"\"${PODS_ROOT}/../../..\"",
					"\"${PODS_ROOT}/../../../Firestore/third_party/abseil-cpp\"",
					"\"${PODS_ROOT}/nanopb\"",
				);
				INFOPLIST_FILE = "FuzzTests/Firestore_FuzzTests_iOS-Info.plist";
				OTHER_CFLAGS = (
					"$(inherited)",
					"-fsanitize-coverage=trace-pc-guard",
				);
				PRODUCT_BUNDLE_IDENTIFIER = "org.cocoapods.demo.${PRODUCT_NAME:rfc1034identifier}";
				PRODUCT_NAME = "$(TARGET_NAME)";
				TEST_HOST = "$(BUILT_PRODUCTS_DIR)/Firestore_Example_iOS.app/Firestore_Example_iOS";
				WRAPPER_EXTENSION = xctest;
			};
			name = Debug;
		};
		6EDD3B5A20BF247500C33877 /* Release */ = {
			isa = XCBuildConfiguration;
			baseConfigurationReference = 97C492D2524E92927C11F425 /* Pods-Firestore_FuzzTests_iOS.release.xcconfig */;
			buildSettings = {
				BUNDLE_LOADER = "$(TEST_HOST)";
				DEVELOPMENT_TEAM = EQHXZ8M8AV;
				FRAMEWORK_SEARCH_PATHS = (
					"$(SDKROOT)/Developer/Library/Frameworks",
					"$(inherited)",
					"$(DEVELOPER_FRAMEWORKS_DIR)",
				);
				GCC_PRECOMPILE_PREFIX_HEADER = YES;
				GCC_PREFIX_HEADER = "";
				GCC_PREPROCESSOR_DEFINITIONS = (
					"$(inherited)",
					"COCOAPODS=1",
					"GPB_USE_PROTOBUF_FRAMEWORK_IMPORTS=1",
				);
				HEADER_SEARCH_PATHS = (
					"$(inherited)",
					"\"${PODS_ROOT}/../../..\"",
					"\"${PODS_ROOT}/../../../Firestore/third_party/abseil-cpp\"",
					"\"${PODS_ROOT}/nanopb\"",
				);
				INFOPLIST_FILE = "FuzzTests/Firestore_FuzzTests_iOS-Info.plist";
				OTHER_CFLAGS = (
					"$(inherited)",
					"-fsanitize-coverage=trace-pc-guard",
				);
				PRODUCT_BUNDLE_IDENTIFIER = "org.cocoapods.demo.${PRODUCT_NAME:rfc1034identifier}";
				PRODUCT_NAME = "$(TARGET_NAME)";
				TEST_HOST = "$(BUILT_PRODUCTS_DIR)/Firestore_Example_iOS.app/Firestore_Example_iOS";
				WRAPPER_EXTENSION = xctest;
			};
			name = Release;
		};
		DE03B2E71F2149D600A30B9C /* Debug */ = {
			isa = XCBuildConfiguration;
			baseConfigurationReference = 1277F98C20D2DF0867496976 /* Pods-Firestore_IntegrationTests_iOS.debug.xcconfig */;
			buildSettings = {
				BUNDLE_LOADER = "$(TEST_HOST)";
				DEVELOPMENT_TEAM = EQHXZ8M8AV;
				FRAMEWORK_SEARCH_PATHS = (
					"$(SDKROOT)/Developer/Library/Frameworks",
					"$(inherited)",
					"$(DEVELOPER_FRAMEWORKS_DIR)",
				);
				GCC_PRECOMPILE_PREFIX_HEADER = YES;
				GCC_PREFIX_HEADER = "";
				GCC_PREPROCESSOR_DEFINITIONS = (
					"$(inherited)",
					"COCOAPODS=1",
					"GPB_USE_PROTOBUF_FRAMEWORK_IMPORTS=1",
				);
				HEADER_SEARCH_PATHS = (
					"$(inherited)",
					"\"${PODS_ROOT}/../../..\"",
					"\"${PODS_ROOT}/../../../Firestore/third_party/abseil-cpp\"",
					"\"${PODS_ROOT}/leveldb-library/include\"",
					"\"${PODS_ROOT}/GoogleTest/googletest/include\"",
				);
				INFOPLIST_FILE = "Tests/Tests-Info.plist";
				OTHER_LDFLAGS = (
					"$(inherited)",
					"-l\"c++\"",
				);
				PRODUCT_BUNDLE_IDENTIFIER = "org.cocoapods.demo.${PRODUCT_NAME:rfc1034identifier}";
				PRODUCT_NAME = "$(TARGET_NAME)";
				TEST_HOST = "$(BUILT_PRODUCTS_DIR)/Firestore_Example_iOS.app/Firestore_Example_iOS";
				WRAPPER_EXTENSION = xctest;
			};
			name = Debug;
		};
		DE03B2E81F2149D600A30B9C /* Release */ = {
			isa = XCBuildConfiguration;
			baseConfigurationReference = F354C0FE92645B56A6C6FD44 /* Pods-Firestore_IntegrationTests_iOS.release.xcconfig */;
			buildSettings = {
				BUNDLE_LOADER = "$(TEST_HOST)";
				DEVELOPMENT_TEAM = EQHXZ8M8AV;
				FRAMEWORK_SEARCH_PATHS = (
					"$(SDKROOT)/Developer/Library/Frameworks",
					"$(inherited)",
					"$(DEVELOPER_FRAMEWORKS_DIR)",
				);
				GCC_PRECOMPILE_PREFIX_HEADER = YES;
				GCC_PREFIX_HEADER = "";
				GCC_PREPROCESSOR_DEFINITIONS = (
					"$(inherited)",
					"COCOAPODS=1",
					"GPB_USE_PROTOBUF_FRAMEWORK_IMPORTS=1",
				);
				HEADER_SEARCH_PATHS = (
					"$(inherited)",
					"\"${PODS_ROOT}/../../..\"",
					"\"${PODS_ROOT}/../../../Firestore/third_party/abseil-cpp\"",
					"\"${PODS_ROOT}/leveldb-library/include\"",
					"\"${PODS_ROOT}/GoogleTest/googletest/include\"",
				);
				INFOPLIST_FILE = "Tests/Tests-Info.plist";
				OTHER_LDFLAGS = (
					"$(inherited)",
					"-l\"c++\"",
				);
				PRODUCT_BUNDLE_IDENTIFIER = "org.cocoapods.demo.${PRODUCT_NAME:rfc1034identifier}";
				PRODUCT_NAME = "$(TARGET_NAME)";
				TEST_HOST = "$(BUILT_PRODUCTS_DIR)/Firestore_Example_iOS.app/Firestore_Example_iOS";
				WRAPPER_EXTENSION = xctest;
			};
			name = Release;
		};
		DE29E7F61F2174B000909613 /* Debug */ = {
			isa = XCBuildConfiguration;
			buildSettings = {
				DEVELOPMENT_TEAM = EQHXZ8M8AV;
				PRODUCT_NAME = "$(TARGET_NAME)";
			};
			name = Debug;
		};
		DE29E7F71F2174B000909613 /* Release */ = {
			isa = XCBuildConfiguration;
			buildSettings = {
				DEVELOPMENT_TEAM = EQHXZ8M8AV;
				PRODUCT_NAME = "$(TARGET_NAME)";
			};
			name = Release;
		};
/* End XCBuildConfiguration section */

/* Begin XCConfigurationList section */
		54C9EDFA2040E16300A969CD /* Build configuration list for PBXNativeTarget "Firestore_SwiftTests_iOS" */ = {
			isa = XCConfigurationList;
			buildConfigurations = (
				54C9EDF82040E16300A969CD /* Debug */,
				54C9EDF92040E16300A969CD /* Release */,
			);
			defaultConfigurationIsVisible = 0;
			defaultConfigurationName = Release;
		};
		5CAE132020FFFED600BE9A4A /* Build configuration list for PBXNativeTarget "Firestore_Benchmarks_iOS" */ = {
			isa = XCConfigurationList;
			buildConfigurations = (
				5CAE132120FFFED600BE9A4A /* Debug */,
				5CAE132220FFFED600BE9A4A /* Release */,
			);
			defaultConfigurationIsVisible = 0;
			defaultConfigurationName = Release;
		};
		6003F585195388D10070C39A /* Build configuration list for PBXProject "Firestore" */ = {
			isa = XCConfigurationList;
			buildConfigurations = (
				6003F5BD195388D20070C39A /* Debug */,
				6003F5BE195388D20070C39A /* Release */,
			);
			defaultConfigurationIsVisible = 0;
			defaultConfigurationName = Release;
		};
		6003F5BF195388D20070C39A /* Build configuration list for PBXNativeTarget "Firestore_Example_iOS" */ = {
			isa = XCConfigurationList;
			buildConfigurations = (
				6003F5C0195388D20070C39A /* Debug */,
				6003F5C1195388D20070C39A /* Release */,
			);
			defaultConfigurationIsVisible = 0;
			defaultConfigurationName = Release;
		};
		6003F5C2195388D20070C39A /* Build configuration list for PBXNativeTarget "Firestore_Tests_iOS" */ = {
			isa = XCConfigurationList;
			buildConfigurations = (
				6003F5C3195388D20070C39A /* Debug */,
				6003F5C4195388D20070C39A /* Release */,
			);
			defaultConfigurationIsVisible = 0;
			defaultConfigurationName = Release;
		};
		6EDD3B5820BF247500C33877 /* Build configuration list for PBXNativeTarget "Firestore_FuzzTests_iOS" */ = {
			isa = XCConfigurationList;
			buildConfigurations = (
				6EDD3B5920BF247500C33877 /* Debug */,
				6EDD3B5A20BF247500C33877 /* Release */,
			);
			defaultConfigurationIsVisible = 0;
			defaultConfigurationName = Release;
		};
		DE03B2E61F2149D600A30B9C /* Build configuration list for PBXNativeTarget "Firestore_IntegrationTests_iOS" */ = {
			isa = XCConfigurationList;
			buildConfigurations = (
				DE03B2E71F2149D600A30B9C /* Debug */,
				DE03B2E81F2149D600A30B9C /* Release */,
			);
			defaultConfigurationIsVisible = 0;
			defaultConfigurationName = Release;
		};
		DE29E7F81F2174B000909613 /* Build configuration list for PBXAggregateTarget "AllTests_iOS" */ = {
			isa = XCConfigurationList;
			buildConfigurations = (
				DE29E7F61F2174B000909613 /* Debug */,
				DE29E7F71F2174B000909613 /* Release */,
			);
			defaultConfigurationIsVisible = 0;
			defaultConfigurationName = Release;
		};
/* End XCConfigurationList section */
	};
	rootObject = 6003F582195388D10070C39A /* Project object */;
}<|MERGE_RESOLUTION|>--- conflicted
+++ resolved
@@ -1502,7 +1502,6 @@
 			shellScript = "\"${SRCROOT}/Pods/Target Support Files/Pods-Firestore_Tests_iOS/Pods-Firestore_Tests_iOS-frameworks.sh\"\n";
 			showEnvVarsInLog = 0;
 		};
-<<<<<<< HEAD
 		4C71ED5B5EF024AEF16B5E55 /* [CP] Embed Pods Frameworks */ = {
 			isa = PBXShellScriptBuildPhase;
 			buildActionMask = 2147483647;
@@ -1521,8 +1520,6 @@
 			shellScript = "\"${SRCROOT}/Pods/Target Support Files/Pods-Firestore_Benchmarks_iOS/Pods-Firestore_Benchmarks_iOS-frameworks.sh\"\n";
 			showEnvVarsInLog = 0;
 		};
-=======
->>>>>>> ab8ec2d7
 		6E622C7A20F52C8300B7E93A /* Run Script */ = {
 			isa = PBXShellScriptBuildPhase;
 			buildActionMask = 12;
