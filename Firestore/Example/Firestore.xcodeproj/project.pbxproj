// !$*UTF8*$!
{
	archiveVersion = 1;
	classes = {
	};
	objectVersion = 46;
	objects = {

/* Begin PBXAggregateTarget section */
		DE29E7F51F2174B000909613 /* AllTests_iOS */ = {
			isa = PBXAggregateTarget;
			buildConfigurationList = DE29E7F81F2174B000909613 /* Build configuration list for PBXAggregateTarget "AllTests_iOS" */;
			buildPhases = (
			);
			dependencies = (
				DE29E7FA1F2174DD00909613 /* PBXTargetDependency */,
				54C9EDFF2040E41900A969CD /* PBXTargetDependency */,
				DE29E7FC1F2174DD00909613 /* PBXTargetDependency */,
			);
			name = AllTests_iOS;
			productName = AllTests;
		};
/* End PBXAggregateTarget section */

/* Begin PBXBuildFile section */
		0087625FD31D76E1365C589E /* string_apple_test.mm in Sources */ = {isa = PBXBuildFile; fileRef = 0EE5300F8233D14025EF0456 /* string_apple_test.mm */; };
		00B7AFE2A7C158DD685EB5EE /* FIRCollectionReferenceTests.mm in Sources */ = {isa = PBXBuildFile; fileRef = 5492E045202154AA00B64F25 /* FIRCollectionReferenceTests.mm */; };
		01C0A2CF788A93EF2CEB6100 /* memory_index_manager_test.mm in Sources */ = {isa = PBXBuildFile; fileRef = 73F1F7392210F3D800E1F692 /* memory_index_manager_test.mm */; };
		020AFD89BB40E5175838BB76 /* local_serializer_test.cc in Sources */ = {isa = PBXBuildFile; fileRef = F8043813A5D16963EC02B182 /* local_serializer_test.cc */; };
		023829DB2198383927233318 /* FSTLocalSerializerTests.mm in Sources */ = {isa = PBXBuildFile; fileRef = 5492E08A2021552A00B64F25 /* FSTLocalSerializerTests.mm */; };
		0265CCC8BBB76AE013F52411 /* FSTViewTests.mm in Sources */ = {isa = PBXBuildFile; fileRef = 5492E05E202154B900B64F25 /* FSTViewTests.mm */; };
		02C953A7B0FA5EF87DB0361A /* FSTIntegrationTestCase.mm in Sources */ = {isa = PBXBuildFile; fileRef = 5491BC711FB44593008B3588 /* FSTIntegrationTestCase.mm */; };
		036F975093414351FE952F08 /* index_manager_test.mm in Sources */ = {isa = PBXBuildFile; fileRef = 73F1F73B2210F3D800E1F692 /* index_manager_test.mm */; };
		0455FC6E2A281BD755FD933A /* precondition_test.cc in Sources */ = {isa = PBXBuildFile; fileRef = 549CCA5520A36E1F00BCEB75 /* precondition_test.cc */; };
		051D3E20184AF195266EF678 /* no_document_test.cc in Sources */ = {isa = PBXBuildFile; fileRef = AB6B908720322E8800CC290A /* no_document_test.cc */; };
		0535C1B65DADAE1CE47FA3CA /* string_format_apple_test.mm in Sources */ = {isa = PBXBuildFile; fileRef = 9CFD366B783AE27B9E79EE7A /* string_format_apple_test.mm */; };
		056542AD1D0F78E29E22EFA9 /* grpc_connection_test.cc in Sources */ = {isa = PBXBuildFile; fileRef = B6D9649021544D4F00EB9CFB /* grpc_connection_test.cc */; };
		072D805A94E767DE4D371881 /* FSTSyncEngineTestDriver.mm in Sources */ = {isa = PBXBuildFile; fileRef = 5492E02E20213FFC00B64F25 /* FSTSyncEngineTestDriver.mm */; };
		079E63E270F3EFCA175D2705 /* cc_compilation_test.cc in Sources */ = {isa = PBXBuildFile; fileRef = 1B342370EAE3AA02393E33EB /* cc_compilation_test.cc */; };
		07A64E6C4EB700E3AF3FD496 /* document_test.cc in Sources */ = {isa = PBXBuildFile; fileRef = AB6B908320322E4D00CC290A /* document_test.cc */; };
		07B1E8C62772758BC82FEBEE /* field_mask_test.cc in Sources */ = {isa = PBXBuildFile; fileRef = 549CCA5320A36E1F00BCEB75 /* field_mask_test.cc */; };
		086E10B1B37666FB746D56BC /* FSTHelpers.mm in Sources */ = {isa = PBXBuildFile; fileRef = 5492E03A2021401F00B64F25 /* FSTHelpers.mm */; };
		08A9C531265B5E4C5367346E /* cc_compilation_test.cc in Sources */ = {isa = PBXBuildFile; fileRef = 1B342370EAE3AA02393E33EB /* cc_compilation_test.cc */; };
		08D853C9D3A4DC919C55671A /* comparison_test.cc in Sources */ = {isa = PBXBuildFile; fileRef = 548DB928200D59F600E00ABC /* comparison_test.cc */; };
		08F44F7DF9A3EF0D35C8FB57 /* FIRNumericTransformTests.mm in Sources */ = {isa = PBXBuildFile; fileRef = D5B25E7E7D6873CBA4571841 /* FIRNumericTransformTests.mm */; };
		0963F6D7B0F9AE1E24B82866 /* path_test.cc in Sources */ = {isa = PBXBuildFile; fileRef = 403DBF6EFB541DFD01582AA3 /* path_test.cc */; };
		0A6FBE65A7FE048BAD562A15 /* FSTGoogleTestTests.mm in Sources */ = {isa = PBXBuildFile; fileRef = 54764FAE1FAA21B90085E60A /* FSTGoogleTestTests.mm */; };
		0B7B24194E2131F5C325FE0E /* async_queue_test.cc in Sources */ = {isa = PBXBuildFile; fileRef = B6FB467B208E9A8200554BA2 /* async_queue_test.cc */; };
		0D2D25522A94AA8195907870 /* status.pb.cc in Sources */ = {isa = PBXBuildFile; fileRef = 618BBE9920B89AAC00B5BCE7 /* status.pb.cc */; };
		0D67722B43147F775891EA43 /* FSTSerializerBetaTests.mm in Sources */ = {isa = PBXBuildFile; fileRef = 5492E0C12021557E00B64F25 /* FSTSerializerBetaTests.mm */; };
		0DAA255C2FEB387895ADEE12 /* bits_test.cc in Sources */ = {isa = PBXBuildFile; fileRef = AB380D01201BC69F00D97691 /* bits_test.cc */; };
		0E4C94369FFF7EC0C9229752 /* iterator_adaptors_test.cc in Sources */ = {isa = PBXBuildFile; fileRef = 54A0353420A3D8CB003E0143 /* iterator_adaptors_test.cc */; };
		0EF74A344612147DE4261A4B /* field_value_benchmark.cc in Sources */ = {isa = PBXBuildFile; fileRef = 6D0EE49C1D5AF75664D0EBE4 /* field_value_benchmark.cc */; };
		0F54634745BA07B09BDC14D7 /* FSTIntegrationTestCase.mm in Sources */ = {isa = PBXBuildFile; fileRef = 5491BC711FB44593008B3588 /* FSTIntegrationTestCase.mm */; };
		0FA4D5601BE9F0CB5EC2882C /* local_serializer_test.cc in Sources */ = {isa = PBXBuildFile; fileRef = F8043813A5D16963EC02B182 /* local_serializer_test.cc */; };
		0FBDD5991E8F6CD5F8542474 /* latlng.pb.cc in Sources */ = {isa = PBXBuildFile; fileRef = 618BBE9220B89AAC00B5BCE7 /* latlng.pb.cc */; };
		10B7426844685A48234C093B /* FSTArraySortedDictionaryTests.m in Sources */ = {isa = PBXBuildFile; fileRef = DE2EF07E1F3D0B6E003D0CDC /* FSTArraySortedDictionaryTests.m */; };
		10CA552415BE0954221A1626 /* FSTLRUGarbageCollectorTests.mm in Sources */ = {isa = PBXBuildFile; fileRef = 5CC9650220A0E93200A2D6A1 /* FSTLRUGarbageCollectorTests.mm */; };
		1115DB1F1DCE93B63E03BA8C /* comparison_test.cc in Sources */ = {isa = PBXBuildFile; fileRef = 548DB928200D59F600E00ABC /* comparison_test.cc */; };
		113190791F42202FDE1ABC14 /* FIRQuerySnapshotTests.mm in Sources */ = {isa = PBXBuildFile; fileRef = 5492E04F202154AA00B64F25 /* FIRQuerySnapshotTests.mm */; };
		11F8EE69182C9699E90A9E3D /* database_info_test.cc in Sources */ = {isa = PBXBuildFile; fileRef = AB38D92E20235D22000A432D /* database_info_test.cc */; };
		12158DFCEE09D24B7988A340 /* maybe_document.pb.cc in Sources */ = {isa = PBXBuildFile; fileRef = 618BBE7E20B89AAC00B5BCE7 /* maybe_document.pb.cc */; };
		1291D9F5300AFACD1FBD262D /* array_sorted_map_test.cc in Sources */ = {isa = PBXBuildFile; fileRef = 54EB764C202277B30088B8F3 /* array_sorted_map_test.cc */; };
		12BB9ED1CA98AA52B92F497B /* log_test.cc in Sources */ = {isa = PBXBuildFile; fileRef = 54C2294E1FECABAE007D065B /* log_test.cc */; };
		12DB753599571E24DCED0C2C /* FIRValidationTests.mm in Sources */ = {isa = PBXBuildFile; fileRef = 5492E06D202154D600B64F25 /* FIRValidationTests.mm */; };
		132E3483789344640A52F223 /* reference_set_test.cc in Sources */ = {isa = PBXBuildFile; fileRef = 132E32997D781B896672D30A /* reference_set_test.cc */; };
		132E3E53179DE287D875F3F2 /* FSTLevelDBTransactionTests.mm in Sources */ = {isa = PBXBuildFile; fileRef = 132E36BB104830BD806351AC /* FSTLevelDBTransactionTests.mm */; };
		132E3EE56C143B2C9ACB6187 /* FSTLevelDBBenchmarkTests.mm in Sources */ = {isa = PBXBuildFile; fileRef = 132E3BB3D5C42282B4ACFB20 /* FSTLevelDBBenchmarkTests.mm */; };
		135429EEF1D7FA9D1E329392 /* fake_credentials_provider.cc in Sources */ = {isa = PBXBuildFile; fileRef = B60894F62170207100EBC644 /* fake_credentials_provider.cc */; };
		1357806B4CD3A62A8F5DE86D /* http.pb.cc in Sources */ = {isa = PBXBuildFile; fileRef = 618BBE9720B89AAC00B5BCE7 /* http.pb.cc */; };
		13D8F4196528BAB19DBB18A7 /* snapshot_version_test.cc in Sources */ = {isa = PBXBuildFile; fileRef = ABA495B9202B7E79008A7851 /* snapshot_version_test.cc */; };
		152543FD706D5E8851C8DA92 /* precondition_test.cc in Sources */ = {isa = PBXBuildFile; fileRef = 549CCA5520A36E1F00BCEB75 /* precondition_test.cc */; };
		153F3E4E9E3A0174E29550B4 /* mutation.pb.cc in Sources */ = {isa = PBXBuildFile; fileRef = 618BBE8220B89AAC00B5BCE7 /* mutation.pb.cc */; };
		156B042479C42DB2C3190C63 /* FSTTreeSortedDictionaryTests.m in Sources */ = {isa = PBXBuildFile; fileRef = DE2EF0841F3D0B6E003D0CDC /* FSTTreeSortedDictionaryTests.m */; };
		169D01E6FF2CDF994B32B491 /* create_noop_connectivity_monitor.cc in Sources */ = {isa = PBXBuildFile; fileRef = B67BF448216EB43000CA9097 /* create_noop_connectivity_monitor.cc */; };
		16F52ECC6FA8A0587CD779EB /* user_test.cc in Sources */ = {isa = PBXBuildFile; fileRef = AB38D93220239654000A432D /* user_test.cc */; };
		16FE432587C1B40AF08613D2 /* objc_type_traits_apple_test.mm in Sources */ = {isa = PBXBuildFile; fileRef = 2A0CF41BA5AED6049B0BEB2C /* objc_type_traits_apple_test.mm */; };
		1733601ECCEA33E730DEAF45 /* autoid_test.cc in Sources */ = {isa = PBXBuildFile; fileRef = 54740A521FC913E500713A1A /* autoid_test.cc */; };
		17638F813B9B556FE7718C0C /* FIRQuerySnapshotTests.mm in Sources */ = {isa = PBXBuildFile; fileRef = 5492E04F202154AA00B64F25 /* FIRQuerySnapshotTests.mm */; };
		178FE1E277C63B3E7120BE56 /* watch_change_test.mm in Sources */ = {isa = PBXBuildFile; fileRef = B68FC0E421F6848700A7055C /* watch_change_test.mm */; };
		18638EAED9E126FC5D895B14 /* common.pb.cc in Sources */ = {isa = PBXBuildFile; fileRef = 544129D221C2DDC800EFB9CC /* common.pb.cc */; };
		18CF41A17EA3292329E1119D /* FIRGeoPointTests.mm in Sources */ = {isa = PBXBuildFile; fileRef = 5492E048202154AA00B64F25 /* FIRGeoPointTests.mm */; };
		198F193BD9484E49375A7BE7 /* FSTHelpers.mm in Sources */ = {isa = PBXBuildFile; fileRef = 5492E03A2021401F00B64F25 /* FSTHelpers.mm */; };
		1C19D796DB6715368407387A /* annotations.pb.cc in Sources */ = {isa = PBXBuildFile; fileRef = 618BBE9520B89AAC00B5BCE7 /* annotations.pb.cc */; };
		1C7254742A9F6F7042C9D78E /* FSTEventAccumulator.mm in Sources */ = {isa = PBXBuildFile; fileRef = 5492E0392021401F00B64F25 /* FSTEventAccumulator.mm */; };
		1CAA9012B25F975D445D5978 /* strerror_test.cc in Sources */ = {isa = PBXBuildFile; fileRef = 358C3B5FE573B1D60A4F7592 /* strerror_test.cc */; };
		1CC9BABDD52B2A1E37E2698D /* mutation_test.cc in Sources */ = {isa = PBXBuildFile; fileRef = C8522DE226C467C54E6788D8 /* mutation_test.cc */; };
		1DFAEEE901B4E517A4CB9CAD /* FSTMemoryMutationQueueTests.mm in Sources */ = {isa = PBXBuildFile; fileRef = 5492E0972021552C00B64F25 /* FSTMemoryMutationQueueTests.mm */; };
		1E2AE064CF32A604DC7BFD4D /* to_string_test.cc in Sources */ = {isa = PBXBuildFile; fileRef = B696858D2214B53900271095 /* to_string_test.cc */; };
		1E52635E55FD6FAB78FD29D8 /* FSTLevelDBMutationQueueTests.mm in Sources */ = {isa = PBXBuildFile; fileRef = 5492E0872021552A00B64F25 /* FSTLevelDBMutationQueueTests.mm */; };
		1EF47EF3D03B0847007C2318 /* xcgmock_test.mm in Sources */ = {isa = PBXBuildFile; fileRef = 4425A513895DEC60325A139E /* xcgmock_test.mm */; };
		1F998DDECB54A66222CC66AA /* string_format_test.cc in Sources */ = {isa = PBXBuildFile; fileRef = 54131E9620ADE678001DF3FF /* string_format_test.cc */; };
		20A26E9D0336F7F32A098D05 /* Pods_Firestore_IntegrationTests_tvOS.framework in Frameworks */ = {isa = PBXBuildFile; fileRef = 2220F583583EFC28DE792ABE /* Pods_Firestore_IntegrationTests_tvOS.framework */; };
		20EC3A46525B8C3471D7D179 /* index_manager_test.mm in Sources */ = {isa = PBXBuildFile; fileRef = 73F1F73B2210F3D800E1F692 /* index_manager_test.mm */; };
		215643858470A449D3A3E168 /* stream_test.mm in Sources */ = {isa = PBXBuildFile; fileRef = B66D8995213609EE0086DA0C /* stream_test.mm */; };
		21F821BF241244BA7BF070D9 /* FSTEventManagerTests.mm in Sources */ = {isa = PBXBuildFile; fileRef = 5492E060202154B900B64F25 /* FSTEventManagerTests.mm */; };
		227CFA0B2A01884C277E4F1D /* hashing_test.cc in Sources */ = {isa = PBXBuildFile; fileRef = 54511E8D209805F8005BD28F /* hashing_test.cc */; };
		229D1A9381F698D71F229471 /* string_win_test.cc in Sources */ = {isa = PBXBuildFile; fileRef = 79507DF8378D3C42F5B36268 /* string_win_test.cc */; };
		239B9B357E67036BEA831E3A /* FSTMutationQueueTests.mm in Sources */ = {isa = PBXBuildFile; fileRef = 5492E0962021552C00B64F25 /* FSTMutationQueueTests.mm */; };
		25A75DFA730BAD21A5538EC5 /* document.pb.cc in Sources */ = {isa = PBXBuildFile; fileRef = 544129D821C2DDC800EFB9CC /* document.pb.cc */; };
		25CD471A28606A0DEE9F454A /* FSTMutationTests.mm in Sources */ = {isa = PBXBuildFile; fileRef = 5492E0B72021555100B64F25 /* FSTMutationTests.mm */; };
		25FE27330996A59F31713A0C /* FIRDocumentReferenceTests.mm in Sources */ = {isa = PBXBuildFile; fileRef = 5492E049202154AA00B64F25 /* FIRDocumentReferenceTests.mm */; };
		26CB3D7C871BC56456C6021E /* timestamp_test.cc in Sources */ = {isa = PBXBuildFile; fileRef = ABF6506B201131F8005F2C74 /* timestamp_test.cc */; };
		27E46C94AAB087C80A97FF7F /* FIRServerTimestampTests.mm in Sources */ = {isa = PBXBuildFile; fileRef = 5492E06E202154D600B64F25 /* FIRServerTimestampTests.mm */; };
		28E4B4A53A739AE2C9CF4159 /* FIRDocumentSnapshotTests.mm in Sources */ = {isa = PBXBuildFile; fileRef = 5492E04B202154AA00B64F25 /* FIRDocumentSnapshotTests.mm */; };
		29FDE0C0BA643E3804D8546C /* FSTMemoryLRUGarbageCollectorTests.mm in Sources */ = {isa = PBXBuildFile; fileRef = 5CC9650420A0E9BD00A2D6A1 /* FSTMemoryLRUGarbageCollectorTests.mm */; };
		29FF9029315C3A9FB0E0D79E /* FSTQueryTests.mm in Sources */ = {isa = PBXBuildFile; fileRef = 5492E061202154B900B64F25 /* FSTQueryTests.mm */; };
		2AAEABFD550255271E3BAC91 /* to_string_apple_test.mm in Sources */ = {isa = PBXBuildFile; fileRef = B68B1E002213A764008977EF /* to_string_apple_test.mm */; };
		2B1E95FAFD350C191B525F3B /* empty_credentials_provider_test.cc in Sources */ = {isa = PBXBuildFile; fileRef = AB38D93620239689000A432D /* empty_credentials_provider_test.cc */; };
		2E0BBA7E627EB240BA11B0D0 /* exponential_backoff_test.cc in Sources */ = {isa = PBXBuildFile; fileRef = B6D1B68420E2AB1A00B35856 /* exponential_backoff_test.cc */; };
		2E169CF1E9E499F054BB873A /* FSTEventAccumulator.mm in Sources */ = {isa = PBXBuildFile; fileRef = 5492E0392021401F00B64F25 /* FSTEventAccumulator.mm */; };
		2E6E6164F44B9E3C6BB88313 /* xcgmock_test.mm in Sources */ = {isa = PBXBuildFile; fileRef = 4425A513895DEC60325A139E /* xcgmock_test.mm */; };
		2EAD77559EC654E6CA4D3E21 /* FIRSnapshotMetadataTests.mm in Sources */ = {isa = PBXBuildFile; fileRef = 5492E04D202154AA00B64F25 /* FIRSnapshotMetadataTests.mm */; };
		2F6E23D7888FC82475C63010 /* token_test.cc in Sources */ = {isa = PBXBuildFile; fileRef = ABC1D7DF2023A3EF00BA84F0 /* token_test.cc */; };
		300D9D215F4128E69068B863 /* FSTQueryListenerTests.mm in Sources */ = {isa = PBXBuildFile; fileRef = 5492E05D202154B900B64F25 /* FSTQueryListenerTests.mm */; };
		3021937CBABFD9270A051900 /* FSTViewSnapshotTest.mm in Sources */ = {isa = PBXBuildFile; fileRef = 5492E05C202154B800B64F25 /* FSTViewSnapshotTest.mm */; };
		3040FD156E1B7C92B0F2A70C /* ordered_code_benchmark.cc in Sources */ = {isa = PBXBuildFile; fileRef = 0473AFFF5567E667A125347B /* ordered_code_benchmark.cc */; };
		31A396C81A107D1DEFDF4A34 /* serializer_test.cc in Sources */ = {isa = PBXBuildFile; fileRef = 61F72C5520BC48FD001A68CB /* serializer_test.cc */; };
		31BDB4CB0E7458C650A77ED0 /* FIRFirestoreTests.mm in Sources */ = {isa = PBXBuildFile; fileRef = 5467FAFF203E56F8009C9584 /* FIRFirestoreTests.mm */; };
		31D8E3D925FA3F70AA20ACCE /* FSTMockDatastore.mm in Sources */ = {isa = PBXBuildFile; fileRef = 5492E02D20213FFC00B64F25 /* FSTMockDatastore.mm */; };
		32A95242C56A1A230231DB6A /* testutil.cc in Sources */ = {isa = PBXBuildFile; fileRef = 54A0352820A3B3BD003E0143 /* testutil.cc */; };
		32F022CB75AEE48CDDAF2982 /* mutation_test.cc in Sources */ = {isa = PBXBuildFile; fileRef = C8522DE226C467C54E6788D8 /* mutation_test.cc */; };
		333FCB7BB0C9986B5DF28FC8 /* grpc_stream_tester.cc in Sources */ = {isa = PBXBuildFile; fileRef = B1A7E1959AF8141FA7E6B888 /* grpc_stream_tester.cc */; };
		34387C13A92D31B212BC0CA9 /* FSTMemoryLRUGarbageCollectorTests.mm in Sources */ = {isa = PBXBuildFile; fileRef = 5CC9650420A0E9BD00A2D6A1 /* FSTMemoryLRUGarbageCollectorTests.mm */; };
		355A9171EF3F7AD44A9C60CB /* document_test.cc in Sources */ = {isa = PBXBuildFile; fileRef = AB6B908320322E4D00CC290A /* document_test.cc */; };
		358DBA8B2560C65D9EB23C35 /* Pods_Firestore_IntegrationTests_macOS.framework in Frameworks */ = {isa = PBXBuildFile; fileRef = 39B832380209CC5BAF93BC52 /* Pods_Firestore_IntegrationTests_macOS.framework */; };
		36E174A66C323891AEA16A2A /* FIRTimestampTest.m in Sources */ = {isa = PBXBuildFile; fileRef = B65D34A7203C99090076A5E1 /* FIRTimestampTest.m */; };
		36FD4CE79613D18BC783C55B /* string_apple_test.mm in Sources */ = {isa = PBXBuildFile; fileRef = 0EE5300F8233D14025EF0456 /* string_apple_test.mm */; };
		37C4BF11C8B2B8B54B5ED138 /* string_apple_benchmark.mm in Sources */ = {isa = PBXBuildFile; fileRef = 4C73C0CC6F62A90D8573F383 /* string_apple_benchmark.mm */; };
		37EC6C6EA9169BB99078CA96 /* reference_set_test.cc in Sources */ = {isa = PBXBuildFile; fileRef = 132E32997D781B896672D30A /* reference_set_test.cc */; };
		38208AC761FF994BA69822BE /* async_queue_std_test.cc in Sources */ = {isa = PBXBuildFile; fileRef = B6FB4681208EA0BE00554BA2 /* async_queue_std_test.cc */; };
		38430E0E07C54FCD399AE919 /* FIRQueryTests.mm in Sources */ = {isa = PBXBuildFile; fileRef = 5492E046202154AA00B64F25 /* FIRQueryTests.mm */; };
		38F973FA8ADEAFE9541C25EA /* FSTMutationQueueTests.mm in Sources */ = {isa = PBXBuildFile; fileRef = 5492E0962021552C00B64F25 /* FSTMutationQueueTests.mm */; };
		392F527F144BADDAC69C5485 /* string_format_test.cc in Sources */ = {isa = PBXBuildFile; fileRef = 54131E9620ADE678001DF3FF /* string_format_test.cc */; };
		3958F87E768E5CF40B87EF90 /* FSTMemoryLocalStoreTests.mm in Sources */ = {isa = PBXBuildFile; fileRef = 5492E0882021552A00B64F25 /* FSTMemoryLocalStoreTests.mm */; };
		3A7CB01751697ED599F2D9A1 /* executor_test.cc in Sources */ = {isa = PBXBuildFile; fileRef = B6FB4688208F9B9100554BA2 /* executor_test.cc */; };
		3B47E82ED2A3C59AB5002640 /* FSTMemoryLocalStoreTests.mm in Sources */ = {isa = PBXBuildFile; fileRef = 5492E0882021552A00B64F25 /* FSTMemoryLocalStoreTests.mm */; };
		3B843E4C1F3A182900548890 /* remote_store_spec_test.json in Resources */ = {isa = PBXBuildFile; fileRef = 3B843E4A1F3930A400548890 /* remote_store_spec_test.json */; };
		3BCEBA50E9678123245C0272 /* empty_credentials_provider_test.cc in Sources */ = {isa = PBXBuildFile; fileRef = AB38D93620239689000A432D /* empty_credentials_provider_test.cc */; };
		3D11B104A8F01F85180B38F6 /* field_transform_test.mm in Sources */ = {isa = PBXBuildFile; fileRef = 54A0352320A3AEC3003E0143 /* field_transform_test.mm */; };
		3D9619906F09108E34FF0C95 /* FSTSmokeTests.mm in Sources */ = {isa = PBXBuildFile; fileRef = 5492E07C202154EB00B64F25 /* FSTSmokeTests.mm */; };
		3DFBA7413965F3E6F366E923 /* grpc_unary_call_test.cc in Sources */ = {isa = PBXBuildFile; fileRef = B6D964942163E63900EB9CFB /* grpc_unary_call_test.cc */; };
		3E0C71810093ADFBAD9B453F /* FSTEventManagerTests.mm in Sources */ = {isa = PBXBuildFile; fileRef = 5492E060202154B900B64F25 /* FSTEventManagerTests.mm */; };
		3F2DF1DDDF7F5830F0669992 /* datastore_test.mm in Sources */ = {isa = PBXBuildFile; fileRef = 546854A820A36867004BDBD5 /* datastore_test.mm */; };
		406939B62E5A6A22ADAB6FE6 /* FSTTreeSortedDictionaryTests.m in Sources */ = {isa = PBXBuildFile; fileRef = DE2EF0841F3D0B6E003D0CDC /* FSTTreeSortedDictionaryTests.m */; };
		40708C00B429E39CB20BA0F1 /* FIRQueryTests.mm in Sources */ = {isa = PBXBuildFile; fileRef = 5492E046202154AA00B64F25 /* FIRQueryTests.mm */; };
		409C0F2BFC2E1BECFFAC4D32 /* testutil.cc in Sources */ = {isa = PBXBuildFile; fileRef = 54A0352820A3B3BD003E0143 /* testutil.cc */; };
		41EAC526C543064B8F3F7EDA /* field_path_test.cc in Sources */ = {isa = PBXBuildFile; fileRef = B686F2AD2023DDB20028D6BE /* field_path_test.cc */; };
		42063E6AE9ADF659AA6D4E18 /* FSTSmokeTests.mm in Sources */ = {isa = PBXBuildFile; fileRef = 5492E07C202154EB00B64F25 /* FSTSmokeTests.mm */; };
		4247980BACA0070FB3E4A7A3 /* FSTMemoryRemoteDocumentCacheTests.mm in Sources */ = {isa = PBXBuildFile; fileRef = 5492E08C2021552B00B64F25 /* FSTMemoryRemoteDocumentCacheTests.mm */; };
		45939AFF906155EA27D281AB /* annotations.pb.cc in Sources */ = {isa = PBXBuildFile; fileRef = 618BBE9520B89AAC00B5BCE7 /* annotations.pb.cc */; };
		46999832F7D1709B4C29FAA8 /* FIRDocumentReferenceTests.mm in Sources */ = {isa = PBXBuildFile; fileRef = 5492E049202154AA00B64F25 /* FIRDocumentReferenceTests.mm */; };
		470A37727BBF516B05ED276A /* executor_test.cc in Sources */ = {isa = PBXBuildFile; fileRef = B6FB4688208F9B9100554BA2 /* executor_test.cc */; };
		49C04B97AB282FFA82FD98CD /* latlng.pb.cc in Sources */ = {isa = PBXBuildFile; fileRef = 618BBE9220B89AAC00B5BCE7 /* latlng.pb.cc */; };
		4A3FF3B16A39A5DC6B7EBA51 /* target.pb.cc in Sources */ = {isa = PBXBuildFile; fileRef = 618BBE7D20B89AAC00B5BCE7 /* target.pb.cc */; };
		4A62B708A6532DD45414DA3A /* sorted_set_test.cc in Sources */ = {isa = PBXBuildFile; fileRef = 549CCA4C20A36DBB00BCEB75 /* sorted_set_test.cc */; };
		4A64A339BCA77B9F875D1D8B /* FSTDatastoreTests.mm in Sources */ = {isa = PBXBuildFile; fileRef = 5492E07E202154EC00B64F25 /* FSTDatastoreTests.mm */; };
		4A699B93C58FDB46A308E745 /* objc_class_test_helper.mm in Sources */ = {isa = PBXBuildFile; fileRef = B5748BD89DF96FB1B20272F3 /* objc_class_test_helper.mm */; };
		4AA4ABE36065DB79CD76DD8D /* Pods_Firestore_Benchmarks_iOS.framework in Frameworks */ = {isa = PBXBuildFile; fileRef = F694C3CE4B77B3C0FA4BBA53 /* Pods_Firestore_Benchmarks_iOS.framework */; };
		4AD9809C9CE9FA09AC40992F /* async_queue_libdispatch_test.mm in Sources */ = {isa = PBXBuildFile; fileRef = B6FB4680208EA0BE00554BA2 /* async_queue_libdispatch_test.mm */; };
		4B52774AABF4ED7C2FA5C1C5 /* FSTMemoryQueryCacheTests.mm in Sources */ = {isa = PBXBuildFile; fileRef = 5492E08B2021552B00B64F25 /* FSTMemoryQueryCacheTests.mm */; };
		4B57AE178F715ADE738C4F78 /* field_transform_test.mm in Sources */ = {isa = PBXBuildFile; fileRef = 54A0352320A3AEC3003E0143 /* field_transform_test.mm */; };
		4BB325E8B87A2FA4483AA070 /* FSTViewSnapshotTest.mm in Sources */ = {isa = PBXBuildFile; fileRef = 5492E05C202154B800B64F25 /* FSTViewSnapshotTest.mm */; };
		4C10843309CD11C455CF3B2B /* FSTLevelDBRemoteDocumentCacheTests.mm in Sources */ = {isa = PBXBuildFile; fileRef = 5492E0922021552B00B64F25 /* FSTLevelDBRemoteDocumentCacheTests.mm */; };
		4CC78CA0E9E03F5DCF13FEBD /* Pods_Firestore_Tests_tvOS.framework in Frameworks */ = {isa = PBXBuildFile; fileRef = D7DF4A6F740086A2D8C0E28E /* Pods_Firestore_Tests_tvOS.framework */; };
		4D1F46B2DD91198C8867C04C /* xcgmock_test.mm in Sources */ = {isa = PBXBuildFile; fileRef = 4425A513895DEC60325A139E /* xcgmock_test.mm */; };
		4D42E5C756229C08560DD731 /* XCTestCase+Await.mm in Sources */ = {isa = PBXBuildFile; fileRef = 5492E0372021401E00B64F25 /* XCTestCase+Await.mm */; };
		4D98894EB5B3D778F5628456 /* grpc_stream_test.cc in Sources */ = {isa = PBXBuildFile; fileRef = B6BBE42F21262CF400C6A53E /* grpc_stream_test.cc */; };
		4DAF501EE4B4DB79ED4239B0 /* secure_random_test.cc in Sources */ = {isa = PBXBuildFile; fileRef = 54740A531FC913E500713A1A /* secure_random_test.cc */; };
		4DC660A62BC2B6369DA5C563 /* status_test.cc in Sources */ = {isa = PBXBuildFile; fileRef = 54A0352C20A3B3D7003E0143 /* status_test.cc */; };
		4E679B9AA80202184D459569 /* FSTDocumentTests.mm in Sources */ = {isa = PBXBuildFile; fileRef = 5492E0B62021555100B64F25 /* FSTDocumentTests.mm */; };
		4E8085FB9DBE40BAE11F0F4E /* fake_credentials_provider.cc in Sources */ = {isa = PBXBuildFile; fileRef = B60894F62170207100EBC644 /* fake_credentials_provider.cc */; };
		4F67086B5CC1787F612AE503 /* token_test.cc in Sources */ = {isa = PBXBuildFile; fileRef = ABC1D7DF2023A3EF00BA84F0 /* token_test.cc */; };
		4F857404731D45F02C5EE4C3 /* async_queue_libdispatch_test.mm in Sources */ = {isa = PBXBuildFile; fileRef = B6FB4680208EA0BE00554BA2 /* async_queue_libdispatch_test.mm */; };
		535F51F2FF2AB52A6E629091 /* FSTLevelDBMutationQueueTests.mm in Sources */ = {isa = PBXBuildFile; fileRef = 5492E0872021552A00B64F25 /* FSTLevelDBMutationQueueTests.mm */; };
		53AB47E44D897C81A94031F6 /* write.pb.cc in Sources */ = {isa = PBXBuildFile; fileRef = 544129D921C2DDC800EFB9CC /* write.pb.cc */; };
		54080260D85A6F583E61DA1D /* FSTLocalSerializerTests.mm in Sources */ = {isa = PBXBuildFile; fileRef = 5492E08A2021552A00B64F25 /* FSTLocalSerializerTests.mm */; };
		54131E9720ADE679001DF3FF /* string_format_test.cc in Sources */ = {isa = PBXBuildFile; fileRef = 54131E9620ADE678001DF3FF /* string_format_test.cc */; };
		544129DA21C2DDC800EFB9CC /* common.pb.cc in Sources */ = {isa = PBXBuildFile; fileRef = 544129D221C2DDC800EFB9CC /* common.pb.cc */; };
		544129DB21C2DDC800EFB9CC /* firestore.pb.cc in Sources */ = {isa = PBXBuildFile; fileRef = 544129D421C2DDC800EFB9CC /* firestore.pb.cc */; };
		544129DC21C2DDC800EFB9CC /* query.pb.cc in Sources */ = {isa = PBXBuildFile; fileRef = 544129D621C2DDC800EFB9CC /* query.pb.cc */; };
		544129DD21C2DDC800EFB9CC /* document.pb.cc in Sources */ = {isa = PBXBuildFile; fileRef = 544129D821C2DDC800EFB9CC /* document.pb.cc */; };
		544129DE21C2DDC800EFB9CC /* write.pb.cc in Sources */ = {isa = PBXBuildFile; fileRef = 544129D921C2DDC800EFB9CC /* write.pb.cc */; };
		544A20EE20F6C10C004E52CD /* BasicCompileTests.swift in Sources */ = {isa = PBXBuildFile; fileRef = DE0761F61F2FE68D003233AF /* BasicCompileTests.swift */; };
		54511E8E209805F8005BD28F /* hashing_test.cc in Sources */ = {isa = PBXBuildFile; fileRef = 54511E8D209805F8005BD28F /* hashing_test.cc */; };
		5467FB01203E5717009C9584 /* FIRFirestoreTests.mm in Sources */ = {isa = PBXBuildFile; fileRef = 5467FAFF203E56F8009C9584 /* FIRFirestoreTests.mm */; };
		5467FB08203E6A44009C9584 /* app_testing.mm in Sources */ = {isa = PBXBuildFile; fileRef = 5467FB07203E6A44009C9584 /* app_testing.mm */; };
		546854AA20A36867004BDBD5 /* datastore_test.mm in Sources */ = {isa = PBXBuildFile; fileRef = 546854A820A36867004BDBD5 /* datastore_test.mm */; };
		546877D52248206A005E3DE0 /* collection_spec_test.json in Resources */ = {isa = PBXBuildFile; fileRef = 54DA129C1F315EE100DD57A1 /* collection_spec_test.json */; };
		546877D62248206A005E3DE0 /* existence_filter_spec_test.json in Resources */ = {isa = PBXBuildFile; fileRef = 54DA129D1F315EE100DD57A1 /* existence_filter_spec_test.json */; };
		546877D72248206A005E3DE0 /* limbo_spec_test.json in Resources */ = {isa = PBXBuildFile; fileRef = 54DA129E1F315EE100DD57A1 /* limbo_spec_test.json */; };
		546877D82248206A005E3DE0 /* limit_spec_test.json in Resources */ = {isa = PBXBuildFile; fileRef = 54DA129F1F315EE100DD57A1 /* limit_spec_test.json */; };
		546877D92248206A005E3DE0 /* listen_spec_test.json in Resources */ = {isa = PBXBuildFile; fileRef = 54DA12A01F315EE100DD57A1 /* listen_spec_test.json */; };
		546877DA2248206A005E3DE0 /* offline_spec_test.json in Resources */ = {isa = PBXBuildFile; fileRef = 54DA12A11F315EE100DD57A1 /* offline_spec_test.json */; };
		546877DB2248206A005E3DE0 /* orderby_spec_test.json in Resources */ = {isa = PBXBuildFile; fileRef = 54DA12A21F315EE100DD57A1 /* orderby_spec_test.json */; };
		546877DC2248206A005E3DE0 /* perf_spec_test.json in Resources */ = {isa = PBXBuildFile; fileRef = D5B2593BCB52957D62F1C9D3 /* perf_spec_test.json */; };
		546877DD2248206A005E3DE0 /* persistence_spec_test.json in Resources */ = {isa = PBXBuildFile; fileRef = 54DA12A31F315EE100DD57A1 /* persistence_spec_test.json */; };
		546877DE2248206A005E3DE0 /* query_spec_test.json in Resources */ = {isa = PBXBuildFile; fileRef = 731541602214AFFA0037F4DC /* query_spec_test.json */; };
		546877DF2248206A005E3DE0 /* remote_store_spec_test.json in Resources */ = {isa = PBXBuildFile; fileRef = 3B843E4A1F3930A400548890 /* remote_store_spec_test.json */; };
		546877E02248206A005E3DE0 /* resume_token_spec_test.json in Resources */ = {isa = PBXBuildFile; fileRef = 54DA12A41F315EE100DD57A1 /* resume_token_spec_test.json */; };
		546877E12248206A005E3DE0 /* write_spec_test.json in Resources */ = {isa = PBXBuildFile; fileRef = 54DA12A51F315EE100DD57A1 /* write_spec_test.json */; };
		54740A571FC914BA00713A1A /* secure_random_test.cc in Sources */ = {isa = PBXBuildFile; fileRef = 54740A531FC913E500713A1A /* secure_random_test.cc */; };
		54740A581FC914F000713A1A /* autoid_test.cc in Sources */ = {isa = PBXBuildFile; fileRef = 54740A521FC913E500713A1A /* autoid_test.cc */; };
		54764FAF1FAA21B90085E60A /* FSTGoogleTestTests.mm in Sources */ = {isa = PBXBuildFile; fileRef = 54764FAE1FAA21B90085E60A /* FSTGoogleTestTests.mm */; };
		548180A5228DEF1A004F70CD /* FSTUserDataConverterTests.mm in Sources */ = {isa = PBXBuildFile; fileRef = 548180A4228DEF1A004F70CD /* FSTUserDataConverterTests.mm */; };
		548180A6228DEF1A004F70CD /* FSTUserDataConverterTests.mm in Sources */ = {isa = PBXBuildFile; fileRef = 548180A4228DEF1A004F70CD /* FSTUserDataConverterTests.mm */; };
		548180A7228DEF1A004F70CD /* FSTUserDataConverterTests.mm in Sources */ = {isa = PBXBuildFile; fileRef = 548180A4228DEF1A004F70CD /* FSTUserDataConverterTests.mm */; };
		548DB929200D59F600E00ABC /* comparison_test.cc in Sources */ = {isa = PBXBuildFile; fileRef = 548DB928200D59F600E00ABC /* comparison_test.cc */; };
		5491BC721FB44593008B3588 /* FSTIntegrationTestCase.mm in Sources */ = {isa = PBXBuildFile; fileRef = 5491BC711FB44593008B3588 /* FSTIntegrationTestCase.mm */; };
		5491BC731FB44593008B3588 /* FSTIntegrationTestCase.mm in Sources */ = {isa = PBXBuildFile; fileRef = 5491BC711FB44593008B3588 /* FSTIntegrationTestCase.mm */; };
		5492E03120213FFC00B64F25 /* FSTLevelDBSpecTests.mm in Sources */ = {isa = PBXBuildFile; fileRef = 5492E02C20213FFB00B64F25 /* FSTLevelDBSpecTests.mm */; };
		5492E03220213FFC00B64F25 /* FSTMockDatastore.mm in Sources */ = {isa = PBXBuildFile; fileRef = 5492E02D20213FFC00B64F25 /* FSTMockDatastore.mm */; };
		5492E03320213FFC00B64F25 /* FSTSyncEngineTestDriver.mm in Sources */ = {isa = PBXBuildFile; fileRef = 5492E02E20213FFC00B64F25 /* FSTSyncEngineTestDriver.mm */; };
		5492E03420213FFC00B64F25 /* FSTMemorySpecTests.mm in Sources */ = {isa = PBXBuildFile; fileRef = 5492E02F20213FFC00B64F25 /* FSTMemorySpecTests.mm */; };
		5492E03520213FFC00B64F25 /* FSTSpecTests.mm in Sources */ = {isa = PBXBuildFile; fileRef = 5492E03020213FFC00B64F25 /* FSTSpecTests.mm */; };
		5492E03C2021401F00B64F25 /* XCTestCase+Await.mm in Sources */ = {isa = PBXBuildFile; fileRef = 5492E0372021401E00B64F25 /* XCTestCase+Await.mm */; };
		5492E03E2021401F00B64F25 /* FSTEventAccumulator.mm in Sources */ = {isa = PBXBuildFile; fileRef = 5492E0392021401F00B64F25 /* FSTEventAccumulator.mm */; };
		5492E03F2021401F00B64F25 /* FSTHelpers.mm in Sources */ = {isa = PBXBuildFile; fileRef = 5492E03A2021401F00B64F25 /* FSTHelpers.mm */; };
		5492E041202143E700B64F25 /* FSTEventAccumulator.mm in Sources */ = {isa = PBXBuildFile; fileRef = 5492E0392021401F00B64F25 /* FSTEventAccumulator.mm */; };
		5492E0422021440500B64F25 /* FSTHelpers.mm in Sources */ = {isa = PBXBuildFile; fileRef = 5492E03A2021401F00B64F25 /* FSTHelpers.mm */; };
		5492E0442021457E00B64F25 /* XCTestCase+Await.mm in Sources */ = {isa = PBXBuildFile; fileRef = 5492E0372021401E00B64F25 /* XCTestCase+Await.mm */; };
		5492E050202154AA00B64F25 /* FIRCollectionReferenceTests.mm in Sources */ = {isa = PBXBuildFile; fileRef = 5492E045202154AA00B64F25 /* FIRCollectionReferenceTests.mm */; };
		5492E051202154AA00B64F25 /* FIRQueryTests.mm in Sources */ = {isa = PBXBuildFile; fileRef = 5492E046202154AA00B64F25 /* FIRQueryTests.mm */; };
		5492E052202154AB00B64F25 /* FIRGeoPointTests.mm in Sources */ = {isa = PBXBuildFile; fileRef = 5492E048202154AA00B64F25 /* FIRGeoPointTests.mm */; };
		5492E053202154AB00B64F25 /* FIRDocumentReferenceTests.mm in Sources */ = {isa = PBXBuildFile; fileRef = 5492E049202154AA00B64F25 /* FIRDocumentReferenceTests.mm */; };
		5492E054202154AB00B64F25 /* FIRFieldValueTests.mm in Sources */ = {isa = PBXBuildFile; fileRef = 5492E04A202154AA00B64F25 /* FIRFieldValueTests.mm */; };
		5492E055202154AB00B64F25 /* FIRDocumentSnapshotTests.mm in Sources */ = {isa = PBXBuildFile; fileRef = 5492E04B202154AA00B64F25 /* FIRDocumentSnapshotTests.mm */; };
		5492E056202154AB00B64F25 /* FIRFieldPathTests.mm in Sources */ = {isa = PBXBuildFile; fileRef = 5492E04C202154AA00B64F25 /* FIRFieldPathTests.mm */; };
		5492E057202154AB00B64F25 /* FIRSnapshotMetadataTests.mm in Sources */ = {isa = PBXBuildFile; fileRef = 5492E04D202154AA00B64F25 /* FIRSnapshotMetadataTests.mm */; };
		5492E058202154AB00B64F25 /* FSTAPIHelpers.mm in Sources */ = {isa = PBXBuildFile; fileRef = 5492E04E202154AA00B64F25 /* FSTAPIHelpers.mm */; };
		5492E059202154AB00B64F25 /* FIRQuerySnapshotTests.mm in Sources */ = {isa = PBXBuildFile; fileRef = 5492E04F202154AA00B64F25 /* FIRQuerySnapshotTests.mm */; };
		5492E063202154B900B64F25 /* FSTViewSnapshotTest.mm in Sources */ = {isa = PBXBuildFile; fileRef = 5492E05C202154B800B64F25 /* FSTViewSnapshotTest.mm */; };
		5492E064202154B900B64F25 /* FSTQueryListenerTests.mm in Sources */ = {isa = PBXBuildFile; fileRef = 5492E05D202154B900B64F25 /* FSTQueryListenerTests.mm */; };
		5492E065202154B900B64F25 /* FSTViewTests.mm in Sources */ = {isa = PBXBuildFile; fileRef = 5492E05E202154B900B64F25 /* FSTViewTests.mm */; };
		5492E067202154B900B64F25 /* FSTEventManagerTests.mm in Sources */ = {isa = PBXBuildFile; fileRef = 5492E060202154B900B64F25 /* FSTEventManagerTests.mm */; };
		5492E068202154B900B64F25 /* FSTQueryTests.mm in Sources */ = {isa = PBXBuildFile; fileRef = 5492E061202154B900B64F25 /* FSTQueryTests.mm */; };
		5492E072202154D600B64F25 /* FIRQueryTests.mm in Sources */ = {isa = PBXBuildFile; fileRef = 5492E069202154D500B64F25 /* FIRQueryTests.mm */; };
		5492E073202154D600B64F25 /* FIRFieldsTests.mm in Sources */ = {isa = PBXBuildFile; fileRef = 5492E06A202154D500B64F25 /* FIRFieldsTests.mm */; };
		5492E074202154D600B64F25 /* FIRListenerRegistrationTests.mm in Sources */ = {isa = PBXBuildFile; fileRef = 5492E06B202154D500B64F25 /* FIRListenerRegistrationTests.mm */; };
		5492E075202154D600B64F25 /* FIRDatabaseTests.mm in Sources */ = {isa = PBXBuildFile; fileRef = 5492E06C202154D500B64F25 /* FIRDatabaseTests.mm */; };
		5492E076202154D600B64F25 /* FIRValidationTests.mm in Sources */ = {isa = PBXBuildFile; fileRef = 5492E06D202154D600B64F25 /* FIRValidationTests.mm */; };
		5492E077202154D600B64F25 /* FIRServerTimestampTests.mm in Sources */ = {isa = PBXBuildFile; fileRef = 5492E06E202154D600B64F25 /* FIRServerTimestampTests.mm */; };
		5492E078202154D600B64F25 /* FIRWriteBatchTests.mm in Sources */ = {isa = PBXBuildFile; fileRef = 5492E06F202154D600B64F25 /* FIRWriteBatchTests.mm */; };
		5492E079202154D600B64F25 /* FIRCursorTests.mm in Sources */ = {isa = PBXBuildFile; fileRef = 5492E070202154D600B64F25 /* FIRCursorTests.mm */; };
		5492E07A202154D600B64F25 /* FIRTypeTests.mm in Sources */ = {isa = PBXBuildFile; fileRef = 5492E071202154D600B64F25 /* FIRTypeTests.mm */; };
		5492E07F202154EC00B64F25 /* FSTTransactionTests.mm in Sources */ = {isa = PBXBuildFile; fileRef = 5492E07B202154EB00B64F25 /* FSTTransactionTests.mm */; };
		5492E080202154EC00B64F25 /* FSTSmokeTests.mm in Sources */ = {isa = PBXBuildFile; fileRef = 5492E07C202154EB00B64F25 /* FSTSmokeTests.mm */; };
		5492E082202154EC00B64F25 /* FSTDatastoreTests.mm in Sources */ = {isa = PBXBuildFile; fileRef = 5492E07E202154EC00B64F25 /* FSTDatastoreTests.mm */; };
		5492E09D2021552D00B64F25 /* FSTLocalStoreTests.mm in Sources */ = {isa = PBXBuildFile; fileRef = 5492E0832021552A00B64F25 /* FSTLocalStoreTests.mm */; };
		5492E09F2021552D00B64F25 /* FSTLevelDBMigrationsTests.mm in Sources */ = {isa = PBXBuildFile; fileRef = 5492E0862021552A00B64F25 /* FSTLevelDBMigrationsTests.mm */; };
		5492E0A02021552D00B64F25 /* FSTLevelDBMutationQueueTests.mm in Sources */ = {isa = PBXBuildFile; fileRef = 5492E0872021552A00B64F25 /* FSTLevelDBMutationQueueTests.mm */; };
		5492E0A12021552D00B64F25 /* FSTMemoryLocalStoreTests.mm in Sources */ = {isa = PBXBuildFile; fileRef = 5492E0882021552A00B64F25 /* FSTMemoryLocalStoreTests.mm */; };
		5492E0A22021552D00B64F25 /* FSTQueryCacheTests.mm in Sources */ = {isa = PBXBuildFile; fileRef = 5492E0892021552A00B64F25 /* FSTQueryCacheTests.mm */; };
		5492E0A32021552D00B64F25 /* FSTLocalSerializerTests.mm in Sources */ = {isa = PBXBuildFile; fileRef = 5492E08A2021552A00B64F25 /* FSTLocalSerializerTests.mm */; };
		5492E0A42021552D00B64F25 /* FSTMemoryQueryCacheTests.mm in Sources */ = {isa = PBXBuildFile; fileRef = 5492E08B2021552B00B64F25 /* FSTMemoryQueryCacheTests.mm */; };
		5492E0A52021552D00B64F25 /* FSTMemoryRemoteDocumentCacheTests.mm in Sources */ = {isa = PBXBuildFile; fileRef = 5492E08C2021552B00B64F25 /* FSTMemoryRemoteDocumentCacheTests.mm */; };
		5492E0A62021552D00B64F25 /* FSTPersistenceTestHelpers.mm in Sources */ = {isa = PBXBuildFile; fileRef = 5492E08D2021552B00B64F25 /* FSTPersistenceTestHelpers.mm */; };
		5492E0A82021552D00B64F25 /* FSTLevelDBLocalStoreTests.mm in Sources */ = {isa = PBXBuildFile; fileRef = 5492E08F2021552B00B64F25 /* FSTLevelDBLocalStoreTests.mm */; };
		5492E0AA2021552D00B64F25 /* FSTLevelDBRemoteDocumentCacheTests.mm in Sources */ = {isa = PBXBuildFile; fileRef = 5492E0922021552B00B64F25 /* FSTLevelDBRemoteDocumentCacheTests.mm */; };
		5492E0AC2021552D00B64F25 /* FSTMutationQueueTests.mm in Sources */ = {isa = PBXBuildFile; fileRef = 5492E0962021552C00B64F25 /* FSTMutationQueueTests.mm */; };
		5492E0AD2021552D00B64F25 /* FSTMemoryMutationQueueTests.mm in Sources */ = {isa = PBXBuildFile; fileRef = 5492E0972021552C00B64F25 /* FSTMemoryMutationQueueTests.mm */; };
		5492E0AE2021552D00B64F25 /* FSTLevelDBQueryCacheTests.mm in Sources */ = {isa = PBXBuildFile; fileRef = 5492E0982021552C00B64F25 /* FSTLevelDBQueryCacheTests.mm */; };
		5492E0B12021552D00B64F25 /* FSTRemoteDocumentCacheTests.mm in Sources */ = {isa = PBXBuildFile; fileRef = 5492E09C2021552D00B64F25 /* FSTRemoteDocumentCacheTests.mm */; };
		5492E0B92021555100B64F25 /* FSTDocumentKeyTests.mm in Sources */ = {isa = PBXBuildFile; fileRef = 5492E0B22021555000B64F25 /* FSTDocumentKeyTests.mm */; };
		5492E0BA2021555100B64F25 /* FSTDocumentSetTests.mm in Sources */ = {isa = PBXBuildFile; fileRef = 5492E0B32021555100B64F25 /* FSTDocumentSetTests.mm */; };
		5492E0BD2021555100B64F25 /* FSTDocumentTests.mm in Sources */ = {isa = PBXBuildFile; fileRef = 5492E0B62021555100B64F25 /* FSTDocumentTests.mm */; };
		5492E0BE2021555100B64F25 /* FSTMutationTests.mm in Sources */ = {isa = PBXBuildFile; fileRef = 5492E0B72021555100B64F25 /* FSTMutationTests.mm */; };
		5492E0BF2021555100B64F25 /* FSTFieldValueTests.mm in Sources */ = {isa = PBXBuildFile; fileRef = 5492E0B82021555100B64F25 /* FSTFieldValueTests.mm */; };
		5492E0C72021557E00B64F25 /* FSTSerializerBetaTests.mm in Sources */ = {isa = PBXBuildFile; fileRef = 5492E0C12021557E00B64F25 /* FSTSerializerBetaTests.mm */; };
		5492E0C92021557E00B64F25 /* FSTRemoteEventTests.mm in Sources */ = {isa = PBXBuildFile; fileRef = 5492E0C32021557E00B64F25 /* FSTRemoteEventTests.mm */; };
		5493A424225F9990006DE7BA /* status_apple_test.mm in Sources */ = {isa = PBXBuildFile; fileRef = 5493A423225F9990006DE7BA /* status_apple_test.mm */; };
		5493A425225F9990006DE7BA /* status_apple_test.mm in Sources */ = {isa = PBXBuildFile; fileRef = 5493A423225F9990006DE7BA /* status_apple_test.mm */; };
		5493A426225F9990006DE7BA /* status_apple_test.mm in Sources */ = {isa = PBXBuildFile; fileRef = 5493A423225F9990006DE7BA /* status_apple_test.mm */; };
		5495EB032040E90200EBA509 /* CodableGeoPointTests.swift in Sources */ = {isa = PBXBuildFile; fileRef = 5495EB022040E90200EBA509 /* CodableGeoPointTests.swift */; };
		54968B0C22A8F54700AC02FF /* writer_test.cc in Sources */ = {isa = PBXBuildFile; fileRef = 54968B0B22A8F54700AC02FF /* writer_test.cc */; };
		54968B0D22A8F54700AC02FF /* writer_test.cc in Sources */ = {isa = PBXBuildFile; fileRef = 54968B0B22A8F54700AC02FF /* writer_test.cc */; };
		54968B0E22A8F54700AC02FF /* writer_test.cc in Sources */ = {isa = PBXBuildFile; fileRef = 54968B0B22A8F54700AC02FF /* writer_test.cc */; };
		54995F6F205B6E12004EFFA0 /* leveldb_key_test.cc in Sources */ = {isa = PBXBuildFile; fileRef = 54995F6E205B6E12004EFFA0 /* leveldb_key_test.cc */; };
		549CCA5020A36DBC00BCEB75 /* sorted_set_test.cc in Sources */ = {isa = PBXBuildFile; fileRef = 549CCA4C20A36DBB00BCEB75 /* sorted_set_test.cc */; };
		549CCA5120A36DBC00BCEB75 /* tree_sorted_map_test.cc in Sources */ = {isa = PBXBuildFile; fileRef = 549CCA4D20A36DBB00BCEB75 /* tree_sorted_map_test.cc */; };
		549CCA5220A36DBC00BCEB75 /* sorted_map_test.cc in Sources */ = {isa = PBXBuildFile; fileRef = 549CCA4E20A36DBB00BCEB75 /* sorted_map_test.cc */; };
		549CCA5720A36E1F00BCEB75 /* field_mask_test.cc in Sources */ = {isa = PBXBuildFile; fileRef = 549CCA5320A36E1F00BCEB75 /* field_mask_test.cc */; };
		549CCA5920A36E1F00BCEB75 /* precondition_test.cc in Sources */ = {isa = PBXBuildFile; fileRef = 549CCA5520A36E1F00BCEB75 /* precondition_test.cc */; };
		54A0352620A3AED0003E0143 /* field_transform_test.mm in Sources */ = {isa = PBXBuildFile; fileRef = 54A0352320A3AEC3003E0143 /* field_transform_test.mm */; };
		54A0352720A3AED0003E0143 /* transform_operations_test.mm in Sources */ = {isa = PBXBuildFile; fileRef = 54A0352220A3AEC3003E0143 /* transform_operations_test.mm */; };
		54A0352A20A3B3BD003E0143 /* testutil.cc in Sources */ = {isa = PBXBuildFile; fileRef = 54A0352820A3B3BD003E0143 /* testutil.cc */; };
		54A0352F20A3B3D8003E0143 /* status_test.cc in Sources */ = {isa = PBXBuildFile; fileRef = 54A0352C20A3B3D7003E0143 /* status_test.cc */; };
		54A0353020A3B3D8003E0143 /* statusor_test.cc in Sources */ = {isa = PBXBuildFile; fileRef = 54A0352D20A3B3D7003E0143 /* statusor_test.cc */; };
		54A0353520A3D8CB003E0143 /* iterator_adaptors_test.cc in Sources */ = {isa = PBXBuildFile; fileRef = 54A0353420A3D8CB003E0143 /* iterator_adaptors_test.cc */; };
		54AA3393224BF935006CE580 /* AppDelegate.m in Sources */ = {isa = PBXBuildFile; fileRef = 54AA3392224BF935006CE580 /* AppDelegate.m */; };
		54AA3396224BF935006CE580 /* ViewController.m in Sources */ = {isa = PBXBuildFile; fileRef = 54AA3395224BF935006CE580 /* ViewController.m */; };
		54AA3399224BF935006CE580 /* Main.storyboard in Resources */ = {isa = PBXBuildFile; fileRef = 54AA3397224BF935006CE580 /* Main.storyboard */; };
		54AA339B224BF936006CE580 /* Assets.xcassets in Resources */ = {isa = PBXBuildFile; fileRef = 54AA339A224BF936006CE580 /* Assets.xcassets */; };
		54AA339E224BF936006CE580 /* main.m in Sources */ = {isa = PBXBuildFile; fileRef = 54AA339D224BF936006CE580 /* main.m */; };
		54ACB6C9224C11F400172E69 /* collection_spec_test.json in Resources */ = {isa = PBXBuildFile; fileRef = 54DA129C1F315EE100DD57A1 /* collection_spec_test.json */; };
		54ACB6CA224C11F400172E69 /* existence_filter_spec_test.json in Resources */ = {isa = PBXBuildFile; fileRef = 54DA129D1F315EE100DD57A1 /* existence_filter_spec_test.json */; };
		54ACB6CB224C11F400172E69 /* limbo_spec_test.json in Resources */ = {isa = PBXBuildFile; fileRef = 54DA129E1F315EE100DD57A1 /* limbo_spec_test.json */; };
		54ACB6CC224C11F400172E69 /* limit_spec_test.json in Resources */ = {isa = PBXBuildFile; fileRef = 54DA129F1F315EE100DD57A1 /* limit_spec_test.json */; };
		54ACB6CD224C11F400172E69 /* listen_spec_test.json in Resources */ = {isa = PBXBuildFile; fileRef = 54DA12A01F315EE100DD57A1 /* listen_spec_test.json */; };
		54ACB6CE224C11F400172E69 /* offline_spec_test.json in Resources */ = {isa = PBXBuildFile; fileRef = 54DA12A11F315EE100DD57A1 /* offline_spec_test.json */; };
		54ACB6CF224C11F400172E69 /* orderby_spec_test.json in Resources */ = {isa = PBXBuildFile; fileRef = 54DA12A21F315EE100DD57A1 /* orderby_spec_test.json */; };
		54ACB6D0224C11F400172E69 /* perf_spec_test.json in Resources */ = {isa = PBXBuildFile; fileRef = D5B2593BCB52957D62F1C9D3 /* perf_spec_test.json */; };
		54ACB6D1224C11F400172E69 /* persistence_spec_test.json in Resources */ = {isa = PBXBuildFile; fileRef = 54DA12A31F315EE100DD57A1 /* persistence_spec_test.json */; };
		54ACB6D2224C11F400172E69 /* query_spec_test.json in Resources */ = {isa = PBXBuildFile; fileRef = 731541602214AFFA0037F4DC /* query_spec_test.json */; };
		54ACB6D3224C11F400172E69 /* remote_store_spec_test.json in Resources */ = {isa = PBXBuildFile; fileRef = 3B843E4A1F3930A400548890 /* remote_store_spec_test.json */; };
		54ACB6D4224C11F400172E69 /* resume_token_spec_test.json in Resources */ = {isa = PBXBuildFile; fileRef = 54DA12A41F315EE100DD57A1 /* resume_token_spec_test.json */; };
		54ACB6D5224C11F400172E69 /* write_spec_test.json in Resources */ = {isa = PBXBuildFile; fileRef = 54DA12A51F315EE100DD57A1 /* write_spec_test.json */; };
		54ACB6D6224C125B00172E69 /* GoogleService-Info.plist in Resources */ = {isa = PBXBuildFile; fileRef = 54D400D32148BACE001D2BCC /* GoogleService-Info.plist */; };
		54C2294F1FECABAE007D065B /* log_test.cc in Sources */ = {isa = PBXBuildFile; fileRef = 54C2294E1FECABAE007D065B /* log_test.cc */; };
		54D400D42148BACE001D2BCC /* GoogleService-Info.plist in Resources */ = {isa = PBXBuildFile; fileRef = 54D400D32148BACE001D2BCC /* GoogleService-Info.plist */; };
		54DA12A61F315EE100DD57A1 /* collection_spec_test.json in Resources */ = {isa = PBXBuildFile; fileRef = 54DA129C1F315EE100DD57A1 /* collection_spec_test.json */; };
		54DA12A71F315EE100DD57A1 /* existence_filter_spec_test.json in Resources */ = {isa = PBXBuildFile; fileRef = 54DA129D1F315EE100DD57A1 /* existence_filter_spec_test.json */; };
		54DA12A81F315EE100DD57A1 /* limbo_spec_test.json in Resources */ = {isa = PBXBuildFile; fileRef = 54DA129E1F315EE100DD57A1 /* limbo_spec_test.json */; };
		54DA12A91F315EE100DD57A1 /* limit_spec_test.json in Resources */ = {isa = PBXBuildFile; fileRef = 54DA129F1F315EE100DD57A1 /* limit_spec_test.json */; };
		54DA12AA1F315EE100DD57A1 /* listen_spec_test.json in Resources */ = {isa = PBXBuildFile; fileRef = 54DA12A01F315EE100DD57A1 /* listen_spec_test.json */; };
		54DA12AB1F315EE100DD57A1 /* offline_spec_test.json in Resources */ = {isa = PBXBuildFile; fileRef = 54DA12A11F315EE100DD57A1 /* offline_spec_test.json */; };
		54DA12AC1F315EE100DD57A1 /* orderby_spec_test.json in Resources */ = {isa = PBXBuildFile; fileRef = 54DA12A21F315EE100DD57A1 /* orderby_spec_test.json */; };
		54DA12AD1F315EE100DD57A1 /* persistence_spec_test.json in Resources */ = {isa = PBXBuildFile; fileRef = 54DA12A31F315EE100DD57A1 /* persistence_spec_test.json */; };
		54DA12AE1F315EE100DD57A1 /* resume_token_spec_test.json in Resources */ = {isa = PBXBuildFile; fileRef = 54DA12A41F315EE100DD57A1 /* resume_token_spec_test.json */; };
		54DA12AF1F315EE100DD57A1 /* write_spec_test.json in Resources */ = {isa = PBXBuildFile; fileRef = 54DA12A51F315EE100DD57A1 /* write_spec_test.json */; };
		54EB764D202277B30088B8F3 /* array_sorted_map_test.cc in Sources */ = {isa = PBXBuildFile; fileRef = 54EB764C202277B30088B8F3 /* array_sorted_map_test.cc */; };
		550FB7562D0CF9C3E1984000 /* FSTQueryListenerTests.mm in Sources */ = {isa = PBXBuildFile; fileRef = 5492E05D202154B900B64F25 /* FSTQueryListenerTests.mm */; };
		5542632E76A0C17B61399B54 /* objc_class_test_helper.mm in Sources */ = {isa = PBXBuildFile; fileRef = B5748BD89DF96FB1B20272F3 /* objc_class_test_helper.mm */; };
		5556B648B9B1C2F79A706B4F /* common.pb.cc in Sources */ = {isa = PBXBuildFile; fileRef = 544129D221C2DDC800EFB9CC /* common.pb.cc */; };
		55BDA39A16C4229A1AECB796 /* FSTLevelDBLRUGarbageCollectorTests.mm in Sources */ = {isa = PBXBuildFile; fileRef = 5CC9650620A0E9C600A2D6A1 /* FSTLevelDBLRUGarbageCollectorTests.mm */; };
		5686B35D611C1CFF6BFE7215 /* credentials_provider_test.cc in Sources */ = {isa = PBXBuildFile; fileRef = AB38D9342023966E000A432D /* credentials_provider_test.cc */; };
		568EC1C0F68A7B95E57C8C6C /* leveldb_key_test.cc in Sources */ = {isa = PBXBuildFile; fileRef = 54995F6E205B6E12004EFFA0 /* leveldb_key_test.cc */; };
		56D85436D3C864B804851B15 /* string_format_apple_test.mm in Sources */ = {isa = PBXBuildFile; fileRef = 9CFD366B783AE27B9E79EE7A /* string_format_apple_test.mm */; };
		58E377DCCC64FE7D2C6B59A1 /* database_id_test.cc in Sources */ = {isa = PBXBuildFile; fileRef = AB71064B201FA60300344F18 /* database_id_test.cc */; };
		596C782EFB68131380F8EEF8 /* user_test.cc in Sources */ = {isa = PBXBuildFile; fileRef = AB38D93220239654000A432D /* user_test.cc */; };
		59D1E0A722CE68E00A3F85AA /* FSTLevelDBTransactionTests.mm in Sources */ = {isa = PBXBuildFile; fileRef = 132E36BB104830BD806351AC /* FSTLevelDBTransactionTests.mm */; };
		5A080105CCBFDB6BF3F3772D /* path_test.cc in Sources */ = {isa = PBXBuildFile; fileRef = 403DBF6EFB541DFD01582AA3 /* path_test.cc */; };
		5B62003FEA9A3818FDF4E2DD /* document_key_test.cc in Sources */ = {isa = PBXBuildFile; fileRef = B6152AD5202A5385000E5744 /* document_key_test.cc */; };
		5BE49546D57C43DDFCDB6FBD /* to_string_apple_test.mm in Sources */ = {isa = PBXBuildFile; fileRef = B68B1E002213A764008977EF /* to_string_apple_test.mm */; };
		5C7FAF228D0F52CFFE9E41B5 /* transform_operations_test.mm in Sources */ = {isa = PBXBuildFile; fileRef = 54A0352220A3AEC3003E0143 /* transform_operations_test.mm */; };
		5CC9650320A0E93200A2D6A1 /* FSTLRUGarbageCollectorTests.mm in Sources */ = {isa = PBXBuildFile; fileRef = 5CC9650220A0E93200A2D6A1 /* FSTLRUGarbageCollectorTests.mm */; };
		5CC9650520A0E9BD00A2D6A1 /* FSTMemoryLRUGarbageCollectorTests.mm in Sources */ = {isa = PBXBuildFile; fileRef = 5CC9650420A0E9BD00A2D6A1 /* FSTMemoryLRUGarbageCollectorTests.mm */; };
		5CC9650720A0E9C600A2D6A1 /* FSTLevelDBLRUGarbageCollectorTests.mm in Sources */ = {isa = PBXBuildFile; fileRef = 5CC9650620A0E9C600A2D6A1 /* FSTLevelDBLRUGarbageCollectorTests.mm */; };
		5D405BE298CE4692CB00790A /* Pods_Firestore_Tests_iOS.framework in Frameworks */ = {isa = PBXBuildFile; fileRef = 2B50B3A0DF77100EEE887891 /* Pods_Firestore_Tests_iOS.framework */; };
		5D45CC300ED037358EF33A8F /* snapshot_version_test.cc in Sources */ = {isa = PBXBuildFile; fileRef = ABA495B9202B7E79008A7851 /* snapshot_version_test.cc */; };
		5D5E24E3FA1128145AA117D2 /* autoid_test.cc in Sources */ = {isa = PBXBuildFile; fileRef = 54740A521FC913E500713A1A /* autoid_test.cc */; };
		5E5B3B8B3A41C8EB70035A6B /* FSTTransactionTests.mm in Sources */ = {isa = PBXBuildFile; fileRef = 5492E07B202154EB00B64F25 /* FSTTransactionTests.mm */; };
		5E6F9184B271F6D5312412FF /* mutation_test.cc in Sources */ = {isa = PBXBuildFile; fileRef = C8522DE226C467C54E6788D8 /* mutation_test.cc */; };
		5EFBAD082CB0F86CD0711979 /* string_apple_test.mm in Sources */ = {isa = PBXBuildFile; fileRef = 0EE5300F8233D14025EF0456 /* string_apple_test.mm */; };
		5F05A801B1EA44BC1264E55A /* FIRTypeTests.mm in Sources */ = {isa = PBXBuildFile; fileRef = 5492E071202154D600B64F25 /* FIRTypeTests.mm */; };
		5F19F66D8B01BA2B97579017 /* tree_sorted_map_test.cc in Sources */ = {isa = PBXBuildFile; fileRef = 549CCA4D20A36DBB00BCEB75 /* tree_sorted_map_test.cc */; };
		5FA3DB52A478B01384D3A2ED /* query.pb.cc in Sources */ = {isa = PBXBuildFile; fileRef = 544129D621C2DDC800EFB9CC /* query.pb.cc */; };
		5FE047FE866758FD6A6A6478 /* FIRFieldPathTests.mm in Sources */ = {isa = PBXBuildFile; fileRef = 5492E04C202154AA00B64F25 /* FIRFieldPathTests.mm */; };
		6003F58E195388D20070C39A /* Foundation.framework in Frameworks */ = {isa = PBXBuildFile; fileRef = 6003F58D195388D20070C39A /* Foundation.framework */; };
		6003F590195388D20070C39A /* CoreGraphics.framework in Frameworks */ = {isa = PBXBuildFile; fileRef = 6003F58F195388D20070C39A /* CoreGraphics.framework */; };
		6003F592195388D20070C39A /* UIKit.framework in Frameworks */ = {isa = PBXBuildFile; fileRef = 6003F591195388D20070C39A /* UIKit.framework */; };
		6003F598195388D20070C39A /* InfoPlist.strings in Resources */ = {isa = PBXBuildFile; fileRef = 6003F596195388D20070C39A /* InfoPlist.strings */; };
		6003F59A195388D20070C39A /* main.m in Sources */ = {isa = PBXBuildFile; fileRef = 6003F599195388D20070C39A /* main.m */; };
		6003F59E195388D20070C39A /* FIRAppDelegate.m in Sources */ = {isa = PBXBuildFile; fileRef = 6003F59D195388D20070C39A /* FIRAppDelegate.m */; };
		6003F5A7195388D20070C39A /* FIRViewController.m in Sources */ = {isa = PBXBuildFile; fileRef = 6003F5A6195388D20070C39A /* FIRViewController.m */; };
		6003F5A9195388D20070C39A /* Images.xcassets in Resources */ = {isa = PBXBuildFile; fileRef = 6003F5A8195388D20070C39A /* Images.xcassets */; };
		6003F5B0195388D20070C39A /* XCTest.framework in Frameworks */ = {isa = PBXBuildFile; fileRef = 6003F5AF195388D20070C39A /* XCTest.framework */; };
		6003F5B1195388D20070C39A /* Foundation.framework in Frameworks */ = {isa = PBXBuildFile; fileRef = 6003F58D195388D20070C39A /* Foundation.framework */; };
		6003F5B2195388D20070C39A /* UIKit.framework in Frameworks */ = {isa = PBXBuildFile; fileRef = 6003F591195388D20070C39A /* UIKit.framework */; };
		6003F5BA195388D20070C39A /* InfoPlist.strings in Resources */ = {isa = PBXBuildFile; fileRef = 6003F5B8195388D20070C39A /* InfoPlist.strings */; };
		60985657831B8DDE2C65AC8B /* FIRFieldsTests.mm in Sources */ = {isa = PBXBuildFile; fileRef = 5492E06A202154D500B64F25 /* FIRFieldsTests.mm */; };
		60C72F86D2231B1B6592A5E6 /* filesystem_test.cc in Sources */ = {isa = PBXBuildFile; fileRef = F51859B394D01C0C507282F1 /* filesystem_test.cc */; };
		6161B5032047140C00A99DBB /* FIRFirestoreSourceTests.mm in Sources */ = {isa = PBXBuildFile; fileRef = 6161B5012047140400A99DBB /* FIRFirestoreSourceTests.mm */; };
		618BBEA620B89AAC00B5BCE7 /* target.pb.cc in Sources */ = {isa = PBXBuildFile; fileRef = 618BBE7D20B89AAC00B5BCE7 /* target.pb.cc */; };
		618BBEA720B89AAC00B5BCE7 /* maybe_document.pb.cc in Sources */ = {isa = PBXBuildFile; fileRef = 618BBE7E20B89AAC00B5BCE7 /* maybe_document.pb.cc */; };
		618BBEA820B89AAC00B5BCE7 /* mutation.pb.cc in Sources */ = {isa = PBXBuildFile; fileRef = 618BBE8220B89AAC00B5BCE7 /* mutation.pb.cc */; };
		618BBEAE20B89AAC00B5BCE7 /* latlng.pb.cc in Sources */ = {isa = PBXBuildFile; fileRef = 618BBE9220B89AAC00B5BCE7 /* latlng.pb.cc */; };
		618BBEAF20B89AAC00B5BCE7 /* annotations.pb.cc in Sources */ = {isa = PBXBuildFile; fileRef = 618BBE9520B89AAC00B5BCE7 /* annotations.pb.cc */; };
		618BBEB020B89AAC00B5BCE7 /* http.pb.cc in Sources */ = {isa = PBXBuildFile; fileRef = 618BBE9720B89AAC00B5BCE7 /* http.pb.cc */; };
		618BBEB120B89AAC00B5BCE7 /* status.pb.cc in Sources */ = {isa = PBXBuildFile; fileRef = 618BBE9920B89AAC00B5BCE7 /* status.pb.cc */; };
		61D1EB3438B92F61F6CAC191 /* FSTRemoteEventTests.mm in Sources */ = {isa = PBXBuildFile; fileRef = 5492E0C32021557E00B64F25 /* FSTRemoteEventTests.mm */; };
		61F72C5620BC48FD001A68CB /* serializer_test.cc in Sources */ = {isa = PBXBuildFile; fileRef = 61F72C5520BC48FD001A68CB /* serializer_test.cc */; };
		627253FDEC6BB5549FE77F4E /* tree_sorted_map_test.cc in Sources */ = {isa = PBXBuildFile; fileRef = 549CCA4D20A36DBB00BCEB75 /* tree_sorted_map_test.cc */; };
		62DA31B79FE97A90EEF28B0B /* delayed_constructor_test.cc in Sources */ = {isa = PBXBuildFile; fileRef = D0A6E9136804A41CEC9D55D4 /* delayed_constructor_test.cc */; };
		63BB61B6366E7F80C348419D /* FSTLevelDBTransactionTests.mm in Sources */ = {isa = PBXBuildFile; fileRef = 132E36BB104830BD806351AC /* FSTLevelDBTransactionTests.mm */; };
		660E99DEDA0A6FC1CCB200F9 /* FIRArrayTransformTests.mm in Sources */ = {isa = PBXBuildFile; fileRef = 73866A9F2082B069009BB4FF /* FIRArrayTransformTests.mm */; };
		6672B445E006A7708B8531ED /* FSTImmutableSortedDictionary+Testing.m in Sources */ = {isa = PBXBuildFile; fileRef = DE2EF0801F3D0B6E003D0CDC /* FSTImmutableSortedDictionary+Testing.m */; };
		66FAB8EAC012A3822BD4D0C9 /* leveldb_util_test.cc in Sources */ = {isa = PBXBuildFile; fileRef = 332485C4DCC6BA0DBB5E31B7 /* leveldb_util_test.cc */; };
		69ED7BC38B3F981DE91E7933 /* strerror_test.cc in Sources */ = {isa = PBXBuildFile; fileRef = 358C3B5FE573B1D60A4F7592 /* strerror_test.cc */; };
		6A4F6B42C628D55CCE0C311F /* FIRQueryTests.mm in Sources */ = {isa = PBXBuildFile; fileRef = 5492E069202154D500B64F25 /* FIRQueryTests.mm */; };
		6B8806528FD3757D33D8B8AE /* FSTMemoryQueryCacheTests.mm in Sources */ = {isa = PBXBuildFile; fileRef = 5492E08B2021552B00B64F25 /* FSTMemoryQueryCacheTests.mm */; };
		6DCA8E54E652B78EFF3EEDAC /* XCTestCase+Await.mm in Sources */ = {isa = PBXBuildFile; fileRef = 5492E0372021401E00B64F25 /* XCTestCase+Await.mm */; };
		6E4854B19B120C6F0F8192CC /* FSTAPIHelpers.mm in Sources */ = {isa = PBXBuildFile; fileRef = 5492E04E202154AA00B64F25 /* FSTAPIHelpers.mm */; };
		6E59498D20F55BA800ECD9A5 /* FuzzingResources in Resources */ = {isa = PBXBuildFile; fileRef = 6ED6DEA120F5502700FC6076 /* FuzzingResources */; };
		6E8302E021022309003E1EA3 /* FSTFuzzTestFieldPath.mm in Sources */ = {isa = PBXBuildFile; fileRef = 6E8302DF21022309003E1EA3 /* FSTFuzzTestFieldPath.mm */; };
		6EA39FDE20FE820E008D461F /* FSTFuzzTestSerializer.mm in Sources */ = {isa = PBXBuildFile; fileRef = 6EA39FDD20FE820E008D461F /* FSTFuzzTestSerializer.mm */; };
		6EB896CD1B64A60E6C82D8CC /* xcgmock_test.mm in Sources */ = {isa = PBXBuildFile; fileRef = 4425A513895DEC60325A139E /* xcgmock_test.mm */; };
		6EC28BB8C38E3FD126F68211 /* delayed_constructor_test.cc in Sources */ = {isa = PBXBuildFile; fileRef = D0A6E9136804A41CEC9D55D4 /* delayed_constructor_test.cc */; };
		6EDD3B4620BF247500C33877 /* Foundation.framework in Frameworks */ = {isa = PBXBuildFile; fileRef = 6003F58D195388D20070C39A /* Foundation.framework */; };
		6EDD3B4820BF247500C33877 /* UIKit.framework in Frameworks */ = {isa = PBXBuildFile; fileRef = 6003F591195388D20070C39A /* UIKit.framework */; };
		6EDD3B4920BF247500C33877 /* XCTest.framework in Frameworks */ = {isa = PBXBuildFile; fileRef = 6003F5AF195388D20070C39A /* XCTest.framework */; };
		6EDD3B6020BF25AE00C33877 /* FSTFuzzTestsPrincipal.mm in Sources */ = {isa = PBXBuildFile; fileRef = 6EDD3B5E20BF24D000C33877 /* FSTFuzzTestsPrincipal.mm */; };
		6EEA00A737690EF82A3C91C6 /* app_testing.mm in Sources */ = {isa = PBXBuildFile; fileRef = 5467FB07203E6A44009C9584 /* app_testing.mm */; };
		6F3CAC76D918D6B0917EDF92 /* query_test.cc in Sources */ = {isa = PBXBuildFile; fileRef = B9C261C26C5D311E1E3C0CB9 /* query_test.cc */; };
		6FD2369F24E884A9D767DD80 /* FIRDocumentSnapshotTests.mm in Sources */ = {isa = PBXBuildFile; fileRef = 5492E04B202154AA00B64F25 /* FIRDocumentSnapshotTests.mm */; };
		6FF2B680CC8631B06C7BD7AB /* FSTMemorySpecTests.mm in Sources */ = {isa = PBXBuildFile; fileRef = 5492E02F20213FFC00B64F25 /* FSTMemorySpecTests.mm */; };
		70D96C9129976DB01AC58BAC /* FSTMemoryMutationQueueTests.mm in Sources */ = {isa = PBXBuildFile; fileRef = 5492E0972021552C00B64F25 /* FSTMemoryMutationQueueTests.mm */; };
		71719F9F1E33DC2100824A3D /* LaunchScreen.storyboard in Resources */ = {isa = PBXBuildFile; fileRef = 71719F9D1E33DC2100824A3D /* LaunchScreen.storyboard */; };
		71DF9A27169F25383C762F85 /* grpc_stream_tester.cc in Sources */ = {isa = PBXBuildFile; fileRef = B1A7E1959AF8141FA7E6B888 /* grpc_stream_tester.cc */; };
		72AD91671629697074F2545B /* ordered_code_test.cc in Sources */ = {isa = PBXBuildFile; fileRef = AB380D03201BC6E400D97691 /* ordered_code_test.cc */; };
		731541612214AFFA0037F4DC /* query_spec_test.json in Resources */ = {isa = PBXBuildFile; fileRef = 731541602214AFFA0037F4DC /* query_spec_test.json */; };
		736C4E82689F1CA1859C4A3F /* XCTestCase+Await.mm in Sources */ = {isa = PBXBuildFile; fileRef = 5492E0372021401E00B64F25 /* XCTestCase+Await.mm */; };
		73866AA12082B0A5009BB4FF /* FIRArrayTransformTests.mm in Sources */ = {isa = PBXBuildFile; fileRef = 73866A9F2082B069009BB4FF /* FIRArrayTransformTests.mm */; };
		73E42D984FB36173A2BDA57C /* FSTEventAccumulator.mm in Sources */ = {isa = PBXBuildFile; fileRef = 5492E0392021401F00B64F25 /* FSTEventAccumulator.mm */; };
		73F1F73C2210F3D800E1F692 /* memory_index_manager_test.mm in Sources */ = {isa = PBXBuildFile; fileRef = 73F1F7392210F3D800E1F692 /* memory_index_manager_test.mm */; };
		73F1F73D2210F3D800E1F692 /* index_manager_test.mm in Sources */ = {isa = PBXBuildFile; fileRef = 73F1F73B2210F3D800E1F692 /* index_manager_test.mm */; };
		73F1F7412211FEF300E1F692 /* leveldb_index_manager_test.mm in Sources */ = {isa = PBXBuildFile; fileRef = 73F1F7402211FEF300E1F692 /* leveldb_index_manager_test.mm */; };
		73FE5066020EF9B2892C86BF /* hard_assert_test.cc in Sources */ = {isa = PBXBuildFile; fileRef = 444B7AB3F5A2929070CB1363 /* hard_assert_test.cc */; };
		7400AC9377419A28B782B5EC /* objc_compatibility_apple_test.mm in Sources */ = {isa = PBXBuildFile; fileRef = B696858F221770F000271095 /* objc_compatibility_apple_test.mm */; };
		7495E3BAE536CD839EE20F31 /* FSTLevelDBSpecTests.mm in Sources */ = {isa = PBXBuildFile; fileRef = 5492E02C20213FFB00B64F25 /* FSTLevelDBSpecTests.mm */; };
		74985DE2C7EF4150D7A455FD /* statusor_test.cc in Sources */ = {isa = PBXBuildFile; fileRef = 54A0352D20A3B3D7003E0143 /* statusor_test.cc */; };
		75D124966E727829A5F99249 /* FIRTypeTests.mm in Sources */ = {isa = PBXBuildFile; fileRef = 5492E071202154D600B64F25 /* FIRTypeTests.mm */; };
		7A3BE0ED54933C234FDE23D1 /* leveldb_util_test.cc in Sources */ = {isa = PBXBuildFile; fileRef = 332485C4DCC6BA0DBB5E31B7 /* leveldb_util_test.cc */; };
		7A7EC216A0015D7620B4FF3E /* string_format_apple_test.mm in Sources */ = {isa = PBXBuildFile; fileRef = 9CFD366B783AE27B9E79EE7A /* string_format_apple_test.mm */; };
		7B86B1B21FD0EF2A67547F66 /* byte_string_test.cc in Sources */ = {isa = PBXBuildFile; fileRef = 5342CDDB137B4E93E2E85CCA /* byte_string_test.cc */; };
		7B8D7BAC1A075DB773230505 /* app_testing.mm in Sources */ = {isa = PBXBuildFile; fileRef = 5467FB07203E6A44009C9584 /* app_testing.mm */; };
		7BBE0389D855242DDB83334B /* grpc_stream_tester.cc in Sources */ = {isa = PBXBuildFile; fileRef = B1A7E1959AF8141FA7E6B888 /* grpc_stream_tester.cc */; };
		7DBE7DB90CF83B589A94980F /* reference_set_test.cc in Sources */ = {isa = PBXBuildFile; fileRef = 132E32997D781B896672D30A /* reference_set_test.cc */; };
		7DD67E9621C52B790E844B16 /* FIRDatabaseTests.mm in Sources */ = {isa = PBXBuildFile; fileRef = 5492E06C202154D500B64F25 /* FIRDatabaseTests.mm */; };
		7E4218DB09B85F8E379C73CB /* FSTLevelDBQueryCacheTests.mm in Sources */ = {isa = PBXBuildFile; fileRef = 5492E0982021552C00B64F25 /* FSTLevelDBQueryCacheTests.mm */; };
		7EF540911720DAAF516BEDF0 /* query_test.cc in Sources */ = {isa = PBXBuildFile; fileRef = B9C261C26C5D311E1E3C0CB9 /* query_test.cc */; };
		804B0C6CCE3933CF3948F249 /* grpc_streaming_reader_test.cc in Sources */ = {isa = PBXBuildFile; fileRef = B6D964922154AB8F00EB9CFB /* grpc_streaming_reader_test.cc */; };
		81B23D2D4E061074958AF12F /* target.pb.cc in Sources */ = {isa = PBXBuildFile; fileRef = 618BBE7D20B89AAC00B5BCE7 /* target.pb.cc */; };
		81D1B1D2B66BD8310AC5707F /* string_win_test.cc in Sources */ = {isa = PBXBuildFile; fileRef = 79507DF8378D3C42F5B36268 /* string_win_test.cc */; };
		8388418F43042605FB9BFB92 /* testutil.cc in Sources */ = {isa = PBXBuildFile; fileRef = 54A0352820A3B3BD003E0143 /* testutil.cc */; };
		83A9CD3B6E791A860CE81FA1 /* async_queue_std_test.cc in Sources */ = {isa = PBXBuildFile; fileRef = B6FB4681208EA0BE00554BA2 /* async_queue_std_test.cc */; };
		8403D519C916C72B9C7F2FA1 /* FIRValidationTests.mm in Sources */ = {isa = PBXBuildFile; fileRef = 5492E06D202154D600B64F25 /* FIRValidationTests.mm */; };
		8413BD9958F6DD52C466D70F /* sorted_set_test.cc in Sources */ = {isa = PBXBuildFile; fileRef = 549CCA4C20A36DBB00BCEB75 /* sorted_set_test.cc */; };
		8460C97C9209D7DAF07090BD /* FIRFieldsTests.mm in Sources */ = {isa = PBXBuildFile; fileRef = 5492E06A202154D500B64F25 /* FIRFieldsTests.mm */; };
		85B8918FC8C5DC62482E39C3 /* resource_path_test.cc in Sources */ = {isa = PBXBuildFile; fileRef = B686F2B02024FFD70028D6BE /* resource_path_test.cc */; };
		85D301119D7175F82E12892E /* field_value_benchmark.cc in Sources */ = {isa = PBXBuildFile; fileRef = 6D0EE49C1D5AF75664D0EBE4 /* field_value_benchmark.cc */; };
		8612F3C7E4A7D17221442699 /* grpc_unary_call_test.cc in Sources */ = {isa = PBXBuildFile; fileRef = B6D964942163E63900EB9CFB /* grpc_unary_call_test.cc */; };
		862B1AC9EDAB309BBF4FB18C /* sorted_map_test.cc in Sources */ = {isa = PBXBuildFile; fileRef = 549CCA4E20A36DBB00BCEB75 /* sorted_map_test.cc */; };
		8683BBC3AC7B01937606A83B /* firestore.pb.cc in Sources */ = {isa = PBXBuildFile; fileRef = 544129D421C2DDC800EFB9CC /* firestore.pb.cc */; };
		86E6FC2B7657C35B342E1436 /* sorted_map_test.cc in Sources */ = {isa = PBXBuildFile; fileRef = 549CCA4E20A36DBB00BCEB75 /* sorted_map_test.cc */; };
		8705C4856498F66E471A0997 /* FIRWriteBatchTests.mm in Sources */ = {isa = PBXBuildFile; fileRef = 5492E06F202154D600B64F25 /* FIRWriteBatchTests.mm */; };
		873B8AEB1B1F5CCA007FD442 /* Main.storyboard in Resources */ = {isa = PBXBuildFile; fileRef = 873B8AEA1B1F5CCA007FD442 /* Main.storyboard */; };
		87B5AC3EBF0E83166B142FA4 /* string_apple_benchmark.mm in Sources */ = {isa = PBXBuildFile; fileRef = 4C73C0CC6F62A90D8573F383 /* string_apple_benchmark.mm */; };
		88FD82A1FC5FEC5D56B481D8 /* maybe_document.pb.cc in Sources */ = {isa = PBXBuildFile; fileRef = 618BBE7E20B89AAC00B5BCE7 /* maybe_document.pb.cc */; };
		8943A7C0750CEB0B98D21209 /* FSTPersistenceTestHelpers.mm in Sources */ = {isa = PBXBuildFile; fileRef = 5492E08D2021552B00B64F25 /* FSTPersistenceTestHelpers.mm */; };
		897F3C1936612ACB018CA1DD /* http.pb.cc in Sources */ = {isa = PBXBuildFile; fileRef = 618BBE9720B89AAC00B5BCE7 /* http.pb.cc */; };
		8A0749707105A077728119C2 /* FSTImmutableSortedDictionary+Testing.m in Sources */ = {isa = PBXBuildFile; fileRef = DE2EF0801F3D0B6E003D0CDC /* FSTImmutableSortedDictionary+Testing.m */; };
		8A6C809B9F81C30B7333FCAA /* FIRFirestoreSourceTests.mm in Sources */ = {isa = PBXBuildFile; fileRef = 6161B5012047140400A99DBB /* FIRFirestoreSourceTests.mm */; };
		8C39F6D4B3AA9074DF00CFB8 /* string_util_test.cc in Sources */ = {isa = PBXBuildFile; fileRef = AB380CFC201A2EE200D97691 /* string_util_test.cc */; };
		8C82D4D3F9AB63E79CC52DC8 /* Pods_Firestore_IntegrationTests_iOS.framework in Frameworks */ = {isa = PBXBuildFile; fileRef = ECEBABC7E7B693BE808A1052 /* Pods_Firestore_IntegrationTests_iOS.framework */; };
		8DA258092DD856D829D973B5 /* transform_operations_test.mm in Sources */ = {isa = PBXBuildFile; fileRef = 54A0352220A3AEC3003E0143 /* transform_operations_test.mm */; };
		8F1417FC39F417F7D1E5E4BF /* objc_class_test.cc in Sources */ = {isa = PBXBuildFile; fileRef = B3CC6B2ACFDC873F06AE9E3F /* objc_class_test.cc */; };
		8F3AE423677A4C50F7E0E5C0 /* database_info_test.cc in Sources */ = {isa = PBXBuildFile; fileRef = AB38D92E20235D22000A432D /* database_info_test.cc */; };
		8F4F40E9BC7ED588F67734D5 /* app_testing.mm in Sources */ = {isa = PBXBuildFile; fileRef = 5467FB07203E6A44009C9584 /* app_testing.mm */; };
		900D0E9F18CE3DB954DD0D1E /* async_queue_test.cc in Sources */ = {isa = PBXBuildFile; fileRef = B6FB467B208E9A8200554BA2 /* async_queue_test.cc */; };
		904DA0AE915C02154AE547FC /* FSTLocalStoreTests.mm in Sources */ = {isa = PBXBuildFile; fileRef = 5492E0832021552A00B64F25 /* FSTLocalStoreTests.mm */; };
		927D22C6D294B82D1580C48D /* FSTLevelDBRemoteDocumentCacheTests.mm in Sources */ = {isa = PBXBuildFile; fileRef = 5492E0922021552B00B64F25 /* FSTLevelDBRemoteDocumentCacheTests.mm */; };
		9328C93759C78A10FDBF68E0 /* FSTLocalStoreTests.mm in Sources */ = {isa = PBXBuildFile; fileRef = 5492E0832021552A00B64F25 /* FSTLocalStoreTests.mm */; };
		938F2AF6EC5CD0B839300DB0 /* query.pb.cc in Sources */ = {isa = PBXBuildFile; fileRef = 544129D621C2DDC800EFB9CC /* query.pb.cc */; };
		939A15D3AD941CF7242DA9FA /* FSTLevelDBLRUGarbageCollectorTests.mm in Sources */ = {isa = PBXBuildFile; fileRef = 5CC9650620A0E9C600A2D6A1 /* FSTLevelDBLRUGarbageCollectorTests.mm */; };
		939C898FE9D129F6A2EA259C /* FSTHelpers.mm in Sources */ = {isa = PBXBuildFile; fileRef = 5492E03A2021401F00B64F25 /* FSTHelpers.mm */; };
		94E5399FA5EA82CCB0549AB5 /* FSTDocumentKeyTests.mm in Sources */ = {isa = PBXBuildFile; fileRef = 5492E0B22021555000B64F25 /* FSTDocumentKeyTests.mm */; };
		95ED06D2B0078D3CDB821B68 /* FIRArrayTransformTests.mm in Sources */ = {isa = PBXBuildFile; fileRef = 73866A9F2082B069009BB4FF /* FIRArrayTransformTests.mm */; };
		9664E5831CE35D515CDBC12A /* FSTRemoteDocumentCacheTests.mm in Sources */ = {isa = PBXBuildFile; fileRef = 5492E09C2021552D00B64F25 /* FSTRemoteDocumentCacheTests.mm */; };
		974FF09E6AFD24D5A39B898B /* local_serializer_test.cc in Sources */ = {isa = PBXBuildFile; fileRef = F8043813A5D16963EC02B182 /* local_serializer_test.cc */; };
		9774A6C2AA02A12D80B34C3C /* database_id_test.cc in Sources */ = {isa = PBXBuildFile; fileRef = AB71064B201FA60300344F18 /* database_id_test.cc */; };
		9783FAEA4CF758E8C4C2D76E /* hashing_test.cc in Sources */ = {isa = PBXBuildFile; fileRef = 54511E8D209805F8005BD28F /* hashing_test.cc */; };
		9794E074439ABE5457E60F35 /* xcgmock_test.mm in Sources */ = {isa = PBXBuildFile; fileRef = 4425A513895DEC60325A139E /* xcgmock_test.mm */; };
		9A29D572C64CA1FA62F591D4 /* FIRQueryTests.mm in Sources */ = {isa = PBXBuildFile; fileRef = 5492E069202154D500B64F25 /* FIRQueryTests.mm */; };
		9AC28D928902C6767A11F5FC /* objc_type_traits_apple_test.mm in Sources */ = {isa = PBXBuildFile; fileRef = 2A0CF41BA5AED6049B0BEB2C /* objc_type_traits_apple_test.mm */; };
		9AC604BF7A76CABDF26F8C8E /* cc_compilation_test.cc in Sources */ = {isa = PBXBuildFile; fileRef = 1B342370EAE3AA02393E33EB /* cc_compilation_test.cc */; };
		9BD7DC8F5ADA0FE64AFAFA75 /* FSTLRUGarbageCollectorTests.mm in Sources */ = {isa = PBXBuildFile; fileRef = 5CC9650220A0E93200A2D6A1 /* FSTLRUGarbageCollectorTests.mm */; };
		9D0E720F5A6DBD48FF325016 /* field_value_test.cc in Sources */ = {isa = PBXBuildFile; fileRef = AB356EF6200EA5EB0089B766 /* field_value_test.cc */; };
		9D71628E38D9F64C965DF29E /* FSTAPIHelpers.mm in Sources */ = {isa = PBXBuildFile; fileRef = 5492E04E202154AA00B64F25 /* FSTAPIHelpers.mm */; };
		A17DBC8F24127DA8A381F865 /* testutil.cc in Sources */ = {isa = PBXBuildFile; fileRef = 54A0352820A3B3BD003E0143 /* testutil.cc */; };
		A1F57CC739211F64F2E9232D /* hard_assert_test.cc in Sources */ = {isa = PBXBuildFile; fileRef = 444B7AB3F5A2929070CB1363 /* hard_assert_test.cc */; };
		A38F4AE525A87FDEA41DED47 /* FSTLevelDBQueryCacheTests.mm in Sources */ = {isa = PBXBuildFile; fileRef = 5492E0982021552C00B64F25 /* FSTLevelDBQueryCacheTests.mm */; };
		A4ECA8335000CBDF94586C94 /* FSTDatastoreTests.mm in Sources */ = {isa = PBXBuildFile; fileRef = 5492E07E202154EC00B64F25 /* FSTDatastoreTests.mm */; };
		A55266E6C986251D283CE948 /* FIRCursorTests.mm in Sources */ = {isa = PBXBuildFile; fileRef = 5492E070202154D600B64F25 /* FIRCursorTests.mm */; };
		A57EC303CD2D6AA4F4745551 /* FIRFieldValueTests.mm in Sources */ = {isa = PBXBuildFile; fileRef = 5492E04A202154AA00B64F25 /* FIRFieldValueTests.mm */; };
		A5AB1815C45FFC762981E481 /* write.pb.cc in Sources */ = {isa = PBXBuildFile; fileRef = 544129D921C2DDC800EFB9CC /* write.pb.cc */; };
		A61AE3D94C975A87EFA82ADA /* firebase_credentials_provider_test.mm in Sources */ = {isa = PBXBuildFile; fileRef = ABC1D7E22023CDC500BA84F0 /* firebase_credentials_provider_test.mm */; };
		A64B1CD2776BC118C74503A7 /* leveldb_index_manager_test.mm in Sources */ = {isa = PBXBuildFile; fileRef = 73F1F7402211FEF300E1F692 /* leveldb_index_manager_test.mm */; };
		A6543DD0A56F8523C6D518E1 /* FSTMutationTests.mm in Sources */ = {isa = PBXBuildFile; fileRef = 5492E0B72021555100B64F25 /* FSTMutationTests.mm */; };
		A6D29E15ED1221352DBE0CF2 /* FSTPersistenceTestHelpers.mm in Sources */ = {isa = PBXBuildFile; fileRef = 5492E08D2021552B00B64F25 /* FSTPersistenceTestHelpers.mm */; };
		A7470B7B2433264FFDCC7AC3 /* FSTLevelDBLocalStoreTests.mm in Sources */ = {isa = PBXBuildFile; fileRef = 5492E08F2021552B00B64F25 /* FSTLevelDBLocalStoreTests.mm */; };
		A8C9FF6D13E6C83D4AB54EA7 /* secure_random_test.cc in Sources */ = {isa = PBXBuildFile; fileRef = 54740A531FC913E500713A1A /* secure_random_test.cc */; };
		A907244EE37BC32C8D82948E /* FSTSpecTests.mm in Sources */ = {isa = PBXBuildFile; fileRef = 5492E03020213FFC00B64F25 /* FSTSpecTests.mm */; };
		A94884460990CD48CC0AD070 /* xcgmock_test.mm in Sources */ = {isa = PBXBuildFile; fileRef = 4425A513895DEC60325A139E /* xcgmock_test.mm */; };
		AAA50E56B9A7EF3EFDA62172 /* create_noop_connectivity_monitor.cc in Sources */ = {isa = PBXBuildFile; fileRef = B67BF448216EB43000CA9097 /* create_noop_connectivity_monitor.cc */; };
		AAC15E7CCAE79619B2ABB972 /* XCTestCase+Await.mm in Sources */ = {isa = PBXBuildFile; fileRef = 5492E0372021401E00B64F25 /* XCTestCase+Await.mm */; };
		AAF2F02E77A80C9CDE2C0C7A /* filesystem_test.cc in Sources */ = {isa = PBXBuildFile; fileRef = F51859B394D01C0C507282F1 /* filesystem_test.cc */; };
		AB356EF7200EA5EB0089B766 /* field_value_test.cc in Sources */ = {isa = PBXBuildFile; fileRef = AB356EF6200EA5EB0089B766 /* field_value_test.cc */; };
		AB380CFB2019388600D97691 /* target_id_generator_test.cc in Sources */ = {isa = PBXBuildFile; fileRef = AB380CF82019382300D97691 /* target_id_generator_test.cc */; };
		AB380CFE201A2F4500D97691 /* string_util_test.cc in Sources */ = {isa = PBXBuildFile; fileRef = AB380CFC201A2EE200D97691 /* string_util_test.cc */; };
		AB380D02201BC69F00D97691 /* bits_test.cc in Sources */ = {isa = PBXBuildFile; fileRef = AB380D01201BC69F00D97691 /* bits_test.cc */; };
		AB380D04201BC6E400D97691 /* ordered_code_test.cc in Sources */ = {isa = PBXBuildFile; fileRef = AB380D03201BC6E400D97691 /* ordered_code_test.cc */; };
		AB38D93020236E21000A432D /* database_info_test.cc in Sources */ = {isa = PBXBuildFile; fileRef = AB38D92E20235D22000A432D /* database_info_test.cc */; };
		AB6B908420322E4D00CC290A /* document_test.cc in Sources */ = {isa = PBXBuildFile; fileRef = AB6B908320322E4D00CC290A /* document_test.cc */; };
		AB6B908820322E8800CC290A /* no_document_test.cc in Sources */ = {isa = PBXBuildFile; fileRef = AB6B908720322E8800CC290A /* no_document_test.cc */; };
		AB7BAB342012B519001E0872 /* geo_point_test.cc in Sources */ = {isa = PBXBuildFile; fileRef = AB7BAB332012B519001E0872 /* geo_point_test.cc */; };
		ABA495BB202B7E80008A7851 /* snapshot_version_test.cc in Sources */ = {isa = PBXBuildFile; fileRef = ABA495B9202B7E79008A7851 /* snapshot_version_test.cc */; };
		ABC1D7DC2023A04B00BA84F0 /* credentials_provider_test.cc in Sources */ = {isa = PBXBuildFile; fileRef = AB38D9342023966E000A432D /* credentials_provider_test.cc */; };
		ABC1D7DD2023A04F00BA84F0 /* empty_credentials_provider_test.cc in Sources */ = {isa = PBXBuildFile; fileRef = AB38D93620239689000A432D /* empty_credentials_provider_test.cc */; };
		ABC1D7DE2023A05300BA84F0 /* user_test.cc in Sources */ = {isa = PBXBuildFile; fileRef = AB38D93220239654000A432D /* user_test.cc */; };
		ABC1D7E12023A40C00BA84F0 /* token_test.cc in Sources */ = {isa = PBXBuildFile; fileRef = ABC1D7DF2023A3EF00BA84F0 /* token_test.cc */; };
		ABC1D7E42024AFDE00BA84F0 /* firebase_credentials_provider_test.mm in Sources */ = {isa = PBXBuildFile; fileRef = ABC1D7E22023CDC500BA84F0 /* firebase_credentials_provider_test.mm */; };
		ABE6637A201FA81900ED349A /* database_id_test.cc in Sources */ = {isa = PBXBuildFile; fileRef = AB71064B201FA60300344F18 /* database_id_test.cc */; };
		ABF6506C201131F8005F2C74 /* timestamp_test.cc in Sources */ = {isa = PBXBuildFile; fileRef = ABF6506B201131F8005F2C74 /* timestamp_test.cc */; };
		AC6C1E57B18730428CB15E03 /* executor_libdispatch_test.mm in Sources */ = {isa = PBXBuildFile; fileRef = B6FB4689208F9B9100554BA2 /* executor_libdispatch_test.mm */; };
		ACC9369843F5ED3BD2284078 /* timestamp_test.cc in Sources */ = {isa = PBXBuildFile; fileRef = ABF6506B201131F8005F2C74 /* timestamp_test.cc */; };
		AD86162AC78673BA969F3467 /* FSTQueryCacheTests.mm in Sources */ = {isa = PBXBuildFile; fileRef = 5492E0892021552A00B64F25 /* FSTQueryCacheTests.mm */; };
		AEBF3F80ACC01AA8A27091CD /* FSTIntegrationTestCase.mm in Sources */ = {isa = PBXBuildFile; fileRef = 5491BC711FB44593008B3588 /* FSTIntegrationTestCase.mm */; };
		B03F286F3AEC3781C386C646 /* FIRNumericTransformTests.mm in Sources */ = {isa = PBXBuildFile; fileRef = D5B25E7E7D6873CBA4571841 /* FIRNumericTransformTests.mm */; };
		B192F30DECA8C28007F9B1D0 /* array_sorted_map_test.cc in Sources */ = {isa = PBXBuildFile; fileRef = 54EB764C202277B30088B8F3 /* array_sorted_map_test.cc */; };
		B220E091D8F4E6DE1EA44F57 /* executor_libdispatch_test.mm in Sources */ = {isa = PBXBuildFile; fileRef = B6FB4689208F9B9100554BA2 /* executor_libdispatch_test.mm */; };
		B3C87C635527A2E57944B789 /* ordered_code_benchmark.cc in Sources */ = {isa = PBXBuildFile; fileRef = 0473AFFF5567E667A125347B /* ordered_code_benchmark.cc */; };
		B49311BDE5EB6DF811E03C1B /* credentials_provider_test.cc in Sources */ = {isa = PBXBuildFile; fileRef = AB38D9342023966E000A432D /* credentials_provider_test.cc */; };
		B513F723728E923DFF34F60F /* leveldb_key_test.cc in Sources */ = {isa = PBXBuildFile; fileRef = 54995F6E205B6E12004EFFA0 /* leveldb_key_test.cc */; };
		B60894F72170207200EBC644 /* fake_credentials_provider.cc in Sources */ = {isa = PBXBuildFile; fileRef = B60894F62170207100EBC644 /* fake_credentials_provider.cc */; };
		B6152AD7202A53CB000E5744 /* document_key_test.cc in Sources */ = {isa = PBXBuildFile; fileRef = B6152AD5202A5385000E5744 /* document_key_test.cc */; };
		B65D34A9203C995B0076A5E1 /* FIRTimestampTest.m in Sources */ = {isa = PBXBuildFile; fileRef = B65D34A7203C99090076A5E1 /* FIRTimestampTest.m */; };
		B66D8996213609EE0086DA0C /* stream_test.mm in Sources */ = {isa = PBXBuildFile; fileRef = B66D8995213609EE0086DA0C /* stream_test.mm */; };
		B67BB1DA1E247A87B4755C26 /* FSTViewTests.mm in Sources */ = {isa = PBXBuildFile; fileRef = 5492E05E202154B900B64F25 /* FSTViewTests.mm */; };
		B67BF449216EB43000CA9097 /* create_noop_connectivity_monitor.cc in Sources */ = {isa = PBXBuildFile; fileRef = B67BF448216EB43000CA9097 /* create_noop_connectivity_monitor.cc */; };
		B686F2AF2023DDEE0028D6BE /* field_path_test.cc in Sources */ = {isa = PBXBuildFile; fileRef = B686F2AD2023DDB20028D6BE /* field_path_test.cc */; };
		B686F2B22025000D0028D6BE /* resource_path_test.cc in Sources */ = {isa = PBXBuildFile; fileRef = B686F2B02024FFD70028D6BE /* resource_path_test.cc */; };
		B68B1E012213A765008977EF /* to_string_apple_test.mm in Sources */ = {isa = PBXBuildFile; fileRef = B68B1E002213A764008977EF /* to_string_apple_test.mm */; };
		B68FC0E521F6848700A7055C /* watch_change_test.mm in Sources */ = {isa = PBXBuildFile; fileRef = B68FC0E421F6848700A7055C /* watch_change_test.mm */; };
		B696858E2214B53900271095 /* to_string_test.cc in Sources */ = {isa = PBXBuildFile; fileRef = B696858D2214B53900271095 /* to_string_test.cc */; };
		B6968590221770F100271095 /* objc_compatibility_apple_test.mm in Sources */ = {isa = PBXBuildFile; fileRef = B696858F221770F000271095 /* objc_compatibility_apple_test.mm */; };
		B69CF3F12227386500B281C8 /* hashing_test_apple.mm in Sources */ = {isa = PBXBuildFile; fileRef = B69CF3F02227386500B281C8 /* hashing_test_apple.mm */; };
		B6BBE43121262CF400C6A53E /* grpc_stream_test.cc in Sources */ = {isa = PBXBuildFile; fileRef = B6BBE42F21262CF400C6A53E /* grpc_stream_test.cc */; };
		B6D1B68520E2AB1B00B35856 /* exponential_backoff_test.cc in Sources */ = {isa = PBXBuildFile; fileRef = B6D1B68420E2AB1A00B35856 /* exponential_backoff_test.cc */; };
		B6D9649121544D4F00EB9CFB /* grpc_connection_test.cc in Sources */ = {isa = PBXBuildFile; fileRef = B6D9649021544D4F00EB9CFB /* grpc_connection_test.cc */; };
		B6D964932154AB8F00EB9CFB /* grpc_streaming_reader_test.cc in Sources */ = {isa = PBXBuildFile; fileRef = B6D964922154AB8F00EB9CFB /* grpc_streaming_reader_test.cc */; };
		B6D964952163E63900EB9CFB /* grpc_unary_call_test.cc in Sources */ = {isa = PBXBuildFile; fileRef = B6D964942163E63900EB9CFB /* grpc_unary_call_test.cc */; };
		B6FB467D208E9D3C00554BA2 /* async_queue_test.cc in Sources */ = {isa = PBXBuildFile; fileRef = B6FB467B208E9A8200554BA2 /* async_queue_test.cc */; };
		B6FB4684208EA0EC00554BA2 /* async_queue_libdispatch_test.mm in Sources */ = {isa = PBXBuildFile; fileRef = B6FB4680208EA0BE00554BA2 /* async_queue_libdispatch_test.mm */; };
		B6FB4685208EA0F000554BA2 /* async_queue_std_test.cc in Sources */ = {isa = PBXBuildFile; fileRef = B6FB4681208EA0BE00554BA2 /* async_queue_std_test.cc */; };
		B6FB468E208F9BAB00554BA2 /* executor_libdispatch_test.mm in Sources */ = {isa = PBXBuildFile; fileRef = B6FB4689208F9B9100554BA2 /* executor_libdispatch_test.mm */; };
		B6FB468F208F9BAE00554BA2 /* executor_std_test.cc in Sources */ = {isa = PBXBuildFile; fileRef = B6FB4687208F9B9100554BA2 /* executor_std_test.cc */; };
		B6FB4690208F9BB300554BA2 /* executor_test.cc in Sources */ = {isa = PBXBuildFile; fileRef = B6FB4688208F9B9100554BA2 /* executor_test.cc */; };
		B6FDE6F91D3F81D045E962A0 /* bits_test.cc in Sources */ = {isa = PBXBuildFile; fileRef = AB380D01201BC69F00D97691 /* bits_test.cc */; };
		B8062EBDB8E5B680E46A6DD1 /* geo_point_test.cc in Sources */ = {isa = PBXBuildFile; fileRef = AB7BAB332012B519001E0872 /* geo_point_test.cc */; };
		B89EF6551734723BDC6AB79C /* FSTDocumentKeyTests.mm in Sources */ = {isa = PBXBuildFile; fileRef = 5492E0B22021555000B64F25 /* FSTDocumentKeyTests.mm */; };
		BA9A65BD6D993B2801A3C768 /* grpc_connection_test.cc in Sources */ = {isa = PBXBuildFile; fileRef = B6D9649021544D4F00EB9CFB /* grpc_connection_test.cc */; };
		BAB43C839445782040657239 /* executor_std_test.cc in Sources */ = {isa = PBXBuildFile; fileRef = B6FB4687208F9B9100554BA2 /* executor_std_test.cc */; };
		BBFCCD960DD2937EE278D7B6 /* FSTQueryCacheTests.mm in Sources */ = {isa = PBXBuildFile; fileRef = 5492E0892021552A00B64F25 /* FSTQueryCacheTests.mm */; };
		BC0C98A9201E8F98B9A176A9 /* FIRWriteBatchTests.mm in Sources */ = {isa = PBXBuildFile; fileRef = 5492E06F202154D600B64F25 /* FIRWriteBatchTests.mm */; };
		BC2D0A8EA272A0058F6C2B9E /* FIRFirestoreSourceTests.mm in Sources */ = {isa = PBXBuildFile; fileRef = 6161B5012047140400A99DBB /* FIRFirestoreSourceTests.mm */; };
		BCD9AEA4A890E804922BF72F /* FSTRemoteEventTests.mm in Sources */ = {isa = PBXBuildFile; fileRef = 5492E0C32021557E00B64F25 /* FSTRemoteEventTests.mm */; };
		BEE0294A23AB993E5DE0E946 /* leveldb_util_test.cc in Sources */ = {isa = PBXBuildFile; fileRef = 332485C4DCC6BA0DBB5E31B7 /* leveldb_util_test.cc */; };
		C0AD8DB5A84CAAEE36230899 /* status_test.cc in Sources */ = {isa = PBXBuildFile; fileRef = 54A0352C20A3B3D7003E0143 /* status_test.cc */; };
		C13502E39B0AEF0FADDDA5F2 /* FSTDocumentSetTests.mm in Sources */ = {isa = PBXBuildFile; fileRef = 5492E0B32021555100B64F25 /* FSTDocumentSetTests.mm */; };
		C1AA536F90A0A576CA2816EB /* Pods_Firestore_Example_iOS_Firestore_SwiftTests_iOS.framework in Frameworks */ = {isa = PBXBuildFile; fileRef = BB92EB03E3F92485023F64ED /* Pods_Firestore_Example_iOS_Firestore_SwiftTests_iOS.framework */; };
		C1B859FD314E866619683940 /* FSTImmutableSortedSet+Testing.m in Sources */ = {isa = PBXBuildFile; fileRef = DE2EF0821F3D0B6E003D0CDC /* FSTImmutableSortedSet+Testing.m */; };
		C1E35BCE2CFF9B56C28545A2 /* Pods_Firestore_Example_tvOS.framework in Frameworks */ = {isa = PBXBuildFile; fileRef = 62E103B28B48A81D682A0DE9 /* Pods_Firestore_Example_tvOS.framework */; };
		C21B3A1CCB3AD42E57EA14FC /* Pods_Firestore_Tests_macOS.framework in Frameworks */ = {isa = PBXBuildFile; fileRef = 759E964B6A03E6775C992710 /* Pods_Firestore_Tests_macOS.framework */; };
		C39CBADA58F442C8D66C3DA2 /* FIRFieldPathTests.mm in Sources */ = {isa = PBXBuildFile; fileRef = 5492E04C202154AA00B64F25 /* FIRFieldPathTests.mm */; };
		C4055D868A38221B332CD03D /* FSTIntegrationTestCase.mm in Sources */ = {isa = PBXBuildFile; fileRef = 5491BC711FB44593008B3588 /* FSTIntegrationTestCase.mm */; };
		C482E724F4B10968417C3F78 /* Pods_Firestore_FuzzTests_iOS.framework in Frameworks */ = {isa = PBXBuildFile; fileRef = B79CA87A1A01FC5329031C9B /* Pods_Firestore_FuzzTests_iOS.framework */; };
		C5655568EC2A9F6B5E6F9141 /* firestore.pb.cc in Sources */ = {isa = PBXBuildFile; fileRef = 544129D421C2DDC800EFB9CC /* firestore.pb.cc */; };
		C591407ABE1394B4042AB7CA /* field_value_benchmark.cc in Sources */ = {isa = PBXBuildFile; fileRef = 6D0EE49C1D5AF75664D0EBE4 /* field_value_benchmark.cc */; };
		C5C01A1FB216DA4BA8BF1A02 /* stream_test.mm in Sources */ = {isa = PBXBuildFile; fileRef = B66D8995213609EE0086DA0C /* stream_test.mm */; };
		C5DEDF6148FD41B3000DDD5C /* FSTMemoryRemoteDocumentCacheTests.mm in Sources */ = {isa = PBXBuildFile; fileRef = 5492E08C2021552B00B64F25 /* FSTMemoryRemoteDocumentCacheTests.mm */; };
		C5F1E2220E30ED5EAC9ABD9E /* mutation.pb.cc in Sources */ = {isa = PBXBuildFile; fileRef = 618BBE8220B89AAC00B5BCE7 /* mutation.pb.cc */; };
		C71AD99EE8D176614E742FD7 /* string_apple_benchmark.mm in Sources */ = {isa = PBXBuildFile; fileRef = 4C73C0CC6F62A90D8573F383 /* string_apple_benchmark.mm */; };
		C7F174164D7C55E35A526009 /* resource_path_test.cc in Sources */ = {isa = PBXBuildFile; fileRef = B686F2B02024FFD70028D6BE /* resource_path_test.cc */; };
		C80B10E79CDD7EF7843C321E /* objc_type_traits_apple_test.mm in Sources */ = {isa = PBXBuildFile; fileRef = 2A0CF41BA5AED6049B0BEB2C /* objc_type_traits_apple_test.mm */; };
		C8D3CE2343E53223E6487F2C /* Pods_Firestore_Example_iOS.framework in Frameworks */ = {isa = PBXBuildFile; fileRef = 5918805E993304321A05E82B /* Pods_Firestore_Example_iOS.framework */; };
		C9F96C511F45851D38EC449C /* status.pb.cc in Sources */ = {isa = PBXBuildFile; fileRef = 618BBE9920B89AAC00B5BCE7 /* status.pb.cc */; };
		CA18CEF2585A6BC4974DB56D /* FSTQueryTests.mm in Sources */ = {isa = PBXBuildFile; fileRef = 5492E061202154B900B64F25 /* FSTQueryTests.mm */; };
		CA69FC4DF0C906183CF5DCE9 /* FSTFieldValueTests.mm in Sources */ = {isa = PBXBuildFile; fileRef = 5492E0B82021555100B64F25 /* FSTFieldValueTests.mm */; };
		CA989C0E6020C372A62B7062 /* testutil.cc in Sources */ = {isa = PBXBuildFile; fileRef = 54A0352820A3B3BD003E0143 /* testutil.cc */; };
		CD0AA9E5D83C00CAAE7C2F67 /* FIRTimestampTest.m in Sources */ = {isa = PBXBuildFile; fileRef = B65D34A7203C99090076A5E1 /* FIRTimestampTest.m */; };
		CD78EEAA1CD36BE691CA3427 /* hashing_test_apple.mm in Sources */ = {isa = PBXBuildFile; fileRef = B69CF3F02227386500B281C8 /* hashing_test_apple.mm */; };
		CE222EAE5BD7D4CDEA8528BF /* objc_class_test.cc in Sources */ = {isa = PBXBuildFile; fileRef = B3CC6B2ACFDC873F06AE9E3F /* objc_class_test.cc */; };
		CEDDC6DB782989587D0139B2 /* datastore_test.mm in Sources */ = {isa = PBXBuildFile; fileRef = 546854A820A36867004BDBD5 /* datastore_test.mm */; };
		D063F56AC89E074F9AB05DD3 /* FSTRemoteDocumentCacheTests.mm in Sources */ = {isa = PBXBuildFile; fileRef = 5492E09C2021552D00B64F25 /* FSTRemoteDocumentCacheTests.mm */; };
		D22B96C19A0F3DE998D4320C /* delayed_constructor_test.cc in Sources */ = {isa = PBXBuildFile; fileRef = D0A6E9136804A41CEC9D55D4 /* delayed_constructor_test.cc */; };
		D44DA2F61B854E8771E4E446 /* memory_index_manager_test.mm in Sources */ = {isa = PBXBuildFile; fileRef = 73F1F7392210F3D800E1F692 /* memory_index_manager_test.mm */; };
		D572B4D4DBDD6B9235781646 /* objc_compatibility_apple_test.mm in Sources */ = {isa = PBXBuildFile; fileRef = B696858F221770F000271095 /* objc_compatibility_apple_test.mm */; };
		D57F4CB3C92CE3D4DF329B78 /* serializer_test.cc in Sources */ = {isa = PBXBuildFile; fileRef = 61F72C5520BC48FD001A68CB /* serializer_test.cc */; };
		D59FAEE934987D4C4B2A67B2 /* FIRFirestoreTests.mm in Sources */ = {isa = PBXBuildFile; fileRef = 5467FAFF203E56F8009C9584 /* FIRFirestoreTests.mm */; };
		D5B252EE3F4037405DB1ECE3 /* FIRNumericTransformTests.mm in Sources */ = {isa = PBXBuildFile; fileRef = D5B25E7E7D6873CBA4571841 /* FIRNumericTransformTests.mm */; };
		D5B25CBF07F65E885C9D68AB /* perf_spec_test.json in Resources */ = {isa = PBXBuildFile; fileRef = D5B2593BCB52957D62F1C9D3 /* perf_spec_test.json */; };
		D5E9954FC1C5ABBC7A180B33 /* FSTSpecTests.mm in Sources */ = {isa = PBXBuildFile; fileRef = 5492E03020213FFC00B64F25 /* FSTSpecTests.mm */; };
		D6826E6A53030C44EA0741DE /* objc_class_test_helper.mm in Sources */ = {isa = PBXBuildFile; fileRef = B5748BD89DF96FB1B20272F3 /* objc_class_test_helper.mm */; };
		D69B97FF4C065EACEDD91886 /* FSTSyncEngineTestDriver.mm in Sources */ = {isa = PBXBuildFile; fileRef = 5492E02E20213FFC00B64F25 /* FSTSyncEngineTestDriver.mm */; };
		D6DE74259F5C0CCA010D6A0D /* grpc_stream_test.cc in Sources */ = {isa = PBXBuildFile; fileRef = B6BBE42F21262CF400C6A53E /* grpc_stream_test.cc */; };
		D6E0E54CD1640E726900828A /* document_key_test.cc in Sources */ = {isa = PBXBuildFile; fileRef = B6152AD5202A5385000E5744 /* document_key_test.cc */; };
		D77941FD93DBE862AEF1F623 /* FSTTransactionTests.mm in Sources */ = {isa = PBXBuildFile; fileRef = 5492E07B202154EB00B64F25 /* FSTTransactionTests.mm */; };
		D9366A834BFF13246DC3AF9E /* field_path_test.cc in Sources */ = {isa = PBXBuildFile; fileRef = B686F2AD2023DDB20028D6BE /* field_path_test.cc */; };
		D94A1862B8FB778225DB54A1 /* filesystem_test.cc in Sources */ = {isa = PBXBuildFile; fileRef = F51859B394D01C0C507282F1 /* filesystem_test.cc */; };
		D98A0B6007E271E32299C79D /* FIRGeoPointTests.mm in Sources */ = {isa = PBXBuildFile; fileRef = 5492E048202154AA00B64F25 /* FIRGeoPointTests.mm */; };
		DA4303684707606318E1914D /* target_id_generator_test.cc in Sources */ = {isa = PBXBuildFile; fileRef = AB380CF82019382300D97691 /* target_id_generator_test.cc */; };
		DAC43DD1FDFBAB1FE1AD6BE5 /* firebase_credentials_provider_test.mm in Sources */ = {isa = PBXBuildFile; fileRef = ABC1D7E22023CDC500BA84F0 /* firebase_credentials_provider_test.mm */; };
		DAFF0CF921E64AC30062958F /* AppDelegate.m in Sources */ = {isa = PBXBuildFile; fileRef = DAFF0CF821E64AC30062958F /* AppDelegate.m */; };
		DAFF0CFB21E64AC40062958F /* Assets.xcassets in Resources */ = {isa = PBXBuildFile; fileRef = DAFF0CFA21E64AC40062958F /* Assets.xcassets */; };
		DAFF0CFE21E64AC40062958F /* MainMenu.xib in Resources */ = {isa = PBXBuildFile; fileRef = DAFF0CFC21E64AC40062958F /* MainMenu.xib */; };
		DAFF0D0121E64AC40062958F /* main.m in Sources */ = {isa = PBXBuildFile; fileRef = DAFF0D0021E64AC40062958F /* main.m */; };
		DAFF0D0921E653A00062958F /* GoogleService-Info.plist in Resources */ = {isa = PBXBuildFile; fileRef = 54D400D32148BACE001D2BCC /* GoogleService-Info.plist */; };
		DB7E9C5A59CCCDDB7F0C238A /* path_test.cc in Sources */ = {isa = PBXBuildFile; fileRef = 403DBF6EFB541DFD01582AA3 /* path_test.cc */; };
		DBDC8E997E909804F1B43E92 /* log_test.cc in Sources */ = {isa = PBXBuildFile; fileRef = 54C2294E1FECABAE007D065B /* log_test.cc */; };
		DC48407370E87F2233D7AB7E /* statusor_test.cc in Sources */ = {isa = PBXBuildFile; fileRef = 54A0352D20A3B3D7003E0143 /* statusor_test.cc */; };
		DD213F68A6F79E1D4924BD95 /* Pods_Firestore_Example_macOS.framework in Frameworks */ = {isa = PBXBuildFile; fileRef = E42355285B9EF55ABD785792 /* Pods_Firestore_Example_macOS.framework */; };
		DD5976A45071455FF3FE74B8 /* string_win_test.cc in Sources */ = {isa = PBXBuildFile; fileRef = 79507DF8378D3C42F5B36268 /* string_win_test.cc */; };
		DE03B2D41F2149D600A30B9C /* XCTest.framework in Frameworks */ = {isa = PBXBuildFile; fileRef = 6003F5AF195388D20070C39A /* XCTest.framework */; };
		DE03B2D51F2149D600A30B9C /* UIKit.framework in Frameworks */ = {isa = PBXBuildFile; fileRef = 6003F591195388D20070C39A /* UIKit.framework */; };
		DE03B2D61F2149D600A30B9C /* Foundation.framework in Frameworks */ = {isa = PBXBuildFile; fileRef = 6003F58D195388D20070C39A /* Foundation.framework */; };
		DE03B2DD1F2149D600A30B9C /* InfoPlist.strings in Resources */ = {isa = PBXBuildFile; fileRef = 6003F5B8195388D20070C39A /* InfoPlist.strings */; };
		DE03B3631F215E1A00A30B9C /* CAcert.pem in Resources */ = {isa = PBXBuildFile; fileRef = DE03B3621F215E1600A30B9C /* CAcert.pem */; };
		DE2EF0851F3D0B6E003D0CDC /* FSTArraySortedDictionaryTests.m in Sources */ = {isa = PBXBuildFile; fileRef = DE2EF07E1F3D0B6E003D0CDC /* FSTArraySortedDictionaryTests.m */; };
		DE2EF0861F3D0B6E003D0CDC /* FSTImmutableSortedDictionary+Testing.m in Sources */ = {isa = PBXBuildFile; fileRef = DE2EF0801F3D0B6E003D0CDC /* FSTImmutableSortedDictionary+Testing.m */; };
		DE2EF0871F3D0B6E003D0CDC /* FSTImmutableSortedSet+Testing.m in Sources */ = {isa = PBXBuildFile; fileRef = DE2EF0821F3D0B6E003D0CDC /* FSTImmutableSortedSet+Testing.m */; };
		DE2EF0881F3D0B6E003D0CDC /* FSTTreeSortedDictionaryTests.m in Sources */ = {isa = PBXBuildFile; fileRef = DE2EF0841F3D0B6E003D0CDC /* FSTTreeSortedDictionaryTests.m */; };
		DEF036EA1ECEECD8E3ECC362 /* FSTImmutableSortedSet+Testing.m in Sources */ = {isa = PBXBuildFile; fileRef = DE2EF0821F3D0B6E003D0CDC /* FSTImmutableSortedSet+Testing.m */; };
		E08297B35E12106105F448EB /* ordered_code_benchmark.cc in Sources */ = {isa = PBXBuildFile; fileRef = 0473AFFF5567E667A125347B /* ordered_code_benchmark.cc */; };
		E084921EFB7CF8CB1E950D6C /* iterator_adaptors_test.cc in Sources */ = {isa = PBXBuildFile; fileRef = 54A0353420A3D8CB003E0143 /* iterator_adaptors_test.cc */; };
		E0E640226A1439C59BBBA9C1 /* hard_assert_test.cc in Sources */ = {isa = PBXBuildFile; fileRef = 444B7AB3F5A2929070CB1363 /* hard_assert_test.cc */; };
		E11DDA3DD75705F26245E295 /* FIRCollectionReferenceTests.mm in Sources */ = {isa = PBXBuildFile; fileRef = 5492E045202154AA00B64F25 /* FIRCollectionReferenceTests.mm */; };
		E1264B172412967A09993EC6 /* byte_string_test.cc in Sources */ = {isa = PBXBuildFile; fileRef = 5342CDDB137B4E93E2E85CCA /* byte_string_test.cc */; };
		E2B15548A3B6796CE5A01975 /* FIRListenerRegistrationTests.mm in Sources */ = {isa = PBXBuildFile; fileRef = 5492E06B202154D500B64F25 /* FIRListenerRegistrationTests.mm */; };
		E2FBB88C3EC515A879C5A26E /* objc_class_test.cc in Sources */ = {isa = PBXBuildFile; fileRef = B3CC6B2ACFDC873F06AE9E3F /* objc_class_test.cc */; };
		E375FBA0632EFB4D14C4E5A9 /* FSTGoogleTestTests.mm in Sources */ = {isa = PBXBuildFile; fileRef = 54764FAE1FAA21B90085E60A /* FSTGoogleTestTests.mm */; };
		E3C0E5F834A82EEE9F8C4519 /* watch_change_test.mm in Sources */ = {isa = PBXBuildFile; fileRef = B68FC0E421F6848700A7055C /* watch_change_test.mm */; };
		E4C0CC7FB88D8F6CB1B972C6 /* leveldb_index_manager_test.mm in Sources */ = {isa = PBXBuildFile; fileRef = 73F1F7402211FEF300E1F692 /* leveldb_index_manager_test.mm */; };
		E4EEF6AAFCD33303CE9E5408 /* field_value_test.cc in Sources */ = {isa = PBXBuildFile; fileRef = AB356EF6200EA5EB0089B766 /* field_value_test.cc */; };
		E500AB82DF2E7F3AFDB1AB3F /* to_string_test.cc in Sources */ = {isa = PBXBuildFile; fileRef = B696858D2214B53900271095 /* to_string_test.cc */; };
		E50187548B537DBCDBF7F9F0 /* string_util_test.cc in Sources */ = {isa = PBXBuildFile; fileRef = AB380CFC201A2EE200D97691 /* string_util_test.cc */; };
		E6821243C510797EFFC7BCE2 /* grpc_streaming_reader_test.cc in Sources */ = {isa = PBXBuildFile; fileRef = B6D964922154AB8F00EB9CFB /* grpc_streaming_reader_test.cc */; };
		E764F0F389E7119220EB212C /* target_id_generator_test.cc in Sources */ = {isa = PBXBuildFile; fileRef = AB380CF82019382300D97691 /* target_id_generator_test.cc */; };
		E7D415B8717701B952C344E5 /* executor_std_test.cc in Sources */ = {isa = PBXBuildFile; fileRef = B6FB4687208F9B9100554BA2 /* executor_std_test.cc */; };
		E82F8EBBC8CC37299A459E73 /* hashing_test_apple.mm in Sources */ = {isa = PBXBuildFile; fileRef = B69CF3F02227386500B281C8 /* hashing_test_apple.mm */; };
		E9558682F8A4DD3E7C85C067 /* FSTLevelDBMigrationsTests.mm in Sources */ = {isa = PBXBuildFile; fileRef = 5492E0862021552A00B64F25 /* FSTLevelDBMigrationsTests.mm */; };
		E980E1DCF759D5EF9F6B98F2 /* FSTDocumentTests.mm in Sources */ = {isa = PBXBuildFile; fileRef = 5492E0B62021555100B64F25 /* FSTDocumentTests.mm */; };
		EA38690795FBAA182A9AA63E /* FIRDatabaseTests.mm in Sources */ = {isa = PBXBuildFile; fileRef = 5492E06C202154D500B64F25 /* FIRDatabaseTests.mm */; };
		EB04FE18E5794FEC187A09E3 /* FSTMemorySpecTests.mm in Sources */ = {isa = PBXBuildFile; fileRef = 5492E02F20213FFC00B64F25 /* FSTMemorySpecTests.mm */; };
		EBE4A7B6A57BCE02B389E8A6 /* byte_string_test.cc in Sources */ = {isa = PBXBuildFile; fileRef = 5342CDDB137B4E93E2E85CCA /* byte_string_test.cc */; };
		EBFC611B1BF195D0EC710AF4 /* app_testing.mm in Sources */ = {isa = PBXBuildFile; fileRef = 5467FB07203E6A44009C9584 /* app_testing.mm */; };
		EC160876D8A42166440E0B53 /* FIRCursorTests.mm in Sources */ = {isa = PBXBuildFile; fileRef = 5492E070202154D600B64F25 /* FIRCursorTests.mm */; };
		EC80A217F3D66EB0272B36B0 /* FSTLevelDBSpecTests.mm in Sources */ = {isa = PBXBuildFile; fileRef = 5492E02C20213FFB00B64F25 /* FSTLevelDBSpecTests.mm */; };
		ED420D8F49DA5C41EEF93913 /* FIRSnapshotMetadataTests.mm in Sources */ = {isa = PBXBuildFile; fileRef = 5492E04D202154AA00B64F25 /* FIRSnapshotMetadataTests.mm */; };
		ED4E2AC80CAF2A8FDDAC3DEE /* field_mask_test.cc in Sources */ = {isa = PBXBuildFile; fileRef = 549CCA5320A36E1F00BCEB75 /* field_mask_test.cc */; };
		EF3518F84255BAF3EBD317F6 /* exponential_backoff_test.cc in Sources */ = {isa = PBXBuildFile; fileRef = B6D1B68420E2AB1A00B35856 /* exponential_backoff_test.cc */; };
		F007A46BE03A01C077EFCBD8 /* FSTFieldValueTests.mm in Sources */ = {isa = PBXBuildFile; fileRef = 5492E0B82021555100B64F25 /* FSTFieldValueTests.mm */; };
		F1661B1C5F3E30535FB65046 /* FSTArraySortedDictionaryTests.m in Sources */ = {isa = PBXBuildFile; fileRef = DE2EF07E1F3D0B6E003D0CDC /* FSTArraySortedDictionaryTests.m */; };
		F19B749671F2552E964422F7 /* FIRListenerRegistrationTests.mm in Sources */ = {isa = PBXBuildFile; fileRef = 5492E06B202154D500B64F25 /* FIRListenerRegistrationTests.mm */; };
		F3261CBFC169DB375A0D9492 /* FSTMockDatastore.mm in Sources */ = {isa = PBXBuildFile; fileRef = 5492E02D20213FFC00B64F25 /* FSTMockDatastore.mm */; };
		F3F09BC931A717CEFF4E14B9 /* FIRFieldValueTests.mm in Sources */ = {isa = PBXBuildFile; fileRef = 5492E04A202154AA00B64F25 /* FIRFieldValueTests.mm */; };
		F46394FAA186BC6D19213B59 /* FSTLevelDBLocalStoreTests.mm in Sources */ = {isa = PBXBuildFile; fileRef = 5492E08F2021552B00B64F25 /* FSTLevelDBLocalStoreTests.mm */; };
		F481368DB694B3B4D0C8E4A2 /* query_test.cc in Sources */ = {isa = PBXBuildFile; fileRef = B9C261C26C5D311E1E3C0CB9 /* query_test.cc */; };
		F4F00BF4E87D7F0F0F8831DB /* FSTEventAccumulator.mm in Sources */ = {isa = PBXBuildFile; fileRef = 5492E0392021401F00B64F25 /* FSTEventAccumulator.mm */; };
		F58A4EE0A1A77F61EF41E5ED /* FSTSerializerBetaTests.mm in Sources */ = {isa = PBXBuildFile; fileRef = 5492E0C12021557E00B64F25 /* FSTSerializerBetaTests.mm */; };
		F72DF72447EA7AB9D100816A /* FSTHelpers.mm in Sources */ = {isa = PBXBuildFile; fileRef = 5492E03A2021401F00B64F25 /* FSTHelpers.mm */; };
		F7718C43D3A8FCCDB4BB0071 /* geo_point_test.cc in Sources */ = {isa = PBXBuildFile; fileRef = AB7BAB332012B519001E0872 /* geo_point_test.cc */; };
		F8D3EF0C9044BB3F3E81C6CA /* FSTDocumentSetTests.mm in Sources */ = {isa = PBXBuildFile; fileRef = 5492E0B32021555100B64F25 /* FSTDocumentSetTests.mm */; };
		F9DC01FCBE76CD4F0453A67C /* strerror_test.cc in Sources */ = {isa = PBXBuildFile; fileRef = 358C3B5FE573B1D60A4F7592 /* strerror_test.cc */; };
		FA63B7521A07F1EB2F999859 /* FSTLevelDBMigrationsTests.mm in Sources */ = {isa = PBXBuildFile; fileRef = 5492E0862021552A00B64F25 /* FSTLevelDBMigrationsTests.mm */; };
		FA7837C5CDFB273DE447E447 /* FIRServerTimestampTests.mm in Sources */ = {isa = PBXBuildFile; fileRef = 5492E06E202154D600B64F25 /* FIRServerTimestampTests.mm */; };
		FD8EA96A604E837092ACA51D /* ordered_code_test.cc in Sources */ = {isa = PBXBuildFile; fileRef = AB380D03201BC6E400D97691 /* ordered_code_test.cc */; };
		FEF55ECFB0CA317B351179AB /* no_document_test.cc in Sources */ = {isa = PBXBuildFile; fileRef = AB6B908720322E8800CC290A /* no_document_test.cc */; };
		FF3405218188DFCE586FB26B /* app_testing.mm in Sources */ = {isa = PBXBuildFile; fileRef = 5467FB07203E6A44009C9584 /* app_testing.mm */; };
		FF4FA5757D13A2B7CEE40F04 /* document.pb.cc in Sources */ = {isa = PBXBuildFile; fileRef = 544129D821C2DDC800EFB9CC /* document.pb.cc */; };
/* End PBXBuildFile section */

/* Begin PBXContainerItemProxy section */
		544AB1972248072200F851E6 /* PBXContainerItemProxy */ = {
			isa = PBXContainerItemProxy;
			containerPortal = 6003F582195388D10070C39A /* Project object */;
			proxyType = 1;
			remoteGlobalIDString = DAFF0CF421E64AC30062958F;
			remoteInfo = Firestore_Example_macOS;
		};
		54AA33AB224BFE0A006CE580 /* PBXContainerItemProxy */ = {
			isa = PBXContainerItemProxy;
			containerPortal = 6003F582195388D10070C39A /* Project object */;
			proxyType = 1;
			remoteGlobalIDString = 54AA338E224BF935006CE580;
			remoteInfo = Firestore_Example_tvOS;
		};
		54AA33B9224C0035006CE580 /* PBXContainerItemProxy */ = {
			isa = PBXContainerItemProxy;
			containerPortal = 6003F582195388D10070C39A /* Project object */;
			proxyType = 1;
			remoteGlobalIDString = 54AA338E224BF935006CE580;
			remoteInfo = Firestore_Example_tvOS;
		};
		54B8E4AF224BDC4100930F18 /* PBXContainerItemProxy */ = {
			isa = PBXContainerItemProxy;
			containerPortal = 6003F582195388D10070C39A /* Project object */;
			proxyType = 1;
			remoteGlobalIDString = DAFF0CF421E64AC30062958F;
			remoteInfo = Firestore_Example_macOS;
		};
		54C9EDF62040E16300A969CD /* PBXContainerItemProxy */ = {
			isa = PBXContainerItemProxy;
			containerPortal = 6003F582195388D10070C39A /* Project object */;
			proxyType = 1;
			remoteGlobalIDString = 6003F589195388D20070C39A;
			remoteInfo = Firestore_Example;
		};
		54C9EDFE2040E41900A969CD /* PBXContainerItemProxy */ = {
			isa = PBXContainerItemProxy;
			containerPortal = 6003F582195388D10070C39A /* Project object */;
			proxyType = 1;
			remoteGlobalIDString = 54C9EDF02040E16300A969CD;
			remoteInfo = Firestore_SwiftTests_iOS;
		};
		5CAE131E20FFFED600BE9A4A /* PBXContainerItemProxy */ = {
			isa = PBXContainerItemProxy;
			containerPortal = 6003F582195388D10070C39A /* Project object */;
			proxyType = 1;
			remoteGlobalIDString = 6003F589195388D20070C39A;
			remoteInfo = Firestore_Example_iOS;
		};
		6003F5B3195388D20070C39A /* PBXContainerItemProxy */ = {
			isa = PBXContainerItemProxy;
			containerPortal = 6003F582195388D10070C39A /* Project object */;
			proxyType = 1;
			remoteGlobalIDString = 6003F589195388D20070C39A;
			remoteInfo = Firestore;
		};
		6EDD3AD320BF247500C33877 /* PBXContainerItemProxy */ = {
			isa = PBXContainerItemProxy;
			containerPortal = 6003F582195388D10070C39A /* Project object */;
			proxyType = 1;
			remoteGlobalIDString = 6003F589195388D20070C39A;
			remoteInfo = Firestore;
		};
		DE03B2961F2149D600A30B9C /* PBXContainerItemProxy */ = {
			isa = PBXContainerItemProxy;
			containerPortal = 6003F582195388D10070C39A /* Project object */;
			proxyType = 1;
			remoteGlobalIDString = 6003F589195388D20070C39A;
			remoteInfo = Firestore;
		};
		DE29E7F91F2174DD00909613 /* PBXContainerItemProxy */ = {
			isa = PBXContainerItemProxy;
			containerPortal = 6003F582195388D10070C39A /* Project object */;
			proxyType = 1;
			remoteGlobalIDString = 6003F5AD195388D20070C39A;
			remoteInfo = Firestore_Tests;
		};
		DE29E7FB1F2174DD00909613 /* PBXContainerItemProxy */ = {
			isa = PBXContainerItemProxy;
			containerPortal = 6003F582195388D10070C39A /* Project object */;
			proxyType = 1;
			remoteGlobalIDString = DE03B2941F2149D600A30B9C;
			remoteInfo = Firestore_IntegrationTests;
		};
/* End PBXContainerItemProxy section */

/* Begin PBXFileReference section */
		0473AFFF5567E667A125347B /* ordered_code_benchmark.cc */ = {isa = PBXFileReference; includeInIndex = 1; path = ordered_code_benchmark.cc; sourceTree = "<group>"; };
		0EE5300F8233D14025EF0456 /* string_apple_test.mm */ = {isa = PBXFileReference; includeInIndex = 1; lastKnownFileType = sourcecode.cpp.objcpp; path = string_apple_test.mm; sourceTree = "<group>"; };
		11984BA0A99D7A7ABA5B0D90 /* Pods-Firestore_Example_iOS-Firestore_SwiftTests_iOS.release.xcconfig */ = {isa = PBXFileReference; includeInIndex = 1; lastKnownFileType = text.xcconfig; name = "Pods-Firestore_Example_iOS-Firestore_SwiftTests_iOS.release.xcconfig"; path = "Pods/Target Support Files/Pods-Firestore_Example_iOS-Firestore_SwiftTests_iOS/Pods-Firestore_Example_iOS-Firestore_SwiftTests_iOS.release.xcconfig"; sourceTree = "<group>"; };
		1277F98C20D2DF0867496976 /* Pods-Firestore_IntegrationTests_iOS.debug.xcconfig */ = {isa = PBXFileReference; includeInIndex = 1; lastKnownFileType = text.xcconfig; name = "Pods-Firestore_IntegrationTests_iOS.debug.xcconfig"; path = "Pods/Target Support Files/Pods-Firestore_IntegrationTests_iOS/Pods-Firestore_IntegrationTests_iOS.debug.xcconfig"; sourceTree = "<group>"; };
		12F4357299652983A615F886 /* LICENSE */ = {isa = PBXFileReference; includeInIndex = 1; lastKnownFileType = text; name = LICENSE; path = ../LICENSE; sourceTree = "<group>"; };
		132E32997D781B896672D30A /* reference_set_test.cc */ = {isa = PBXFileReference; fileEncoding = 4; lastKnownFileType = sourcecode.cpp.cpp; path = reference_set_test.cc; sourceTree = "<group>"; };
		132E36BB104830BD806351AC /* FSTLevelDBTransactionTests.mm */ = {isa = PBXFileReference; fileEncoding = 4; lastKnownFileType = sourcecode.cpp.objcpp; path = FSTLevelDBTransactionTests.mm; sourceTree = "<group>"; };
		132E3BB3D5C42282B4ACFB20 /* FSTLevelDBBenchmarkTests.mm */ = {isa = PBXFileReference; fileEncoding = 4; lastKnownFileType = sourcecode.cpp.objcpp; path = FSTLevelDBBenchmarkTests.mm; sourceTree = "<group>"; };
		1B342370EAE3AA02393E33EB /* cc_compilation_test.cc */ = {isa = PBXFileReference; includeInIndex = 1; lastKnownFileType = sourcecode.cpp.cpp; name = cc_compilation_test.cc; path = api/cc_compilation_test.cc; sourceTree = "<group>"; };
		2220F583583EFC28DE792ABE /* Pods_Firestore_IntegrationTests_tvOS.framework */ = {isa = PBXFileReference; explicitFileType = wrapper.framework; includeInIndex = 0; path = Pods_Firestore_IntegrationTests_tvOS.framework; sourceTree = BUILT_PRODUCTS_DIR; };
		2A0CF41BA5AED6049B0BEB2C /* objc_type_traits_apple_test.mm */ = {isa = PBXFileReference; includeInIndex = 1; lastKnownFileType = sourcecode.cpp.objcpp; path = objc_type_traits_apple_test.mm; sourceTree = "<group>"; };
		2B50B3A0DF77100EEE887891 /* Pods_Firestore_Tests_iOS.framework */ = {isa = PBXFileReference; explicitFileType = wrapper.framework; includeInIndex = 0; path = Pods_Firestore_Tests_iOS.framework; sourceTree = BUILT_PRODUCTS_DIR; };
		2DAA26538D1A93A39F8AC373 /* nanopb_testing.h */ = {isa = PBXFileReference; includeInIndex = 1; lastKnownFileType = sourcecode.c.h; name = nanopb_testing.h; path = nanopb/nanopb_testing.h; sourceTree = "<group>"; };
		2E48431B0EDA400BEA91D4AB /* Pods-Firestore_Tests_tvOS.debug.xcconfig */ = {isa = PBXFileReference; includeInIndex = 1; lastKnownFileType = text.xcconfig; name = "Pods-Firestore_Tests_tvOS.debug.xcconfig"; path = "Pods/Target Support Files/Pods-Firestore_Tests_tvOS/Pods-Firestore_Tests_tvOS.debug.xcconfig"; sourceTree = "<group>"; };
		2F901F31BC62444A476B779F /* Pods-Firestore_IntegrationTests_macOS.debug.xcconfig */ = {isa = PBXFileReference; includeInIndex = 1; lastKnownFileType = text.xcconfig; name = "Pods-Firestore_IntegrationTests_macOS.debug.xcconfig"; path = "Pods/Target Support Files/Pods-Firestore_IntegrationTests_macOS/Pods-Firestore_IntegrationTests_macOS.debug.xcconfig"; sourceTree = "<group>"; };
		332485C4DCC6BA0DBB5E31B7 /* leveldb_util_test.cc */ = {isa = PBXFileReference; includeInIndex = 1; lastKnownFileType = sourcecode.cpp.cpp; path = leveldb_util_test.cc; sourceTree = "<group>"; };
		358C3B5FE573B1D60A4F7592 /* strerror_test.cc */ = {isa = PBXFileReference; includeInIndex = 1; lastKnownFileType = sourcecode.cpp.cpp; path = strerror_test.cc; sourceTree = "<group>"; };
		36D235D9F1240D5195CDB670 /* Pods-Firestore_IntegrationTests_tvOS.release.xcconfig */ = {isa = PBXFileReference; includeInIndex = 1; lastKnownFileType = text.xcconfig; name = "Pods-Firestore_IntegrationTests_tvOS.release.xcconfig"; path = "Pods/Target Support Files/Pods-Firestore_IntegrationTests_tvOS/Pods-Firestore_IntegrationTests_tvOS.release.xcconfig"; sourceTree = "<group>"; };
		397FB002E298B780F1E223E2 /* Pods-Firestore_Tests_macOS.release.xcconfig */ = {isa = PBXFileReference; includeInIndex = 1; lastKnownFileType = text.xcconfig; name = "Pods-Firestore_Tests_macOS.release.xcconfig"; path = "Pods/Target Support Files/Pods-Firestore_Tests_macOS/Pods-Firestore_Tests_macOS.release.xcconfig"; sourceTree = "<group>"; };
		39B832380209CC5BAF93BC52 /* Pods_Firestore_IntegrationTests_macOS.framework */ = {isa = PBXFileReference; explicitFileType = wrapper.framework; includeInIndex = 0; path = Pods_Firestore_IntegrationTests_macOS.framework; sourceTree = BUILT_PRODUCTS_DIR; };
		3B843E4A1F3930A400548890 /* remote_store_spec_test.json */ = {isa = PBXFileReference; fileEncoding = 4; lastKnownFileType = text.json; path = remote_store_spec_test.json; sourceTree = "<group>"; };
		3C81DE3772628FE297055662 /* Pods-Firestore_Example_iOS.debug.xcconfig */ = {isa = PBXFileReference; includeInIndex = 1; lastKnownFileType = text.xcconfig; name = "Pods-Firestore_Example_iOS.debug.xcconfig"; path = "Pods/Target Support Files/Pods-Firestore_Example_iOS/Pods-Firestore_Example_iOS.debug.xcconfig"; sourceTree = "<group>"; };
		3F0992A4B83C60841C52E960 /* Pods-Firestore_Example_iOS.release.xcconfig */ = {isa = PBXFileReference; includeInIndex = 1; lastKnownFileType = text.xcconfig; name = "Pods-Firestore_Example_iOS.release.xcconfig"; path = "Pods/Target Support Files/Pods-Firestore_Example_iOS/Pods-Firestore_Example_iOS.release.xcconfig"; sourceTree = "<group>"; };
		403DBF6EFB541DFD01582AA3 /* path_test.cc */ = {isa = PBXFileReference; includeInIndex = 1; lastKnownFileType = sourcecode.cpp.cpp; path = path_test.cc; sourceTree = "<group>"; };
		4425A513895DEC60325A139E /* xcgmock_test.mm */ = {isa = PBXFileReference; includeInIndex = 1; lastKnownFileType = sourcecode.cpp.objcpp; path = xcgmock_test.mm; sourceTree = "<group>"; };
		444B7AB3F5A2929070CB1363 /* hard_assert_test.cc */ = {isa = PBXFileReference; includeInIndex = 1; lastKnownFileType = sourcecode.cpp.cpp; path = hard_assert_test.cc; sourceTree = "<group>"; };
		4C73C0CC6F62A90D8573F383 /* string_apple_benchmark.mm */ = {isa = PBXFileReference; includeInIndex = 1; lastKnownFileType = sourcecode.cpp.objcpp; path = string_apple_benchmark.mm; sourceTree = "<group>"; };
<<<<<<< HEAD
		5342CDDB137B4E93E2E85CCA /* byte_string_test.cc */ = {isa = PBXFileReference; includeInIndex = 1; lastKnownFileType = sourcecode.cpp.cpp; name = byte_string_test.cc; path = nanopb/byte_string_test.cc; sourceTree = "<group>"; };
		535B1420A19BEAA7FA4D77C8 /* ordered_code_benchmark.mm */ = {isa = PBXFileReference; includeInIndex = 1; lastKnownFileType = sourcecode.cpp.objcpp; path = ordered_code_benchmark.mm; sourceTree = "<group>"; };
=======
		5342CDDB137B4E93E2E85CCA /* byte_string_test.cc */ = {isa = PBXFileReference; includeInIndex = 1; name = byte_string_test.cc; path = nanopb/byte_string_test.cc; sourceTree = "<group>"; };
>>>>>>> daab8e3d
		54131E9620ADE678001DF3FF /* string_format_test.cc */ = {isa = PBXFileReference; fileEncoding = 4; lastKnownFileType = sourcecode.cpp.cpp; path = string_format_test.cc; sourceTree = "<group>"; };
		544129D021C2DDC800EFB9CC /* query.pb.h */ = {isa = PBXFileReference; fileEncoding = 4; lastKnownFileType = sourcecode.c.h; path = query.pb.h; sourceTree = "<group>"; };
		544129D121C2DDC800EFB9CC /* common.pb.h */ = {isa = PBXFileReference; fileEncoding = 4; lastKnownFileType = sourcecode.c.h; path = common.pb.h; sourceTree = "<group>"; };
		544129D221C2DDC800EFB9CC /* common.pb.cc */ = {isa = PBXFileReference; fileEncoding = 4; lastKnownFileType = sourcecode.cpp.cpp; path = common.pb.cc; sourceTree = "<group>"; };
		544129D321C2DDC800EFB9CC /* firestore.pb.h */ = {isa = PBXFileReference; fileEncoding = 4; lastKnownFileType = sourcecode.c.h; path = firestore.pb.h; sourceTree = "<group>"; };
		544129D421C2DDC800EFB9CC /* firestore.pb.cc */ = {isa = PBXFileReference; fileEncoding = 4; lastKnownFileType = sourcecode.cpp.cpp; path = firestore.pb.cc; sourceTree = "<group>"; };
		544129D521C2DDC800EFB9CC /* write.pb.h */ = {isa = PBXFileReference; fileEncoding = 4; lastKnownFileType = sourcecode.c.h; path = write.pb.h; sourceTree = "<group>"; };
		544129D621C2DDC800EFB9CC /* query.pb.cc */ = {isa = PBXFileReference; fileEncoding = 4; lastKnownFileType = sourcecode.cpp.cpp; path = query.pb.cc; sourceTree = "<group>"; };
		544129D721C2DDC800EFB9CC /* document.pb.h */ = {isa = PBXFileReference; fileEncoding = 4; lastKnownFileType = sourcecode.c.h; path = document.pb.h; sourceTree = "<group>"; };
		544129D821C2DDC800EFB9CC /* document.pb.cc */ = {isa = PBXFileReference; fileEncoding = 4; lastKnownFileType = sourcecode.cpp.cpp; path = document.pb.cc; sourceTree = "<group>"; };
		544129D921C2DDC800EFB9CC /* write.pb.cc */ = {isa = PBXFileReference; fileEncoding = 4; lastKnownFileType = sourcecode.cpp.cpp; path = write.pb.cc; sourceTree = "<group>"; };
		544AB1922248072200F851E6 /* Firestore_Tests_macOS.xctest */ = {isa = PBXFileReference; explicitFileType = wrapper.cfbundle; includeInIndex = 0; path = Firestore_Tests_macOS.xctest; sourceTree = BUILT_PRODUCTS_DIR; };
		54511E8D209805F8005BD28F /* hashing_test.cc */ = {isa = PBXFileReference; fileEncoding = 4; lastKnownFileType = sourcecode.cpp.cpp; path = hashing_test.cc; sourceTree = "<group>"; };
		5467FAFF203E56F8009C9584 /* FIRFirestoreTests.mm */ = {isa = PBXFileReference; fileEncoding = 4; lastKnownFileType = sourcecode.cpp.objcpp; path = FIRFirestoreTests.mm; sourceTree = "<group>"; };
		5467FB06203E6A44009C9584 /* app_testing.h */ = {isa = PBXFileReference; fileEncoding = 4; lastKnownFileType = sourcecode.c.h; path = app_testing.h; sourceTree = "<group>"; };
		5467FB07203E6A44009C9584 /* app_testing.mm */ = {isa = PBXFileReference; fileEncoding = 4; lastKnownFileType = sourcecode.cpp.objcpp; path = app_testing.mm; sourceTree = "<group>"; };
		546854A820A36867004BDBD5 /* datastore_test.mm */ = {isa = PBXFileReference; fileEncoding = 4; lastKnownFileType = sourcecode.cpp.objcpp; path = datastore_test.mm; sourceTree = "<group>"; };
		54740A521FC913E500713A1A /* autoid_test.cc */ = {isa = PBXFileReference; fileEncoding = 4; lastKnownFileType = sourcecode.cpp.cpp; path = autoid_test.cc; sourceTree = "<group>"; };
		54740A531FC913E500713A1A /* secure_random_test.cc */ = {isa = PBXFileReference; fileEncoding = 4; lastKnownFileType = sourcecode.cpp.cpp; path = secure_random_test.cc; sourceTree = "<group>"; };
		54764FAE1FAA21B90085E60A /* FSTGoogleTestTests.mm */ = {isa = PBXFileReference; fileEncoding = 4; lastKnownFileType = sourcecode.cpp.objcpp; path = FSTGoogleTestTests.mm; sourceTree = "<group>"; };
		548180A4228DEF1A004F70CD /* FSTUserDataConverterTests.mm */ = {isa = PBXFileReference; lastKnownFileType = sourcecode.cpp.objcpp; path = FSTUserDataConverterTests.mm; sourceTree = "<group>"; };
		548DB928200D59F600E00ABC /* comparison_test.cc */ = {isa = PBXFileReference; fileEncoding = 4; lastKnownFileType = sourcecode.cpp.cpp; path = comparison_test.cc; sourceTree = "<group>"; };
		5491BC711FB44593008B3588 /* FSTIntegrationTestCase.mm */ = {isa = PBXFileReference; fileEncoding = 4; lastKnownFileType = sourcecode.cpp.objcpp; path = FSTIntegrationTestCase.mm; sourceTree = "<group>"; };
		5492E02C20213FFB00B64F25 /* FSTLevelDBSpecTests.mm */ = {isa = PBXFileReference; fileEncoding = 4; lastKnownFileType = sourcecode.cpp.objcpp; path = FSTLevelDBSpecTests.mm; sourceTree = "<group>"; };
		5492E02D20213FFC00B64F25 /* FSTMockDatastore.mm */ = {isa = PBXFileReference; fileEncoding = 4; lastKnownFileType = sourcecode.cpp.objcpp; path = FSTMockDatastore.mm; sourceTree = "<group>"; };
		5492E02E20213FFC00B64F25 /* FSTSyncEngineTestDriver.mm */ = {isa = PBXFileReference; fileEncoding = 4; lastKnownFileType = sourcecode.cpp.objcpp; path = FSTSyncEngineTestDriver.mm; sourceTree = "<group>"; };
		5492E02F20213FFC00B64F25 /* FSTMemorySpecTests.mm */ = {isa = PBXFileReference; fileEncoding = 4; lastKnownFileType = sourcecode.cpp.objcpp; path = FSTMemorySpecTests.mm; sourceTree = "<group>"; };
		5492E03020213FFC00B64F25 /* FSTSpecTests.mm */ = {isa = PBXFileReference; fileEncoding = 4; lastKnownFileType = sourcecode.cpp.objcpp; path = FSTSpecTests.mm; sourceTree = "<group>"; };
		5492E0372021401E00B64F25 /* XCTestCase+Await.mm */ = {isa = PBXFileReference; fileEncoding = 4; lastKnownFileType = sourcecode.cpp.objcpp; path = "XCTestCase+Await.mm"; sourceTree = "<group>"; };
		5492E0392021401F00B64F25 /* FSTEventAccumulator.mm */ = {isa = PBXFileReference; fileEncoding = 4; lastKnownFileType = sourcecode.cpp.objcpp; path = FSTEventAccumulator.mm; sourceTree = "<group>"; };
		5492E03A2021401F00B64F25 /* FSTHelpers.mm */ = {isa = PBXFileReference; fileEncoding = 4; lastKnownFileType = sourcecode.cpp.objcpp; path = FSTHelpers.mm; sourceTree = "<group>"; };
		5492E045202154AA00B64F25 /* FIRCollectionReferenceTests.mm */ = {isa = PBXFileReference; fileEncoding = 4; lastKnownFileType = sourcecode.cpp.objcpp; path = FIRCollectionReferenceTests.mm; sourceTree = "<group>"; };
		5492E046202154AA00B64F25 /* FIRQueryTests.mm */ = {isa = PBXFileReference; fileEncoding = 4; lastKnownFileType = sourcecode.cpp.objcpp; path = FIRQueryTests.mm; sourceTree = "<group>"; };
		5492E047202154AA00B64F25 /* FSTAPIHelpers.h */ = {isa = PBXFileReference; fileEncoding = 4; lastKnownFileType = sourcecode.c.h; path = FSTAPIHelpers.h; sourceTree = "<group>"; };
		5492E048202154AA00B64F25 /* FIRGeoPointTests.mm */ = {isa = PBXFileReference; fileEncoding = 4; lastKnownFileType = sourcecode.cpp.objcpp; path = FIRGeoPointTests.mm; sourceTree = "<group>"; };
		5492E049202154AA00B64F25 /* FIRDocumentReferenceTests.mm */ = {isa = PBXFileReference; fileEncoding = 4; lastKnownFileType = sourcecode.cpp.objcpp; path = FIRDocumentReferenceTests.mm; sourceTree = "<group>"; };
		5492E04A202154AA00B64F25 /* FIRFieldValueTests.mm */ = {isa = PBXFileReference; fileEncoding = 4; lastKnownFileType = sourcecode.cpp.objcpp; path = FIRFieldValueTests.mm; sourceTree = "<group>"; };
		5492E04B202154AA00B64F25 /* FIRDocumentSnapshotTests.mm */ = {isa = PBXFileReference; fileEncoding = 4; lastKnownFileType = sourcecode.cpp.objcpp; path = FIRDocumentSnapshotTests.mm; sourceTree = "<group>"; };
		5492E04C202154AA00B64F25 /* FIRFieldPathTests.mm */ = {isa = PBXFileReference; fileEncoding = 4; lastKnownFileType = sourcecode.cpp.objcpp; path = FIRFieldPathTests.mm; sourceTree = "<group>"; };
		5492E04D202154AA00B64F25 /* FIRSnapshotMetadataTests.mm */ = {isa = PBXFileReference; fileEncoding = 4; lastKnownFileType = sourcecode.cpp.objcpp; path = FIRSnapshotMetadataTests.mm; sourceTree = "<group>"; };
		5492E04E202154AA00B64F25 /* FSTAPIHelpers.mm */ = {isa = PBXFileReference; fileEncoding = 4; lastKnownFileType = sourcecode.cpp.objcpp; path = FSTAPIHelpers.mm; sourceTree = "<group>"; };
		5492E04F202154AA00B64F25 /* FIRQuerySnapshotTests.mm */ = {isa = PBXFileReference; fileEncoding = 4; lastKnownFileType = sourcecode.cpp.objcpp; path = FIRQuerySnapshotTests.mm; sourceTree = "<group>"; };
		5492E05A202154B800B64F25 /* FSTSyncEngine+Testing.h */ = {isa = PBXFileReference; fileEncoding = 4; lastKnownFileType = sourcecode.c.h; path = "FSTSyncEngine+Testing.h"; sourceTree = "<group>"; };
		5492E05C202154B800B64F25 /* FSTViewSnapshotTest.mm */ = {isa = PBXFileReference; fileEncoding = 4; lastKnownFileType = sourcecode.cpp.objcpp; path = FSTViewSnapshotTest.mm; sourceTree = "<group>"; };
		5492E05D202154B900B64F25 /* FSTQueryListenerTests.mm */ = {isa = PBXFileReference; fileEncoding = 4; lastKnownFileType = sourcecode.cpp.objcpp; path = FSTQueryListenerTests.mm; sourceTree = "<group>"; };
		5492E05E202154B900B64F25 /* FSTViewTests.mm */ = {isa = PBXFileReference; fileEncoding = 4; lastKnownFileType = sourcecode.cpp.objcpp; path = FSTViewTests.mm; sourceTree = "<group>"; };
		5492E060202154B900B64F25 /* FSTEventManagerTests.mm */ = {isa = PBXFileReference; fileEncoding = 4; lastKnownFileType = sourcecode.cpp.objcpp; path = FSTEventManagerTests.mm; sourceTree = "<group>"; };
		5492E061202154B900B64F25 /* FSTQueryTests.mm */ = {isa = PBXFileReference; fileEncoding = 4; lastKnownFileType = sourcecode.cpp.objcpp; path = FSTQueryTests.mm; sourceTree = "<group>"; };
		5492E069202154D500B64F25 /* FIRQueryTests.mm */ = {isa = PBXFileReference; fileEncoding = 4; lastKnownFileType = sourcecode.cpp.objcpp; path = FIRQueryTests.mm; sourceTree = "<group>"; };
		5492E06A202154D500B64F25 /* FIRFieldsTests.mm */ = {isa = PBXFileReference; fileEncoding = 4; lastKnownFileType = sourcecode.cpp.objcpp; path = FIRFieldsTests.mm; sourceTree = "<group>"; };
		5492E06B202154D500B64F25 /* FIRListenerRegistrationTests.mm */ = {isa = PBXFileReference; fileEncoding = 4; lastKnownFileType = sourcecode.cpp.objcpp; path = FIRListenerRegistrationTests.mm; sourceTree = "<group>"; };
		5492E06C202154D500B64F25 /* FIRDatabaseTests.mm */ = {isa = PBXFileReference; fileEncoding = 4; lastKnownFileType = sourcecode.cpp.objcpp; path = FIRDatabaseTests.mm; sourceTree = "<group>"; };
		5492E06D202154D600B64F25 /* FIRValidationTests.mm */ = {isa = PBXFileReference; fileEncoding = 4; lastKnownFileType = sourcecode.cpp.objcpp; path = FIRValidationTests.mm; sourceTree = "<group>"; };
		5492E06E202154D600B64F25 /* FIRServerTimestampTests.mm */ = {isa = PBXFileReference; fileEncoding = 4; lastKnownFileType = sourcecode.cpp.objcpp; path = FIRServerTimestampTests.mm; sourceTree = "<group>"; };
		5492E06F202154D600B64F25 /* FIRWriteBatchTests.mm */ = {isa = PBXFileReference; fileEncoding = 4; lastKnownFileType = sourcecode.cpp.objcpp; path = FIRWriteBatchTests.mm; sourceTree = "<group>"; };
		5492E070202154D600B64F25 /* FIRCursorTests.mm */ = {isa = PBXFileReference; fileEncoding = 4; lastKnownFileType = sourcecode.cpp.objcpp; path = FIRCursorTests.mm; sourceTree = "<group>"; };
		5492E071202154D600B64F25 /* FIRTypeTests.mm */ = {isa = PBXFileReference; fileEncoding = 4; lastKnownFileType = sourcecode.cpp.objcpp; path = FIRTypeTests.mm; sourceTree = "<group>"; };
		5492E07B202154EB00B64F25 /* FSTTransactionTests.mm */ = {isa = PBXFileReference; fileEncoding = 4; lastKnownFileType = sourcecode.cpp.objcpp; path = FSTTransactionTests.mm; sourceTree = "<group>"; };
		5492E07C202154EB00B64F25 /* FSTSmokeTests.mm */ = {isa = PBXFileReference; fileEncoding = 4; lastKnownFileType = sourcecode.cpp.objcpp; path = FSTSmokeTests.mm; sourceTree = "<group>"; };
		5492E07E202154EC00B64F25 /* FSTDatastoreTests.mm */ = {isa = PBXFileReference; fileEncoding = 4; lastKnownFileType = sourcecode.cpp.objcpp; path = FSTDatastoreTests.mm; sourceTree = "<group>"; };
		5492E0832021552A00B64F25 /* FSTLocalStoreTests.mm */ = {isa = PBXFileReference; fileEncoding = 4; lastKnownFileType = sourcecode.cpp.objcpp; path = FSTLocalStoreTests.mm; sourceTree = "<group>"; };
		5492E0852021552A00B64F25 /* FSTRemoteDocumentCacheTests.h */ = {isa = PBXFileReference; fileEncoding = 4; lastKnownFileType = sourcecode.c.h; path = FSTRemoteDocumentCacheTests.h; sourceTree = "<group>"; };
		5492E0862021552A00B64F25 /* FSTLevelDBMigrationsTests.mm */ = {isa = PBXFileReference; fileEncoding = 4; lastKnownFileType = sourcecode.cpp.objcpp; path = FSTLevelDBMigrationsTests.mm; sourceTree = "<group>"; };
		5492E0872021552A00B64F25 /* FSTLevelDBMutationQueueTests.mm */ = {isa = PBXFileReference; fileEncoding = 4; lastKnownFileType = sourcecode.cpp.objcpp; path = FSTLevelDBMutationQueueTests.mm; sourceTree = "<group>"; };
		5492E0882021552A00B64F25 /* FSTMemoryLocalStoreTests.mm */ = {isa = PBXFileReference; fileEncoding = 4; lastKnownFileType = sourcecode.cpp.objcpp; path = FSTMemoryLocalStoreTests.mm; sourceTree = "<group>"; };
		5492E0892021552A00B64F25 /* FSTQueryCacheTests.mm */ = {isa = PBXFileReference; fileEncoding = 4; lastKnownFileType = sourcecode.cpp.objcpp; path = FSTQueryCacheTests.mm; sourceTree = "<group>"; };
		5492E08A2021552A00B64F25 /* FSTLocalSerializerTests.mm */ = {isa = PBXFileReference; fileEncoding = 4; lastKnownFileType = sourcecode.cpp.objcpp; path = FSTLocalSerializerTests.mm; sourceTree = "<group>"; };
		5492E08B2021552B00B64F25 /* FSTMemoryQueryCacheTests.mm */ = {isa = PBXFileReference; fileEncoding = 4; lastKnownFileType = sourcecode.cpp.objcpp; path = FSTMemoryQueryCacheTests.mm; sourceTree = "<group>"; };
		5492E08C2021552B00B64F25 /* FSTMemoryRemoteDocumentCacheTests.mm */ = {isa = PBXFileReference; fileEncoding = 4; lastKnownFileType = sourcecode.cpp.objcpp; path = FSTMemoryRemoteDocumentCacheTests.mm; sourceTree = "<group>"; };
		5492E08D2021552B00B64F25 /* FSTPersistenceTestHelpers.mm */ = {isa = PBXFileReference; fileEncoding = 4; lastKnownFileType = sourcecode.cpp.objcpp; path = FSTPersistenceTestHelpers.mm; sourceTree = "<group>"; };
		5492E08F2021552B00B64F25 /* FSTLevelDBLocalStoreTests.mm */ = {isa = PBXFileReference; fileEncoding = 4; lastKnownFileType = sourcecode.cpp.objcpp; path = FSTLevelDBLocalStoreTests.mm; sourceTree = "<group>"; };
		5492E0912021552B00B64F25 /* FSTLocalStoreTests.h */ = {isa = PBXFileReference; fileEncoding = 4; lastKnownFileType = sourcecode.c.h; path = FSTLocalStoreTests.h; sourceTree = "<group>"; };
		5492E0922021552B00B64F25 /* FSTLevelDBRemoteDocumentCacheTests.mm */ = {isa = PBXFileReference; fileEncoding = 4; lastKnownFileType = sourcecode.cpp.objcpp; path = FSTLevelDBRemoteDocumentCacheTests.mm; sourceTree = "<group>"; };
		5492E0942021552C00B64F25 /* FSTMutationQueueTests.h */ = {isa = PBXFileReference; fileEncoding = 4; lastKnownFileType = sourcecode.c.h; path = FSTMutationQueueTests.h; sourceTree = "<group>"; };
		5492E0952021552C00B64F25 /* FSTQueryCacheTests.h */ = {isa = PBXFileReference; fileEncoding = 4; lastKnownFileType = sourcecode.c.h; path = FSTQueryCacheTests.h; sourceTree = "<group>"; };
		5492E0962021552C00B64F25 /* FSTMutationQueueTests.mm */ = {isa = PBXFileReference; fileEncoding = 4; lastKnownFileType = sourcecode.cpp.objcpp; path = FSTMutationQueueTests.mm; sourceTree = "<group>"; };
		5492E0972021552C00B64F25 /* FSTMemoryMutationQueueTests.mm */ = {isa = PBXFileReference; fileEncoding = 4; lastKnownFileType = sourcecode.cpp.objcpp; path = FSTMemoryMutationQueueTests.mm; sourceTree = "<group>"; };
		5492E0982021552C00B64F25 /* FSTLevelDBQueryCacheTests.mm */ = {isa = PBXFileReference; fileEncoding = 4; lastKnownFileType = sourcecode.cpp.objcpp; path = FSTLevelDBQueryCacheTests.mm; sourceTree = "<group>"; };
		5492E0992021552C00B64F25 /* FSTPersistenceTestHelpers.h */ = {isa = PBXFileReference; fileEncoding = 4; lastKnownFileType = sourcecode.c.h; path = FSTPersistenceTestHelpers.h; sourceTree = "<group>"; };
		5492E09C2021552D00B64F25 /* FSTRemoteDocumentCacheTests.mm */ = {isa = PBXFileReference; fileEncoding = 4; lastKnownFileType = sourcecode.cpp.objcpp; path = FSTRemoteDocumentCacheTests.mm; sourceTree = "<group>"; };
		5492E0B22021555000B64F25 /* FSTDocumentKeyTests.mm */ = {isa = PBXFileReference; fileEncoding = 4; lastKnownFileType = sourcecode.cpp.objcpp; path = FSTDocumentKeyTests.mm; sourceTree = "<group>"; };
		5492E0B32021555100B64F25 /* FSTDocumentSetTests.mm */ = {isa = PBXFileReference; fileEncoding = 4; lastKnownFileType = sourcecode.cpp.objcpp; path = FSTDocumentSetTests.mm; sourceTree = "<group>"; };
		5492E0B62021555100B64F25 /* FSTDocumentTests.mm */ = {isa = PBXFileReference; fileEncoding = 4; lastKnownFileType = sourcecode.cpp.objcpp; path = FSTDocumentTests.mm; sourceTree = "<group>"; };
		5492E0B72021555100B64F25 /* FSTMutationTests.mm */ = {isa = PBXFileReference; fileEncoding = 4; lastKnownFileType = sourcecode.cpp.objcpp; path = FSTMutationTests.mm; sourceTree = "<group>"; };
		5492E0B82021555100B64F25 /* FSTFieldValueTests.mm */ = {isa = PBXFileReference; fileEncoding = 4; lastKnownFileType = sourcecode.cpp.objcpp; path = FSTFieldValueTests.mm; sourceTree = "<group>"; };
		5492E0C12021557E00B64F25 /* FSTSerializerBetaTests.mm */ = {isa = PBXFileReference; fileEncoding = 4; lastKnownFileType = sourcecode.cpp.objcpp; path = FSTSerializerBetaTests.mm; sourceTree = "<group>"; };
		5492E0C32021557E00B64F25 /* FSTRemoteEventTests.mm */ = {isa = PBXFileReference; fileEncoding = 4; lastKnownFileType = sourcecode.cpp.objcpp; path = FSTRemoteEventTests.mm; sourceTree = "<group>"; };
		5493A423225F9990006DE7BA /* status_apple_test.mm */ = {isa = PBXFileReference; lastKnownFileType = sourcecode.cpp.objcpp; path = status_apple_test.mm; sourceTree = "<group>"; };
		5495EB022040E90200EBA509 /* CodableGeoPointTests.swift */ = {isa = PBXFileReference; fileEncoding = 4; lastKnownFileType = sourcecode.swift; path = CodableGeoPointTests.swift; sourceTree = "<group>"; };
		54968B0B22A8F54700AC02FF /* writer_test.cc */ = {isa = PBXFileReference; lastKnownFileType = sourcecode.cpp.cpp; path = writer_test.cc; sourceTree = "<group>"; };
		54995F6E205B6E12004EFFA0 /* leveldb_key_test.cc */ = {isa = PBXFileReference; fileEncoding = 4; lastKnownFileType = sourcecode.cpp.cpp; path = leveldb_key_test.cc; sourceTree = "<group>"; };
		549CCA4C20A36DBB00BCEB75 /* sorted_set_test.cc */ = {isa = PBXFileReference; fileEncoding = 4; lastKnownFileType = sourcecode.cpp.cpp; path = sorted_set_test.cc; sourceTree = "<group>"; };
		549CCA4D20A36DBB00BCEB75 /* tree_sorted_map_test.cc */ = {isa = PBXFileReference; fileEncoding = 4; lastKnownFileType = sourcecode.cpp.cpp; path = tree_sorted_map_test.cc; sourceTree = "<group>"; };
		549CCA4E20A36DBB00BCEB75 /* sorted_map_test.cc */ = {isa = PBXFileReference; fileEncoding = 4; lastKnownFileType = sourcecode.cpp.cpp; path = sorted_map_test.cc; sourceTree = "<group>"; };
		549CCA4F20A36DBC00BCEB75 /* testing.h */ = {isa = PBXFileReference; fileEncoding = 4; lastKnownFileType = sourcecode.c.h; path = testing.h; sourceTree = "<group>"; };
		549CCA5320A36E1F00BCEB75 /* field_mask_test.cc */ = {isa = PBXFileReference; fileEncoding = 4; lastKnownFileType = sourcecode.cpp.cpp; path = field_mask_test.cc; sourceTree = "<group>"; };
		549CCA5520A36E1F00BCEB75 /* precondition_test.cc */ = {isa = PBXFileReference; fileEncoding = 4; lastKnownFileType = sourcecode.cpp.cpp; path = precondition_test.cc; sourceTree = "<group>"; };
		54A0352220A3AEC3003E0143 /* transform_operations_test.mm */ = {isa = PBXFileReference; fileEncoding = 4; lastKnownFileType = sourcecode.cpp.objcpp; path = transform_operations_test.mm; sourceTree = "<group>"; };
		54A0352320A3AEC3003E0143 /* field_transform_test.mm */ = {isa = PBXFileReference; fileEncoding = 4; lastKnownFileType = sourcecode.cpp.objcpp; path = field_transform_test.mm; sourceTree = "<group>"; };
		54A0352820A3B3BD003E0143 /* testutil.cc */ = {isa = PBXFileReference; fileEncoding = 4; lastKnownFileType = sourcecode.cpp.cpp; path = testutil.cc; sourceTree = "<group>"; };
		54A0352920A3B3BD003E0143 /* testutil.h */ = {isa = PBXFileReference; fileEncoding = 4; lastKnownFileType = sourcecode.c.h; path = testutil.h; sourceTree = "<group>"; };
		54A0352B20A3B3D7003E0143 /* status_testing.h */ = {isa = PBXFileReference; fileEncoding = 4; lastKnownFileType = sourcecode.c.h; path = status_testing.h; sourceTree = "<group>"; };
		54A0352C20A3B3D7003E0143 /* status_test.cc */ = {isa = PBXFileReference; fileEncoding = 4; lastKnownFileType = sourcecode.cpp.cpp; path = status_test.cc; sourceTree = "<group>"; };
		54A0352D20A3B3D7003E0143 /* statusor_test.cc */ = {isa = PBXFileReference; fileEncoding = 4; lastKnownFileType = sourcecode.cpp.cpp; path = statusor_test.cc; sourceTree = "<group>"; };
		54A0353420A3D8CB003E0143 /* iterator_adaptors_test.cc */ = {isa = PBXFileReference; fileEncoding = 4; lastKnownFileType = sourcecode.cpp.cpp; path = iterator_adaptors_test.cc; sourceTree = "<group>"; };
		54AA338F224BF935006CE580 /* Firestore_Example_tvOS.app */ = {isa = PBXFileReference; explicitFileType = wrapper.application; includeInIndex = 0; path = Firestore_Example_tvOS.app; sourceTree = BUILT_PRODUCTS_DIR; };
		54AA3391224BF935006CE580 /* AppDelegate.h */ = {isa = PBXFileReference; lastKnownFileType = sourcecode.c.h; path = AppDelegate.h; sourceTree = "<group>"; };
		54AA3392224BF935006CE580 /* AppDelegate.m */ = {isa = PBXFileReference; lastKnownFileType = sourcecode.c.objc; path = AppDelegate.m; sourceTree = "<group>"; };
		54AA3394224BF935006CE580 /* ViewController.h */ = {isa = PBXFileReference; lastKnownFileType = sourcecode.c.h; path = ViewController.h; sourceTree = "<group>"; };
		54AA3395224BF935006CE580 /* ViewController.m */ = {isa = PBXFileReference; lastKnownFileType = sourcecode.c.objc; path = ViewController.m; sourceTree = "<group>"; };
		54AA3398224BF935006CE580 /* Base */ = {isa = PBXFileReference; lastKnownFileType = file.storyboard; name = Base; path = Base.lproj/Main.storyboard; sourceTree = "<group>"; };
		54AA339A224BF936006CE580 /* Assets.xcassets */ = {isa = PBXFileReference; lastKnownFileType = folder.assetcatalog; path = Assets.xcassets; sourceTree = "<group>"; };
		54AA339C224BF936006CE580 /* Info.plist */ = {isa = PBXFileReference; lastKnownFileType = text.plist.xml; path = Info.plist; sourceTree = "<group>"; };
		54AA339D224BF936006CE580 /* main.m */ = {isa = PBXFileReference; lastKnownFileType = sourcecode.c.objc; path = main.m; sourceTree = "<group>"; };
		54AA33A6224BFE09006CE580 /* Firestore_Tests_tvOS.xctest */ = {isa = PBXFileReference; explicitFileType = wrapper.cfbundle; includeInIndex = 0; path = Firestore_Tests_tvOS.xctest; sourceTree = BUILT_PRODUCTS_DIR; };
		54AA33B4224C0035006CE580 /* Firestore_IntegrationTests_tvOS.xctest */ = {isa = PBXFileReference; explicitFileType = wrapper.cfbundle; includeInIndex = 0; path = Firestore_IntegrationTests_tvOS.xctest; sourceTree = BUILT_PRODUCTS_DIR; };
		54B8E4AA224BDC4100930F18 /* Firestore_IntegrationTests_macOS.xctest */ = {isa = PBXFileReference; explicitFileType = wrapper.cfbundle; includeInIndex = 0; path = Firestore_IntegrationTests_macOS.xctest; sourceTree = BUILT_PRODUCTS_DIR; };
		54C2294E1FECABAE007D065B /* log_test.cc */ = {isa = PBXFileReference; fileEncoding = 4; lastKnownFileType = sourcecode.cpp.cpp; path = log_test.cc; sourceTree = "<group>"; };
		54C9EDF12040E16300A969CD /* Firestore_SwiftTests_iOS.xctest */ = {isa = PBXFileReference; explicitFileType = wrapper.cfbundle; includeInIndex = 0; path = Firestore_SwiftTests_iOS.xctest; sourceTree = BUILT_PRODUCTS_DIR; };
		54C9EDF52040E16300A969CD /* Info.plist */ = {isa = PBXFileReference; lastKnownFileType = text.plist.xml; path = Info.plist; sourceTree = "<group>"; };
		54D400D32148BACE001D2BCC /* GoogleService-Info.plist */ = {isa = PBXFileReference; fileEncoding = 4; lastKnownFileType = text.plist.xml; name = "GoogleService-Info.plist"; path = "App/GoogleService-Info.plist"; sourceTree = SOURCE_ROOT; };
		54DA129C1F315EE100DD57A1 /* collection_spec_test.json */ = {isa = PBXFileReference; fileEncoding = 4; lastKnownFileType = text.json; path = collection_spec_test.json; sourceTree = "<group>"; };
		54DA129D1F315EE100DD57A1 /* existence_filter_spec_test.json */ = {isa = PBXFileReference; fileEncoding = 4; lastKnownFileType = text.json; path = existence_filter_spec_test.json; sourceTree = "<group>"; };
		54DA129E1F315EE100DD57A1 /* limbo_spec_test.json */ = {isa = PBXFileReference; fileEncoding = 4; lastKnownFileType = text.json; path = limbo_spec_test.json; sourceTree = "<group>"; };
		54DA129F1F315EE100DD57A1 /* limit_spec_test.json */ = {isa = PBXFileReference; fileEncoding = 4; lastKnownFileType = text.json; path = limit_spec_test.json; sourceTree = "<group>"; };
		54DA12A01F315EE100DD57A1 /* listen_spec_test.json */ = {isa = PBXFileReference; fileEncoding = 4; lastKnownFileType = text.json; path = listen_spec_test.json; sourceTree = "<group>"; };
		54DA12A11F315EE100DD57A1 /* offline_spec_test.json */ = {isa = PBXFileReference; fileEncoding = 4; lastKnownFileType = text.json; path = offline_spec_test.json; sourceTree = "<group>"; };
		54DA12A21F315EE100DD57A1 /* orderby_spec_test.json */ = {isa = PBXFileReference; fileEncoding = 4; lastKnownFileType = text.json; path = orderby_spec_test.json; sourceTree = "<group>"; };
		54DA12A31F315EE100DD57A1 /* persistence_spec_test.json */ = {isa = PBXFileReference; fileEncoding = 4; lastKnownFileType = text.json; path = persistence_spec_test.json; sourceTree = "<group>"; };
		54DA12A41F315EE100DD57A1 /* resume_token_spec_test.json */ = {isa = PBXFileReference; fileEncoding = 4; lastKnownFileType = text.json; path = resume_token_spec_test.json; sourceTree = "<group>"; };
		54DA12A51F315EE100DD57A1 /* write_spec_test.json */ = {isa = PBXFileReference; fileEncoding = 4; lastKnownFileType = text.json; path = write_spec_test.json; sourceTree = "<group>"; };
		54E9281C1F33950B00C1953E /* FSTEventAccumulator.h */ = {isa = PBXFileReference; fileEncoding = 4; lastKnownFileType = sourcecode.c.h; path = FSTEventAccumulator.h; sourceTree = "<group>"; };
		54E9281E1F33950B00C1953E /* FSTIntegrationTestCase.h */ = {isa = PBXFileReference; fileEncoding = 4; lastKnownFileType = sourcecode.c.h; path = FSTIntegrationTestCase.h; sourceTree = "<group>"; };
		54E9282A1F339CAD00C1953E /* XCTestCase+Await.h */ = {isa = PBXFileReference; fileEncoding = 4; lastKnownFileType = sourcecode.c.h; path = "XCTestCase+Await.h"; sourceTree = "<group>"; };
		54EB764C202277B30088B8F3 /* array_sorted_map_test.cc */ = {isa = PBXFileReference; fileEncoding = 4; lastKnownFileType = sourcecode.cpp.cpp; path = array_sorted_map_test.cc; sourceTree = "<group>"; };
		5918805E993304321A05E82B /* Pods_Firestore_Example_iOS.framework */ = {isa = PBXFileReference; explicitFileType = wrapper.framework; includeInIndex = 0; path = Pods_Firestore_Example_iOS.framework; sourceTree = BUILT_PRODUCTS_DIR; };
		5CAE131920FFFED600BE9A4A /* Firestore_Benchmarks_iOS.xctest */ = {isa = PBXFileReference; explicitFileType = wrapper.cfbundle; includeInIndex = 0; path = Firestore_Benchmarks_iOS.xctest; sourceTree = BUILT_PRODUCTS_DIR; };
		5CAE131D20FFFED600BE9A4A /* Info.plist */ = {isa = PBXFileReference; lastKnownFileType = text.plist.xml; path = Info.plist; sourceTree = "<group>"; };
		5CC9650120A0E93200A2D6A1 /* FSTLRUGarbageCollectorTests.h */ = {isa = PBXFileReference; fileEncoding = 4; lastKnownFileType = sourcecode.c.h; path = FSTLRUGarbageCollectorTests.h; sourceTree = "<group>"; };
		5CC9650220A0E93200A2D6A1 /* FSTLRUGarbageCollectorTests.mm */ = {isa = PBXFileReference; fileEncoding = 4; lastKnownFileType = sourcecode.cpp.objcpp; path = FSTLRUGarbageCollectorTests.mm; sourceTree = "<group>"; };
		5CC9650420A0E9BD00A2D6A1 /* FSTMemoryLRUGarbageCollectorTests.mm */ = {isa = PBXFileReference; fileEncoding = 4; lastKnownFileType = sourcecode.cpp.objcpp; path = FSTMemoryLRUGarbageCollectorTests.mm; sourceTree = "<group>"; };
		5CC9650620A0E9C600A2D6A1 /* FSTLevelDBLRUGarbageCollectorTests.mm */ = {isa = PBXFileReference; fileEncoding = 4; lastKnownFileType = sourcecode.cpp.objcpp; path = FSTLevelDBLRUGarbageCollectorTests.mm; sourceTree = "<group>"; };
		6003F58A195388D20070C39A /* Firestore_Example_iOS.app */ = {isa = PBXFileReference; explicitFileType = wrapper.application; includeInIndex = 0; path = Firestore_Example_iOS.app; sourceTree = BUILT_PRODUCTS_DIR; };
		6003F58D195388D20070C39A /* Foundation.framework */ = {isa = PBXFileReference; lastKnownFileType = wrapper.framework; name = Foundation.framework; path = System/Library/Frameworks/Foundation.framework; sourceTree = SDKROOT; };
		6003F58F195388D20070C39A /* CoreGraphics.framework */ = {isa = PBXFileReference; lastKnownFileType = wrapper.framework; name = CoreGraphics.framework; path = System/Library/Frameworks/CoreGraphics.framework; sourceTree = SDKROOT; };
		6003F591195388D20070C39A /* UIKit.framework */ = {isa = PBXFileReference; lastKnownFileType = wrapper.framework; name = UIKit.framework; path = System/Library/Frameworks/UIKit.framework; sourceTree = SDKROOT; };
		6003F595195388D20070C39A /* Firestore-Info.plist */ = {isa = PBXFileReference; lastKnownFileType = text.plist.xml; path = "Firestore-Info.plist"; sourceTree = "<group>"; };
		6003F597195388D20070C39A /* en */ = {isa = PBXFileReference; lastKnownFileType = text.plist.strings; name = en; path = en.lproj/InfoPlist.strings; sourceTree = "<group>"; };
		6003F599195388D20070C39A /* main.m */ = {isa = PBXFileReference; lastKnownFileType = sourcecode.c.objc; path = main.m; sourceTree = "<group>"; };
		6003F59C195388D20070C39A /* FIRAppDelegate.h */ = {isa = PBXFileReference; lastKnownFileType = sourcecode.c.h; path = FIRAppDelegate.h; sourceTree = "<group>"; };
		6003F59D195388D20070C39A /* FIRAppDelegate.m */ = {isa = PBXFileReference; lastKnownFileType = sourcecode.c.objc; path = FIRAppDelegate.m; sourceTree = "<group>"; };
		6003F5A5195388D20070C39A /* FIRViewController.h */ = {isa = PBXFileReference; lastKnownFileType = sourcecode.c.h; path = FIRViewController.h; sourceTree = "<group>"; };
		6003F5A6195388D20070C39A /* FIRViewController.m */ = {isa = PBXFileReference; lastKnownFileType = sourcecode.c.objc; path = FIRViewController.m; sourceTree = "<group>"; };
		6003F5A8195388D20070C39A /* Images.xcassets */ = {isa = PBXFileReference; lastKnownFileType = folder.assetcatalog; path = Images.xcassets; sourceTree = "<group>"; };
		6003F5AE195388D20070C39A /* Firestore_Tests_iOS.xctest */ = {isa = PBXFileReference; explicitFileType = wrapper.cfbundle; includeInIndex = 0; path = Firestore_Tests_iOS.xctest; sourceTree = BUILT_PRODUCTS_DIR; };
		6003F5AF195388D20070C39A /* XCTest.framework */ = {isa = PBXFileReference; lastKnownFileType = wrapper.framework; name = XCTest.framework; path = Library/Frameworks/XCTest.framework; sourceTree = DEVELOPER_DIR; };
		6003F5B7195388D20070C39A /* Tests-Info.plist */ = {isa = PBXFileReference; lastKnownFileType = text.plist.xml; path = "Tests-Info.plist"; sourceTree = "<group>"; };
		6003F5B9195388D20070C39A /* en */ = {isa = PBXFileReference; lastKnownFileType = text.plist.strings; name = en; path = en.lproj/InfoPlist.strings; sourceTree = "<group>"; };
		6161B5012047140400A99DBB /* FIRFirestoreSourceTests.mm */ = {isa = PBXFileReference; fileEncoding = 4; lastKnownFileType = sourcecode.cpp.objcpp; path = FIRFirestoreSourceTests.mm; sourceTree = "<group>"; };
		618BBE7D20B89AAC00B5BCE7 /* target.pb.cc */ = {isa = PBXFileReference; fileEncoding = 4; lastKnownFileType = sourcecode.cpp.cpp; path = target.pb.cc; sourceTree = "<group>"; };
		618BBE7E20B89AAC00B5BCE7 /* maybe_document.pb.cc */ = {isa = PBXFileReference; fileEncoding = 4; lastKnownFileType = sourcecode.cpp.cpp; path = maybe_document.pb.cc; sourceTree = "<group>"; };
		618BBE7F20B89AAC00B5BCE7 /* target.pb.h */ = {isa = PBXFileReference; fileEncoding = 4; lastKnownFileType = sourcecode.c.h; path = target.pb.h; sourceTree = "<group>"; };
		618BBE8020B89AAC00B5BCE7 /* maybe_document.pb.h */ = {isa = PBXFileReference; fileEncoding = 4; lastKnownFileType = sourcecode.c.h; path = maybe_document.pb.h; sourceTree = "<group>"; };
		618BBE8120B89AAC00B5BCE7 /* mutation.pb.h */ = {isa = PBXFileReference; fileEncoding = 4; lastKnownFileType = sourcecode.c.h; path = mutation.pb.h; sourceTree = "<group>"; };
		618BBE8220B89AAC00B5BCE7 /* mutation.pb.cc */ = {isa = PBXFileReference; fileEncoding = 4; lastKnownFileType = sourcecode.cpp.cpp; path = mutation.pb.cc; sourceTree = "<group>"; };
		618BBE9120B89AAC00B5BCE7 /* latlng.pb.h */ = {isa = PBXFileReference; fileEncoding = 4; lastKnownFileType = sourcecode.c.h; path = latlng.pb.h; sourceTree = "<group>"; };
		618BBE9220B89AAC00B5BCE7 /* latlng.pb.cc */ = {isa = PBXFileReference; fileEncoding = 4; lastKnownFileType = sourcecode.cpp.cpp; path = latlng.pb.cc; sourceTree = "<group>"; };
		618BBE9420B89AAC00B5BCE7 /* http.pb.h */ = {isa = PBXFileReference; fileEncoding = 4; lastKnownFileType = sourcecode.c.h; path = http.pb.h; sourceTree = "<group>"; };
		618BBE9520B89AAC00B5BCE7 /* annotations.pb.cc */ = {isa = PBXFileReference; fileEncoding = 4; lastKnownFileType = sourcecode.cpp.cpp; path = annotations.pb.cc; sourceTree = "<group>"; };
		618BBE9620B89AAC00B5BCE7 /* annotations.pb.h */ = {isa = PBXFileReference; fileEncoding = 4; lastKnownFileType = sourcecode.c.h; path = annotations.pb.h; sourceTree = "<group>"; };
		618BBE9720B89AAC00B5BCE7 /* http.pb.cc */ = {isa = PBXFileReference; fileEncoding = 4; lastKnownFileType = sourcecode.cpp.cpp; path = http.pb.cc; sourceTree = "<group>"; };
		618BBE9920B89AAC00B5BCE7 /* status.pb.cc */ = {isa = PBXFileReference; fileEncoding = 4; lastKnownFileType = sourcecode.cpp.cpp; path = status.pb.cc; sourceTree = "<group>"; };
		618BBE9A20B89AAC00B5BCE7 /* status.pb.h */ = {isa = PBXFileReference; fileEncoding = 4; lastKnownFileType = sourcecode.c.h; path = status.pb.h; sourceTree = "<group>"; };
		61F72C5520BC48FD001A68CB /* serializer_test.cc */ = {isa = PBXFileReference; fileEncoding = 4; lastKnownFileType = sourcecode.cpp.cpp; path = serializer_test.cc; sourceTree = "<group>"; };
		62E103B28B48A81D682A0DE9 /* Pods_Firestore_Example_tvOS.framework */ = {isa = PBXFileReference; explicitFileType = wrapper.framework; includeInIndex = 0; path = Pods_Firestore_Example_tvOS.framework; sourceTree = BUILT_PRODUCTS_DIR; };
		69E6C311558EC77729A16CF1 /* Pods-Firestore_Example_iOS-Firestore_SwiftTests_iOS.debug.xcconfig */ = {isa = PBXFileReference; includeInIndex = 1; lastKnownFileType = text.xcconfig; name = "Pods-Firestore_Example_iOS-Firestore_SwiftTests_iOS.debug.xcconfig"; path = "Pods/Target Support Files/Pods-Firestore_Example_iOS-Firestore_SwiftTests_iOS/Pods-Firestore_Example_iOS-Firestore_SwiftTests_iOS.debug.xcconfig"; sourceTree = "<group>"; };
		6AE927CDFC7A72BF825BE4CB /* Pods-Firestore_Tests_tvOS.release.xcconfig */ = {isa = PBXFileReference; includeInIndex = 1; lastKnownFileType = text.xcconfig; name = "Pods-Firestore_Tests_tvOS.release.xcconfig"; path = "Pods/Target Support Files/Pods-Firestore_Tests_tvOS/Pods-Firestore_Tests_tvOS.release.xcconfig"; sourceTree = "<group>"; };
		6D0EE49C1D5AF75664D0EBE4 /* field_value_benchmark.cc */ = {isa = PBXFileReference; includeInIndex = 1; lastKnownFileType = sourcecode.cpp.cpp; path = field_value_benchmark.cc; sourceTree = "<group>"; };
		6E8302DE210222ED003E1EA3 /* FSTFuzzTestFieldPath.h */ = {isa = PBXFileReference; lastKnownFileType = sourcecode.c.h; path = FSTFuzzTestFieldPath.h; sourceTree = "<group>"; };
		6E8302DF21022309003E1EA3 /* FSTFuzzTestFieldPath.mm */ = {isa = PBXFileReference; fileEncoding = 4; lastKnownFileType = sourcecode.cpp.objcpp; path = FSTFuzzTestFieldPath.mm; sourceTree = "<group>"; };
		6EA39FDD20FE820E008D461F /* FSTFuzzTestSerializer.mm */ = {isa = PBXFileReference; lastKnownFileType = sourcecode.cpp.objcpp; path = FSTFuzzTestSerializer.mm; sourceTree = "<group>"; };
		6EA39FDF20FE824E008D461F /* FSTFuzzTestSerializer.h */ = {isa = PBXFileReference; lastKnownFileType = sourcecode.c.h; path = FSTFuzzTestSerializer.h; sourceTree = "<group>"; };
		6ED6DEA120F5502700FC6076 /* FuzzingResources */ = {isa = PBXFileReference; lastKnownFileType = folder; path = FuzzingResources; sourceTree = "<group>"; };
		6EDD3B5B20BF247500C33877 /* Firestore_FuzzTests_iOS.xctest */ = {isa = PBXFileReference; explicitFileType = wrapper.cfbundle; includeInIndex = 0; path = Firestore_FuzzTests_iOS.xctest; sourceTree = BUILT_PRODUCTS_DIR; };
		6EDD3B5C20BF247500C33877 /* Firestore_FuzzTests_iOS-Info.plist */ = {isa = PBXFileReference; lastKnownFileType = text.plist.xml; path = "Firestore_FuzzTests_iOS-Info.plist"; sourceTree = "<group>"; };
		6EDD3B5E20BF24D000C33877 /* FSTFuzzTestsPrincipal.mm */ = {isa = PBXFileReference; lastKnownFileType = sourcecode.cpp.objcpp; path = FSTFuzzTestsPrincipal.mm; sourceTree = "<group>"; };
		71719F9E1E33DC2100824A3D /* Base */ = {isa = PBXFileReference; lastKnownFileType = file.storyboard; name = Base; path = Base.lproj/LaunchScreen.storyboard; sourceTree = "<group>"; };
		731541602214AFFA0037F4DC /* query_spec_test.json */ = {isa = PBXFileReference; fileEncoding = 4; lastKnownFileType = text.json; path = query_spec_test.json; sourceTree = "<group>"; };
		73866A9F2082B069009BB4FF /* FIRArrayTransformTests.mm */ = {isa = PBXFileReference; lastKnownFileType = sourcecode.cpp.objcpp; path = FIRArrayTransformTests.mm; sourceTree = "<group>"; };
		73F1F7392210F3D800E1F692 /* memory_index_manager_test.mm */ = {isa = PBXFileReference; fileEncoding = 4; lastKnownFileType = sourcecode.cpp.objcpp; path = memory_index_manager_test.mm; sourceTree = "<group>"; };
		73F1F73A2210F3D800E1F692 /* index_manager_test.h */ = {isa = PBXFileReference; fileEncoding = 4; lastKnownFileType = sourcecode.c.h; path = index_manager_test.h; sourceTree = "<group>"; };
		73F1F73B2210F3D800E1F692 /* index_manager_test.mm */ = {isa = PBXFileReference; fileEncoding = 4; lastKnownFileType = sourcecode.cpp.objcpp; path = index_manager_test.mm; sourceTree = "<group>"; };
		73F1F7402211FEF300E1F692 /* leveldb_index_manager_test.mm */ = {isa = PBXFileReference; fileEncoding = 4; lastKnownFileType = sourcecode.cpp.objcpp; path = leveldb_index_manager_test.mm; sourceTree = "<group>"; };
		74AC2ADBF1BAD9A8EF30CF41 /* Pods-Firestore_IntegrationTests_tvOS.debug.xcconfig */ = {isa = PBXFileReference; includeInIndex = 1; lastKnownFileType = text.xcconfig; name = "Pods-Firestore_IntegrationTests_tvOS.debug.xcconfig"; path = "Pods/Target Support Files/Pods-Firestore_IntegrationTests_tvOS/Pods-Firestore_IntegrationTests_tvOS.debug.xcconfig"; sourceTree = "<group>"; };
		759E964B6A03E6775C992710 /* Pods_Firestore_Tests_macOS.framework */ = {isa = PBXFileReference; explicitFileType = wrapper.framework; includeInIndex = 0; path = Pods_Firestore_Tests_macOS.framework; sourceTree = BUILT_PRODUCTS_DIR; };
		79507DF8378D3C42F5B36268 /* string_win_test.cc */ = {isa = PBXFileReference; includeInIndex = 1; lastKnownFileType = sourcecode.cpp.cpp; path = string_win_test.cc; sourceTree = "<group>"; };
		84434E57CA72951015FC71BC /* Pods-Firestore_FuzzTests_iOS.debug.xcconfig */ = {isa = PBXFileReference; includeInIndex = 1; lastKnownFileType = text.xcconfig; name = "Pods-Firestore_FuzzTests_iOS.debug.xcconfig"; path = "Pods/Target Support Files/Pods-Firestore_FuzzTests_iOS/Pods-Firestore_FuzzTests_iOS.debug.xcconfig"; sourceTree = "<group>"; };
		873B8AEA1B1F5CCA007FD442 /* Main.storyboard */ = {isa = PBXFileReference; fileEncoding = 4; lastKnownFileType = file.storyboard; name = Main.storyboard; path = Base.lproj/Main.storyboard; sourceTree = "<group>"; };
		8E002F4AD5D9B6197C940847 /* Firestore.podspec */ = {isa = PBXFileReference; includeInIndex = 1; lastKnownFileType = text; name = Firestore.podspec; path = ../Firestore.podspec; sourceTree = "<group>"; };
		97C492D2524E92927C11F425 /* Pods-Firestore_FuzzTests_iOS.release.xcconfig */ = {isa = PBXFileReference; includeInIndex = 1; lastKnownFileType = text.xcconfig; name = "Pods-Firestore_FuzzTests_iOS.release.xcconfig"; path = "Pods/Target Support Files/Pods-Firestore_FuzzTests_iOS/Pods-Firestore_FuzzTests_iOS.release.xcconfig"; sourceTree = "<group>"; };
		98366480BD1FD44A1FEDD982 /* Pods-Firestore_Example_macOS.debug.xcconfig */ = {isa = PBXFileReference; includeInIndex = 1; lastKnownFileType = text.xcconfig; name = "Pods-Firestore_Example_macOS.debug.xcconfig"; path = "Pods/Target Support Files/Pods-Firestore_Example_macOS/Pods-Firestore_Example_macOS.debug.xcconfig"; sourceTree = "<group>"; };
		9B7F2784838799FBBD3C80F5 /* objc_class_test_helper.h */ = {isa = PBXFileReference; includeInIndex = 1; lastKnownFileType = sourcecode.c.h; path = objc_class_test_helper.h; sourceTree = "<group>"; };
		9CFD366B783AE27B9E79EE7A /* string_format_apple_test.mm */ = {isa = PBXFileReference; includeInIndex = 1; lastKnownFileType = sourcecode.cpp.objcpp; path = string_format_apple_test.mm; sourceTree = "<group>"; };
		A5FA86650A18F3B7A8162287 /* Pods-Firestore_Benchmarks_iOS.release.xcconfig */ = {isa = PBXFileReference; includeInIndex = 1; lastKnownFileType = text.xcconfig; name = "Pods-Firestore_Benchmarks_iOS.release.xcconfig"; path = "Pods/Target Support Files/Pods-Firestore_Benchmarks_iOS/Pods-Firestore_Benchmarks_iOS.release.xcconfig"; sourceTree = "<group>"; };
		A70E82DD627B162BEF92B8ED /* Pods-Firestore_Example_tvOS.debug.xcconfig */ = {isa = PBXFileReference; includeInIndex = 1; lastKnownFileType = text.xcconfig; name = "Pods-Firestore_Example_tvOS.debug.xcconfig"; path = "Pods/Target Support Files/Pods-Firestore_Example_tvOS/Pods-Firestore_Example_tvOS.debug.xcconfig"; sourceTree = "<group>"; };
		AB356EF6200EA5EB0089B766 /* field_value_test.cc */ = {isa = PBXFileReference; lastKnownFileType = sourcecode.cpp.cpp; path = field_value_test.cc; sourceTree = "<group>"; };
		AB380CF82019382300D97691 /* target_id_generator_test.cc */ = {isa = PBXFileReference; fileEncoding = 4; lastKnownFileType = sourcecode.cpp.cpp; path = target_id_generator_test.cc; sourceTree = "<group>"; };
		AB380CFC201A2EE200D97691 /* string_util_test.cc */ = {isa = PBXFileReference; fileEncoding = 4; lastKnownFileType = sourcecode.cpp.cpp; path = string_util_test.cc; sourceTree = "<group>"; };
		AB380D01201BC69F00D97691 /* bits_test.cc */ = {isa = PBXFileReference; fileEncoding = 4; lastKnownFileType = sourcecode.cpp.cpp; path = bits_test.cc; sourceTree = "<group>"; };
		AB380D03201BC6E400D97691 /* ordered_code_test.cc */ = {isa = PBXFileReference; fileEncoding = 4; lastKnownFileType = sourcecode.cpp.cpp; path = ordered_code_test.cc; sourceTree = "<group>"; };
		AB38D92E20235D22000A432D /* database_info_test.cc */ = {isa = PBXFileReference; fileEncoding = 4; lastKnownFileType = sourcecode.cpp.cpp; path = database_info_test.cc; sourceTree = "<group>"; };
		AB38D93220239654000A432D /* user_test.cc */ = {isa = PBXFileReference; fileEncoding = 4; lastKnownFileType = sourcecode.cpp.cpp; path = user_test.cc; sourceTree = "<group>"; };
		AB38D9342023966E000A432D /* credentials_provider_test.cc */ = {isa = PBXFileReference; fileEncoding = 4; lastKnownFileType = sourcecode.cpp.cpp; path = credentials_provider_test.cc; sourceTree = "<group>"; };
		AB38D93620239689000A432D /* empty_credentials_provider_test.cc */ = {isa = PBXFileReference; fileEncoding = 4; lastKnownFileType = sourcecode.cpp.cpp; path = empty_credentials_provider_test.cc; sourceTree = "<group>"; };
		AB6B908320322E4D00CC290A /* document_test.cc */ = {isa = PBXFileReference; lastKnownFileType = sourcecode.cpp.cpp; path = document_test.cc; sourceTree = "<group>"; };
		AB6B908720322E8800CC290A /* no_document_test.cc */ = {isa = PBXFileReference; lastKnownFileType = sourcecode.cpp.cpp; path = no_document_test.cc; sourceTree = "<group>"; };
		AB71064B201FA60300344F18 /* database_id_test.cc */ = {isa = PBXFileReference; fileEncoding = 4; lastKnownFileType = sourcecode.cpp.cpp; path = database_id_test.cc; sourceTree = "<group>"; };
		AB7BAB332012B519001E0872 /* geo_point_test.cc */ = {isa = PBXFileReference; fileEncoding = 4; lastKnownFileType = sourcecode.cpp.cpp; path = geo_point_test.cc; sourceTree = "<group>"; };
		ABA495B9202B7E79008A7851 /* snapshot_version_test.cc */ = {isa = PBXFileReference; fileEncoding = 4; lastKnownFileType = sourcecode.cpp.cpp; path = snapshot_version_test.cc; sourceTree = "<group>"; };
		ABC1D7DF2023A3EF00BA84F0 /* token_test.cc */ = {isa = PBXFileReference; fileEncoding = 4; lastKnownFileType = sourcecode.cpp.cpp; path = token_test.cc; sourceTree = "<group>"; };
		ABC1D7E22023CDC500BA84F0 /* firebase_credentials_provider_test.mm */ = {isa = PBXFileReference; fileEncoding = 4; lastKnownFileType = sourcecode.cpp.objcpp; path = firebase_credentials_provider_test.mm; sourceTree = "<group>"; };
		ABF6506B201131F8005F2C74 /* timestamp_test.cc */ = {isa = PBXFileReference; lastKnownFileType = sourcecode.cpp.cpp; path = timestamp_test.cc; sourceTree = "<group>"; };
		B1A7E1959AF8141FA7E6B888 /* grpc_stream_tester.cc */ = {isa = PBXFileReference; includeInIndex = 1; lastKnownFileType = sourcecode.cpp.cpp; path = grpc_stream_tester.cc; sourceTree = "<group>"; };
		B3CC6B2ACFDC873F06AE9E3F /* objc_class_test.cc */ = {isa = PBXFileReference; includeInIndex = 1; lastKnownFileType = sourcecode.cpp.cpp; path = objc_class_test.cc; sourceTree = "<group>"; };
		B3F5B3AAE791A5911B9EAA82 /* Pods-Firestore_Tests_iOS.release.xcconfig */ = {isa = PBXFileReference; includeInIndex = 1; lastKnownFileType = text.xcconfig; name = "Pods-Firestore_Tests_iOS.release.xcconfig"; path = "Pods/Target Support Files/Pods-Firestore_Tests_iOS/Pods-Firestore_Tests_iOS.release.xcconfig"; sourceTree = "<group>"; };
		B5748BD89DF96FB1B20272F3 /* objc_class_test_helper.mm */ = {isa = PBXFileReference; includeInIndex = 1; lastKnownFileType = sourcecode.cpp.objcpp; path = objc_class_test_helper.mm; sourceTree = "<group>"; };
		B60894F52170207100EBC644 /* fake_credentials_provider.h */ = {isa = PBXFileReference; fileEncoding = 4; lastKnownFileType = sourcecode.c.h; path = fake_credentials_provider.h; sourceTree = "<group>"; };
		B60894F62170207100EBC644 /* fake_credentials_provider.cc */ = {isa = PBXFileReference; fileEncoding = 4; lastKnownFileType = sourcecode.cpp.cpp; path = fake_credentials_provider.cc; sourceTree = "<group>"; };
		B6152AD5202A5385000E5744 /* document_key_test.cc */ = {isa = PBXFileReference; fileEncoding = 4; lastKnownFileType = sourcecode.cpp.cpp; path = document_key_test.cc; sourceTree = "<group>"; };
		B65D34A7203C99090076A5E1 /* FIRTimestampTest.m */ = {isa = PBXFileReference; fileEncoding = 4; lastKnownFileType = sourcecode.c.objc; path = FIRTimestampTest.m; sourceTree = "<group>"; };
		B66D8995213609EE0086DA0C /* stream_test.mm */ = {isa = PBXFileReference; fileEncoding = 4; lastKnownFileType = sourcecode.cpp.objcpp; path = stream_test.mm; sourceTree = "<group>"; };
		B67BF447216EB42F00CA9097 /* create_noop_connectivity_monitor.h */ = {isa = PBXFileReference; fileEncoding = 4; lastKnownFileType = sourcecode.c.h; path = create_noop_connectivity_monitor.h; sourceTree = "<group>"; };
		B67BF448216EB43000CA9097 /* create_noop_connectivity_monitor.cc */ = {isa = PBXFileReference; fileEncoding = 4; lastKnownFileType = sourcecode.cpp.cpp; path = create_noop_connectivity_monitor.cc; sourceTree = "<group>"; };
		B686F2AD2023DDB20028D6BE /* field_path_test.cc */ = {isa = PBXFileReference; fileEncoding = 4; lastKnownFileType = sourcecode.cpp.cpp; path = field_path_test.cc; sourceTree = "<group>"; };
		B686F2B02024FFD70028D6BE /* resource_path_test.cc */ = {isa = PBXFileReference; fileEncoding = 4; lastKnownFileType = sourcecode.cpp.cpp; path = resource_path_test.cc; sourceTree = "<group>"; };
		B68B1E002213A764008977EF /* to_string_apple_test.mm */ = {isa = PBXFileReference; fileEncoding = 4; lastKnownFileType = sourcecode.cpp.objcpp; path = to_string_apple_test.mm; sourceTree = "<group>"; };
		B68FC0E421F6848700A7055C /* watch_change_test.mm */ = {isa = PBXFileReference; fileEncoding = 4; lastKnownFileType = sourcecode.cpp.objcpp; path = watch_change_test.mm; sourceTree = "<group>"; };
		B696858D2214B53900271095 /* to_string_test.cc */ = {isa = PBXFileReference; fileEncoding = 4; lastKnownFileType = sourcecode.cpp.cpp; path = to_string_test.cc; sourceTree = "<group>"; };
		B696858F221770F000271095 /* objc_compatibility_apple_test.mm */ = {isa = PBXFileReference; fileEncoding = 4; lastKnownFileType = sourcecode.cpp.objcpp; path = objc_compatibility_apple_test.mm; sourceTree = "<group>"; };
		B69CF05A219B9105004C434D /* FIRFirestore+Testing.h */ = {isa = PBXFileReference; fileEncoding = 4; lastKnownFileType = sourcecode.c.h; path = "FIRFirestore+Testing.h"; sourceTree = "<group>"; };
		B69CF3F02227386500B281C8 /* hashing_test_apple.mm */ = {isa = PBXFileReference; fileEncoding = 4; lastKnownFileType = sourcecode.cpp.objcpp; path = hashing_test_apple.mm; sourceTree = "<group>"; };
		B6BBE42F21262CF400C6A53E /* grpc_stream_test.cc */ = {isa = PBXFileReference; fileEncoding = 4; lastKnownFileType = sourcecode.cpp.cpp; path = grpc_stream_test.cc; sourceTree = "<group>"; };
		B6D1B68420E2AB1A00B35856 /* exponential_backoff_test.cc */ = {isa = PBXFileReference; fileEncoding = 4; lastKnownFileType = sourcecode.cpp.cpp; path = exponential_backoff_test.cc; sourceTree = "<group>"; };
		B6D9649021544D4F00EB9CFB /* grpc_connection_test.cc */ = {isa = PBXFileReference; fileEncoding = 4; lastKnownFileType = sourcecode.cpp.cpp; path = grpc_connection_test.cc; sourceTree = "<group>"; };
		B6D964922154AB8F00EB9CFB /* grpc_streaming_reader_test.cc */ = {isa = PBXFileReference; fileEncoding = 4; lastKnownFileType = sourcecode.cpp.cpp; path = grpc_streaming_reader_test.cc; sourceTree = "<group>"; };
		B6D964942163E63900EB9CFB /* grpc_unary_call_test.cc */ = {isa = PBXFileReference; fileEncoding = 4; lastKnownFileType = sourcecode.cpp.cpp; path = grpc_unary_call_test.cc; sourceTree = "<group>"; };
		B6FB467A208E9A8200554BA2 /* async_queue_test.h */ = {isa = PBXFileReference; fileEncoding = 4; lastKnownFileType = sourcecode.c.h; path = async_queue_test.h; sourceTree = "<group>"; };
		B6FB467B208E9A8200554BA2 /* async_queue_test.cc */ = {isa = PBXFileReference; fileEncoding = 4; lastKnownFileType = sourcecode.cpp.cpp; path = async_queue_test.cc; sourceTree = "<group>"; };
		B6FB4680208EA0BE00554BA2 /* async_queue_libdispatch_test.mm */ = {isa = PBXFileReference; fileEncoding = 4; lastKnownFileType = sourcecode.cpp.objcpp; path = async_queue_libdispatch_test.mm; sourceTree = "<group>"; };
		B6FB4681208EA0BE00554BA2 /* async_queue_std_test.cc */ = {isa = PBXFileReference; fileEncoding = 4; lastKnownFileType = sourcecode.cpp.cpp; path = async_queue_std_test.cc; sourceTree = "<group>"; };
		B6FB4686208F9B9100554BA2 /* async_tests_util.h */ = {isa = PBXFileReference; fileEncoding = 4; lastKnownFileType = sourcecode.c.h; path = async_tests_util.h; sourceTree = "<group>"; };
		B6FB4687208F9B9100554BA2 /* executor_std_test.cc */ = {isa = PBXFileReference; fileEncoding = 4; lastKnownFileType = sourcecode.cpp.cpp; path = executor_std_test.cc; sourceTree = "<group>"; };
		B6FB4688208F9B9100554BA2 /* executor_test.cc */ = {isa = PBXFileReference; fileEncoding = 4; lastKnownFileType = sourcecode.cpp.cpp; path = executor_test.cc; sourceTree = "<group>"; };
		B6FB4689208F9B9100554BA2 /* executor_libdispatch_test.mm */ = {isa = PBXFileReference; fileEncoding = 4; lastKnownFileType = sourcecode.cpp.objcpp; path = executor_libdispatch_test.mm; sourceTree = "<group>"; };
		B6FB468A208F9B9100554BA2 /* executor_test.h */ = {isa = PBXFileReference; fileEncoding = 4; lastKnownFileType = sourcecode.c.h; path = executor_test.h; sourceTree = "<group>"; };
		B79CA87A1A01FC5329031C9B /* Pods_Firestore_FuzzTests_iOS.framework */ = {isa = PBXFileReference; explicitFileType = wrapper.framework; includeInIndex = 0; path = Pods_Firestore_FuzzTests_iOS.framework; sourceTree = BUILT_PRODUCTS_DIR; };
		B953604968FBF5483BD20F5A /* Pods-Firestore_IntegrationTests_macOS.release.xcconfig */ = {isa = PBXFileReference; includeInIndex = 1; lastKnownFileType = text.xcconfig; name = "Pods-Firestore_IntegrationTests_macOS.release.xcconfig"; path = "Pods/Target Support Files/Pods-Firestore_IntegrationTests_macOS/Pods-Firestore_IntegrationTests_macOS.release.xcconfig"; sourceTree = "<group>"; };
		B9C261C26C5D311E1E3C0CB9 /* query_test.cc */ = {isa = PBXFileReference; includeInIndex = 1; lastKnownFileType = sourcecode.cpp.cpp; path = query_test.cc; sourceTree = "<group>"; };
		BA6E5B9D53CCF301F58A62D7 /* xcgmock.h */ = {isa = PBXFileReference; includeInIndex = 1; lastKnownFileType = sourcecode.c.h; path = xcgmock.h; sourceTree = "<group>"; };
		BB92EB03E3F92485023F64ED /* Pods_Firestore_Example_iOS_Firestore_SwiftTests_iOS.framework */ = {isa = PBXFileReference; explicitFileType = wrapper.framework; includeInIndex = 0; path = Pods_Firestore_Example_iOS_Firestore_SwiftTests_iOS.framework; sourceTree = BUILT_PRODUCTS_DIR; };
		BD01F0E43E4E2A07B8B05099 /* Pods-Firestore_Tests_macOS.debug.xcconfig */ = {isa = PBXFileReference; includeInIndex = 1; lastKnownFileType = text.xcconfig; name = "Pods-Firestore_Tests_macOS.debug.xcconfig"; path = "Pods/Target Support Files/Pods-Firestore_Tests_macOS/Pods-Firestore_Tests_macOS.debug.xcconfig"; sourceTree = "<group>"; };
		C8522DE226C467C54E6788D8 /* mutation_test.cc */ = {isa = PBXFileReference; includeInIndex = 1; lastKnownFileType = sourcecode.cpp.cpp; path = mutation_test.cc; sourceTree = "<group>"; };
		CD422AF3E4515FB8E9BE67A0 /* equals_tester.h */ = {isa = PBXFileReference; includeInIndex = 1; lastKnownFileType = sourcecode.c.h; path = equals_tester.h; sourceTree = "<group>"; };
		D0A6E9136804A41CEC9D55D4 /* delayed_constructor_test.cc */ = {isa = PBXFileReference; includeInIndex = 1; lastKnownFileType = sourcecode.cpp.cpp; path = delayed_constructor_test.cc; sourceTree = "<group>"; };
		D3CC3DC5338DCAF43A211155 /* README.md */ = {isa = PBXFileReference; includeInIndex = 1; lastKnownFileType = net.daringfireball.markdown; name = README.md; path = ../README.md; sourceTree = "<group>"; };
		D5B2593BCB52957D62F1C9D3 /* perf_spec_test.json */ = {isa = PBXFileReference; fileEncoding = 4; lastKnownFileType = text.json; path = perf_spec_test.json; sourceTree = "<group>"; };
		D5B25E7E7D6873CBA4571841 /* FIRNumericTransformTests.mm */ = {isa = PBXFileReference; fileEncoding = 4; lastKnownFileType = sourcecode.cpp.objcpp; path = FIRNumericTransformTests.mm; sourceTree = "<group>"; };
		D7DF4A6F740086A2D8C0E28E /* Pods_Firestore_Tests_tvOS.framework */ = {isa = PBXFileReference; explicitFileType = wrapper.framework; includeInIndex = 0; path = Pods_Firestore_Tests_tvOS.framework; sourceTree = BUILT_PRODUCTS_DIR; };
		DAFF0CF521E64AC30062958F /* Firestore_Example_macOS.app */ = {isa = PBXFileReference; explicitFileType = wrapper.application; includeInIndex = 0; path = Firestore_Example_macOS.app; sourceTree = BUILT_PRODUCTS_DIR; };
		DAFF0CF721E64AC30062958F /* AppDelegate.h */ = {isa = PBXFileReference; lastKnownFileType = sourcecode.c.h; path = AppDelegate.h; sourceTree = "<group>"; };
		DAFF0CF821E64AC30062958F /* AppDelegate.m */ = {isa = PBXFileReference; lastKnownFileType = sourcecode.c.objc; path = AppDelegate.m; sourceTree = "<group>"; };
		DAFF0CFA21E64AC40062958F /* Assets.xcassets */ = {isa = PBXFileReference; lastKnownFileType = folder.assetcatalog; path = Assets.xcassets; sourceTree = "<group>"; };
		DAFF0CFD21E64AC40062958F /* Base */ = {isa = PBXFileReference; lastKnownFileType = file.xib; name = Base; path = Base.lproj/MainMenu.xib; sourceTree = "<group>"; };
		DAFF0CFF21E64AC40062958F /* Info.plist */ = {isa = PBXFileReference; lastKnownFileType = text.plist.xml; path = Info.plist; sourceTree = "<group>"; };
		DAFF0D0021E64AC40062958F /* main.m */ = {isa = PBXFileReference; lastKnownFileType = sourcecode.c.objc; path = main.m; sourceTree = "<group>"; };
		DAFF0D0221E64AC40062958F /* macOS.entitlements */ = {isa = PBXFileReference; lastKnownFileType = text.plist.entitlements; path = macOS.entitlements; sourceTree = "<group>"; };
		DAFF0D0721E653460062958F /* roots.pem */ = {isa = PBXFileReference; fileEncoding = 4; lastKnownFileType = text; name = roots.pem; path = ../../../../etc/roots.pem; sourceTree = "<group>"; };
		DE03B2E91F2149D600A30B9C /* Firestore_IntegrationTests_iOS.xctest */ = {isa = PBXFileReference; explicitFileType = wrapper.cfbundle; includeInIndex = 0; path = Firestore_IntegrationTests_iOS.xctest; sourceTree = BUILT_PRODUCTS_DIR; };
		DE03B3621F215E1600A30B9C /* CAcert.pem */ = {isa = PBXFileReference; lastKnownFileType = text; path = CAcert.pem; sourceTree = "<group>"; };
		DE0761F61F2FE68D003233AF /* BasicCompileTests.swift */ = {isa = PBXFileReference; fileEncoding = 4; lastKnownFileType = sourcecode.swift; path = BasicCompileTests.swift; sourceTree = "<group>"; };
		DE2EF07E1F3D0B6E003D0CDC /* FSTArraySortedDictionaryTests.m */ = {isa = PBXFileReference; fileEncoding = 4; lastKnownFileType = sourcecode.c.objc; name = FSTArraySortedDictionaryTests.m; path = ../../third_party/Immutable/Tests/FSTArraySortedDictionaryTests.m; sourceTree = "<group>"; };
		DE2EF07F1F3D0B6E003D0CDC /* FSTImmutableSortedDictionary+Testing.h */ = {isa = PBXFileReference; fileEncoding = 4; lastKnownFileType = sourcecode.c.h; name = "FSTImmutableSortedDictionary+Testing.h"; path = "../../third_party/Immutable/Tests/FSTImmutableSortedDictionary+Testing.h"; sourceTree = "<group>"; };
		DE2EF0801F3D0B6E003D0CDC /* FSTImmutableSortedDictionary+Testing.m */ = {isa = PBXFileReference; fileEncoding = 4; lastKnownFileType = sourcecode.c.objc; name = "FSTImmutableSortedDictionary+Testing.m"; path = "../../third_party/Immutable/Tests/FSTImmutableSortedDictionary+Testing.m"; sourceTree = "<group>"; };
		DE2EF0811F3D0B6E003D0CDC /* FSTImmutableSortedSet+Testing.h */ = {isa = PBXFileReference; fileEncoding = 4; lastKnownFileType = sourcecode.c.h; name = "FSTImmutableSortedSet+Testing.h"; path = "../../third_party/Immutable/Tests/FSTImmutableSortedSet+Testing.h"; sourceTree = "<group>"; };
		DE2EF0821F3D0B6E003D0CDC /* FSTImmutableSortedSet+Testing.m */ = {isa = PBXFileReference; fileEncoding = 4; lastKnownFileType = sourcecode.c.objc; name = "FSTImmutableSortedSet+Testing.m"; path = "../../third_party/Immutable/Tests/FSTImmutableSortedSet+Testing.m"; sourceTree = "<group>"; };
		DE2EF0831F3D0B6E003D0CDC /* FSTLLRBValueNode+Test.h */ = {isa = PBXFileReference; fileEncoding = 4; lastKnownFileType = sourcecode.c.h; name = "FSTLLRBValueNode+Test.h"; path = "../../third_party/Immutable/Tests/FSTLLRBValueNode+Test.h"; sourceTree = "<group>"; };
		DE2EF0841F3D0B6E003D0CDC /* FSTTreeSortedDictionaryTests.m */ = {isa = PBXFileReference; fileEncoding = 4; lastKnownFileType = sourcecode.c.objc; name = FSTTreeSortedDictionaryTests.m; path = ../../third_party/Immutable/Tests/FSTTreeSortedDictionaryTests.m; sourceTree = "<group>"; };
		DE51B1881F0D48AC0013853F /* FSTHelpers.h */ = {isa = PBXFileReference; lastKnownFileType = sourcecode.c.h; path = FSTHelpers.h; sourceTree = "<group>"; };
		DE51B1961F0D48AC0013853F /* FSTMockDatastore.h */ = {isa = PBXFileReference; lastKnownFileType = sourcecode.c.h; path = FSTMockDatastore.h; sourceTree = "<group>"; };
		DE51B1981F0D48AC0013853F /* FSTSpecTests.h */ = {isa = PBXFileReference; lastKnownFileType = sourcecode.c.h; path = FSTSpecTests.h; sourceTree = "<group>"; };
		DE51B19A1F0D48AC0013853F /* FSTSyncEngineTestDriver.h */ = {isa = PBXFileReference; lastKnownFileType = sourcecode.c.h; path = FSTSyncEngineTestDriver.h; sourceTree = "<group>"; };
		DE51B1A71F0D48AC0013853F /* README.md */ = {isa = PBXFileReference; lastKnownFileType = net.daringfireball.markdown; path = README.md; sourceTree = "<group>"; };
		DF148C0D5EEC4A2CD9FA484C /* Pods-Firestore_Example_macOS.release.xcconfig */ = {isa = PBXFileReference; includeInIndex = 1; lastKnownFileType = text.xcconfig; name = "Pods-Firestore_Example_macOS.release.xcconfig"; path = "Pods/Target Support Files/Pods-Firestore_Example_macOS/Pods-Firestore_Example_macOS.release.xcconfig"; sourceTree = "<group>"; };
		E42355285B9EF55ABD785792 /* Pods_Firestore_Example_macOS.framework */ = {isa = PBXFileReference; explicitFileType = wrapper.framework; includeInIndex = 0; path = Pods_Firestore_Example_macOS.framework; sourceTree = BUILT_PRODUCTS_DIR; };
		E592181BFD7C53C305123739 /* Pods-Firestore_Tests_iOS.debug.xcconfig */ = {isa = PBXFileReference; includeInIndex = 1; lastKnownFileType = text.xcconfig; name = "Pods-Firestore_Tests_iOS.debug.xcconfig"; path = "Pods/Target Support Files/Pods-Firestore_Tests_iOS/Pods-Firestore_Tests_iOS.debug.xcconfig"; sourceTree = "<group>"; };
		ECEBABC7E7B693BE808A1052 /* Pods_Firestore_IntegrationTests_iOS.framework */ = {isa = PBXFileReference; explicitFileType = wrapper.framework; includeInIndex = 0; path = Pods_Firestore_IntegrationTests_iOS.framework; sourceTree = BUILT_PRODUCTS_DIR; };
		ED4B3E3EA0EBF3ED19A07060 /* grpc_stream_tester.h */ = {isa = PBXFileReference; includeInIndex = 1; lastKnownFileType = sourcecode.c.h; path = grpc_stream_tester.h; sourceTree = "<group>"; };
		F354C0FE92645B56A6C6FD44 /* Pods-Firestore_IntegrationTests_iOS.release.xcconfig */ = {isa = PBXFileReference; includeInIndex = 1; lastKnownFileType = text.xcconfig; name = "Pods-Firestore_IntegrationTests_iOS.release.xcconfig"; path = "Pods/Target Support Files/Pods-Firestore_IntegrationTests_iOS/Pods-Firestore_IntegrationTests_iOS.release.xcconfig"; sourceTree = "<group>"; };
		F51859B394D01C0C507282F1 /* filesystem_test.cc */ = {isa = PBXFileReference; includeInIndex = 1; lastKnownFileType = sourcecode.cpp.cpp; path = filesystem_test.cc; sourceTree = "<group>"; };
		F694C3CE4B77B3C0FA4BBA53 /* Pods_Firestore_Benchmarks_iOS.framework */ = {isa = PBXFileReference; explicitFileType = wrapper.framework; includeInIndex = 0; path = Pods_Firestore_Benchmarks_iOS.framework; sourceTree = BUILT_PRODUCTS_DIR; };
		F8043813A5D16963EC02B182 /* local_serializer_test.cc */ = {isa = PBXFileReference; includeInIndex = 1; lastKnownFileType = sourcecode.cpp.cpp; path = local_serializer_test.cc; sourceTree = "<group>"; };
		FA2E9952BA2B299C1156C43C /* Pods-Firestore_Benchmarks_iOS.debug.xcconfig */ = {isa = PBXFileReference; includeInIndex = 1; lastKnownFileType = text.xcconfig; name = "Pods-Firestore_Benchmarks_iOS.debug.xcconfig"; path = "Pods/Target Support Files/Pods-Firestore_Benchmarks_iOS/Pods-Firestore_Benchmarks_iOS.debug.xcconfig"; sourceTree = "<group>"; };
		FC738525340E594EBFAB121E /* Pods-Firestore_Example_tvOS.release.xcconfig */ = {isa = PBXFileReference; includeInIndex = 1; lastKnownFileType = text.xcconfig; name = "Pods-Firestore_Example_tvOS.release.xcconfig"; path = "Pods/Target Support Files/Pods-Firestore_Example_tvOS/Pods-Firestore_Example_tvOS.release.xcconfig"; sourceTree = "<group>"; };
/* End PBXFileReference section */

/* Begin PBXFrameworksBuildPhase section */
		544AB18F2248072200F851E6 /* Frameworks */ = {
			isa = PBXFrameworksBuildPhase;
			buildActionMask = 2147483647;
			files = (
				C21B3A1CCB3AD42E57EA14FC /* Pods_Firestore_Tests_macOS.framework in Frameworks */,
			);
			runOnlyForDeploymentPostprocessing = 0;
		};
		54AA338C224BF935006CE580 /* Frameworks */ = {
			isa = PBXFrameworksBuildPhase;
			buildActionMask = 2147483647;
			files = (
				C1E35BCE2CFF9B56C28545A2 /* Pods_Firestore_Example_tvOS.framework in Frameworks */,
			);
			runOnlyForDeploymentPostprocessing = 0;
		};
		54AA33A3224BFE09006CE580 /* Frameworks */ = {
			isa = PBXFrameworksBuildPhase;
			buildActionMask = 2147483647;
			files = (
				4CC78CA0E9E03F5DCF13FEBD /* Pods_Firestore_Tests_tvOS.framework in Frameworks */,
			);
			runOnlyForDeploymentPostprocessing = 0;
		};
		54AA33B1224C0035006CE580 /* Frameworks */ = {
			isa = PBXFrameworksBuildPhase;
			buildActionMask = 2147483647;
			files = (
				20A26E9D0336F7F32A098D05 /* Pods_Firestore_IntegrationTests_tvOS.framework in Frameworks */,
			);
			runOnlyForDeploymentPostprocessing = 0;
		};
		54B8E4A7224BDC4100930F18 /* Frameworks */ = {
			isa = PBXFrameworksBuildPhase;
			buildActionMask = 2147483647;
			files = (
				358DBA8B2560C65D9EB23C35 /* Pods_Firestore_IntegrationTests_macOS.framework in Frameworks */,
			);
			runOnlyForDeploymentPostprocessing = 0;
		};
		54C9EDEE2040E16300A969CD /* Frameworks */ = {
			isa = PBXFrameworksBuildPhase;
			buildActionMask = 2147483647;
			files = (
				C1AA536F90A0A576CA2816EB /* Pods_Firestore_Example_iOS_Firestore_SwiftTests_iOS.framework in Frameworks */,
			);
			runOnlyForDeploymentPostprocessing = 0;
		};
		5CAE131620FFFED600BE9A4A /* Frameworks */ = {
			isa = PBXFrameworksBuildPhase;
			buildActionMask = 2147483647;
			files = (
				4AA4ABE36065DB79CD76DD8D /* Pods_Firestore_Benchmarks_iOS.framework in Frameworks */,
			);
			runOnlyForDeploymentPostprocessing = 0;
		};
		6003F587195388D20070C39A /* Frameworks */ = {
			isa = PBXFrameworksBuildPhase;
			buildActionMask = 2147483647;
			files = (
				6003F590195388D20070C39A /* CoreGraphics.framework in Frameworks */,
				6003F58E195388D20070C39A /* Foundation.framework in Frameworks */,
				C8D3CE2343E53223E6487F2C /* Pods_Firestore_Example_iOS.framework in Frameworks */,
				6003F592195388D20070C39A /* UIKit.framework in Frameworks */,
			);
			runOnlyForDeploymentPostprocessing = 0;
		};
		6003F5AB195388D20070C39A /* Frameworks */ = {
			isa = PBXFrameworksBuildPhase;
			buildActionMask = 2147483647;
			files = (
				6003F5B1195388D20070C39A /* Foundation.framework in Frameworks */,
				5D405BE298CE4692CB00790A /* Pods_Firestore_Tests_iOS.framework in Frameworks */,
				6003F5B2195388D20070C39A /* UIKit.framework in Frameworks */,
				6003F5B0195388D20070C39A /* XCTest.framework in Frameworks */,
			);
			runOnlyForDeploymentPostprocessing = 0;
		};
		6EDD3B4520BF247500C33877 /* Frameworks */ = {
			isa = PBXFrameworksBuildPhase;
			buildActionMask = 2147483647;
			files = (
				6EDD3B4620BF247500C33877 /* Foundation.framework in Frameworks */,
				C482E724F4B10968417C3F78 /* Pods_Firestore_FuzzTests_iOS.framework in Frameworks */,
				6EDD3B4820BF247500C33877 /* UIKit.framework in Frameworks */,
				6EDD3B4920BF247500C33877 /* XCTest.framework in Frameworks */,
			);
			runOnlyForDeploymentPostprocessing = 0;
		};
		DAFF0CF221E64AC30062958F /* Frameworks */ = {
			isa = PBXFrameworksBuildPhase;
			buildActionMask = 2147483647;
			files = (
				DD213F68A6F79E1D4924BD95 /* Pods_Firestore_Example_macOS.framework in Frameworks */,
			);
			runOnlyForDeploymentPostprocessing = 0;
		};
		DE03B2D31F2149D600A30B9C /* Frameworks */ = {
			isa = PBXFrameworksBuildPhase;
			buildActionMask = 2147483647;
			files = (
				DE03B2D61F2149D600A30B9C /* Foundation.framework in Frameworks */,
				8C82D4D3F9AB63E79CC52DC8 /* Pods_Firestore_IntegrationTests_iOS.framework in Frameworks */,
				DE03B2D51F2149D600A30B9C /* UIKit.framework in Frameworks */,
				DE03B2D41F2149D600A30B9C /* XCTest.framework in Frameworks */,
			);
			runOnlyForDeploymentPostprocessing = 0;
		};
/* End PBXFrameworksBuildPhase section */

/* Begin PBXGroup section */
		543B4F0520A91E4B001F506D /* App */ = {
			isa = PBXGroup;
			children = (
				6003F593195388D20070C39A /* iOS */,
				DAFF0CF621E64AC30062958F /* macOS */,
				54AA3390224BF935006CE580 /* tvOS */,
				54D400D32148BACE001D2BCC /* GoogleService-Info.plist */,
			);
			path = App;
			sourceTree = "<group>";
		};
		544129CF21C2DDC800EFB9CC /* v1 */ = {
			isa = PBXGroup;
			children = (
				544129D221C2DDC800EFB9CC /* common.pb.cc */,
				544129D121C2DDC800EFB9CC /* common.pb.h */,
				544129D821C2DDC800EFB9CC /* document.pb.cc */,
				544129D721C2DDC800EFB9CC /* document.pb.h */,
				544129D421C2DDC800EFB9CC /* firestore.pb.cc */,
				544129D321C2DDC800EFB9CC /* firestore.pb.h */,
				544129D621C2DDC800EFB9CC /* query.pb.cc */,
				544129D021C2DDC800EFB9CC /* query.pb.h */,
				544129D921C2DDC800EFB9CC /* write.pb.cc */,
				544129D521C2DDC800EFB9CC /* write.pb.h */,
			);
			path = v1;
			sourceTree = "<group>";
		};
		544A20ED20F6C046004E52CD /* API */ = {
			isa = PBXGroup;
			children = (
				DE0761F61F2FE68D003233AF /* BasicCompileTests.swift */,
			);
			path = API;
			sourceTree = "<group>";
		};
		5467FB05203E652F009C9584 /* testutil */ = {
			isa = PBXGroup;
			children = (
				5467FB06203E6A44009C9584 /* app_testing.h */,
				5467FB07203E6A44009C9584 /* app_testing.mm */,
				CD422AF3E4515FB8E9BE67A0 /* equals_tester.h */,
				54A0352820A3B3BD003E0143 /* testutil.cc */,
				54A0352920A3B3BD003E0143 /* testutil.h */,
				BA6E5B9D53CCF301F58A62D7 /* xcgmock.h */,
				4425A513895DEC60325A139E /* xcgmock_test.mm */,
			);
			path = testutil;
			sourceTree = "<group>";
		};
		546854A720A3681B004BDBD5 /* remote */ = {
			isa = PBXGroup;
			children = (
				546854A820A36867004BDBD5 /* datastore_test.mm */,
				B6D1B68420E2AB1A00B35856 /* exponential_backoff_test.cc */,
				B6D9649021544D4F00EB9CFB /* grpc_connection_test.cc */,
				B6BBE42F21262CF400C6A53E /* grpc_stream_test.cc */,
				B6D964922154AB8F00EB9CFB /* grpc_streaming_reader_test.cc */,
				B6D964942163E63900EB9CFB /* grpc_unary_call_test.cc */,
				61F72C5520BC48FD001A68CB /* serializer_test.cc */,
				B66D8995213609EE0086DA0C /* stream_test.mm */,
				B68FC0E421F6848700A7055C /* watch_change_test.mm */,
			);
			path = remote;
			sourceTree = "<group>";
		};
		54740A561FC913EB00713A1A /* util */ = {
			isa = PBXGroup;
			children = (
				B6FB4680208EA0BE00554BA2 /* async_queue_libdispatch_test.mm */,
				B6FB4681208EA0BE00554BA2 /* async_queue_std_test.cc */,
				B6FB467B208E9A8200554BA2 /* async_queue_test.cc */,
				B6FB467A208E9A8200554BA2 /* async_queue_test.h */,
				B6FB4686208F9B9100554BA2 /* async_tests_util.h */,
				54740A521FC913E500713A1A /* autoid_test.cc */,
				AB380D01201BC69F00D97691 /* bits_test.cc */,
				548DB928200D59F600E00ABC /* comparison_test.cc */,
				B67BF448216EB43000CA9097 /* create_noop_connectivity_monitor.cc */,
				B67BF447216EB42F00CA9097 /* create_noop_connectivity_monitor.h */,
				D0A6E9136804A41CEC9D55D4 /* delayed_constructor_test.cc */,
				B6FB4689208F9B9100554BA2 /* executor_libdispatch_test.mm */,
				B6FB4687208F9B9100554BA2 /* executor_std_test.cc */,
				B6FB4688208F9B9100554BA2 /* executor_test.cc */,
				B6FB468A208F9B9100554BA2 /* executor_test.h */,
				B60894F62170207100EBC644 /* fake_credentials_provider.cc */,
				B60894F52170207100EBC644 /* fake_credentials_provider.h */,
				F51859B394D01C0C507282F1 /* filesystem_test.cc */,
				B1A7E1959AF8141FA7E6B888 /* grpc_stream_tester.cc */,
				ED4B3E3EA0EBF3ED19A07060 /* grpc_stream_tester.h */,
				444B7AB3F5A2929070CB1363 /* hard_assert_test.cc */,
				54511E8D209805F8005BD28F /* hashing_test.cc */,
				B69CF3F02227386500B281C8 /* hashing_test_apple.mm */,
				54A0353420A3D8CB003E0143 /* iterator_adaptors_test.cc */,
				54C2294E1FECABAE007D065B /* log_test.cc */,
				B696858F221770F000271095 /* objc_compatibility_apple_test.mm */,
				0473AFFF5567E667A125347B /* ordered_code_benchmark.cc */,
				AB380D03201BC6E400D97691 /* ordered_code_test.cc */,
				403DBF6EFB541DFD01582AA3 /* path_test.cc */,
				54740A531FC913E500713A1A /* secure_random_test.cc */,
				5493A423225F9990006DE7BA /* status_apple_test.mm */,
				54A0352C20A3B3D7003E0143 /* status_test.cc */,
				54A0352B20A3B3D7003E0143 /* status_testing.h */,
				54A0352D20A3B3D7003E0143 /* statusor_test.cc */,
				358C3B5FE573B1D60A4F7592 /* strerror_test.cc */,
				4C73C0CC6F62A90D8573F383 /* string_apple_benchmark.mm */,
				0EE5300F8233D14025EF0456 /* string_apple_test.mm */,
				9CFD366B783AE27B9E79EE7A /* string_format_apple_test.mm */,
				54131E9620ADE678001DF3FF /* string_format_test.cc */,
				AB380CFC201A2EE200D97691 /* string_util_test.cc */,
				79507DF8378D3C42F5B36268 /* string_win_test.cc */,
				B68B1E002213A764008977EF /* to_string_apple_test.mm */,
				B696858D2214B53900271095 /* to_string_test.cc */,
			);
			path = util;
			sourceTree = "<group>";
		};
		54764FAC1FAA0C390085E60A /* CoreTests */ = {
			isa = PBXGroup;
			children = (
				8FC5BFAD63BAC5AADAC8A94A /* api */,
				AB38D9312023962A000A432D /* auth */,
				AB380CF7201937B800D97691 /* core */,
				54EB764B202277970088B8F3 /* immutable */,
				54995F70205B6E1A004EFFA0 /* local */,
				AB356EF5200E9D1A0089B766 /* model */,
				5C332D7293E6114E491D3662 /* nanopb */,
				5493A41E225EB4D6006DE7BA /* objc */,
				546854A720A3681B004BDBD5 /* remote */,
				5467FB05203E652F009C9584 /* testutil */,
				54740A561FC913EB00713A1A /* util */,
				54764FAE1FAA21B90085E60A /* FSTGoogleTestTests.mm */,
				AB7BAB332012B519001E0872 /* geo_point_test.cc */,
				ABF6506B201131F8005F2C74 /* timestamp_test.cc */,
			);
			name = CoreTests;
			path = ../core/test/firebase/firestore;
			sourceTree = "<group>";
		};
		5493A41E225EB4D6006DE7BA /* objc */ = {
			isa = PBXGroup;
			children = (
				B3CC6B2ACFDC873F06AE9E3F /* objc_class_test.cc */,
				9B7F2784838799FBBD3C80F5 /* objc_class_test_helper.h */,
				B5748BD89DF96FB1B20272F3 /* objc_class_test_helper.mm */,
				2A0CF41BA5AED6049B0BEB2C /* objc_type_traits_apple_test.mm */,
			);
			path = objc;
			sourceTree = "<group>";
		};
		5495EB012040E90200EBA509 /* Codable */ = {
			isa = PBXGroup;
			children = (
				5495EB022040E90200EBA509 /* CodableGeoPointTests.swift */,
			);
			path = Codable;
			sourceTree = "<group>";
		};
		54995F70205B6E1A004EFFA0 /* local */ = {
			isa = PBXGroup;
			children = (
				73F1F73A2210F3D800E1F692 /* index_manager_test.h */,
				73F1F73B2210F3D800E1F692 /* index_manager_test.mm */,
				73F1F7402211FEF300E1F692 /* leveldb_index_manager_test.mm */,
				54995F6E205B6E12004EFFA0 /* leveldb_key_test.cc */,
				332485C4DCC6BA0DBB5E31B7 /* leveldb_util_test.cc */,
				F8043813A5D16963EC02B182 /* local_serializer_test.cc */,
				73F1F7392210F3D800E1F692 /* memory_index_manager_test.mm */,
				132E32997D781B896672D30A /* reference_set_test.cc */,
			);
			path = local;
			sourceTree = "<group>";
		};
		54AA3390224BF935006CE580 /* tvOS */ = {
			isa = PBXGroup;
			children = (
				54AA3391224BF935006CE580 /* AppDelegate.h */,
				54AA3392224BF935006CE580 /* AppDelegate.m */,
				54AA339A224BF936006CE580 /* Assets.xcassets */,
				54AA339C224BF936006CE580 /* Info.plist */,
				54AA3397224BF935006CE580 /* Main.storyboard */,
				54AA3394224BF935006CE580 /* ViewController.h */,
				54AA3395224BF935006CE580 /* ViewController.m */,
				54AA339D224BF936006CE580 /* main.m */,
			);
			path = tvOS;
			sourceTree = "<group>";
		};
		54C9EDF22040E16300A969CD /* SwiftTests */ = {
			isa = PBXGroup;
			children = (
				544A20ED20F6C046004E52CD /* API */,
				5495EB012040E90200EBA509 /* Codable */,
				54C9EDF52040E16300A969CD /* Info.plist */,
			);
			name = SwiftTests;
			path = ../Swift/Tests;
			sourceTree = "<group>";
		};
		54EB764B202277970088B8F3 /* immutable */ = {
			isa = PBXGroup;
			children = (
				54EB764C202277B30088B8F3 /* array_sorted_map_test.cc */,
				549CCA4E20A36DBB00BCEB75 /* sorted_map_test.cc */,
				549CCA4C20A36DBB00BCEB75 /* sorted_set_test.cc */,
				549CCA4F20A36DBC00BCEB75 /* testing.h */,
				549CCA4D20A36DBB00BCEB75 /* tree_sorted_map_test.cc */,
			);
			path = immutable;
			sourceTree = "<group>";
		};
		5C332D7293E6114E491D3662 /* nanopb */ = {
			isa = PBXGroup;
			children = (
				5342CDDB137B4E93E2E85CCA /* byte_string_test.cc */,
				2DAA26538D1A93A39F8AC373 /* nanopb_testing.h */,
				54968B0B22A8F54700AC02FF /* writer_test.cc */,
			);
			name = nanopb;
			sourceTree = "<group>";
		};
		5CAE131A20FFFED600BE9A4A /* Benchmarks */ = {
			isa = PBXGroup;
			children = (
				132E3BB3D5C42282B4ACFB20 /* FSTLevelDBBenchmarkTests.mm */,
				5CAE131D20FFFED600BE9A4A /* Info.plist */,
			);
			path = Benchmarks;
			sourceTree = "<group>";
		};
		6003F581195388D10070C39A = {
			isa = PBXGroup;
			children = (
				618BBE7A20B89AAC00B5BCE7 /* CoreTestsProtos */,
				6EDD3B5D20BF24A700C33877 /* FuzzTests */,
				543B4F0520A91E4B001F506D /* App */,
				60FF7A9C1954A5C5007DD14C /* Podspec Metadata */,
				6003F5B5195388D20070C39A /* Tests */,
				54764FAC1FAA0C390085E60A /* CoreTests */,
				54C9EDF22040E16300A969CD /* SwiftTests */,
				5CAE131A20FFFED600BE9A4A /* Benchmarks */,
				6003F58C195388D20070C39A /* Frameworks */,
				6003F58B195388D20070C39A /* Products */,
				AAEA2A72CFD1FA5AD34462F7 /* Pods */,
			);
			sourceTree = "<group>";
		};
		6003F58B195388D20070C39A /* Products */ = {
			isa = PBXGroup;
			children = (
				5CAE131920FFFED600BE9A4A /* Firestore_Benchmarks_iOS.xctest */,
				6003F58A195388D20070C39A /* Firestore_Example_iOS.app */,
				DAFF0CF521E64AC30062958F /* Firestore_Example_macOS.app */,
				54AA338F224BF935006CE580 /* Firestore_Example_tvOS.app */,
				6EDD3B5B20BF247500C33877 /* Firestore_FuzzTests_iOS.xctest */,
				DE03B2E91F2149D600A30B9C /* Firestore_IntegrationTests_iOS.xctest */,
				54B8E4AA224BDC4100930F18 /* Firestore_IntegrationTests_macOS.xctest */,
				54AA33B4224C0035006CE580 /* Firestore_IntegrationTests_tvOS.xctest */,
				54C9EDF12040E16300A969CD /* Firestore_SwiftTests_iOS.xctest */,
				6003F5AE195388D20070C39A /* Firestore_Tests_iOS.xctest */,
				544AB1922248072200F851E6 /* Firestore_Tests_macOS.xctest */,
				54AA33A6224BFE09006CE580 /* Firestore_Tests_tvOS.xctest */,
			);
			name = Products;
			sourceTree = "<group>";
		};
		6003F58C195388D20070C39A /* Frameworks */ = {
			isa = PBXGroup;
			children = (
				6003F58F195388D20070C39A /* CoreGraphics.framework */,
				6003F58D195388D20070C39A /* Foundation.framework */,
				F694C3CE4B77B3C0FA4BBA53 /* Pods_Firestore_Benchmarks_iOS.framework */,
				5918805E993304321A05E82B /* Pods_Firestore_Example_iOS.framework */,
				BB92EB03E3F92485023F64ED /* Pods_Firestore_Example_iOS_Firestore_SwiftTests_iOS.framework */,
				E42355285B9EF55ABD785792 /* Pods_Firestore_Example_macOS.framework */,
				62E103B28B48A81D682A0DE9 /* Pods_Firestore_Example_tvOS.framework */,
				B79CA87A1A01FC5329031C9B /* Pods_Firestore_FuzzTests_iOS.framework */,
				ECEBABC7E7B693BE808A1052 /* Pods_Firestore_IntegrationTests_iOS.framework */,
				39B832380209CC5BAF93BC52 /* Pods_Firestore_IntegrationTests_macOS.framework */,
				2220F583583EFC28DE792ABE /* Pods_Firestore_IntegrationTests_tvOS.framework */,
				2B50B3A0DF77100EEE887891 /* Pods_Firestore_Tests_iOS.framework */,
				759E964B6A03E6775C992710 /* Pods_Firestore_Tests_macOS.framework */,
				D7DF4A6F740086A2D8C0E28E /* Pods_Firestore_Tests_tvOS.framework */,
				6003F591195388D20070C39A /* UIKit.framework */,
				6003F5AF195388D20070C39A /* XCTest.framework */,
			);
			name = Frameworks;
			sourceTree = "<group>";
		};
		6003F593195388D20070C39A /* iOS */ = {
			isa = PBXGroup;
			children = (
				6003F59C195388D20070C39A /* FIRAppDelegate.h */,
				6003F59D195388D20070C39A /* FIRAppDelegate.m */,
				6003F5A5195388D20070C39A /* FIRViewController.h */,
				6003F5A6195388D20070C39A /* FIRViewController.m */,
				6003F595195388D20070C39A /* Firestore-Info.plist */,
				6003F5A8195388D20070C39A /* Images.xcassets */,
				6003F596195388D20070C39A /* InfoPlist.strings */,
				71719F9D1E33DC2100824A3D /* LaunchScreen.storyboard */,
				873B8AEA1B1F5CCA007FD442 /* Main.storyboard */,
				6003F599195388D20070C39A /* main.m */,
			);
			path = iOS;
			sourceTree = "<group>";
		};
		6003F5B5195388D20070C39A /* Tests */ = {
			isa = PBXGroup;
			children = (
				DE51B1831F0D48AC0013853F /* API */,
				DE51B1A81F0D48AC0013853F /* Core */,
				DE2EF06E1F3D07D7003D0CDC /* Immutable */,
				DE51B1BB1F0D48AC0013853F /* Integration */,
				DE51B1621F0D48AC0013853F /* Local */,
				DE51B17B1F0D48AC0013853F /* Model */,
				DE51B1B21F0D48AC0013853F /* Remote */,
				DE51B1931F0D48AC0013853F /* SpecTests */,
				6003F5B6195388D20070C39A /* Supporting Files */,
				DE51B1851F0D48AC0013853F /* Util */,
			);
			path = Tests;
			sourceTree = "<group>";
		};
		6003F5B6195388D20070C39A /* Supporting Files */ = {
			isa = PBXGroup;
			children = (
				6003F5B8195388D20070C39A /* InfoPlist.strings */,
				6003F5B7195388D20070C39A /* Tests-Info.plist */,
			);
			name = "Supporting Files";
			sourceTree = "<group>";
		};
		60FF7A9C1954A5C5007DD14C /* Podspec Metadata */ = {
			isa = PBXGroup;
			children = (
				8E002F4AD5D9B6197C940847 /* Firestore.podspec */,
				12F4357299652983A615F886 /* LICENSE */,
				D3CC3DC5338DCAF43A211155 /* README.md */,
			);
			name = "Podspec Metadata";
			sourceTree = "<group>";
		};
		618BBE7A20B89AAC00B5BCE7 /* CoreTestsProtos */ = {
			isa = PBXGroup;
			children = (
				618BBE7B20B89AAC00B5BCE7 /* firestore */,
				618BBE8320B89AAC00B5BCE7 /* google */,
			);
			name = CoreTestsProtos;
			path = ../Protos/cpp;
			sourceTree = "<group>";
		};
		618BBE7B20B89AAC00B5BCE7 /* firestore */ = {
			isa = PBXGroup;
			children = (
				618BBE7C20B89AAC00B5BCE7 /* local */,
			);
			path = firestore;
			sourceTree = "<group>";
		};
		618BBE7C20B89AAC00B5BCE7 /* local */ = {
			isa = PBXGroup;
			children = (
				618BBE7E20B89AAC00B5BCE7 /* maybe_document.pb.cc */,
				618BBE8020B89AAC00B5BCE7 /* maybe_document.pb.h */,
				618BBE8220B89AAC00B5BCE7 /* mutation.pb.cc */,
				618BBE8120B89AAC00B5BCE7 /* mutation.pb.h */,
				618BBE7D20B89AAC00B5BCE7 /* target.pb.cc */,
				618BBE7F20B89AAC00B5BCE7 /* target.pb.h */,
			);
			path = local;
			sourceTree = "<group>";
		};
		618BBE8320B89AAC00B5BCE7 /* google */ = {
			isa = PBXGroup;
			children = (
				618BBE9320B89AAC00B5BCE7 /* api */,
				618BBE8420B89AAC00B5BCE7 /* firestore */,
				618BBE9820B89AAC00B5BCE7 /* rpc */,
				618BBE9020B89AAC00B5BCE7 /* type */,
			);
			path = google;
			sourceTree = "<group>";
		};
		618BBE8420B89AAC00B5BCE7 /* firestore */ = {
			isa = PBXGroup;
			children = (
				544129CF21C2DDC800EFB9CC /* v1 */,
			);
			path = firestore;
			sourceTree = "<group>";
		};
		618BBE9020B89AAC00B5BCE7 /* type */ = {
			isa = PBXGroup;
			children = (
				618BBE9220B89AAC00B5BCE7 /* latlng.pb.cc */,
				618BBE9120B89AAC00B5BCE7 /* latlng.pb.h */,
			);
			path = type;
			sourceTree = "<group>";
		};
		618BBE9320B89AAC00B5BCE7 /* api */ = {
			isa = PBXGroup;
			children = (
				618BBE9520B89AAC00B5BCE7 /* annotations.pb.cc */,
				618BBE9620B89AAC00B5BCE7 /* annotations.pb.h */,
				618BBE9720B89AAC00B5BCE7 /* http.pb.cc */,
				618BBE9420B89AAC00B5BCE7 /* http.pb.h */,
			);
			path = api;
			sourceTree = "<group>";
		};
		618BBE9820B89AAC00B5BCE7 /* rpc */ = {
			isa = PBXGroup;
			children = (
				618BBE9920B89AAC00B5BCE7 /* status.pb.cc */,
				618BBE9A20B89AAC00B5BCE7 /* status.pb.h */,
			);
			path = rpc;
			sourceTree = "<group>";
		};
		6EA39FDC20FE81DD008D461F /* FuzzingTargets */ = {
			isa = PBXGroup;
			children = (
				6E8302DE210222ED003E1EA3 /* FSTFuzzTestFieldPath.h */,
				6E8302DF21022309003E1EA3 /* FSTFuzzTestFieldPath.mm */,
				6EA39FDF20FE824E008D461F /* FSTFuzzTestSerializer.h */,
				6EA39FDD20FE820E008D461F /* FSTFuzzTestSerializer.mm */,
			);
			path = FuzzingTargets;
			sourceTree = "<group>";
		};
		6EDD3B5D20BF24A700C33877 /* FuzzTests */ = {
			isa = PBXGroup;
			children = (
				6EA39FDC20FE81DD008D461F /* FuzzingTargets */,
				6EDD3B5E20BF24D000C33877 /* FSTFuzzTestsPrincipal.mm */,
				6EDD3B5C20BF247500C33877 /* Firestore_FuzzTests_iOS-Info.plist */,
				6ED6DEA120F5502700FC6076 /* FuzzingResources */,
			);
			path = FuzzTests;
			sourceTree = "<group>";
		};
		8FC5BFAD63BAC5AADAC8A94A /* api */ = {
			isa = PBXGroup;
			children = (
				1B342370EAE3AA02393E33EB /* cc_compilation_test.cc */,
			);
			name = api;
			sourceTree = "<group>";
		};
		AAEA2A72CFD1FA5AD34462F7 /* Pods */ = {
			isa = PBXGroup;
			children = (
				FA2E9952BA2B299C1156C43C /* Pods-Firestore_Benchmarks_iOS.debug.xcconfig */,
				A5FA86650A18F3B7A8162287 /* Pods-Firestore_Benchmarks_iOS.release.xcconfig */,
				69E6C311558EC77729A16CF1 /* Pods-Firestore_Example_iOS-Firestore_SwiftTests_iOS.debug.xcconfig */,
				11984BA0A99D7A7ABA5B0D90 /* Pods-Firestore_Example_iOS-Firestore_SwiftTests_iOS.release.xcconfig */,
				3C81DE3772628FE297055662 /* Pods-Firestore_Example_iOS.debug.xcconfig */,
				3F0992A4B83C60841C52E960 /* Pods-Firestore_Example_iOS.release.xcconfig */,
				98366480BD1FD44A1FEDD982 /* Pods-Firestore_Example_macOS.debug.xcconfig */,
				DF148C0D5EEC4A2CD9FA484C /* Pods-Firestore_Example_macOS.release.xcconfig */,
				A70E82DD627B162BEF92B8ED /* Pods-Firestore_Example_tvOS.debug.xcconfig */,
				FC738525340E594EBFAB121E /* Pods-Firestore_Example_tvOS.release.xcconfig */,
				84434E57CA72951015FC71BC /* Pods-Firestore_FuzzTests_iOS.debug.xcconfig */,
				97C492D2524E92927C11F425 /* Pods-Firestore_FuzzTests_iOS.release.xcconfig */,
				1277F98C20D2DF0867496976 /* Pods-Firestore_IntegrationTests_iOS.debug.xcconfig */,
				F354C0FE92645B56A6C6FD44 /* Pods-Firestore_IntegrationTests_iOS.release.xcconfig */,
				2F901F31BC62444A476B779F /* Pods-Firestore_IntegrationTests_macOS.debug.xcconfig */,
				B953604968FBF5483BD20F5A /* Pods-Firestore_IntegrationTests_macOS.release.xcconfig */,
				74AC2ADBF1BAD9A8EF30CF41 /* Pods-Firestore_IntegrationTests_tvOS.debug.xcconfig */,
				36D235D9F1240D5195CDB670 /* Pods-Firestore_IntegrationTests_tvOS.release.xcconfig */,
				E592181BFD7C53C305123739 /* Pods-Firestore_Tests_iOS.debug.xcconfig */,
				B3F5B3AAE791A5911B9EAA82 /* Pods-Firestore_Tests_iOS.release.xcconfig */,
				BD01F0E43E4E2A07B8B05099 /* Pods-Firestore_Tests_macOS.debug.xcconfig */,
				397FB002E298B780F1E223E2 /* Pods-Firestore_Tests_macOS.release.xcconfig */,
				2E48431B0EDA400BEA91D4AB /* Pods-Firestore_Tests_tvOS.debug.xcconfig */,
				6AE927CDFC7A72BF825BE4CB /* Pods-Firestore_Tests_tvOS.release.xcconfig */,
			);
			name = Pods;
			sourceTree = "<group>";
		};
		AB356EF5200E9D1A0089B766 /* model */ = {
			isa = PBXGroup;
			children = (
				AB71064B201FA60300344F18 /* database_id_test.cc */,
				B6152AD5202A5385000E5744 /* document_key_test.cc */,
				AB6B908320322E4D00CC290A /* document_test.cc */,
				549CCA5320A36E1F00BCEB75 /* field_mask_test.cc */,
				B686F2AD2023DDB20028D6BE /* field_path_test.cc */,
				6D0EE49C1D5AF75664D0EBE4 /* field_value_benchmark.cc */,
				AB356EF6200EA5EB0089B766 /* field_value_test.cc */,
				C8522DE226C467C54E6788D8 /* mutation_test.cc */,
				AB6B908720322E8800CC290A /* no_document_test.cc */,
				549CCA5520A36E1F00BCEB75 /* precondition_test.cc */,
				B686F2B02024FFD70028D6BE /* resource_path_test.cc */,
				ABA495B9202B7E79008A7851 /* snapshot_version_test.cc */,
			);
			path = model;
			sourceTree = "<group>";
		};
		AB380CF7201937B800D97691 /* core */ = {
			isa = PBXGroup;
			children = (
				AB38D92E20235D22000A432D /* database_info_test.cc */,
				B9C261C26C5D311E1E3C0CB9 /* query_test.cc */,
				AB380CF82019382300D97691 /* target_id_generator_test.cc */,
			);
			path = core;
			sourceTree = "<group>";
		};
		AB38D9312023962A000A432D /* auth */ = {
			isa = PBXGroup;
			children = (
				AB38D9342023966E000A432D /* credentials_provider_test.cc */,
				AB38D93620239689000A432D /* empty_credentials_provider_test.cc */,
				ABC1D7E22023CDC500BA84F0 /* firebase_credentials_provider_test.mm */,
				ABC1D7DF2023A3EF00BA84F0 /* token_test.cc */,
				AB38D93220239654000A432D /* user_test.cc */,
			);
			path = auth;
			sourceTree = "<group>";
		};
		DAFF0CF621E64AC30062958F /* macOS */ = {
			isa = PBXGroup;
			children = (
				DAFF0D0621E652FD0062958F /* resources */,
				DAFF0CF721E64AC30062958F /* AppDelegate.h */,
				DAFF0CF821E64AC30062958F /* AppDelegate.m */,
				DAFF0CFA21E64AC40062958F /* Assets.xcassets */,
				DAFF0CFF21E64AC40062958F /* Info.plist */,
				DAFF0CFC21E64AC40062958F /* MainMenu.xib */,
				DAFF0D0221E64AC40062958F /* macOS.entitlements */,
				DAFF0D0021E64AC40062958F /* main.m */,
			);
			path = macOS;
			sourceTree = "<group>";
		};
		DAFF0D0621E652FD0062958F /* resources */ = {
			isa = PBXGroup;
			children = (
				DAFF0D0721E653460062958F /* roots.pem */,
			);
			path = resources;
			sourceTree = "<group>";
		};
		DE2EF06E1F3D07D7003D0CDC /* Immutable */ = {
			isa = PBXGroup;
			children = (
				DE2EF07E1F3D0B6E003D0CDC /* FSTArraySortedDictionaryTests.m */,
				DE2EF07F1F3D0B6E003D0CDC /* FSTImmutableSortedDictionary+Testing.h */,
				DE2EF0801F3D0B6E003D0CDC /* FSTImmutableSortedDictionary+Testing.m */,
				DE2EF0811F3D0B6E003D0CDC /* FSTImmutableSortedSet+Testing.h */,
				DE2EF0821F3D0B6E003D0CDC /* FSTImmutableSortedSet+Testing.m */,
				DE2EF0831F3D0B6E003D0CDC /* FSTLLRBValueNode+Test.h */,
				DE2EF0841F3D0B6E003D0CDC /* FSTTreeSortedDictionaryTests.m */,
			);
			name = Immutable;
			sourceTree = "<group>";
		};
		DE51B1621F0D48AC0013853F /* Local */ = {
			isa = PBXGroup;
			children = (
				5CC9650120A0E93200A2D6A1 /* FSTLRUGarbageCollectorTests.h */,
				5CC9650220A0E93200A2D6A1 /* FSTLRUGarbageCollectorTests.mm */,
				5CC9650620A0E9C600A2D6A1 /* FSTLevelDBLRUGarbageCollectorTests.mm */,
				5492E08F2021552B00B64F25 /* FSTLevelDBLocalStoreTests.mm */,
				5492E0862021552A00B64F25 /* FSTLevelDBMigrationsTests.mm */,
				5492E0872021552A00B64F25 /* FSTLevelDBMutationQueueTests.mm */,
				5492E0982021552C00B64F25 /* FSTLevelDBQueryCacheTests.mm */,
				5492E0922021552B00B64F25 /* FSTLevelDBRemoteDocumentCacheTests.mm */,
				132E36BB104830BD806351AC /* FSTLevelDBTransactionTests.mm */,
				5492E08A2021552A00B64F25 /* FSTLocalSerializerTests.mm */,
				5492E0912021552B00B64F25 /* FSTLocalStoreTests.h */,
				5492E0832021552A00B64F25 /* FSTLocalStoreTests.mm */,
				5CC9650420A0E9BD00A2D6A1 /* FSTMemoryLRUGarbageCollectorTests.mm */,
				5492E0882021552A00B64F25 /* FSTMemoryLocalStoreTests.mm */,
				5492E0972021552C00B64F25 /* FSTMemoryMutationQueueTests.mm */,
				5492E08B2021552B00B64F25 /* FSTMemoryQueryCacheTests.mm */,
				5492E08C2021552B00B64F25 /* FSTMemoryRemoteDocumentCacheTests.mm */,
				5492E0942021552C00B64F25 /* FSTMutationQueueTests.h */,
				5492E0962021552C00B64F25 /* FSTMutationQueueTests.mm */,
				5492E0992021552C00B64F25 /* FSTPersistenceTestHelpers.h */,
				5492E08D2021552B00B64F25 /* FSTPersistenceTestHelpers.mm */,
				5492E0952021552C00B64F25 /* FSTQueryCacheTests.h */,
				5492E0892021552A00B64F25 /* FSTQueryCacheTests.mm */,
				5492E0852021552A00B64F25 /* FSTRemoteDocumentCacheTests.h */,
				5492E09C2021552D00B64F25 /* FSTRemoteDocumentCacheTests.mm */,
			);
			path = Local;
			sourceTree = "<group>";
		};
		DE51B17B1F0D48AC0013853F /* Model */ = {
			isa = PBXGroup;
			children = (
				5492E0B22021555000B64F25 /* FSTDocumentKeyTests.mm */,
				5492E0B32021555100B64F25 /* FSTDocumentSetTests.mm */,
				5492E0B62021555100B64F25 /* FSTDocumentTests.mm */,
				5492E0B82021555100B64F25 /* FSTFieldValueTests.mm */,
				5492E0B72021555100B64F25 /* FSTMutationTests.mm */,
				54A0352320A3AEC3003E0143 /* field_transform_test.mm */,
				54A0352220A3AEC3003E0143 /* transform_operations_test.mm */,
			);
			path = Model;
			sourceTree = "<group>";
		};
		DE51B1831F0D48AC0013853F /* API */ = {
			isa = PBXGroup;
			children = (
				5492E045202154AA00B64F25 /* FIRCollectionReferenceTests.mm */,
				5492E049202154AA00B64F25 /* FIRDocumentReferenceTests.mm */,
				5492E04B202154AA00B64F25 /* FIRDocumentSnapshotTests.mm */,
				5492E04C202154AA00B64F25 /* FIRFieldPathTests.mm */,
				5492E04A202154AA00B64F25 /* FIRFieldValueTests.mm */,
				5467FAFF203E56F8009C9584 /* FIRFirestoreTests.mm */,
				5492E048202154AA00B64F25 /* FIRGeoPointTests.mm */,
				5492E04F202154AA00B64F25 /* FIRQuerySnapshotTests.mm */,
				5492E046202154AA00B64F25 /* FIRQueryTests.mm */,
				5492E04D202154AA00B64F25 /* FIRSnapshotMetadataTests.mm */,
				B65D34A7203C99090076A5E1 /* FIRTimestampTest.m */,
				5492E047202154AA00B64F25 /* FSTAPIHelpers.h */,
				5492E04E202154AA00B64F25 /* FSTAPIHelpers.mm */,
				548180A4228DEF1A004F70CD /* FSTUserDataConverterTests.mm */,
			);
			path = API;
			sourceTree = "<group>";
		};
		DE51B1851F0D48AC0013853F /* Util */ = {
			isa = PBXGroup;
			children = (
				B69CF05A219B9105004C434D /* FIRFirestore+Testing.h */,
				54E9281C1F33950B00C1953E /* FSTEventAccumulator.h */,
				5492E0392021401F00B64F25 /* FSTEventAccumulator.mm */,
				DE51B1881F0D48AC0013853F /* FSTHelpers.h */,
				5492E03A2021401F00B64F25 /* FSTHelpers.mm */,
				54E9281E1F33950B00C1953E /* FSTIntegrationTestCase.h */,
				5491BC711FB44593008B3588 /* FSTIntegrationTestCase.mm */,
				54E9282A1F339CAD00C1953E /* XCTestCase+Await.h */,
				5492E0372021401E00B64F25 /* XCTestCase+Await.mm */,
			);
			path = Util;
			sourceTree = "<group>";
		};
		DE51B1931F0D48AC0013853F /* SpecTests */ = {
			isa = PBXGroup;
			children = (
				DE51B19C1F0D48AC0013853F /* json */,
				5492E02C20213FFB00B64F25 /* FSTLevelDBSpecTests.mm */,
				5492E02F20213FFC00B64F25 /* FSTMemorySpecTests.mm */,
				DE51B1961F0D48AC0013853F /* FSTMockDatastore.h */,
				5492E02D20213FFC00B64F25 /* FSTMockDatastore.mm */,
				DE51B1981F0D48AC0013853F /* FSTSpecTests.h */,
				5492E03020213FFC00B64F25 /* FSTSpecTests.mm */,
				DE51B19A1F0D48AC0013853F /* FSTSyncEngineTestDriver.h */,
				5492E02E20213FFC00B64F25 /* FSTSyncEngineTestDriver.mm */,
			);
			path = SpecTests;
			sourceTree = "<group>";
		};
		DE51B19C1F0D48AC0013853F /* json */ = {
			isa = PBXGroup;
			children = (
				DE51B1A71F0D48AC0013853F /* README.md */,
				54DA129C1F315EE100DD57A1 /* collection_spec_test.json */,
				54DA129D1F315EE100DD57A1 /* existence_filter_spec_test.json */,
				54DA129E1F315EE100DD57A1 /* limbo_spec_test.json */,
				54DA129F1F315EE100DD57A1 /* limit_spec_test.json */,
				54DA12A01F315EE100DD57A1 /* listen_spec_test.json */,
				54DA12A11F315EE100DD57A1 /* offline_spec_test.json */,
				54DA12A21F315EE100DD57A1 /* orderby_spec_test.json */,
				D5B2593BCB52957D62F1C9D3 /* perf_spec_test.json */,
				54DA12A31F315EE100DD57A1 /* persistence_spec_test.json */,
				731541602214AFFA0037F4DC /* query_spec_test.json */,
				3B843E4A1F3930A400548890 /* remote_store_spec_test.json */,
				54DA12A41F315EE100DD57A1 /* resume_token_spec_test.json */,
				54DA12A51F315EE100DD57A1 /* write_spec_test.json */,
			);
			path = json;
			sourceTree = "<group>";
		};
		DE51B1A81F0D48AC0013853F /* Core */ = {
			isa = PBXGroup;
			children = (
				5492E060202154B900B64F25 /* FSTEventManagerTests.mm */,
				5492E05D202154B900B64F25 /* FSTQueryListenerTests.mm */,
				5492E061202154B900B64F25 /* FSTQueryTests.mm */,
				5492E05A202154B800B64F25 /* FSTSyncEngine+Testing.h */,
				5492E05C202154B800B64F25 /* FSTViewSnapshotTest.mm */,
				5492E05E202154B900B64F25 /* FSTViewTests.mm */,
			);
			path = Core;
			sourceTree = "<group>";
		};
		DE51B1B21F0D48AC0013853F /* Remote */ = {
			isa = PBXGroup;
			children = (
				5492E0C32021557E00B64F25 /* FSTRemoteEventTests.mm */,
				5492E0C12021557E00B64F25 /* FSTSerializerBetaTests.mm */,
			);
			path = Remote;
			sourceTree = "<group>";
		};
		DE51B1BB1F0D48AC0013853F /* Integration */ = {
			isa = PBXGroup;
			children = (
				DE51B1BC1F0D48AC0013853F /* API */,
				DE03B3621F215E1600A30B9C /* CAcert.pem */,
				5492E07E202154EC00B64F25 /* FSTDatastoreTests.mm */,
				5492E07C202154EB00B64F25 /* FSTSmokeTests.mm */,
				5492E07B202154EB00B64F25 /* FSTTransactionTests.mm */,
			);
			path = Integration;
			sourceTree = "<group>";
		};
		DE51B1BC1F0D48AC0013853F /* API */ = {
			isa = PBXGroup;
			children = (
				73866A9F2082B069009BB4FF /* FIRArrayTransformTests.mm */,
				5492E070202154D600B64F25 /* FIRCursorTests.mm */,
				5492E06C202154D500B64F25 /* FIRDatabaseTests.mm */,
				5492E06A202154D500B64F25 /* FIRFieldsTests.mm */,
				6161B5012047140400A99DBB /* FIRFirestoreSourceTests.mm */,
				5492E06B202154D500B64F25 /* FIRListenerRegistrationTests.mm */,
				D5B25E7E7D6873CBA4571841 /* FIRNumericTransformTests.mm */,
				5492E069202154D500B64F25 /* FIRQueryTests.mm */,
				5492E06E202154D600B64F25 /* FIRServerTimestampTests.mm */,
				5492E071202154D600B64F25 /* FIRTypeTests.mm */,
				5492E06D202154D600B64F25 /* FIRValidationTests.mm */,
				5492E06F202154D600B64F25 /* FIRWriteBatchTests.mm */,
			);
			path = API;
			sourceTree = "<group>";
		};
/* End PBXGroup section */

/* Begin PBXNativeTarget section */
		544AB1912248072200F851E6 /* Firestore_Tests_macOS */ = {
			isa = PBXNativeTarget;
			buildConfigurationList = 544AB19B2248072200F851E6 /* Build configuration list for PBXNativeTarget "Firestore_Tests_macOS" */;
			buildPhases = (
				30108B32BF2B385AECDB7FB2 /* [CP] Check Pods Manifest.lock */,
				544AB18E2248072200F851E6 /* Sources */,
				544AB18F2248072200F851E6 /* Frameworks */,
				544AB1902248072200F851E6 /* Resources */,
				7E4A6E169B172874E17A3ECA /* [CP] Embed Pods Frameworks */,
			);
			buildRules = (
			);
			dependencies = (
				544AB1982248072200F851E6 /* PBXTargetDependency */,
			);
			name = Firestore_Tests_macOS;
			productName = Firestore_Tests_macOS;
			productReference = 544AB1922248072200F851E6 /* Firestore_Tests_macOS.xctest */;
			productType = "com.apple.product-type.bundle.unit-test";
		};
		54AA338E224BF935006CE580 /* Firestore_Example_tvOS */ = {
			isa = PBXNativeTarget;
			buildConfigurationList = 54AA33A1224BF936006CE580 /* Build configuration list for PBXNativeTarget "Firestore_Example_tvOS" */;
			buildPhases = (
				8748E45246D96175497949A5 /* [CP] Check Pods Manifest.lock */,
				54AA338B224BF935006CE580 /* Sources */,
				54AA338C224BF935006CE580 /* Frameworks */,
				54AA338D224BF935006CE580 /* Resources */,
				264B3405701AA9DC9F07658B /* [CP] Embed Pods Frameworks */,
			);
			buildRules = (
			);
			dependencies = (
			);
			name = Firestore_Example_tvOS;
			productName = Firestore_Example_tvOS;
			productReference = 54AA338F224BF935006CE580 /* Firestore_Example_tvOS.app */;
			productType = "com.apple.product-type.application";
		};
		54AA33A5224BFE09006CE580 /* Firestore_Tests_tvOS */ = {
			isa = PBXNativeTarget;
			buildConfigurationList = 54AA33AF224BFE0A006CE580 /* Build configuration list for PBXNativeTarget "Firestore_Tests_tvOS" */;
			buildPhases = (
				A4274FBF1C966A0513CBD0F6 /* [CP] Check Pods Manifest.lock */,
				54AA33A2224BFE09006CE580 /* Sources */,
				54AA33A3224BFE09006CE580 /* Frameworks */,
				54AA33A4224BFE09006CE580 /* Resources */,
				1B1BCDC6BB656D6B79D246DD /* [CP] Embed Pods Frameworks */,
			);
			buildRules = (
			);
			dependencies = (
				54AA33AC224BFE0A006CE580 /* PBXTargetDependency */,
			);
			name = Firestore_Tests_tvOS;
			productName = Firestore_Tests_tvOS;
			productReference = 54AA33A6224BFE09006CE580 /* Firestore_Tests_tvOS.xctest */;
			productType = "com.apple.product-type.bundle.unit-test";
		};
		54AA33B3224C0035006CE580 /* Firestore_IntegrationTests_tvOS */ = {
			isa = PBXNativeTarget;
			buildConfigurationList = 54AA33BB224C0035006CE580 /* Build configuration list for PBXNativeTarget "Firestore_IntegrationTests_tvOS" */;
			buildPhases = (
				6800EBA4F597F7115445FCB5 /* [CP] Check Pods Manifest.lock */,
				54AA33B0224C0035006CE580 /* Sources */,
				54AA33B1224C0035006CE580 /* Frameworks */,
				54AA33B2224C0035006CE580 /* Resources */,
				76368D74F155BC9491DC124E /* [CP] Embed Pods Frameworks */,
			);
			buildRules = (
			);
			dependencies = (
				54AA33BA224C0035006CE580 /* PBXTargetDependency */,
			);
			name = Firestore_IntegrationTests_tvOS;
			productName = Firestore_IntegrationTests_tvOS;
			productReference = 54AA33B4224C0035006CE580 /* Firestore_IntegrationTests_tvOS.xctest */;
			productType = "com.apple.product-type.bundle.unit-test";
		};
		54B8E4A9224BDC4100930F18 /* Firestore_IntegrationTests_macOS */ = {
			isa = PBXNativeTarget;
			buildConfigurationList = 54B8E4B3224BDC4100930F18 /* Build configuration list for PBXNativeTarget "Firestore_IntegrationTests_macOS" */;
			buildPhases = (
				54D4C01B433CAC3C4EEDB1F9 /* [CP] Check Pods Manifest.lock */,
				54B8E4A6224BDC4100930F18 /* Sources */,
				54B8E4A7224BDC4100930F18 /* Frameworks */,
				54B8E4A8224BDC4100930F18 /* Resources */,
				C164AD918C826AF88B418DA5 /* [CP] Embed Pods Frameworks */,
			);
			buildRules = (
			);
			dependencies = (
				54B8E4B0224BDC4100930F18 /* PBXTargetDependency */,
			);
			name = Firestore_IntegrationTests_macOS;
			productName = Firestore_IntegrationTests_macOS;
			productReference = 54B8E4AA224BDC4100930F18 /* Firestore_IntegrationTests_macOS.xctest */;
			productType = "com.apple.product-type.bundle.unit-test";
		};
		54C9EDF02040E16300A969CD /* Firestore_SwiftTests_iOS */ = {
			isa = PBXNativeTarget;
			buildConfigurationList = 54C9EDFA2040E16300A969CD /* Build configuration list for PBXNativeTarget "Firestore_SwiftTests_iOS" */;
			buildPhases = (
				D2D94DFA64939EF6DECDF908 /* [CP] Check Pods Manifest.lock */,
				54C9EDED2040E16300A969CD /* Sources */,
				54C9EDEE2040E16300A969CD /* Frameworks */,
				54C9EDEF2040E16300A969CD /* Resources */,
				EA424838F4A5DD7B337F57AB /* [CP] Embed Pods Frameworks */,
			);
			buildRules = (
			);
			dependencies = (
				54C9EDF72040E16300A969CD /* PBXTargetDependency */,
			);
			name = Firestore_SwiftTests_iOS;
			productName = Firestore_SwiftTests_iOS;
			productReference = 54C9EDF12040E16300A969CD /* Firestore_SwiftTests_iOS.xctest */;
			productType = "com.apple.product-type.bundle.unit-test";
		};
		5CAE131820FFFED600BE9A4A /* Firestore_Benchmarks_iOS */ = {
			isa = PBXNativeTarget;
			buildConfigurationList = 5CAE132020FFFED600BE9A4A /* Build configuration list for PBXNativeTarget "Firestore_Benchmarks_iOS" */;
			buildPhases = (
				BF6384844477A4F850F0E89F /* [CP] Check Pods Manifest.lock */,
				5CAE131520FFFED600BE9A4A /* Sources */,
				5CAE131620FFFED600BE9A4A /* Frameworks */,
				5CAE131720FFFED600BE9A4A /* Resources */,
				4C71ED5B5EF024AEF16B5E55 /* [CP] Embed Pods Frameworks */,
			);
			buildRules = (
			);
			dependencies = (
				5CAE131F20FFFED600BE9A4A /* PBXTargetDependency */,
			);
			name = Firestore_Benchmarks_iOS;
			productName = Firestore_Benchmarks_iOS;
			productReference = 5CAE131920FFFED600BE9A4A /* Firestore_Benchmarks_iOS.xctest */;
			productType = "com.apple.product-type.bundle.unit-test";
		};
		6003F589195388D20070C39A /* Firestore_Example_iOS */ = {
			isa = PBXNativeTarget;
			buildConfigurationList = 6003F5BF195388D20070C39A /* Build configuration list for PBXNativeTarget "Firestore_Example_iOS" */;
			buildPhases = (
				83F2AB95D08093BB076EE521 /* [CP] Check Pods Manifest.lock */,
				6003F586195388D20070C39A /* Sources */,
				6003F587195388D20070C39A /* Frameworks */,
				6003F588195388D20070C39A /* Resources */,
				1EE692C7509A98D7EB03CA51 /* [CP] Embed Pods Frameworks */,
			);
			buildRules = (
			);
			dependencies = (
			);
			name = Firestore_Example_iOS;
			productName = Firestore;
			productReference = 6003F58A195388D20070C39A /* Firestore_Example_iOS.app */;
			productType = "com.apple.product-type.application";
		};
		6003F5AD195388D20070C39A /* Firestore_Tests_iOS */ = {
			isa = PBXNativeTarget;
			buildConfigurationList = 6003F5C2195388D20070C39A /* Build configuration list for PBXNativeTarget "Firestore_Tests_iOS" */;
			buildPhases = (
				8B469EB6DA9E6404589402E2 /* [CP] Check Pods Manifest.lock */,
				6003F5AA195388D20070C39A /* Sources */,
				6003F5AB195388D20070C39A /* Frameworks */,
				6003F5AC195388D20070C39A /* Resources */,
				329C25E418360CEF62F6CB2B /* [CP] Embed Pods Frameworks */,
			);
			buildRules = (
			);
			dependencies = (
				6003F5B4195388D20070C39A /* PBXTargetDependency */,
			);
			name = Firestore_Tests_iOS;
			productName = FirestoreTests;
			productReference = 6003F5AE195388D20070C39A /* Firestore_Tests_iOS.xctest */;
			productType = "com.apple.product-type.bundle.unit-test";
		};
		6EDD3AD120BF247500C33877 /* Firestore_FuzzTests_iOS */ = {
			isa = PBXNativeTarget;
			buildConfigurationList = 6EDD3B5820BF247500C33877 /* Build configuration list for PBXNativeTarget "Firestore_FuzzTests_iOS" */;
			buildPhases = (
				6EDD3AD420BF247500C33877 /* [CP] Check Pods Manifest.lock */,
				6EDD3AD520BF247500C33877 /* Sources */,
				6EDD3B4520BF247500C33877 /* Frameworks */,
				6EDD3B4A20BF247500C33877 /* Resources */,
				6EDD3B5720BF247500C33877 /* [CP] Embed Pods Frameworks */,
				6E622C7A20F52C8300B7E93A /* Run Script */,
			);
			buildRules = (
			);
			dependencies = (
				6EDD3AD220BF247500C33877 /* PBXTargetDependency */,
			);
			name = Firestore_FuzzTests_iOS;
			productName = FirestoreTests;
			productReference = 6EDD3B5B20BF247500C33877 /* Firestore_FuzzTests_iOS.xctest */;
			productType = "com.apple.product-type.bundle.unit-test";
		};
		DAFF0CF421E64AC30062958F /* Firestore_Example_macOS */ = {
			isa = PBXNativeTarget;
			buildConfigurationList = DAFF0D0521E64AC40062958F /* Build configuration list for PBXNativeTarget "Firestore_Example_macOS" */;
			buildPhases = (
				7C2467DCD3E3E16FB0A737DE /* [CP] Check Pods Manifest.lock */,
				DAFF0CF121E64AC30062958F /* Sources */,
				DAFF0CF221E64AC30062958F /* Frameworks */,
				DAFF0CF321E64AC30062958F /* Resources */,
				6A86E48DF663B6AA1CB5BA83 /* [CP] Embed Pods Frameworks */,
			);
			buildRules = (
			);
			dependencies = (
			);
			name = Firestore_Example_macOS;
			productName = Firestore_Example_macOS;
			productReference = DAFF0CF521E64AC30062958F /* Firestore_Example_macOS.app */;
			productType = "com.apple.product-type.application";
		};
		DE03B2941F2149D600A30B9C /* Firestore_IntegrationTests_iOS */ = {
			isa = PBXNativeTarget;
			buildConfigurationList = DE03B2E61F2149D600A30B9C /* Build configuration list for PBXNativeTarget "Firestore_IntegrationTests_iOS" */;
			buildPhases = (
				A827A009A65B69DC1B80EAD4 /* [CP] Check Pods Manifest.lock */,
				DE03B2981F2149D600A30B9C /* Sources */,
				DE03B2D31F2149D600A30B9C /* Frameworks */,
				DE03B2D81F2149D600A30B9C /* Resources */,
				B7923D95031DB0DA112AAE9B /* [CP] Embed Pods Frameworks */,
			);
			buildRules = (
			);
			dependencies = (
				DE03B2951F2149D600A30B9C /* PBXTargetDependency */,
			);
			name = Firestore_IntegrationTests_iOS;
			productName = FirestoreTests;
			productReference = DE03B2E91F2149D600A30B9C /* Firestore_IntegrationTests_iOS.xctest */;
			productType = "com.apple.product-type.bundle.unit-test";
		};
/* End PBXNativeTarget section */

/* Begin PBXProject section */
		6003F582195388D10070C39A /* Project object */ = {
			isa = PBXProject;
			attributes = {
				CLASSPREFIX = FIR;
				LastSwiftUpdateCheck = 0920;
				LastUpgradeCheck = 1010;
				ORGANIZATIONNAME = Google;
				TargetAttributes = {
					544AB1912248072200F851E6 = {
						CreatedOnToolsVersion = 10.1;
						ProvisioningStyle = Automatic;
						TestTargetID = DAFF0CF421E64AC30062958F;
					};
					54AA338E224BF935006CE580 = {
						CreatedOnToolsVersion = 10.1;
						ProvisioningStyle = Automatic;
					};
					54AA33A5224BFE09006CE580 = {
						CreatedOnToolsVersion = 10.1;
						ProvisioningStyle = Automatic;
						TestTargetID = 54AA338E224BF935006CE580;
					};
					54AA33B3224C0035006CE580 = {
						CreatedOnToolsVersion = 10.1;
						ProvisioningStyle = Automatic;
						TestTargetID = 54AA338E224BF935006CE580;
					};
					54B8E4A9224BDC4100930F18 = {
						CreatedOnToolsVersion = 10.1;
						ProvisioningStyle = Automatic;
						TestTargetID = DAFF0CF421E64AC30062958F;
					};
					54C9EDF02040E16300A969CD = {
						CreatedOnToolsVersion = 9.2;
						ProvisioningStyle = Automatic;
						TestTargetID = 6003F589195388D20070C39A;
					};
					5CAE131820FFFED600BE9A4A = {
						CreatedOnToolsVersion = 9.3.1;
						DevelopmentTeam = EQHXZ8M8AV;
						ProvisioningStyle = Automatic;
						TestTargetID = 6003F589195388D20070C39A;
					};
					6003F5AD195388D20070C39A = {
						CreatedOnToolsVersion = 9.0;
						DevelopmentTeam = EQHXZ8M8AV;
						TestTargetID = 6003F589195388D20070C39A;
					};
					6EDD3AD120BF247500C33877 = {
						CreatedOnToolsVersion = 9.0;
						DevelopmentTeam = EQHXZ8M8AV;
					};
					DAFF0CF421E64AC30062958F = {
						CreatedOnToolsVersion = 10.0;
						ProvisioningStyle = Automatic;
						SystemCapabilities = {
							com.apple.Sandbox = {
								enabled = 0;
							};
						};
					};
					DE03B2941F2149D600A30B9C = {
						CreatedOnToolsVersion = 9.0;
						DevelopmentTeam = EQHXZ8M8AV;
					};
					DE29E7F51F2174B000909613 = {
						CreatedOnToolsVersion = 9.0;
						DevelopmentTeam = EQHXZ8M8AV;
					};
				};
			};
			buildConfigurationList = 6003F585195388D10070C39A /* Build configuration list for PBXProject "Firestore" */;
			compatibilityVersion = "Xcode 3.2";
			developmentRegion = English;
			hasScannedForEncodings = 0;
			knownRegions = (
				en,
				Base,
			);
			mainGroup = 6003F581195388D10070C39A;
			productRefGroup = 6003F58B195388D20070C39A /* Products */;
			projectDirPath = "";
			projectRoot = "";
			targets = (
				6003F589195388D20070C39A /* Firestore_Example_iOS */,
				6003F5AD195388D20070C39A /* Firestore_Tests_iOS */,
				54C9EDF02040E16300A969CD /* Firestore_SwiftTests_iOS */,
				DE03B2941F2149D600A30B9C /* Firestore_IntegrationTests_iOS */,
				DE29E7F51F2174B000909613 /* AllTests_iOS */,
				6EDD3AD120BF247500C33877 /* Firestore_FuzzTests_iOS */,
				5CAE131820FFFED600BE9A4A /* Firestore_Benchmarks_iOS */,
				DAFF0CF421E64AC30062958F /* Firestore_Example_macOS */,
				544AB1912248072200F851E6 /* Firestore_Tests_macOS */,
				54B8E4A9224BDC4100930F18 /* Firestore_IntegrationTests_macOS */,
				54AA338E224BF935006CE580 /* Firestore_Example_tvOS */,
				54AA33A5224BFE09006CE580 /* Firestore_Tests_tvOS */,
				54AA33B3224C0035006CE580 /* Firestore_IntegrationTests_tvOS */,
			);
		};
/* End PBXProject section */

/* Begin PBXResourcesBuildPhase section */
		544AB1902248072200F851E6 /* Resources */ = {
			isa = PBXResourcesBuildPhase;
			buildActionMask = 2147483647;
			files = (
				546877D52248206A005E3DE0 /* collection_spec_test.json in Resources */,
				546877D62248206A005E3DE0 /* existence_filter_spec_test.json in Resources */,
				546877D72248206A005E3DE0 /* limbo_spec_test.json in Resources */,
				546877D82248206A005E3DE0 /* limit_spec_test.json in Resources */,
				546877D92248206A005E3DE0 /* listen_spec_test.json in Resources */,
				546877DA2248206A005E3DE0 /* offline_spec_test.json in Resources */,
				546877DB2248206A005E3DE0 /* orderby_spec_test.json in Resources */,
				546877DC2248206A005E3DE0 /* perf_spec_test.json in Resources */,
				546877DD2248206A005E3DE0 /* persistence_spec_test.json in Resources */,
				546877DE2248206A005E3DE0 /* query_spec_test.json in Resources */,
				546877DF2248206A005E3DE0 /* remote_store_spec_test.json in Resources */,
				546877E02248206A005E3DE0 /* resume_token_spec_test.json in Resources */,
				546877E12248206A005E3DE0 /* write_spec_test.json in Resources */,
			);
			runOnlyForDeploymentPostprocessing = 0;
		};
		54AA338D224BF935006CE580 /* Resources */ = {
			isa = PBXResourcesBuildPhase;
			buildActionMask = 2147483647;
			files = (
				54AA339B224BF936006CE580 /* Assets.xcassets in Resources */,
				54ACB6D6224C125B00172E69 /* GoogleService-Info.plist in Resources */,
				54AA3399224BF935006CE580 /* Main.storyboard in Resources */,
			);
			runOnlyForDeploymentPostprocessing = 0;
		};
		54AA33A4224BFE09006CE580 /* Resources */ = {
			isa = PBXResourcesBuildPhase;
			buildActionMask = 2147483647;
			files = (
				54ACB6C9224C11F400172E69 /* collection_spec_test.json in Resources */,
				54ACB6CA224C11F400172E69 /* existence_filter_spec_test.json in Resources */,
				54ACB6CB224C11F400172E69 /* limbo_spec_test.json in Resources */,
				54ACB6CC224C11F400172E69 /* limit_spec_test.json in Resources */,
				54ACB6CD224C11F400172E69 /* listen_spec_test.json in Resources */,
				54ACB6CE224C11F400172E69 /* offline_spec_test.json in Resources */,
				54ACB6CF224C11F400172E69 /* orderby_spec_test.json in Resources */,
				54ACB6D0224C11F400172E69 /* perf_spec_test.json in Resources */,
				54ACB6D1224C11F400172E69 /* persistence_spec_test.json in Resources */,
				54ACB6D2224C11F400172E69 /* query_spec_test.json in Resources */,
				54ACB6D3224C11F400172E69 /* remote_store_spec_test.json in Resources */,
				54ACB6D4224C11F400172E69 /* resume_token_spec_test.json in Resources */,
				54ACB6D5224C11F400172E69 /* write_spec_test.json in Resources */,
			);
			runOnlyForDeploymentPostprocessing = 0;
		};
		54AA33B2224C0035006CE580 /* Resources */ = {
			isa = PBXResourcesBuildPhase;
			buildActionMask = 2147483647;
			files = (
			);
			runOnlyForDeploymentPostprocessing = 0;
		};
		54B8E4A8224BDC4100930F18 /* Resources */ = {
			isa = PBXResourcesBuildPhase;
			buildActionMask = 2147483647;
			files = (
			);
			runOnlyForDeploymentPostprocessing = 0;
		};
		54C9EDEF2040E16300A969CD /* Resources */ = {
			isa = PBXResourcesBuildPhase;
			buildActionMask = 2147483647;
			files = (
			);
			runOnlyForDeploymentPostprocessing = 0;
		};
		5CAE131720FFFED600BE9A4A /* Resources */ = {
			isa = PBXResourcesBuildPhase;
			buildActionMask = 2147483647;
			files = (
			);
			runOnlyForDeploymentPostprocessing = 0;
		};
		6003F588195388D20070C39A /* Resources */ = {
			isa = PBXResourcesBuildPhase;
			buildActionMask = 2147483647;
			files = (
				54D400D42148BACE001D2BCC /* GoogleService-Info.plist in Resources */,
				6003F5A9195388D20070C39A /* Images.xcassets in Resources */,
				873B8AEB1B1F5CCA007FD442 /* Main.storyboard in Resources */,
				71719F9F1E33DC2100824A3D /* LaunchScreen.storyboard in Resources */,
				6003F598195388D20070C39A /* InfoPlist.strings in Resources */,
			);
			runOnlyForDeploymentPostprocessing = 0;
		};
		6003F5AC195388D20070C39A /* Resources */ = {
			isa = PBXResourcesBuildPhase;
			buildActionMask = 2147483647;
			files = (
				6003F5BA195388D20070C39A /* InfoPlist.strings in Resources */,
				54DA12A61F315EE100DD57A1 /* collection_spec_test.json in Resources */,
				54DA12A71F315EE100DD57A1 /* existence_filter_spec_test.json in Resources */,
				54DA12A81F315EE100DD57A1 /* limbo_spec_test.json in Resources */,
				54DA12A91F315EE100DD57A1 /* limit_spec_test.json in Resources */,
				54DA12AA1F315EE100DD57A1 /* listen_spec_test.json in Resources */,
				54DA12AB1F315EE100DD57A1 /* offline_spec_test.json in Resources */,
				54DA12AC1F315EE100DD57A1 /* orderby_spec_test.json in Resources */,
				D5B25CBF07F65E885C9D68AB /* perf_spec_test.json in Resources */,
				54DA12AD1F315EE100DD57A1 /* persistence_spec_test.json in Resources */,
				731541612214AFFA0037F4DC /* query_spec_test.json in Resources */,
				3B843E4C1F3A182900548890 /* remote_store_spec_test.json in Resources */,
				54DA12AE1F315EE100DD57A1 /* resume_token_spec_test.json in Resources */,
				54DA12AF1F315EE100DD57A1 /* write_spec_test.json in Resources */,
			);
			runOnlyForDeploymentPostprocessing = 0;
		};
		6EDD3B4A20BF247500C33877 /* Resources */ = {
			isa = PBXResourcesBuildPhase;
			buildActionMask = 2147483647;
			files = (
				6E59498D20F55BA800ECD9A5 /* FuzzingResources in Resources */,
			);
			runOnlyForDeploymentPostprocessing = 0;
		};
		DAFF0CF321E64AC30062958F /* Resources */ = {
			isa = PBXResourcesBuildPhase;
			buildActionMask = 2147483647;
			files = (
				DAFF0CFB21E64AC40062958F /* Assets.xcassets in Resources */,
				DAFF0D0921E653A00062958F /* GoogleService-Info.plist in Resources */,
				DAFF0CFE21E64AC40062958F /* MainMenu.xib in Resources */,
			);
			runOnlyForDeploymentPostprocessing = 0;
		};
		DE03B2D81F2149D600A30B9C /* Resources */ = {
			isa = PBXResourcesBuildPhase;
			buildActionMask = 2147483647;
			files = (
				DE03B3631F215E1A00A30B9C /* CAcert.pem in Resources */,
				DE03B2DD1F2149D600A30B9C /* InfoPlist.strings in Resources */,
			);
			runOnlyForDeploymentPostprocessing = 0;
		};
/* End PBXResourcesBuildPhase section */

/* Begin PBXShellScriptBuildPhase section */
		1B1BCDC6BB656D6B79D246DD /* [CP] Embed Pods Frameworks */ = {
			isa = PBXShellScriptBuildPhase;
			buildActionMask = 2147483647;
			files = (
			);
			inputPaths = (
				"${PODS_ROOT}/Target Support Files/Pods-Firestore_Tests_tvOS/Pods-Firestore_Tests_tvOS-frameworks.sh",
				"${BUILT_PRODUCTS_DIR}/leveldb-library-tvOS/leveldb.framework",
				"${BUILT_PRODUCTS_DIR}/GoogleBenchmark-tvOS/GoogleBenchmark.framework",
				"${BUILT_PRODUCTS_DIR}/GoogleTest-tvOS/GoogleTest.framework",
				"${BUILT_PRODUCTS_DIR}/OCMock-tvOS/OCMock.framework",
				"${BUILT_PRODUCTS_DIR}/ProtobufCpp-tvOS/ProtobufCpp.framework",
			);
			name = "[CP] Embed Pods Frameworks";
			outputPaths = (
				"${TARGET_BUILD_DIR}/${FRAMEWORKS_FOLDER_PATH}/leveldb.framework",
				"${TARGET_BUILD_DIR}/${FRAMEWORKS_FOLDER_PATH}/GoogleBenchmark.framework",
				"${TARGET_BUILD_DIR}/${FRAMEWORKS_FOLDER_PATH}/GoogleTest.framework",
				"${TARGET_BUILD_DIR}/${FRAMEWORKS_FOLDER_PATH}/OCMock.framework",
				"${TARGET_BUILD_DIR}/${FRAMEWORKS_FOLDER_PATH}/ProtobufCpp.framework",
			);
			runOnlyForDeploymentPostprocessing = 0;
			shellPath = /bin/sh;
			shellScript = "\"${PODS_ROOT}/Target Support Files/Pods-Firestore_Tests_tvOS/Pods-Firestore_Tests_tvOS-frameworks.sh\"\n";
			showEnvVarsInLog = 0;
		};
		1EE692C7509A98D7EB03CA51 /* [CP] Embed Pods Frameworks */ = {
			isa = PBXShellScriptBuildPhase;
			buildActionMask = 2147483647;
			files = (
			);
			inputPaths = (
				"${PODS_ROOT}/Target Support Files/Pods-Firestore_Example_iOS/Pods-Firestore_Example_iOS-frameworks.sh",
				"${BUILT_PRODUCTS_DIR}/BoringSSL-GRPC-iOS/openssl_grpc.framework",
				"${BUILT_PRODUCTS_DIR}/GTMSessionFetcher-iOS/GTMSessionFetcher.framework",
				"${BUILT_PRODUCTS_DIR}/GoogleUtilities-b9437b04/GoogleUtilities.framework",
				"${BUILT_PRODUCTS_DIR}/Protobuf-iOS8.0/Protobuf.framework",
				"${BUILT_PRODUCTS_DIR}/gRPC-C++-iOS/grpcpp.framework",
				"${BUILT_PRODUCTS_DIR}/gRPC-Core-iOS/grpc.framework",
				"${BUILT_PRODUCTS_DIR}/leveldb-library-iOS/leveldb.framework",
				"${BUILT_PRODUCTS_DIR}/nanopb-iOS/nanopb.framework",
			);
			name = "[CP] Embed Pods Frameworks";
			outputPaths = (
				"${TARGET_BUILD_DIR}/${FRAMEWORKS_FOLDER_PATH}/openssl_grpc.framework",
				"${TARGET_BUILD_DIR}/${FRAMEWORKS_FOLDER_PATH}/GTMSessionFetcher.framework",
				"${TARGET_BUILD_DIR}/${FRAMEWORKS_FOLDER_PATH}/GoogleUtilities.framework",
				"${TARGET_BUILD_DIR}/${FRAMEWORKS_FOLDER_PATH}/Protobuf.framework",
				"${TARGET_BUILD_DIR}/${FRAMEWORKS_FOLDER_PATH}/grpcpp.framework",
				"${TARGET_BUILD_DIR}/${FRAMEWORKS_FOLDER_PATH}/grpc.framework",
				"${TARGET_BUILD_DIR}/${FRAMEWORKS_FOLDER_PATH}/leveldb.framework",
				"${TARGET_BUILD_DIR}/${FRAMEWORKS_FOLDER_PATH}/nanopb.framework",
			);
			runOnlyForDeploymentPostprocessing = 0;
			shellPath = /bin/sh;
			shellScript = "\"${PODS_ROOT}/Target Support Files/Pods-Firestore_Example_iOS/Pods-Firestore_Example_iOS-frameworks.sh\"\n";
			showEnvVarsInLog = 0;
		};
		264B3405701AA9DC9F07658B /* [CP] Embed Pods Frameworks */ = {
			isa = PBXShellScriptBuildPhase;
			buildActionMask = 2147483647;
			files = (
			);
			inputPaths = (
				"${PODS_ROOT}/Target Support Files/Pods-Firestore_Example_tvOS/Pods-Firestore_Example_tvOS-frameworks.sh",
				"${BUILT_PRODUCTS_DIR}/BoringSSL-GRPC-tvOS/openssl_grpc.framework",
				"${BUILT_PRODUCTS_DIR}/GTMSessionFetcher-tvOS/GTMSessionFetcher.framework",
				"${BUILT_PRODUCTS_DIR}/GoogleUtilities-85d94889/GoogleUtilities.framework",
				"${BUILT_PRODUCTS_DIR}/Protobuf-tvOS10.0/Protobuf.framework",
				"${BUILT_PRODUCTS_DIR}/gRPC-C++-tvOS/grpcpp.framework",
				"${BUILT_PRODUCTS_DIR}/gRPC-Core-tvOS/grpc.framework",
				"${BUILT_PRODUCTS_DIR}/leveldb-library-tvOS/leveldb.framework",
				"${BUILT_PRODUCTS_DIR}/nanopb-tvOS/nanopb.framework",
			);
			name = "[CP] Embed Pods Frameworks";
			outputPaths = (
				"${TARGET_BUILD_DIR}/${FRAMEWORKS_FOLDER_PATH}/openssl_grpc.framework",
				"${TARGET_BUILD_DIR}/${FRAMEWORKS_FOLDER_PATH}/GTMSessionFetcher.framework",
				"${TARGET_BUILD_DIR}/${FRAMEWORKS_FOLDER_PATH}/GoogleUtilities.framework",
				"${TARGET_BUILD_DIR}/${FRAMEWORKS_FOLDER_PATH}/Protobuf.framework",
				"${TARGET_BUILD_DIR}/${FRAMEWORKS_FOLDER_PATH}/grpcpp.framework",
				"${TARGET_BUILD_DIR}/${FRAMEWORKS_FOLDER_PATH}/grpc.framework",
				"${TARGET_BUILD_DIR}/${FRAMEWORKS_FOLDER_PATH}/leveldb.framework",
				"${TARGET_BUILD_DIR}/${FRAMEWORKS_FOLDER_PATH}/nanopb.framework",
			);
			runOnlyForDeploymentPostprocessing = 0;
			shellPath = /bin/sh;
			shellScript = "\"${PODS_ROOT}/Target Support Files/Pods-Firestore_Example_tvOS/Pods-Firestore_Example_tvOS-frameworks.sh\"\n";
			showEnvVarsInLog = 0;
		};
		30108B32BF2B385AECDB7FB2 /* [CP] Check Pods Manifest.lock */ = {
			isa = PBXShellScriptBuildPhase;
			buildActionMask = 2147483647;
			files = (
			);
			inputFileListPaths = (
			);
			inputPaths = (
				"${PODS_PODFILE_DIR_PATH}/Podfile.lock",
				"${PODS_ROOT}/Manifest.lock",
			);
			name = "[CP] Check Pods Manifest.lock";
			outputFileListPaths = (
			);
			outputPaths = (
				"$(DERIVED_FILE_DIR)/Pods-Firestore_Tests_macOS-checkManifestLockResult.txt",
			);
			runOnlyForDeploymentPostprocessing = 0;
			shellPath = /bin/sh;
			shellScript = "diff \"${PODS_PODFILE_DIR_PATH}/Podfile.lock\" \"${PODS_ROOT}/Manifest.lock\" > /dev/null\nif [ $? != 0 ] ; then\n    # print error to STDERR\n    echo \"error: The sandbox is not in sync with the Podfile.lock. Run 'pod install' or update your CocoaPods installation.\" >&2\n    exit 1\nfi\n# This output is used by Xcode 'outputs' to avoid re-running this script phase.\necho \"SUCCESS\" > \"${SCRIPT_OUTPUT_FILE_0}\"\n";
			showEnvVarsInLog = 0;
		};
		329C25E418360CEF62F6CB2B /* [CP] Embed Pods Frameworks */ = {
			isa = PBXShellScriptBuildPhase;
			buildActionMask = 2147483647;
			files = (
			);
			inputPaths = (
				"${PODS_ROOT}/Target Support Files/Pods-Firestore_Tests_iOS/Pods-Firestore_Tests_iOS-frameworks.sh",
				"${BUILT_PRODUCTS_DIR}/leveldb-library-iOS/leveldb.framework",
				"${BUILT_PRODUCTS_DIR}/GoogleBenchmark-iOS/GoogleBenchmark.framework",
				"${BUILT_PRODUCTS_DIR}/GoogleTest-iOS/GoogleTest.framework",
				"${BUILT_PRODUCTS_DIR}/OCMock-iOS/OCMock.framework",
				"${BUILT_PRODUCTS_DIR}/ProtobufCpp-iOS/ProtobufCpp.framework",
			);
			name = "[CP] Embed Pods Frameworks";
			outputPaths = (
				"${TARGET_BUILD_DIR}/${FRAMEWORKS_FOLDER_PATH}/leveldb.framework",
				"${TARGET_BUILD_DIR}/${FRAMEWORKS_FOLDER_PATH}/GoogleBenchmark.framework",
				"${TARGET_BUILD_DIR}/${FRAMEWORKS_FOLDER_PATH}/GoogleTest.framework",
				"${TARGET_BUILD_DIR}/${FRAMEWORKS_FOLDER_PATH}/OCMock.framework",
				"${TARGET_BUILD_DIR}/${FRAMEWORKS_FOLDER_PATH}/ProtobufCpp.framework",
			);
			runOnlyForDeploymentPostprocessing = 0;
			shellPath = /bin/sh;
			shellScript = "\"${PODS_ROOT}/Target Support Files/Pods-Firestore_Tests_iOS/Pods-Firestore_Tests_iOS-frameworks.sh\"\n";
			showEnvVarsInLog = 0;
		};
		4C71ED5B5EF024AEF16B5E55 /* [CP] Embed Pods Frameworks */ = {
			isa = PBXShellScriptBuildPhase;
			buildActionMask = 2147483647;
			files = (
			);
			inputPaths = (
				"${PODS_ROOT}/Target Support Files/Pods-Firestore_Benchmarks_iOS/Pods-Firestore_Benchmarks_iOS-frameworks.sh",
				"${BUILT_PRODUCTS_DIR}/GoogleBenchmark-iOS/GoogleBenchmark.framework",
			);
			name = "[CP] Embed Pods Frameworks";
			outputPaths = (
				"${TARGET_BUILD_DIR}/${FRAMEWORKS_FOLDER_PATH}/GoogleBenchmark.framework",
			);
			runOnlyForDeploymentPostprocessing = 0;
			shellPath = /bin/sh;
			shellScript = "\"${PODS_ROOT}/Target Support Files/Pods-Firestore_Benchmarks_iOS/Pods-Firestore_Benchmarks_iOS-frameworks.sh\"\n";
			showEnvVarsInLog = 0;
		};
		54D4C01B433CAC3C4EEDB1F9 /* [CP] Check Pods Manifest.lock */ = {
			isa = PBXShellScriptBuildPhase;
			buildActionMask = 2147483647;
			files = (
			);
			inputFileListPaths = (
			);
			inputPaths = (
				"${PODS_PODFILE_DIR_PATH}/Podfile.lock",
				"${PODS_ROOT}/Manifest.lock",
			);
			name = "[CP] Check Pods Manifest.lock";
			outputFileListPaths = (
			);
			outputPaths = (
				"$(DERIVED_FILE_DIR)/Pods-Firestore_IntegrationTests_macOS-checkManifestLockResult.txt",
			);
			runOnlyForDeploymentPostprocessing = 0;
			shellPath = /bin/sh;
			shellScript = "diff \"${PODS_PODFILE_DIR_PATH}/Podfile.lock\" \"${PODS_ROOT}/Manifest.lock\" > /dev/null\nif [ $? != 0 ] ; then\n    # print error to STDERR\n    echo \"error: The sandbox is not in sync with the Podfile.lock. Run 'pod install' or update your CocoaPods installation.\" >&2\n    exit 1\nfi\n# This output is used by Xcode 'outputs' to avoid re-running this script phase.\necho \"SUCCESS\" > \"${SCRIPT_OUTPUT_FILE_0}\"\n";
			showEnvVarsInLog = 0;
		};
		6800EBA4F597F7115445FCB5 /* [CP] Check Pods Manifest.lock */ = {
			isa = PBXShellScriptBuildPhase;
			buildActionMask = 2147483647;
			files = (
			);
			inputFileListPaths = (
			);
			inputPaths = (
				"${PODS_PODFILE_DIR_PATH}/Podfile.lock",
				"${PODS_ROOT}/Manifest.lock",
			);
			name = "[CP] Check Pods Manifest.lock";
			outputFileListPaths = (
			);
			outputPaths = (
				"$(DERIVED_FILE_DIR)/Pods-Firestore_IntegrationTests_tvOS-checkManifestLockResult.txt",
			);
			runOnlyForDeploymentPostprocessing = 0;
			shellPath = /bin/sh;
			shellScript = "diff \"${PODS_PODFILE_DIR_PATH}/Podfile.lock\" \"${PODS_ROOT}/Manifest.lock\" > /dev/null\nif [ $? != 0 ] ; then\n    # print error to STDERR\n    echo \"error: The sandbox is not in sync with the Podfile.lock. Run 'pod install' or update your CocoaPods installation.\" >&2\n    exit 1\nfi\n# This output is used by Xcode 'outputs' to avoid re-running this script phase.\necho \"SUCCESS\" > \"${SCRIPT_OUTPUT_FILE_0}\"\n";
			showEnvVarsInLog = 0;
		};
		6A86E48DF663B6AA1CB5BA83 /* [CP] Embed Pods Frameworks */ = {
			isa = PBXShellScriptBuildPhase;
			buildActionMask = 2147483647;
			files = (
			);
			inputPaths = (
				"${PODS_ROOT}/Target Support Files/Pods-Firestore_Example_macOS/Pods-Firestore_Example_macOS-frameworks.sh",
				"${BUILT_PRODUCTS_DIR}/BoringSSL-GRPC-macOS/openssl_grpc.framework",
				"${BUILT_PRODUCTS_DIR}/GTMSessionFetcher-macOS/GTMSessionFetcher.framework",
				"${BUILT_PRODUCTS_DIR}/GoogleUtilities-65885a2c/GoogleUtilities.framework",
				"${BUILT_PRODUCTS_DIR}/Protobuf-macOS10.11/Protobuf.framework",
				"${BUILT_PRODUCTS_DIR}/gRPC-C++-macOS/grpcpp.framework",
				"${BUILT_PRODUCTS_DIR}/gRPC-Core-macOS/grpc.framework",
				"${BUILT_PRODUCTS_DIR}/leveldb-library-macOS/leveldb.framework",
				"${BUILT_PRODUCTS_DIR}/nanopb-macOS/nanopb.framework",
			);
			name = "[CP] Embed Pods Frameworks";
			outputPaths = (
				"${TARGET_BUILD_DIR}/${FRAMEWORKS_FOLDER_PATH}/openssl_grpc.framework",
				"${TARGET_BUILD_DIR}/${FRAMEWORKS_FOLDER_PATH}/GTMSessionFetcher.framework",
				"${TARGET_BUILD_DIR}/${FRAMEWORKS_FOLDER_PATH}/GoogleUtilities.framework",
				"${TARGET_BUILD_DIR}/${FRAMEWORKS_FOLDER_PATH}/Protobuf.framework",
				"${TARGET_BUILD_DIR}/${FRAMEWORKS_FOLDER_PATH}/grpcpp.framework",
				"${TARGET_BUILD_DIR}/${FRAMEWORKS_FOLDER_PATH}/grpc.framework",
				"${TARGET_BUILD_DIR}/${FRAMEWORKS_FOLDER_PATH}/leveldb.framework",
				"${TARGET_BUILD_DIR}/${FRAMEWORKS_FOLDER_PATH}/nanopb.framework",
			);
			runOnlyForDeploymentPostprocessing = 0;
			shellPath = /bin/sh;
			shellScript = "\"${PODS_ROOT}/Target Support Files/Pods-Firestore_Example_macOS/Pods-Firestore_Example_macOS-frameworks.sh\"\n";
			showEnvVarsInLog = 0;
		};
		6E622C7A20F52C8300B7E93A /* Run Script */ = {
			isa = PBXShellScriptBuildPhase;
			buildActionMask = 12;
			files = (
			);
			inputPaths = (
				"$(SRCROOT)/FuzzTests/FuzzingResources/Serializer/Corpus/TextProtos",
			);
			name = "Run Script";
			outputPaths = (
				"$(TARGET_BUILD_DIR)/FuzzTestsCorpus",
			);
			runOnlyForDeploymentPostprocessing = 0;
			shellPath = /bin/sh;
			shellScript = "\"${SRCROOT}/FuzzTests/FuzzingResources/Serializer/Corpus/ConvertTextToBinary.sh\"";
			showEnvVarsInLog = 0;
		};
		6EDD3AD420BF247500C33877 /* [CP] Check Pods Manifest.lock */ = {
			isa = PBXShellScriptBuildPhase;
			buildActionMask = 2147483647;
			files = (
			);
			inputPaths = (
				"${PODS_PODFILE_DIR_PATH}/Podfile.lock",
				"${PODS_ROOT}/Manifest.lock",
			);
			name = "[CP] Check Pods Manifest.lock";
			outputPaths = (
				"$(DERIVED_FILE_DIR)/Pods-Firestore_FuzzTests_iOS-checkManifestLockResult.txt",
			);
			runOnlyForDeploymentPostprocessing = 0;
			shellPath = /bin/sh;
			shellScript = "diff \"${PODS_PODFILE_DIR_PATH}/Podfile.lock\" \"${PODS_ROOT}/Manifest.lock\" > /dev/null\nif [ $? != 0 ] ; then\n    # print error to STDERR\n    echo \"error: The sandbox is not in sync with the Podfile.lock. Run 'pod install' or update your CocoaPods installation.\" >&2\n    exit 1\nfi\n# This output is used by Xcode 'outputs' to avoid re-running this script phase.\necho \"SUCCESS\" > \"${SCRIPT_OUTPUT_FILE_0}\"\n";
			showEnvVarsInLog = 0;
		};
		6EDD3B5720BF247500C33877 /* [CP] Embed Pods Frameworks */ = {
			isa = PBXShellScriptBuildPhase;
			buildActionMask = 2147483647;
			files = (
			);
			inputPaths = (
				"${PODS_ROOT}/Target Support Files/Pods-Firestore_FuzzTests_iOS/Pods-Firestore_FuzzTests_iOS-frameworks.sh",
				"${BUILT_PRODUCTS_DIR}/Protobuf-iOS9.0/Protobuf.framework",
				"${BUILT_PRODUCTS_DIR}/LibFuzzer/LibFuzzer.framework",
			);
			name = "[CP] Embed Pods Frameworks";
			outputPaths = (
				"${TARGET_BUILD_DIR}/${FRAMEWORKS_FOLDER_PATH}/Protobuf.framework",
				"${TARGET_BUILD_DIR}/${FRAMEWORKS_FOLDER_PATH}/LibFuzzer.framework",
			);
			runOnlyForDeploymentPostprocessing = 0;
			shellPath = /bin/sh;
			shellScript = "\"${PODS_ROOT}/Target Support Files/Pods-Firestore_FuzzTests_iOS/Pods-Firestore_FuzzTests_iOS-frameworks.sh\"\n";
			showEnvVarsInLog = 0;
		};
		76368D74F155BC9491DC124E /* [CP] Embed Pods Frameworks */ = {
			isa = PBXShellScriptBuildPhase;
			buildActionMask = 2147483647;
			files = (
			);
			inputPaths = (
				"${PODS_ROOT}/Target Support Files/Pods-Firestore_IntegrationTests_tvOS/Pods-Firestore_IntegrationTests_tvOS-frameworks.sh",
				"${BUILT_PRODUCTS_DIR}/leveldb-library-tvOS/leveldb.framework",
				"${BUILT_PRODUCTS_DIR}/GoogleTest-tvOS/GoogleTest.framework",
				"${BUILT_PRODUCTS_DIR}/OCMock-tvOS/OCMock.framework",
			);
			name = "[CP] Embed Pods Frameworks";
			outputPaths = (
				"${TARGET_BUILD_DIR}/${FRAMEWORKS_FOLDER_PATH}/leveldb.framework",
				"${TARGET_BUILD_DIR}/${FRAMEWORKS_FOLDER_PATH}/GoogleTest.framework",
				"${TARGET_BUILD_DIR}/${FRAMEWORKS_FOLDER_PATH}/OCMock.framework",
			);
			runOnlyForDeploymentPostprocessing = 0;
			shellPath = /bin/sh;
			shellScript = "\"${PODS_ROOT}/Target Support Files/Pods-Firestore_IntegrationTests_tvOS/Pods-Firestore_IntegrationTests_tvOS-frameworks.sh\"\n";
			showEnvVarsInLog = 0;
		};
		7C2467DCD3E3E16FB0A737DE /* [CP] Check Pods Manifest.lock */ = {
			isa = PBXShellScriptBuildPhase;
			buildActionMask = 2147483647;
			files = (
			);
			inputPaths = (
				"${PODS_PODFILE_DIR_PATH}/Podfile.lock",
				"${PODS_ROOT}/Manifest.lock",
			);
			name = "[CP] Check Pods Manifest.lock";
			outputPaths = (
				"$(DERIVED_FILE_DIR)/Pods-Firestore_Example_macOS-checkManifestLockResult.txt",
			);
			runOnlyForDeploymentPostprocessing = 0;
			shellPath = /bin/sh;
			shellScript = "diff \"${PODS_PODFILE_DIR_PATH}/Podfile.lock\" \"${PODS_ROOT}/Manifest.lock\" > /dev/null\nif [ $? != 0 ] ; then\n    # print error to STDERR\n    echo \"error: The sandbox is not in sync with the Podfile.lock. Run 'pod install' or update your CocoaPods installation.\" >&2\n    exit 1\nfi\n# This output is used by Xcode 'outputs' to avoid re-running this script phase.\necho \"SUCCESS\" > \"${SCRIPT_OUTPUT_FILE_0}\"\n";
			showEnvVarsInLog = 0;
		};
		7E4A6E169B172874E17A3ECA /* [CP] Embed Pods Frameworks */ = {
			isa = PBXShellScriptBuildPhase;
			buildActionMask = 2147483647;
			files = (
			);
			inputPaths = (
				"${PODS_ROOT}/Target Support Files/Pods-Firestore_Tests_macOS/Pods-Firestore_Tests_macOS-frameworks.sh",
				"${BUILT_PRODUCTS_DIR}/leveldb-library-macOS/leveldb.framework",
				"${BUILT_PRODUCTS_DIR}/GoogleBenchmark-macOS/GoogleBenchmark.framework",
				"${BUILT_PRODUCTS_DIR}/GoogleTest-macOS/GoogleTest.framework",
				"${BUILT_PRODUCTS_DIR}/OCMock-macOS/OCMock.framework",
				"${BUILT_PRODUCTS_DIR}/ProtobufCpp-macOS/ProtobufCpp.framework",
			);
			name = "[CP] Embed Pods Frameworks";
			outputPaths = (
				"${TARGET_BUILD_DIR}/${FRAMEWORKS_FOLDER_PATH}/leveldb.framework",
				"${TARGET_BUILD_DIR}/${FRAMEWORKS_FOLDER_PATH}/GoogleBenchmark.framework",
				"${TARGET_BUILD_DIR}/${FRAMEWORKS_FOLDER_PATH}/GoogleTest.framework",
				"${TARGET_BUILD_DIR}/${FRAMEWORKS_FOLDER_PATH}/OCMock.framework",
				"${TARGET_BUILD_DIR}/${FRAMEWORKS_FOLDER_PATH}/ProtobufCpp.framework",
			);
			runOnlyForDeploymentPostprocessing = 0;
			shellPath = /bin/sh;
			shellScript = "\"${PODS_ROOT}/Target Support Files/Pods-Firestore_Tests_macOS/Pods-Firestore_Tests_macOS-frameworks.sh\"\n";
			showEnvVarsInLog = 0;
		};
		83F2AB95D08093BB076EE521 /* [CP] Check Pods Manifest.lock */ = {
			isa = PBXShellScriptBuildPhase;
			buildActionMask = 2147483647;
			files = (
			);
			inputPaths = (
				"${PODS_PODFILE_DIR_PATH}/Podfile.lock",
				"${PODS_ROOT}/Manifest.lock",
			);
			name = "[CP] Check Pods Manifest.lock";
			outputPaths = (
				"$(DERIVED_FILE_DIR)/Pods-Firestore_Example_iOS-checkManifestLockResult.txt",
			);
			runOnlyForDeploymentPostprocessing = 0;
			shellPath = /bin/sh;
			shellScript = "diff \"${PODS_PODFILE_DIR_PATH}/Podfile.lock\" \"${PODS_ROOT}/Manifest.lock\" > /dev/null\nif [ $? != 0 ] ; then\n    # print error to STDERR\n    echo \"error: The sandbox is not in sync with the Podfile.lock. Run 'pod install' or update your CocoaPods installation.\" >&2\n    exit 1\nfi\n# This output is used by Xcode 'outputs' to avoid re-running this script phase.\necho \"SUCCESS\" > \"${SCRIPT_OUTPUT_FILE_0}\"\n";
			showEnvVarsInLog = 0;
		};
		8748E45246D96175497949A5 /* [CP] Check Pods Manifest.lock */ = {
			isa = PBXShellScriptBuildPhase;
			buildActionMask = 2147483647;
			files = (
			);
			inputFileListPaths = (
			);
			inputPaths = (
				"${PODS_PODFILE_DIR_PATH}/Podfile.lock",
				"${PODS_ROOT}/Manifest.lock",
			);
			name = "[CP] Check Pods Manifest.lock";
			outputFileListPaths = (
			);
			outputPaths = (
				"$(DERIVED_FILE_DIR)/Pods-Firestore_Example_tvOS-checkManifestLockResult.txt",
			);
			runOnlyForDeploymentPostprocessing = 0;
			shellPath = /bin/sh;
			shellScript = "diff \"${PODS_PODFILE_DIR_PATH}/Podfile.lock\" \"${PODS_ROOT}/Manifest.lock\" > /dev/null\nif [ $? != 0 ] ; then\n    # print error to STDERR\n    echo \"error: The sandbox is not in sync with the Podfile.lock. Run 'pod install' or update your CocoaPods installation.\" >&2\n    exit 1\nfi\n# This output is used by Xcode 'outputs' to avoid re-running this script phase.\necho \"SUCCESS\" > \"${SCRIPT_OUTPUT_FILE_0}\"\n";
			showEnvVarsInLog = 0;
		};
		8B469EB6DA9E6404589402E2 /* [CP] Check Pods Manifest.lock */ = {
			isa = PBXShellScriptBuildPhase;
			buildActionMask = 2147483647;
			files = (
			);
			inputPaths = (
				"${PODS_PODFILE_DIR_PATH}/Podfile.lock",
				"${PODS_ROOT}/Manifest.lock",
			);
			name = "[CP] Check Pods Manifest.lock";
			outputPaths = (
				"$(DERIVED_FILE_DIR)/Pods-Firestore_Tests_iOS-checkManifestLockResult.txt",
			);
			runOnlyForDeploymentPostprocessing = 0;
			shellPath = /bin/sh;
			shellScript = "diff \"${PODS_PODFILE_DIR_PATH}/Podfile.lock\" \"${PODS_ROOT}/Manifest.lock\" > /dev/null\nif [ $? != 0 ] ; then\n    # print error to STDERR\n    echo \"error: The sandbox is not in sync with the Podfile.lock. Run 'pod install' or update your CocoaPods installation.\" >&2\n    exit 1\nfi\n# This output is used by Xcode 'outputs' to avoid re-running this script phase.\necho \"SUCCESS\" > \"${SCRIPT_OUTPUT_FILE_0}\"\n";
			showEnvVarsInLog = 0;
		};
		A4274FBF1C966A0513CBD0F6 /* [CP] Check Pods Manifest.lock */ = {
			isa = PBXShellScriptBuildPhase;
			buildActionMask = 2147483647;
			files = (
			);
			inputFileListPaths = (
			);
			inputPaths = (
				"${PODS_PODFILE_DIR_PATH}/Podfile.lock",
				"${PODS_ROOT}/Manifest.lock",
			);
			name = "[CP] Check Pods Manifest.lock";
			outputFileListPaths = (
			);
			outputPaths = (
				"$(DERIVED_FILE_DIR)/Pods-Firestore_Tests_tvOS-checkManifestLockResult.txt",
			);
			runOnlyForDeploymentPostprocessing = 0;
			shellPath = /bin/sh;
			shellScript = "diff \"${PODS_PODFILE_DIR_PATH}/Podfile.lock\" \"${PODS_ROOT}/Manifest.lock\" > /dev/null\nif [ $? != 0 ] ; then\n    # print error to STDERR\n    echo \"error: The sandbox is not in sync with the Podfile.lock. Run 'pod install' or update your CocoaPods installation.\" >&2\n    exit 1\nfi\n# This output is used by Xcode 'outputs' to avoid re-running this script phase.\necho \"SUCCESS\" > \"${SCRIPT_OUTPUT_FILE_0}\"\n";
			showEnvVarsInLog = 0;
		};
		A827A009A65B69DC1B80EAD4 /* [CP] Check Pods Manifest.lock */ = {
			isa = PBXShellScriptBuildPhase;
			buildActionMask = 2147483647;
			files = (
			);
			inputPaths = (
				"${PODS_PODFILE_DIR_PATH}/Podfile.lock",
				"${PODS_ROOT}/Manifest.lock",
			);
			name = "[CP] Check Pods Manifest.lock";
			outputPaths = (
				"$(DERIVED_FILE_DIR)/Pods-Firestore_IntegrationTests_iOS-checkManifestLockResult.txt",
			);
			runOnlyForDeploymentPostprocessing = 0;
			shellPath = /bin/sh;
			shellScript = "diff \"${PODS_PODFILE_DIR_PATH}/Podfile.lock\" \"${PODS_ROOT}/Manifest.lock\" > /dev/null\nif [ $? != 0 ] ; then\n    # print error to STDERR\n    echo \"error: The sandbox is not in sync with the Podfile.lock. Run 'pod install' or update your CocoaPods installation.\" >&2\n    exit 1\nfi\n# This output is used by Xcode 'outputs' to avoid re-running this script phase.\necho \"SUCCESS\" > \"${SCRIPT_OUTPUT_FILE_0}\"\n";
			showEnvVarsInLog = 0;
		};
		B7923D95031DB0DA112AAE9B /* [CP] Embed Pods Frameworks */ = {
			isa = PBXShellScriptBuildPhase;
			buildActionMask = 2147483647;
			files = (
			);
			inputPaths = (
				"${PODS_ROOT}/Target Support Files/Pods-Firestore_IntegrationTests_iOS/Pods-Firestore_IntegrationTests_iOS-frameworks.sh",
				"${BUILT_PRODUCTS_DIR}/leveldb-library-iOS/leveldb.framework",
				"${BUILT_PRODUCTS_DIR}/GoogleTest-iOS/GoogleTest.framework",
				"${BUILT_PRODUCTS_DIR}/OCMock-iOS/OCMock.framework",
			);
			name = "[CP] Embed Pods Frameworks";
			outputPaths = (
				"${TARGET_BUILD_DIR}/${FRAMEWORKS_FOLDER_PATH}/leveldb.framework",
				"${TARGET_BUILD_DIR}/${FRAMEWORKS_FOLDER_PATH}/GoogleTest.framework",
				"${TARGET_BUILD_DIR}/${FRAMEWORKS_FOLDER_PATH}/OCMock.framework",
			);
			runOnlyForDeploymentPostprocessing = 0;
			shellPath = /bin/sh;
			shellScript = "\"${PODS_ROOT}/Target Support Files/Pods-Firestore_IntegrationTests_iOS/Pods-Firestore_IntegrationTests_iOS-frameworks.sh\"\n";
			showEnvVarsInLog = 0;
		};
		BF6384844477A4F850F0E89F /* [CP] Check Pods Manifest.lock */ = {
			isa = PBXShellScriptBuildPhase;
			buildActionMask = 2147483647;
			files = (
			);
			inputPaths = (
				"${PODS_PODFILE_DIR_PATH}/Podfile.lock",
				"${PODS_ROOT}/Manifest.lock",
			);
			name = "[CP] Check Pods Manifest.lock";
			outputPaths = (
				"$(DERIVED_FILE_DIR)/Pods-Firestore_Benchmarks_iOS-checkManifestLockResult.txt",
			);
			runOnlyForDeploymentPostprocessing = 0;
			shellPath = /bin/sh;
			shellScript = "diff \"${PODS_PODFILE_DIR_PATH}/Podfile.lock\" \"${PODS_ROOT}/Manifest.lock\" > /dev/null\nif [ $? != 0 ] ; then\n    # print error to STDERR\n    echo \"error: The sandbox is not in sync with the Podfile.lock. Run 'pod install' or update your CocoaPods installation.\" >&2\n    exit 1\nfi\n# This output is used by Xcode 'outputs' to avoid re-running this script phase.\necho \"SUCCESS\" > \"${SCRIPT_OUTPUT_FILE_0}\"\n";
			showEnvVarsInLog = 0;
		};
		C164AD918C826AF88B418DA5 /* [CP] Embed Pods Frameworks */ = {
			isa = PBXShellScriptBuildPhase;
			buildActionMask = 2147483647;
			files = (
			);
			inputPaths = (
				"${PODS_ROOT}/Target Support Files/Pods-Firestore_IntegrationTests_macOS/Pods-Firestore_IntegrationTests_macOS-frameworks.sh",
				"${BUILT_PRODUCTS_DIR}/leveldb-library-macOS/leveldb.framework",
				"${BUILT_PRODUCTS_DIR}/GoogleTest-macOS/GoogleTest.framework",
				"${BUILT_PRODUCTS_DIR}/OCMock-macOS/OCMock.framework",
			);
			name = "[CP] Embed Pods Frameworks";
			outputPaths = (
				"${TARGET_BUILD_DIR}/${FRAMEWORKS_FOLDER_PATH}/leveldb.framework",
				"${TARGET_BUILD_DIR}/${FRAMEWORKS_FOLDER_PATH}/GoogleTest.framework",
				"${TARGET_BUILD_DIR}/${FRAMEWORKS_FOLDER_PATH}/OCMock.framework",
			);
			runOnlyForDeploymentPostprocessing = 0;
			shellPath = /bin/sh;
			shellScript = "\"${PODS_ROOT}/Target Support Files/Pods-Firestore_IntegrationTests_macOS/Pods-Firestore_IntegrationTests_macOS-frameworks.sh\"\n";
			showEnvVarsInLog = 0;
		};
		D2D94DFA64939EF6DECDF908 /* [CP] Check Pods Manifest.lock */ = {
			isa = PBXShellScriptBuildPhase;
			buildActionMask = 2147483647;
			files = (
			);
			inputPaths = (
				"${PODS_PODFILE_DIR_PATH}/Podfile.lock",
				"${PODS_ROOT}/Manifest.lock",
			);
			name = "[CP] Check Pods Manifest.lock";
			outputPaths = (
				"$(DERIVED_FILE_DIR)/Pods-Firestore_Example_iOS-Firestore_SwiftTests_iOS-checkManifestLockResult.txt",
			);
			runOnlyForDeploymentPostprocessing = 0;
			shellPath = /bin/sh;
			shellScript = "diff \"${PODS_PODFILE_DIR_PATH}/Podfile.lock\" \"${PODS_ROOT}/Manifest.lock\" > /dev/null\nif [ $? != 0 ] ; then\n    # print error to STDERR\n    echo \"error: The sandbox is not in sync with the Podfile.lock. Run 'pod install' or update your CocoaPods installation.\" >&2\n    exit 1\nfi\n# This output is used by Xcode 'outputs' to avoid re-running this script phase.\necho \"SUCCESS\" > \"${SCRIPT_OUTPUT_FILE_0}\"\n";
			showEnvVarsInLog = 0;
		};
		EA424838F4A5DD7B337F57AB /* [CP] Embed Pods Frameworks */ = {
			isa = PBXShellScriptBuildPhase;
			buildActionMask = 2147483647;
			files = (
			);
			inputPaths = (
				"${PODS_ROOT}/Target Support Files/Pods-Firestore_Example_iOS-Firestore_SwiftTests_iOS/Pods-Firestore_Example_iOS-Firestore_SwiftTests_iOS-frameworks.sh",
				"${BUILT_PRODUCTS_DIR}/BoringSSL-GRPC-iOS/openssl_grpc.framework",
				"${BUILT_PRODUCTS_DIR}/GTMSessionFetcher-iOS/GTMSessionFetcher.framework",
				"${BUILT_PRODUCTS_DIR}/GoogleUtilities-b9437b04/GoogleUtilities.framework",
				"${BUILT_PRODUCTS_DIR}/Protobuf-iOS8.0/Protobuf.framework",
				"${BUILT_PRODUCTS_DIR}/gRPC-C++-iOS/grpcpp.framework",
				"${BUILT_PRODUCTS_DIR}/gRPC-Core-iOS/grpc.framework",
				"${BUILT_PRODUCTS_DIR}/leveldb-library-iOS/leveldb.framework",
				"${BUILT_PRODUCTS_DIR}/nanopb-iOS/nanopb.framework",
			);
			name = "[CP] Embed Pods Frameworks";
			outputPaths = (
				"${TARGET_BUILD_DIR}/${FRAMEWORKS_FOLDER_PATH}/openssl_grpc.framework",
				"${TARGET_BUILD_DIR}/${FRAMEWORKS_FOLDER_PATH}/GTMSessionFetcher.framework",
				"${TARGET_BUILD_DIR}/${FRAMEWORKS_FOLDER_PATH}/GoogleUtilities.framework",
				"${TARGET_BUILD_DIR}/${FRAMEWORKS_FOLDER_PATH}/Protobuf.framework",
				"${TARGET_BUILD_DIR}/${FRAMEWORKS_FOLDER_PATH}/grpcpp.framework",
				"${TARGET_BUILD_DIR}/${FRAMEWORKS_FOLDER_PATH}/grpc.framework",
				"${TARGET_BUILD_DIR}/${FRAMEWORKS_FOLDER_PATH}/leveldb.framework",
				"${TARGET_BUILD_DIR}/${FRAMEWORKS_FOLDER_PATH}/nanopb.framework",
			);
			runOnlyForDeploymentPostprocessing = 0;
			shellPath = /bin/sh;
			shellScript = "\"${PODS_ROOT}/Target Support Files/Pods-Firestore_Example_iOS-Firestore_SwiftTests_iOS/Pods-Firestore_Example_iOS-Firestore_SwiftTests_iOS-frameworks.sh\"\n";
			showEnvVarsInLog = 0;
		};
/* End PBXShellScriptBuildPhase section */

/* Begin PBXSourcesBuildPhase section */
		544AB18E2248072200F851E6 /* Sources */ = {
			isa = PBXSourcesBuildPhase;
			buildActionMask = 2147483647;
			files = (
				E11DDA3DD75705F26245E295 /* FIRCollectionReferenceTests.mm in Sources */,
				46999832F7D1709B4C29FAA8 /* FIRDocumentReferenceTests.mm in Sources */,
				6FD2369F24E884A9D767DD80 /* FIRDocumentSnapshotTests.mm in Sources */,
				C39CBADA58F442C8D66C3DA2 /* FIRFieldPathTests.mm in Sources */,
				F3F09BC931A717CEFF4E14B9 /* FIRFieldValueTests.mm in Sources */,
				D59FAEE934987D4C4B2A67B2 /* FIRFirestoreTests.mm in Sources */,
				18CF41A17EA3292329E1119D /* FIRGeoPointTests.mm in Sources */,
				113190791F42202FDE1ABC14 /* FIRQuerySnapshotTests.mm in Sources */,
				38430E0E07C54FCD399AE919 /* FIRQueryTests.mm in Sources */,
				2EAD77559EC654E6CA4D3E21 /* FIRSnapshotMetadataTests.mm in Sources */,
				CD0AA9E5D83C00CAAE7C2F67 /* FIRTimestampTest.m in Sources */,
				9D71628E38D9F64C965DF29E /* FSTAPIHelpers.mm in Sources */,
				10B7426844685A48234C093B /* FSTArraySortedDictionaryTests.m in Sources */,
				B89EF6551734723BDC6AB79C /* FSTDocumentKeyTests.mm in Sources */,
				F8D3EF0C9044BB3F3E81C6CA /* FSTDocumentSetTests.mm in Sources */,
				E980E1DCF759D5EF9F6B98F2 /* FSTDocumentTests.mm in Sources */,
				F4F00BF4E87D7F0F0F8831DB /* FSTEventAccumulator.mm in Sources */,
				21F821BF241244BA7BF070D9 /* FSTEventManagerTests.mm in Sources */,
				F007A46BE03A01C077EFCBD8 /* FSTFieldValueTests.mm in Sources */,
				0A6FBE65A7FE048BAD562A15 /* FSTGoogleTestTests.mm in Sources */,
				939C898FE9D129F6A2EA259C /* FSTHelpers.mm in Sources */,
				6672B445E006A7708B8531ED /* FSTImmutableSortedDictionary+Testing.m in Sources */,
				DEF036EA1ECEECD8E3ECC362 /* FSTImmutableSortedSet+Testing.m in Sources */,
				C4055D868A38221B332CD03D /* FSTIntegrationTestCase.mm in Sources */,
				10CA552415BE0954221A1626 /* FSTLRUGarbageCollectorTests.mm in Sources */,
				939A15D3AD941CF7242DA9FA /* FSTLevelDBLRUGarbageCollectorTests.mm in Sources */,
				A7470B7B2433264FFDCC7AC3 /* FSTLevelDBLocalStoreTests.mm in Sources */,
				E9558682F8A4DD3E7C85C067 /* FSTLevelDBMigrationsTests.mm in Sources */,
				1E52635E55FD6FAB78FD29D8 /* FSTLevelDBMutationQueueTests.mm in Sources */,
				A38F4AE525A87FDEA41DED47 /* FSTLevelDBQueryCacheTests.mm in Sources */,
				927D22C6D294B82D1580C48D /* FSTLevelDBRemoteDocumentCacheTests.mm in Sources */,
				EC80A217F3D66EB0272B36B0 /* FSTLevelDBSpecTests.mm in Sources */,
				63BB61B6366E7F80C348419D /* FSTLevelDBTransactionTests.mm in Sources */,
				54080260D85A6F583E61DA1D /* FSTLocalSerializerTests.mm in Sources */,
				904DA0AE915C02154AE547FC /* FSTLocalStoreTests.mm in Sources */,
				34387C13A92D31B212BC0CA9 /* FSTMemoryLRUGarbageCollectorTests.mm in Sources */,
				3958F87E768E5CF40B87EF90 /* FSTMemoryLocalStoreTests.mm in Sources */,
				70D96C9129976DB01AC58BAC /* FSTMemoryMutationQueueTests.mm in Sources */,
				6B8806528FD3757D33D8B8AE /* FSTMemoryQueryCacheTests.mm in Sources */,
				C5DEDF6148FD41B3000DDD5C /* FSTMemoryRemoteDocumentCacheTests.mm in Sources */,
				6FF2B680CC8631B06C7BD7AB /* FSTMemorySpecTests.mm in Sources */,
				F3261CBFC169DB375A0D9492 /* FSTMockDatastore.mm in Sources */,
				38F973FA8ADEAFE9541C25EA /* FSTMutationQueueTests.mm in Sources */,
				A6543DD0A56F8523C6D518E1 /* FSTMutationTests.mm in Sources */,
				8943A7C0750CEB0B98D21209 /* FSTPersistenceTestHelpers.mm in Sources */,
				AD86162AC78673BA969F3467 /* FSTQueryCacheTests.mm in Sources */,
				550FB7562D0CF9C3E1984000 /* FSTQueryListenerTests.mm in Sources */,
				29FF9029315C3A9FB0E0D79E /* FSTQueryTests.mm in Sources */,
				D063F56AC89E074F9AB05DD3 /* FSTRemoteDocumentCacheTests.mm in Sources */,
				BCD9AEA4A890E804922BF72F /* FSTRemoteEventTests.mm in Sources */,
				0D67722B43147F775891EA43 /* FSTSerializerBetaTests.mm in Sources */,
				A907244EE37BC32C8D82948E /* FSTSpecTests.mm in Sources */,
				072D805A94E767DE4D371881 /* FSTSyncEngineTestDriver.mm in Sources */,
				156B042479C42DB2C3190C63 /* FSTTreeSortedDictionaryTests.m in Sources */,
				548180A6228DEF1A004F70CD /* FSTUserDataConverterTests.mm in Sources */,
				3021937CBABFD9270A051900 /* FSTViewSnapshotTest.mm in Sources */,
				B67BB1DA1E247A87B4755C26 /* FSTViewTests.mm in Sources */,
				6DCA8E54E652B78EFF3EEDAC /* XCTestCase+Await.mm in Sources */,
				45939AFF906155EA27D281AB /* annotations.pb.cc in Sources */,
				FF3405218188DFCE586FB26B /* app_testing.mm in Sources */,
				B192F30DECA8C28007F9B1D0 /* array_sorted_map_test.cc in Sources */,
				4F857404731D45F02C5EE4C3 /* async_queue_libdispatch_test.mm in Sources */,
				83A9CD3B6E791A860CE81FA1 /* async_queue_std_test.cc in Sources */,
				0B7B24194E2131F5C325FE0E /* async_queue_test.cc in Sources */,
				1733601ECCEA33E730DEAF45 /* autoid_test.cc in Sources */,
				0DAA255C2FEB387895ADEE12 /* bits_test.cc in Sources */,
				EBE4A7B6A57BCE02B389E8A6 /* byte_string_test.cc in Sources */,
				9AC604BF7A76CABDF26F8C8E /* cc_compilation_test.cc in Sources */,
				5556B648B9B1C2F79A706B4F /* common.pb.cc in Sources */,
				08D853C9D3A4DC919C55671A /* comparison_test.cc in Sources */,
				AAA50E56B9A7EF3EFDA62172 /* create_noop_connectivity_monitor.cc in Sources */,
				B49311BDE5EB6DF811E03C1B /* credentials_provider_test.cc in Sources */,
				9774A6C2AA02A12D80B34C3C /* database_id_test.cc in Sources */,
				11F8EE69182C9699E90A9E3D /* database_info_test.cc in Sources */,
				3F2DF1DDDF7F5830F0669992 /* datastore_test.mm in Sources */,
				62DA31B79FE97A90EEF28B0B /* delayed_constructor_test.cc in Sources */,
				FF4FA5757D13A2B7CEE40F04 /* document.pb.cc in Sources */,
				5B62003FEA9A3818FDF4E2DD /* document_key_test.cc in Sources */,
				355A9171EF3F7AD44A9C60CB /* document_test.cc in Sources */,
				3BCEBA50E9678123245C0272 /* empty_credentials_provider_test.cc in Sources */,
				AC6C1E57B18730428CB15E03 /* executor_libdispatch_test.mm in Sources */,
				E7D415B8717701B952C344E5 /* executor_std_test.cc in Sources */,
				470A37727BBF516B05ED276A /* executor_test.cc in Sources */,
				2E0BBA7E627EB240BA11B0D0 /* exponential_backoff_test.cc in Sources */,
				135429EEF1D7FA9D1E329392 /* fake_credentials_provider.cc in Sources */,
				07B1E8C62772758BC82FEBEE /* field_mask_test.cc in Sources */,
				D9366A834BFF13246DC3AF9E /* field_path_test.cc in Sources */,
				3D11B104A8F01F85180B38F6 /* field_transform_test.mm in Sources */,
				C591407ABE1394B4042AB7CA /* field_value_benchmark.cc in Sources */,
				9D0E720F5A6DBD48FF325016 /* field_value_test.cc in Sources */,
				60C72F86D2231B1B6592A5E6 /* filesystem_test.cc in Sources */,
				A61AE3D94C975A87EFA82ADA /* firebase_credentials_provider_test.mm in Sources */,
				C5655568EC2A9F6B5E6F9141 /* firestore.pb.cc in Sources */,
				B8062EBDB8E5B680E46A6DD1 /* geo_point_test.cc in Sources */,
				056542AD1D0F78E29E22EFA9 /* grpc_connection_test.cc in Sources */,
				4D98894EB5B3D778F5628456 /* grpc_stream_test.cc in Sources */,
				71DF9A27169F25383C762F85 /* grpc_stream_tester.cc in Sources */,
				E6821243C510797EFFC7BCE2 /* grpc_streaming_reader_test.cc in Sources */,
				3DFBA7413965F3E6F366E923 /* grpc_unary_call_test.cc in Sources */,
				A1F57CC739211F64F2E9232D /* hard_assert_test.cc in Sources */,
				9783FAEA4CF758E8C4C2D76E /* hashing_test.cc in Sources */,
				E82F8EBBC8CC37299A459E73 /* hashing_test_apple.mm in Sources */,
				897F3C1936612ACB018CA1DD /* http.pb.cc in Sources */,
				036F975093414351FE952F08 /* index_manager_test.mm in Sources */,
				E084921EFB7CF8CB1E950D6C /* iterator_adaptors_test.cc in Sources */,
				49C04B97AB282FFA82FD98CD /* latlng.pb.cc in Sources */,
				E4C0CC7FB88D8F6CB1B972C6 /* leveldb_index_manager_test.mm in Sources */,
				568EC1C0F68A7B95E57C8C6C /* leveldb_key_test.cc in Sources */,
				66FAB8EAC012A3822BD4D0C9 /* leveldb_util_test.cc in Sources */,
				974FF09E6AFD24D5A39B898B /* local_serializer_test.cc in Sources */,
				DBDC8E997E909804F1B43E92 /* log_test.cc in Sources */,
				12158DFCEE09D24B7988A340 /* maybe_document.pb.cc in Sources */,
				D44DA2F61B854E8771E4E446 /* memory_index_manager_test.mm in Sources */,
				C5F1E2220E30ED5EAC9ABD9E /* mutation.pb.cc in Sources */,
				1CC9BABDD52B2A1E37E2698D /* mutation_test.cc in Sources */,
				051D3E20184AF195266EF678 /* no_document_test.cc in Sources */,
				E2FBB88C3EC515A879C5A26E /* objc_class_test.cc in Sources */,
				4A699B93C58FDB46A308E745 /* objc_class_test_helper.mm in Sources */,
				D572B4D4DBDD6B9235781646 /* objc_compatibility_apple_test.mm in Sources */,
				16FE432587C1B40AF08613D2 /* objc_type_traits_apple_test.mm in Sources */,
				E08297B35E12106105F448EB /* ordered_code_benchmark.cc in Sources */,
				72AD91671629697074F2545B /* ordered_code_test.cc in Sources */,
				DB7E9C5A59CCCDDB7F0C238A /* path_test.cc in Sources */,
				0455FC6E2A281BD755FD933A /* precondition_test.cc in Sources */,
				938F2AF6EC5CD0B839300DB0 /* query.pb.cc in Sources */,
				7EF540911720DAAF516BEDF0 /* query_test.cc in Sources */,
				37EC6C6EA9169BB99078CA96 /* reference_set_test.cc in Sources */,
				C7F174164D7C55E35A526009 /* resource_path_test.cc in Sources */,
				4DAF501EE4B4DB79ED4239B0 /* secure_random_test.cc in Sources */,
				D57F4CB3C92CE3D4DF329B78 /* serializer_test.cc in Sources */,
				5D45CC300ED037358EF33A8F /* snapshot_version_test.cc in Sources */,
				862B1AC9EDAB309BBF4FB18C /* sorted_map_test.cc in Sources */,
				4A62B708A6532DD45414DA3A /* sorted_set_test.cc in Sources */,
				C9F96C511F45851D38EC449C /* status.pb.cc in Sources */,
				5493A425225F9990006DE7BA /* status_apple_test.mm in Sources */,
				4DC660A62BC2B6369DA5C563 /* status_test.cc in Sources */,
				74985DE2C7EF4150D7A455FD /* statusor_test.cc in Sources */,
				C5C01A1FB216DA4BA8BF1A02 /* stream_test.mm in Sources */,
				F9DC01FCBE76CD4F0453A67C /* strerror_test.cc in Sources */,
				37C4BF11C8B2B8B54B5ED138 /* string_apple_benchmark.mm in Sources */,
				5EFBAD082CB0F86CD0711979 /* string_apple_test.mm in Sources */,
				56D85436D3C864B804851B15 /* string_format_apple_test.mm in Sources */,
				1F998DDECB54A66222CC66AA /* string_format_test.cc in Sources */,
				8C39F6D4B3AA9074DF00CFB8 /* string_util_test.cc in Sources */,
				229D1A9381F698D71F229471 /* string_win_test.cc in Sources */,
				4A3FF3B16A39A5DC6B7EBA51 /* target.pb.cc in Sources */,
				E764F0F389E7119220EB212C /* target_id_generator_test.cc in Sources */,
				32A95242C56A1A230231DB6A /* testutil.cc in Sources */,
				ACC9369843F5ED3BD2284078 /* timestamp_test.cc in Sources */,
				2AAEABFD550255271E3BAC91 /* to_string_apple_test.mm in Sources */,
				1E2AE064CF32A604DC7BFD4D /* to_string_test.cc in Sources */,
				4F67086B5CC1787F612AE503 /* token_test.cc in Sources */,
				8DA258092DD856D829D973B5 /* transform_operations_test.mm in Sources */,
				5F19F66D8B01BA2B97579017 /* tree_sorted_map_test.cc in Sources */,
				16F52ECC6FA8A0587CD779EB /* user_test.cc in Sources */,
				E3C0E5F834A82EEE9F8C4519 /* watch_change_test.mm in Sources */,
				53AB47E44D897C81A94031F6 /* write.pb.cc in Sources */,
				54968B0D22A8F54700AC02FF /* writer_test.cc in Sources */,
				2E6E6164F44B9E3C6BB88313 /* xcgmock_test.mm in Sources */,
			);
			runOnlyForDeploymentPostprocessing = 0;
		};
		54AA338B224BF935006CE580 /* Sources */ = {
			isa = PBXSourcesBuildPhase;
			buildActionMask = 2147483647;
			files = (
				54AA3393224BF935006CE580 /* AppDelegate.m in Sources */,
				54AA3396224BF935006CE580 /* ViewController.m in Sources */,
				54AA339E224BF936006CE580 /* main.m in Sources */,
			);
			runOnlyForDeploymentPostprocessing = 0;
		};
		54AA33A2224BFE09006CE580 /* Sources */ = {
			isa = PBXSourcesBuildPhase;
			buildActionMask = 2147483647;
			files = (
				00B7AFE2A7C158DD685EB5EE /* FIRCollectionReferenceTests.mm in Sources */,
				25FE27330996A59F31713A0C /* FIRDocumentReferenceTests.mm in Sources */,
				28E4B4A53A739AE2C9CF4159 /* FIRDocumentSnapshotTests.mm in Sources */,
				5FE047FE866758FD6A6A6478 /* FIRFieldPathTests.mm in Sources */,
				A57EC303CD2D6AA4F4745551 /* FIRFieldValueTests.mm in Sources */,
				31BDB4CB0E7458C650A77ED0 /* FIRFirestoreTests.mm in Sources */,
				D98A0B6007E271E32299C79D /* FIRGeoPointTests.mm in Sources */,
				17638F813B9B556FE7718C0C /* FIRQuerySnapshotTests.mm in Sources */,
				40708C00B429E39CB20BA0F1 /* FIRQueryTests.mm in Sources */,
				ED420D8F49DA5C41EEF93913 /* FIRSnapshotMetadataTests.mm in Sources */,
				36E174A66C323891AEA16A2A /* FIRTimestampTest.m in Sources */,
				6E4854B19B120C6F0F8192CC /* FSTAPIHelpers.mm in Sources */,
				F1661B1C5F3E30535FB65046 /* FSTArraySortedDictionaryTests.m in Sources */,
				94E5399FA5EA82CCB0549AB5 /* FSTDocumentKeyTests.mm in Sources */,
				C13502E39B0AEF0FADDDA5F2 /* FSTDocumentSetTests.mm in Sources */,
				4E679B9AA80202184D459569 /* FSTDocumentTests.mm in Sources */,
				73E42D984FB36173A2BDA57C /* FSTEventAccumulator.mm in Sources */,
				3E0C71810093ADFBAD9B453F /* FSTEventManagerTests.mm in Sources */,
				CA69FC4DF0C906183CF5DCE9 /* FSTFieldValueTests.mm in Sources */,
				E375FBA0632EFB4D14C4E5A9 /* FSTGoogleTestTests.mm in Sources */,
				F72DF72447EA7AB9D100816A /* FSTHelpers.mm in Sources */,
				8A0749707105A077728119C2 /* FSTImmutableSortedDictionary+Testing.m in Sources */,
				C1B859FD314E866619683940 /* FSTImmutableSortedSet+Testing.m in Sources */,
				AEBF3F80ACC01AA8A27091CD /* FSTIntegrationTestCase.mm in Sources */,
				9BD7DC8F5ADA0FE64AFAFA75 /* FSTLRUGarbageCollectorTests.mm in Sources */,
				55BDA39A16C4229A1AECB796 /* FSTLevelDBLRUGarbageCollectorTests.mm in Sources */,
				F46394FAA186BC6D19213B59 /* FSTLevelDBLocalStoreTests.mm in Sources */,
				FA63B7521A07F1EB2F999859 /* FSTLevelDBMigrationsTests.mm in Sources */,
				535F51F2FF2AB52A6E629091 /* FSTLevelDBMutationQueueTests.mm in Sources */,
				7E4218DB09B85F8E379C73CB /* FSTLevelDBQueryCacheTests.mm in Sources */,
				4C10843309CD11C455CF3B2B /* FSTLevelDBRemoteDocumentCacheTests.mm in Sources */,
				7495E3BAE536CD839EE20F31 /* FSTLevelDBSpecTests.mm in Sources */,
				59D1E0A722CE68E00A3F85AA /* FSTLevelDBTransactionTests.mm in Sources */,
				023829DB2198383927233318 /* FSTLocalSerializerTests.mm in Sources */,
				9328C93759C78A10FDBF68E0 /* FSTLocalStoreTests.mm in Sources */,
				29FDE0C0BA643E3804D8546C /* FSTMemoryLRUGarbageCollectorTests.mm in Sources */,
				3B47E82ED2A3C59AB5002640 /* FSTMemoryLocalStoreTests.mm in Sources */,
				1DFAEEE901B4E517A4CB9CAD /* FSTMemoryMutationQueueTests.mm in Sources */,
				4B52774AABF4ED7C2FA5C1C5 /* FSTMemoryQueryCacheTests.mm in Sources */,
				4247980BACA0070FB3E4A7A3 /* FSTMemoryRemoteDocumentCacheTests.mm in Sources */,
				EB04FE18E5794FEC187A09E3 /* FSTMemorySpecTests.mm in Sources */,
				31D8E3D925FA3F70AA20ACCE /* FSTMockDatastore.mm in Sources */,
				239B9B357E67036BEA831E3A /* FSTMutationQueueTests.mm in Sources */,
				25CD471A28606A0DEE9F454A /* FSTMutationTests.mm in Sources */,
				A6D29E15ED1221352DBE0CF2 /* FSTPersistenceTestHelpers.mm in Sources */,
				BBFCCD960DD2937EE278D7B6 /* FSTQueryCacheTests.mm in Sources */,
				300D9D215F4128E69068B863 /* FSTQueryListenerTests.mm in Sources */,
				CA18CEF2585A6BC4974DB56D /* FSTQueryTests.mm in Sources */,
				9664E5831CE35D515CDBC12A /* FSTRemoteDocumentCacheTests.mm in Sources */,
				61D1EB3438B92F61F6CAC191 /* FSTRemoteEventTests.mm in Sources */,
				F58A4EE0A1A77F61EF41E5ED /* FSTSerializerBetaTests.mm in Sources */,
				D5E9954FC1C5ABBC7A180B33 /* FSTSpecTests.mm in Sources */,
				D69B97FF4C065EACEDD91886 /* FSTSyncEngineTestDriver.mm in Sources */,
				406939B62E5A6A22ADAB6FE6 /* FSTTreeSortedDictionaryTests.m in Sources */,
				548180A7228DEF1A004F70CD /* FSTUserDataConverterTests.mm in Sources */,
				4BB325E8B87A2FA4483AA070 /* FSTViewSnapshotTest.mm in Sources */,
				0265CCC8BBB76AE013F52411 /* FSTViewTests.mm in Sources */,
				AAC15E7CCAE79619B2ABB972 /* XCTestCase+Await.mm in Sources */,
				1C19D796DB6715368407387A /* annotations.pb.cc in Sources */,
				6EEA00A737690EF82A3C91C6 /* app_testing.mm in Sources */,
				1291D9F5300AFACD1FBD262D /* array_sorted_map_test.cc in Sources */,
				4AD9809C9CE9FA09AC40992F /* async_queue_libdispatch_test.mm in Sources */,
				38208AC761FF994BA69822BE /* async_queue_std_test.cc in Sources */,
				900D0E9F18CE3DB954DD0D1E /* async_queue_test.cc in Sources */,
				5D5E24E3FA1128145AA117D2 /* autoid_test.cc in Sources */,
				B6FDE6F91D3F81D045E962A0 /* bits_test.cc in Sources */,
				E1264B172412967A09993EC6 /* byte_string_test.cc in Sources */,
				079E63E270F3EFCA175D2705 /* cc_compilation_test.cc in Sources */,
				18638EAED9E126FC5D895B14 /* common.pb.cc in Sources */,
				1115DB1F1DCE93B63E03BA8C /* comparison_test.cc in Sources */,
				169D01E6FF2CDF994B32B491 /* create_noop_connectivity_monitor.cc in Sources */,
				5686B35D611C1CFF6BFE7215 /* credentials_provider_test.cc in Sources */,
				58E377DCCC64FE7D2C6B59A1 /* database_id_test.cc in Sources */,
				8F3AE423677A4C50F7E0E5C0 /* database_info_test.cc in Sources */,
				CEDDC6DB782989587D0139B2 /* datastore_test.mm in Sources */,
				D22B96C19A0F3DE998D4320C /* delayed_constructor_test.cc in Sources */,
				25A75DFA730BAD21A5538EC5 /* document.pb.cc in Sources */,
				D6E0E54CD1640E726900828A /* document_key_test.cc in Sources */,
				07A64E6C4EB700E3AF3FD496 /* document_test.cc in Sources */,
				2B1E95FAFD350C191B525F3B /* empty_credentials_provider_test.cc in Sources */,
				B220E091D8F4E6DE1EA44F57 /* executor_libdispatch_test.mm in Sources */,
				BAB43C839445782040657239 /* executor_std_test.cc in Sources */,
				3A7CB01751697ED599F2D9A1 /* executor_test.cc in Sources */,
				EF3518F84255BAF3EBD317F6 /* exponential_backoff_test.cc in Sources */,
				4E8085FB9DBE40BAE11F0F4E /* fake_credentials_provider.cc in Sources */,
				ED4E2AC80CAF2A8FDDAC3DEE /* field_mask_test.cc in Sources */,
				41EAC526C543064B8F3F7EDA /* field_path_test.cc in Sources */,
				4B57AE178F715ADE738C4F78 /* field_transform_test.mm in Sources */,
				0EF74A344612147DE4261A4B /* field_value_benchmark.cc in Sources */,
				E4EEF6AAFCD33303CE9E5408 /* field_value_test.cc in Sources */,
				AAF2F02E77A80C9CDE2C0C7A /* filesystem_test.cc in Sources */,
				DAC43DD1FDFBAB1FE1AD6BE5 /* firebase_credentials_provider_test.mm in Sources */,
				8683BBC3AC7B01937606A83B /* firestore.pb.cc in Sources */,
				F7718C43D3A8FCCDB4BB0071 /* geo_point_test.cc in Sources */,
				BA9A65BD6D993B2801A3C768 /* grpc_connection_test.cc in Sources */,
				D6DE74259F5C0CCA010D6A0D /* grpc_stream_test.cc in Sources */,
				7BBE0389D855242DDB83334B /* grpc_stream_tester.cc in Sources */,
				804B0C6CCE3933CF3948F249 /* grpc_streaming_reader_test.cc in Sources */,
				8612F3C7E4A7D17221442699 /* grpc_unary_call_test.cc in Sources */,
				E0E640226A1439C59BBBA9C1 /* hard_assert_test.cc in Sources */,
				227CFA0B2A01884C277E4F1D /* hashing_test.cc in Sources */,
				CD78EEAA1CD36BE691CA3427 /* hashing_test_apple.mm in Sources */,
				1357806B4CD3A62A8F5DE86D /* http.pb.cc in Sources */,
				20EC3A46525B8C3471D7D179 /* index_manager_test.mm in Sources */,
				0E4C94369FFF7EC0C9229752 /* iterator_adaptors_test.cc in Sources */,
				0FBDD5991E8F6CD5F8542474 /* latlng.pb.cc in Sources */,
				A64B1CD2776BC118C74503A7 /* leveldb_index_manager_test.mm in Sources */,
				B513F723728E923DFF34F60F /* leveldb_key_test.cc in Sources */,
				7A3BE0ED54933C234FDE23D1 /* leveldb_util_test.cc in Sources */,
				0FA4D5601BE9F0CB5EC2882C /* local_serializer_test.cc in Sources */,
				12BB9ED1CA98AA52B92F497B /* log_test.cc in Sources */,
				88FD82A1FC5FEC5D56B481D8 /* maybe_document.pb.cc in Sources */,
				01C0A2CF788A93EF2CEB6100 /* memory_index_manager_test.mm in Sources */,
				153F3E4E9E3A0174E29550B4 /* mutation.pb.cc in Sources */,
				5E6F9184B271F6D5312412FF /* mutation_test.cc in Sources */,
				FEF55ECFB0CA317B351179AB /* no_document_test.cc in Sources */,
				8F1417FC39F417F7D1E5E4BF /* objc_class_test.cc in Sources */,
				D6826E6A53030C44EA0741DE /* objc_class_test_helper.mm in Sources */,
				7400AC9377419A28B782B5EC /* objc_compatibility_apple_test.mm in Sources */,
				9AC28D928902C6767A11F5FC /* objc_type_traits_apple_test.mm in Sources */,
				B3C87C635527A2E57944B789 /* ordered_code_benchmark.cc in Sources */,
				FD8EA96A604E837092ACA51D /* ordered_code_test.cc in Sources */,
				0963F6D7B0F9AE1E24B82866 /* path_test.cc in Sources */,
				152543FD706D5E8851C8DA92 /* precondition_test.cc in Sources */,
				5FA3DB52A478B01384D3A2ED /* query.pb.cc in Sources */,
				F481368DB694B3B4D0C8E4A2 /* query_test.cc in Sources */,
				7DBE7DB90CF83B589A94980F /* reference_set_test.cc in Sources */,
				85B8918FC8C5DC62482E39C3 /* resource_path_test.cc in Sources */,
				A8C9FF6D13E6C83D4AB54EA7 /* secure_random_test.cc in Sources */,
				31A396C81A107D1DEFDF4A34 /* serializer_test.cc in Sources */,
				13D8F4196528BAB19DBB18A7 /* snapshot_version_test.cc in Sources */,
				86E6FC2B7657C35B342E1436 /* sorted_map_test.cc in Sources */,
				8413BD9958F6DD52C466D70F /* sorted_set_test.cc in Sources */,
				0D2D25522A94AA8195907870 /* status.pb.cc in Sources */,
				5493A426225F9990006DE7BA /* status_apple_test.mm in Sources */,
				C0AD8DB5A84CAAEE36230899 /* status_test.cc in Sources */,
				DC48407370E87F2233D7AB7E /* statusor_test.cc in Sources */,
				215643858470A449D3A3E168 /* stream_test.mm in Sources */,
				69ED7BC38B3F981DE91E7933 /* strerror_test.cc in Sources */,
				C71AD99EE8D176614E742FD7 /* string_apple_benchmark.mm in Sources */,
				0087625FD31D76E1365C589E /* string_apple_test.mm in Sources */,
				7A7EC216A0015D7620B4FF3E /* string_format_apple_test.mm in Sources */,
				392F527F144BADDAC69C5485 /* string_format_test.cc in Sources */,
				E50187548B537DBCDBF7F9F0 /* string_util_test.cc in Sources */,
				81D1B1D2B66BD8310AC5707F /* string_win_test.cc in Sources */,
				81B23D2D4E061074958AF12F /* target.pb.cc in Sources */,
				DA4303684707606318E1914D /* target_id_generator_test.cc in Sources */,
				8388418F43042605FB9BFB92 /* testutil.cc in Sources */,
				26CB3D7C871BC56456C6021E /* timestamp_test.cc in Sources */,
				5BE49546D57C43DDFCDB6FBD /* to_string_apple_test.mm in Sources */,
				E500AB82DF2E7F3AFDB1AB3F /* to_string_test.cc in Sources */,
				2F6E23D7888FC82475C63010 /* token_test.cc in Sources */,
				5C7FAF228D0F52CFFE9E41B5 /* transform_operations_test.mm in Sources */,
				627253FDEC6BB5549FE77F4E /* tree_sorted_map_test.cc in Sources */,
				596C782EFB68131380F8EEF8 /* user_test.cc in Sources */,
				178FE1E277C63B3E7120BE56 /* watch_change_test.mm in Sources */,
				A5AB1815C45FFC762981E481 /* write.pb.cc in Sources */,
				54968B0E22A8F54700AC02FF /* writer_test.cc in Sources */,
				6EB896CD1B64A60E6C82D8CC /* xcgmock_test.mm in Sources */,
			);
			runOnlyForDeploymentPostprocessing = 0;
		};
		54AA33B0224C0035006CE580 /* Sources */ = {
			isa = PBXSourcesBuildPhase;
			buildActionMask = 2147483647;
			files = (
				95ED06D2B0078D3CDB821B68 /* FIRArrayTransformTests.mm in Sources */,
				EC160876D8A42166440E0B53 /* FIRCursorTests.mm in Sources */,
				EA38690795FBAA182A9AA63E /* FIRDatabaseTests.mm in Sources */,
				60985657831B8DDE2C65AC8B /* FIRFieldsTests.mm in Sources */,
				BC2D0A8EA272A0058F6C2B9E /* FIRFirestoreSourceTests.mm in Sources */,
				F19B749671F2552E964422F7 /* FIRListenerRegistrationTests.mm in Sources */,
				08F44F7DF9A3EF0D35C8FB57 /* FIRNumericTransformTests.mm in Sources */,
				9A29D572C64CA1FA62F591D4 /* FIRQueryTests.mm in Sources */,
				FA7837C5CDFB273DE447E447 /* FIRServerTimestampTests.mm in Sources */,
				75D124966E727829A5F99249 /* FIRTypeTests.mm in Sources */,
				12DB753599571E24DCED0C2C /* FIRValidationTests.mm in Sources */,
				BC0C98A9201E8F98B9A176A9 /* FIRWriteBatchTests.mm in Sources */,
				A4ECA8335000CBDF94586C94 /* FSTDatastoreTests.mm in Sources */,
				2E169CF1E9E499F054BB873A /* FSTEventAccumulator.mm in Sources */,
				086E10B1B37666FB746D56BC /* FSTHelpers.mm in Sources */,
				02C953A7B0FA5EF87DB0361A /* FSTIntegrationTestCase.mm in Sources */,
				3D9619906F09108E34FF0C95 /* FSTSmokeTests.mm in Sources */,
				D77941FD93DBE862AEF1F623 /* FSTTransactionTests.mm in Sources */,
				4D42E5C756229C08560DD731 /* XCTestCase+Await.mm in Sources */,
				7B8D7BAC1A075DB773230505 /* app_testing.mm in Sources */,
				409C0F2BFC2E1BECFFAC4D32 /* testutil.cc in Sources */,
				1EF47EF3D03B0847007C2318 /* xcgmock_test.mm in Sources */,
			);
			runOnlyForDeploymentPostprocessing = 0;
		};
		54B8E4A6224BDC4100930F18 /* Sources */ = {
			isa = PBXSourcesBuildPhase;
			buildActionMask = 2147483647;
			files = (
				660E99DEDA0A6FC1CCB200F9 /* FIRArrayTransformTests.mm in Sources */,
				A55266E6C986251D283CE948 /* FIRCursorTests.mm in Sources */,
				7DD67E9621C52B790E844B16 /* FIRDatabaseTests.mm in Sources */,
				8460C97C9209D7DAF07090BD /* FIRFieldsTests.mm in Sources */,
				8A6C809B9F81C30B7333FCAA /* FIRFirestoreSourceTests.mm in Sources */,
				E2B15548A3B6796CE5A01975 /* FIRListenerRegistrationTests.mm in Sources */,
				B03F286F3AEC3781C386C646 /* FIRNumericTransformTests.mm in Sources */,
				6A4F6B42C628D55CCE0C311F /* FIRQueryTests.mm in Sources */,
				27E46C94AAB087C80A97FF7F /* FIRServerTimestampTests.mm in Sources */,
				5F05A801B1EA44BC1264E55A /* FIRTypeTests.mm in Sources */,
				8403D519C916C72B9C7F2FA1 /* FIRValidationTests.mm in Sources */,
				8705C4856498F66E471A0997 /* FIRWriteBatchTests.mm in Sources */,
				4A64A339BCA77B9F875D1D8B /* FSTDatastoreTests.mm in Sources */,
				1C7254742A9F6F7042C9D78E /* FSTEventAccumulator.mm in Sources */,
				198F193BD9484E49375A7BE7 /* FSTHelpers.mm in Sources */,
				0F54634745BA07B09BDC14D7 /* FSTIntegrationTestCase.mm in Sources */,
				42063E6AE9ADF659AA6D4E18 /* FSTSmokeTests.mm in Sources */,
				5E5B3B8B3A41C8EB70035A6B /* FSTTransactionTests.mm in Sources */,
				736C4E82689F1CA1859C4A3F /* XCTestCase+Await.mm in Sources */,
				8F4F40E9BC7ED588F67734D5 /* app_testing.mm in Sources */,
				A17DBC8F24127DA8A381F865 /* testutil.cc in Sources */,
				A94884460990CD48CC0AD070 /* xcgmock_test.mm in Sources */,
			);
			runOnlyForDeploymentPostprocessing = 0;
		};
		54C9EDED2040E16300A969CD /* Sources */ = {
			isa = PBXSourcesBuildPhase;
			buildActionMask = 2147483647;
			files = (
				544A20EE20F6C10C004E52CD /* BasicCompileTests.swift in Sources */,
				5495EB032040E90200EBA509 /* CodableGeoPointTests.swift in Sources */,
			);
			runOnlyForDeploymentPostprocessing = 0;
		};
		5CAE131520FFFED600BE9A4A /* Sources */ = {
			isa = PBXSourcesBuildPhase;
			buildActionMask = 2147483647;
			files = (
				132E3EE56C143B2C9ACB6187 /* FSTLevelDBBenchmarkTests.mm in Sources */,
			);
			runOnlyForDeploymentPostprocessing = 0;
		};
		6003F586195388D20070C39A /* Sources */ = {
			isa = PBXSourcesBuildPhase;
			buildActionMask = 2147483647;
			files = (
				6003F59E195388D20070C39A /* FIRAppDelegate.m in Sources */,
				6003F5A7195388D20070C39A /* FIRViewController.m in Sources */,
				6003F59A195388D20070C39A /* main.m in Sources */,
			);
			runOnlyForDeploymentPostprocessing = 0;
		};
		6003F5AA195388D20070C39A /* Sources */ = {
			isa = PBXSourcesBuildPhase;
			buildActionMask = 2147483647;
			files = (
				5492E050202154AA00B64F25 /* FIRCollectionReferenceTests.mm in Sources */,
				5492E053202154AB00B64F25 /* FIRDocumentReferenceTests.mm in Sources */,
				5492E055202154AB00B64F25 /* FIRDocumentSnapshotTests.mm in Sources */,
				5492E056202154AB00B64F25 /* FIRFieldPathTests.mm in Sources */,
				5492E054202154AB00B64F25 /* FIRFieldValueTests.mm in Sources */,
				5467FB01203E5717009C9584 /* FIRFirestoreTests.mm in Sources */,
				5492E052202154AB00B64F25 /* FIRGeoPointTests.mm in Sources */,
				5492E059202154AB00B64F25 /* FIRQuerySnapshotTests.mm in Sources */,
				5492E051202154AA00B64F25 /* FIRQueryTests.mm in Sources */,
				5492E057202154AB00B64F25 /* FIRSnapshotMetadataTests.mm in Sources */,
				B65D34A9203C995B0076A5E1 /* FIRTimestampTest.m in Sources */,
				5492E058202154AB00B64F25 /* FSTAPIHelpers.mm in Sources */,
				DE2EF0851F3D0B6E003D0CDC /* FSTArraySortedDictionaryTests.m in Sources */,
				5492E0B92021555100B64F25 /* FSTDocumentKeyTests.mm in Sources */,
				5492E0BA2021555100B64F25 /* FSTDocumentSetTests.mm in Sources */,
				5492E0BD2021555100B64F25 /* FSTDocumentTests.mm in Sources */,
				5492E03E2021401F00B64F25 /* FSTEventAccumulator.mm in Sources */,
				5492E067202154B900B64F25 /* FSTEventManagerTests.mm in Sources */,
				5492E0BF2021555100B64F25 /* FSTFieldValueTests.mm in Sources */,
				54764FAF1FAA21B90085E60A /* FSTGoogleTestTests.mm in Sources */,
				5492E03F2021401F00B64F25 /* FSTHelpers.mm in Sources */,
				DE2EF0861F3D0B6E003D0CDC /* FSTImmutableSortedDictionary+Testing.m in Sources */,
				DE2EF0871F3D0B6E003D0CDC /* FSTImmutableSortedSet+Testing.m in Sources */,
				5491BC721FB44593008B3588 /* FSTIntegrationTestCase.mm in Sources */,
				5CC9650320A0E93200A2D6A1 /* FSTLRUGarbageCollectorTests.mm in Sources */,
				5CC9650720A0E9C600A2D6A1 /* FSTLevelDBLRUGarbageCollectorTests.mm in Sources */,
				5492E0A82021552D00B64F25 /* FSTLevelDBLocalStoreTests.mm in Sources */,
				5492E09F2021552D00B64F25 /* FSTLevelDBMigrationsTests.mm in Sources */,
				5492E0A02021552D00B64F25 /* FSTLevelDBMutationQueueTests.mm in Sources */,
				5492E0AE2021552D00B64F25 /* FSTLevelDBQueryCacheTests.mm in Sources */,
				5492E0AA2021552D00B64F25 /* FSTLevelDBRemoteDocumentCacheTests.mm in Sources */,
				5492E03120213FFC00B64F25 /* FSTLevelDBSpecTests.mm in Sources */,
				132E3E53179DE287D875F3F2 /* FSTLevelDBTransactionTests.mm in Sources */,
				5492E0A32021552D00B64F25 /* FSTLocalSerializerTests.mm in Sources */,
				5492E09D2021552D00B64F25 /* FSTLocalStoreTests.mm in Sources */,
				5CC9650520A0E9BD00A2D6A1 /* FSTMemoryLRUGarbageCollectorTests.mm in Sources */,
				5492E0A12021552D00B64F25 /* FSTMemoryLocalStoreTests.mm in Sources */,
				5492E0AD2021552D00B64F25 /* FSTMemoryMutationQueueTests.mm in Sources */,
				5492E0A42021552D00B64F25 /* FSTMemoryQueryCacheTests.mm in Sources */,
				5492E0A52021552D00B64F25 /* FSTMemoryRemoteDocumentCacheTests.mm in Sources */,
				5492E03420213FFC00B64F25 /* FSTMemorySpecTests.mm in Sources */,
				5492E03220213FFC00B64F25 /* FSTMockDatastore.mm in Sources */,
				5492E0AC2021552D00B64F25 /* FSTMutationQueueTests.mm in Sources */,
				5492E0BE2021555100B64F25 /* FSTMutationTests.mm in Sources */,
				5492E0A62021552D00B64F25 /* FSTPersistenceTestHelpers.mm in Sources */,
				5492E0A22021552D00B64F25 /* FSTQueryCacheTests.mm in Sources */,
				5492E064202154B900B64F25 /* FSTQueryListenerTests.mm in Sources */,
				5492E068202154B900B64F25 /* FSTQueryTests.mm in Sources */,
				5492E0B12021552D00B64F25 /* FSTRemoteDocumentCacheTests.mm in Sources */,
				5492E0C92021557E00B64F25 /* FSTRemoteEventTests.mm in Sources */,
				5492E0C72021557E00B64F25 /* FSTSerializerBetaTests.mm in Sources */,
				5492E03520213FFC00B64F25 /* FSTSpecTests.mm in Sources */,
				5492E03320213FFC00B64F25 /* FSTSyncEngineTestDriver.mm in Sources */,
				DE2EF0881F3D0B6E003D0CDC /* FSTTreeSortedDictionaryTests.m in Sources */,
				548180A5228DEF1A004F70CD /* FSTUserDataConverterTests.mm in Sources */,
				5492E063202154B900B64F25 /* FSTViewSnapshotTest.mm in Sources */,
				5492E065202154B900B64F25 /* FSTViewTests.mm in Sources */,
				5492E03C2021401F00B64F25 /* XCTestCase+Await.mm in Sources */,
				618BBEAF20B89AAC00B5BCE7 /* annotations.pb.cc in Sources */,
				5467FB08203E6A44009C9584 /* app_testing.mm in Sources */,
				54EB764D202277B30088B8F3 /* array_sorted_map_test.cc in Sources */,
				B6FB4684208EA0EC00554BA2 /* async_queue_libdispatch_test.mm in Sources */,
				B6FB4685208EA0F000554BA2 /* async_queue_std_test.cc in Sources */,
				B6FB467D208E9D3C00554BA2 /* async_queue_test.cc in Sources */,
				54740A581FC914F000713A1A /* autoid_test.cc in Sources */,
				AB380D02201BC69F00D97691 /* bits_test.cc in Sources */,
				7B86B1B21FD0EF2A67547F66 /* byte_string_test.cc in Sources */,
				08A9C531265B5E4C5367346E /* cc_compilation_test.cc in Sources */,
				544129DA21C2DDC800EFB9CC /* common.pb.cc in Sources */,
				548DB929200D59F600E00ABC /* comparison_test.cc in Sources */,
				B67BF449216EB43000CA9097 /* create_noop_connectivity_monitor.cc in Sources */,
				ABC1D7DC2023A04B00BA84F0 /* credentials_provider_test.cc in Sources */,
				ABE6637A201FA81900ED349A /* database_id_test.cc in Sources */,
				AB38D93020236E21000A432D /* database_info_test.cc in Sources */,
				546854AA20A36867004BDBD5 /* datastore_test.mm in Sources */,
				6EC28BB8C38E3FD126F68211 /* delayed_constructor_test.cc in Sources */,
				544129DD21C2DDC800EFB9CC /* document.pb.cc in Sources */,
				B6152AD7202A53CB000E5744 /* document_key_test.cc in Sources */,
				AB6B908420322E4D00CC290A /* document_test.cc in Sources */,
				ABC1D7DD2023A04F00BA84F0 /* empty_credentials_provider_test.cc in Sources */,
				B6FB468E208F9BAB00554BA2 /* executor_libdispatch_test.mm in Sources */,
				B6FB468F208F9BAE00554BA2 /* executor_std_test.cc in Sources */,
				B6FB4690208F9BB300554BA2 /* executor_test.cc in Sources */,
				B6D1B68520E2AB1B00B35856 /* exponential_backoff_test.cc in Sources */,
				B60894F72170207200EBC644 /* fake_credentials_provider.cc in Sources */,
				549CCA5720A36E1F00BCEB75 /* field_mask_test.cc in Sources */,
				B686F2AF2023DDEE0028D6BE /* field_path_test.cc in Sources */,
				54A0352620A3AED0003E0143 /* field_transform_test.mm in Sources */,
				85D301119D7175F82E12892E /* field_value_benchmark.cc in Sources */,
				AB356EF7200EA5EB0089B766 /* field_value_test.cc in Sources */,
				D94A1862B8FB778225DB54A1 /* filesystem_test.cc in Sources */,
				ABC1D7E42024AFDE00BA84F0 /* firebase_credentials_provider_test.mm in Sources */,
				544129DB21C2DDC800EFB9CC /* firestore.pb.cc in Sources */,
				AB7BAB342012B519001E0872 /* geo_point_test.cc in Sources */,
				B6D9649121544D4F00EB9CFB /* grpc_connection_test.cc in Sources */,
				B6BBE43121262CF400C6A53E /* grpc_stream_test.cc in Sources */,
				333FCB7BB0C9986B5DF28FC8 /* grpc_stream_tester.cc in Sources */,
				B6D964932154AB8F00EB9CFB /* grpc_streaming_reader_test.cc in Sources */,
				B6D964952163E63900EB9CFB /* grpc_unary_call_test.cc in Sources */,
				73FE5066020EF9B2892C86BF /* hard_assert_test.cc in Sources */,
				54511E8E209805F8005BD28F /* hashing_test.cc in Sources */,
				B69CF3F12227386500B281C8 /* hashing_test_apple.mm in Sources */,
				618BBEB020B89AAC00B5BCE7 /* http.pb.cc in Sources */,
				73F1F73D2210F3D800E1F692 /* index_manager_test.mm in Sources */,
				54A0353520A3D8CB003E0143 /* iterator_adaptors_test.cc in Sources */,
				618BBEAE20B89AAC00B5BCE7 /* latlng.pb.cc in Sources */,
				73F1F7412211FEF300E1F692 /* leveldb_index_manager_test.mm in Sources */,
				54995F6F205B6E12004EFFA0 /* leveldb_key_test.cc in Sources */,
				BEE0294A23AB993E5DE0E946 /* leveldb_util_test.cc in Sources */,
				020AFD89BB40E5175838BB76 /* local_serializer_test.cc in Sources */,
				54C2294F1FECABAE007D065B /* log_test.cc in Sources */,
				618BBEA720B89AAC00B5BCE7 /* maybe_document.pb.cc in Sources */,
				73F1F73C2210F3D800E1F692 /* memory_index_manager_test.mm in Sources */,
				618BBEA820B89AAC00B5BCE7 /* mutation.pb.cc in Sources */,
				32F022CB75AEE48CDDAF2982 /* mutation_test.cc in Sources */,
				AB6B908820322E8800CC290A /* no_document_test.cc in Sources */,
				CE222EAE5BD7D4CDEA8528BF /* objc_class_test.cc in Sources */,
				5542632E76A0C17B61399B54 /* objc_class_test_helper.mm in Sources */,
				B6968590221770F100271095 /* objc_compatibility_apple_test.mm in Sources */,
				C80B10E79CDD7EF7843C321E /* objc_type_traits_apple_test.mm in Sources */,
				3040FD156E1B7C92B0F2A70C /* ordered_code_benchmark.cc in Sources */,
				AB380D04201BC6E400D97691 /* ordered_code_test.cc in Sources */,
				5A080105CCBFDB6BF3F3772D /* path_test.cc in Sources */,
				549CCA5920A36E1F00BCEB75 /* precondition_test.cc in Sources */,
				544129DC21C2DDC800EFB9CC /* query.pb.cc in Sources */,
				6F3CAC76D918D6B0917EDF92 /* query_test.cc in Sources */,
				132E3483789344640A52F223 /* reference_set_test.cc in Sources */,
				B686F2B22025000D0028D6BE /* resource_path_test.cc in Sources */,
				54740A571FC914BA00713A1A /* secure_random_test.cc in Sources */,
				61F72C5620BC48FD001A68CB /* serializer_test.cc in Sources */,
				ABA495BB202B7E80008A7851 /* snapshot_version_test.cc in Sources */,
				549CCA5220A36DBC00BCEB75 /* sorted_map_test.cc in Sources */,
				549CCA5020A36DBC00BCEB75 /* sorted_set_test.cc in Sources */,
				618BBEB120B89AAC00B5BCE7 /* status.pb.cc in Sources */,
				5493A424225F9990006DE7BA /* status_apple_test.mm in Sources */,
				54A0352F20A3B3D8003E0143 /* status_test.cc in Sources */,
				54A0353020A3B3D8003E0143 /* statusor_test.cc in Sources */,
				B66D8996213609EE0086DA0C /* stream_test.mm in Sources */,
				1CAA9012B25F975D445D5978 /* strerror_test.cc in Sources */,
				87B5AC3EBF0E83166B142FA4 /* string_apple_benchmark.mm in Sources */,
				36FD4CE79613D18BC783C55B /* string_apple_test.mm in Sources */,
				0535C1B65DADAE1CE47FA3CA /* string_format_apple_test.mm in Sources */,
				54131E9720ADE679001DF3FF /* string_format_test.cc in Sources */,
				AB380CFE201A2F4500D97691 /* string_util_test.cc in Sources */,
				DD5976A45071455FF3FE74B8 /* string_win_test.cc in Sources */,
				618BBEA620B89AAC00B5BCE7 /* target.pb.cc in Sources */,
				AB380CFB2019388600D97691 /* target_id_generator_test.cc in Sources */,
				54A0352A20A3B3BD003E0143 /* testutil.cc in Sources */,
				ABF6506C201131F8005F2C74 /* timestamp_test.cc in Sources */,
				B68B1E012213A765008977EF /* to_string_apple_test.mm in Sources */,
				B696858E2214B53900271095 /* to_string_test.cc in Sources */,
				ABC1D7E12023A40C00BA84F0 /* token_test.cc in Sources */,
				54A0352720A3AED0003E0143 /* transform_operations_test.mm in Sources */,
				549CCA5120A36DBC00BCEB75 /* tree_sorted_map_test.cc in Sources */,
				ABC1D7DE2023A05300BA84F0 /* user_test.cc in Sources */,
				B68FC0E521F6848700A7055C /* watch_change_test.mm in Sources */,
				544129DE21C2DDC800EFB9CC /* write.pb.cc in Sources */,
				54968B0C22A8F54700AC02FF /* writer_test.cc in Sources */,
				9794E074439ABE5457E60F35 /* xcgmock_test.mm in Sources */,
			);
			runOnlyForDeploymentPostprocessing = 0;
		};
		6EDD3AD520BF247500C33877 /* Sources */ = {
			isa = PBXSourcesBuildPhase;
			buildActionMask = 2147483647;
			files = (
				6E8302E021022309003E1EA3 /* FSTFuzzTestFieldPath.mm in Sources */,
				6EA39FDE20FE820E008D461F /* FSTFuzzTestSerializer.mm in Sources */,
				6EDD3B6020BF25AE00C33877 /* FSTFuzzTestsPrincipal.mm in Sources */,
			);
			runOnlyForDeploymentPostprocessing = 0;
		};
		DAFF0CF121E64AC30062958F /* Sources */ = {
			isa = PBXSourcesBuildPhase;
			buildActionMask = 2147483647;
			files = (
				DAFF0CF921E64AC30062958F /* AppDelegate.m in Sources */,
				DAFF0D0121E64AC40062958F /* main.m in Sources */,
			);
			runOnlyForDeploymentPostprocessing = 0;
		};
		DE03B2981F2149D600A30B9C /* Sources */ = {
			isa = PBXSourcesBuildPhase;
			buildActionMask = 2147483647;
			files = (
				73866AA12082B0A5009BB4FF /* FIRArrayTransformTests.mm in Sources */,
				5492E079202154D600B64F25 /* FIRCursorTests.mm in Sources */,
				5492E075202154D600B64F25 /* FIRDatabaseTests.mm in Sources */,
				5492E073202154D600B64F25 /* FIRFieldsTests.mm in Sources */,
				6161B5032047140C00A99DBB /* FIRFirestoreSourceTests.mm in Sources */,
				5492E074202154D600B64F25 /* FIRListenerRegistrationTests.mm in Sources */,
				D5B252EE3F4037405DB1ECE3 /* FIRNumericTransformTests.mm in Sources */,
				5492E072202154D600B64F25 /* FIRQueryTests.mm in Sources */,
				5492E077202154D600B64F25 /* FIRServerTimestampTests.mm in Sources */,
				5492E07A202154D600B64F25 /* FIRTypeTests.mm in Sources */,
				5492E076202154D600B64F25 /* FIRValidationTests.mm in Sources */,
				5492E078202154D600B64F25 /* FIRWriteBatchTests.mm in Sources */,
				5492E082202154EC00B64F25 /* FSTDatastoreTests.mm in Sources */,
				5492E041202143E700B64F25 /* FSTEventAccumulator.mm in Sources */,
				5492E0422021440500B64F25 /* FSTHelpers.mm in Sources */,
				5491BC731FB44593008B3588 /* FSTIntegrationTestCase.mm in Sources */,
				5492E080202154EC00B64F25 /* FSTSmokeTests.mm in Sources */,
				5492E07F202154EC00B64F25 /* FSTTransactionTests.mm in Sources */,
				5492E0442021457E00B64F25 /* XCTestCase+Await.mm in Sources */,
				EBFC611B1BF195D0EC710AF4 /* app_testing.mm in Sources */,
				CA989C0E6020C372A62B7062 /* testutil.cc in Sources */,
				4D1F46B2DD91198C8867C04C /* xcgmock_test.mm in Sources */,
			);
			runOnlyForDeploymentPostprocessing = 0;
		};
/* End PBXSourcesBuildPhase section */

/* Begin PBXTargetDependency section */
		544AB1982248072200F851E6 /* PBXTargetDependency */ = {
			isa = PBXTargetDependency;
			target = DAFF0CF421E64AC30062958F /* Firestore_Example_macOS */;
			targetProxy = 544AB1972248072200F851E6 /* PBXContainerItemProxy */;
		};
		54AA33AC224BFE0A006CE580 /* PBXTargetDependency */ = {
			isa = PBXTargetDependency;
			target = 54AA338E224BF935006CE580 /* Firestore_Example_tvOS */;
			targetProxy = 54AA33AB224BFE0A006CE580 /* PBXContainerItemProxy */;
		};
		54AA33BA224C0035006CE580 /* PBXTargetDependency */ = {
			isa = PBXTargetDependency;
			target = 54AA338E224BF935006CE580 /* Firestore_Example_tvOS */;
			targetProxy = 54AA33B9224C0035006CE580 /* PBXContainerItemProxy */;
		};
		54B8E4B0224BDC4100930F18 /* PBXTargetDependency */ = {
			isa = PBXTargetDependency;
			target = DAFF0CF421E64AC30062958F /* Firestore_Example_macOS */;
			targetProxy = 54B8E4AF224BDC4100930F18 /* PBXContainerItemProxy */;
		};
		54C9EDF72040E16300A969CD /* PBXTargetDependency */ = {
			isa = PBXTargetDependency;
			target = 6003F589195388D20070C39A /* Firestore_Example_iOS */;
			targetProxy = 54C9EDF62040E16300A969CD /* PBXContainerItemProxy */;
		};
		54C9EDFF2040E41900A969CD /* PBXTargetDependency */ = {
			isa = PBXTargetDependency;
			target = 54C9EDF02040E16300A969CD /* Firestore_SwiftTests_iOS */;
			targetProxy = 54C9EDFE2040E41900A969CD /* PBXContainerItemProxy */;
		};
		5CAE131F20FFFED600BE9A4A /* PBXTargetDependency */ = {
			isa = PBXTargetDependency;
			target = 6003F589195388D20070C39A /* Firestore_Example_iOS */;
			targetProxy = 5CAE131E20FFFED600BE9A4A /* PBXContainerItemProxy */;
		};
		6003F5B4195388D20070C39A /* PBXTargetDependency */ = {
			isa = PBXTargetDependency;
			target = 6003F589195388D20070C39A /* Firestore_Example_iOS */;
			targetProxy = 6003F5B3195388D20070C39A /* PBXContainerItemProxy */;
		};
		6EDD3AD220BF247500C33877 /* PBXTargetDependency */ = {
			isa = PBXTargetDependency;
			target = 6003F589195388D20070C39A /* Firestore_Example_iOS */;
			targetProxy = 6EDD3AD320BF247500C33877 /* PBXContainerItemProxy */;
		};
		DE03B2951F2149D600A30B9C /* PBXTargetDependency */ = {
			isa = PBXTargetDependency;
			target = 6003F589195388D20070C39A /* Firestore_Example_iOS */;
			targetProxy = DE03B2961F2149D600A30B9C /* PBXContainerItemProxy */;
		};
		DE29E7FA1F2174DD00909613 /* PBXTargetDependency */ = {
			isa = PBXTargetDependency;
			target = 6003F5AD195388D20070C39A /* Firestore_Tests_iOS */;
			targetProxy = DE29E7F91F2174DD00909613 /* PBXContainerItemProxy */;
		};
		DE29E7FC1F2174DD00909613 /* PBXTargetDependency */ = {
			isa = PBXTargetDependency;
			target = DE03B2941F2149D600A30B9C /* Firestore_IntegrationTests_iOS */;
			targetProxy = DE29E7FB1F2174DD00909613 /* PBXContainerItemProxy */;
		};
/* End PBXTargetDependency section */

/* Begin PBXVariantGroup section */
		54AA3397224BF935006CE580 /* Main.storyboard */ = {
			isa = PBXVariantGroup;
			children = (
				54AA3398224BF935006CE580 /* Base */,
			);
			name = Main.storyboard;
			sourceTree = "<group>";
		};
		6003F596195388D20070C39A /* InfoPlist.strings */ = {
			isa = PBXVariantGroup;
			children = (
				6003F597195388D20070C39A /* en */,
			);
			name = InfoPlist.strings;
			sourceTree = "<group>";
		};
		6003F5B8195388D20070C39A /* InfoPlist.strings */ = {
			isa = PBXVariantGroup;
			children = (
				6003F5B9195388D20070C39A /* en */,
			);
			name = InfoPlist.strings;
			sourceTree = "<group>";
		};
		71719F9D1E33DC2100824A3D /* LaunchScreen.storyboard */ = {
			isa = PBXVariantGroup;
			children = (
				71719F9E1E33DC2100824A3D /* Base */,
			);
			name = LaunchScreen.storyboard;
			sourceTree = "<group>";
		};
		DAFF0CFC21E64AC40062958F /* MainMenu.xib */ = {
			isa = PBXVariantGroup;
			children = (
				DAFF0CFD21E64AC40062958F /* Base */,
			);
			name = MainMenu.xib;
			sourceTree = "<group>";
		};
/* End PBXVariantGroup section */

/* Begin XCBuildConfiguration section */
		544AB1992248072200F851E6 /* Debug */ = {
			isa = XCBuildConfiguration;
			baseConfigurationReference = BD01F0E43E4E2A07B8B05099 /* Pods-Firestore_Tests_macOS.debug.xcconfig */;
			buildSettings = {
				BUNDLE_LOADER = "$(TEST_HOST)";
				CLANG_ANALYZER_NONNULL = YES;
				CLANG_ANALYZER_NUMBER_OBJECT_CONVERSION = YES_AGGRESSIVE;
				CLANG_CXX_LANGUAGE_STANDARD = "c++0x";
				CLANG_ENABLE_OBJC_WEAK = YES;
				CLANG_WARN_DOCUMENTATION_COMMENTS = YES;
				CLANG_WARN_UNGUARDED_AVAILABILITY = YES_AGGRESSIVE;
				COMBINE_HIDPI_IMAGES = YES;
				DEBUG_INFORMATION_FORMAT = dwarf;
				DEVELOPMENT_TEAM = "";
				GCC_C_LANGUAGE_STANDARD = c99;
				HEADER_SEARCH_PATHS = (
					"$(inherited)",
					"\"${PODS_ROOT}/../../..\"",
					"\"${PODS_ROOT}/../../../Firestore/Protos/cpp\"",
					"\"${PODS_ROOT}/../../../Firestore/Protos/nanopb\"",
					"\"${PODS_ROOT}/../../../Firestore/third_party/abseil-cpp\"",
					"\"${PODS_ROOT}/GoogleTest/googlemock/include\"",
					"\"${PODS_ROOT}/GoogleTest/googletest/include\"",
					"\"${PODS_ROOT}/leveldb-library/include\"",
					"\"${PODS_ROOT}/ProtobufCpp/src\"",
				);
				INFOPLIST_FILE = "Tests/Tests-Info.plist";
				LD_RUNPATH_SEARCH_PATHS = "$(inherited) @executable_path/../Frameworks @loader_path/../Frameworks";
				MACOSX_DEPLOYMENT_TARGET = 10.11;
				MTL_ENABLE_DEBUG_INFO = INCLUDE_SOURCE;
				MTL_FAST_MATH = YES;
				OTHER_LDFLAGS = (
					"$(inherited)",
					"-l\"c++\"",
					"-l\"z\"",
					"-framework",
					"\"Foundation\"",
					"-framework",
					"\"GTMSessionFetcher\"",
					"-framework",
					"\"GoogleTest\"",
					"-framework",
					"\"GoogleUtilities\"",
					"-framework",
					"\"OCMock\"",
					"-framework",
					"\"Protobuf\"",
					"-framework",
					"\"ProtobufCpp\"",
					"-framework",
					"\"Security\"",
					"-framework",
					"\"SystemConfiguration\"",
					"-framework",
					"\"grpc\"",
					"-framework",
					"\"grpcpp\"",
					"-framework",
					"\"leveldb\"",
					"-framework",
					"\"nanopb\"",
					"-framework",
					"\"openssl_grpc\"",
					"-framework",
					"\"FirebaseFirestore\"",
				);
				PRODUCT_BUNDLE_IDENTIFIER = "com.google.Firestore-Tests-macOS";
				PRODUCT_NAME = "$(TARGET_NAME)";
				SDKROOT = macosx;
				SYSTEM_HEADER_SEARCH_PATHS = "\"${PODS_ROOT}/nanopb\"";
				TEST_HOST = "$(BUILT_PRODUCTS_DIR)/Firestore_Example_macOS.app/Contents/MacOS/Firestore_Example_macOS";
			};
			name = Debug;
		};
		544AB19A2248072200F851E6 /* Release */ = {
			isa = XCBuildConfiguration;
			baseConfigurationReference = 397FB002E298B780F1E223E2 /* Pods-Firestore_Tests_macOS.release.xcconfig */;
			buildSettings = {
				BUNDLE_LOADER = "$(TEST_HOST)";
				CLANG_ANALYZER_NONNULL = YES;
				CLANG_ANALYZER_NUMBER_OBJECT_CONVERSION = YES_AGGRESSIVE;
				CLANG_CXX_LANGUAGE_STANDARD = "c++0x";
				CLANG_ENABLE_OBJC_WEAK = YES;
				CLANG_WARN_DOCUMENTATION_COMMENTS = YES;
				CLANG_WARN_UNGUARDED_AVAILABILITY = YES_AGGRESSIVE;
				COMBINE_HIDPI_IMAGES = YES;
				COPY_PHASE_STRIP = NO;
				DEBUG_INFORMATION_FORMAT = "dwarf-with-dsym";
				DEVELOPMENT_TEAM = "";
				GCC_C_LANGUAGE_STANDARD = c99;
				HEADER_SEARCH_PATHS = (
					"$(inherited)",
					"\"${PODS_ROOT}/../../..\"",
					"\"${PODS_ROOT}/../../../Firestore/Protos/cpp\"",
					"\"${PODS_ROOT}/../../../Firestore/Protos/nanopb\"",
					"\"${PODS_ROOT}/../../../Firestore/third_party/abseil-cpp\"",
					"\"${PODS_ROOT}/GoogleTest/googlemock/include\"",
					"\"${PODS_ROOT}/GoogleTest/googletest/include\"",
					"\"${PODS_ROOT}/leveldb-library/include\"",
					"\"${PODS_ROOT}/ProtobufCpp/src\"",
				);
				INFOPLIST_FILE = "Tests/Tests-Info.plist";
				LD_RUNPATH_SEARCH_PATHS = "$(inherited) @executable_path/../Frameworks @loader_path/../Frameworks";
				MACOSX_DEPLOYMENT_TARGET = 10.11;
				MTL_ENABLE_DEBUG_INFO = NO;
				MTL_FAST_MATH = YES;
				OTHER_LDFLAGS = (
					"$(inherited)",
					"-l\"c++\"",
					"-l\"z\"",
					"-framework",
					"\"Foundation\"",
					"-framework",
					"\"GTMSessionFetcher\"",
					"-framework",
					"\"GoogleTest\"",
					"-framework",
					"\"GoogleUtilities\"",
					"-framework",
					"\"OCMock\"",
					"-framework",
					"\"Protobuf\"",
					"-framework",
					"\"ProtobufCpp\"",
					"-framework",
					"\"Security\"",
					"-framework",
					"\"SystemConfiguration\"",
					"-framework",
					"\"grpc\"",
					"-framework",
					"\"grpcpp\"",
					"-framework",
					"\"leveldb\"",
					"-framework",
					"\"nanopb\"",
					"-framework",
					"\"openssl_grpc\"",
					"-framework",
					"\"FirebaseFirestore\"",
				);
				PRODUCT_BUNDLE_IDENTIFIER = "com.google.Firestore-Tests-macOS";
				PRODUCT_NAME = "$(TARGET_NAME)";
				PROVISIONING_PROFILE_SPECIFIER = "";
				SDKROOT = macosx;
				SYSTEM_HEADER_SEARCH_PATHS = "\"${PODS_ROOT}/nanopb\"";
				TEST_HOST = "$(BUILT_PRODUCTS_DIR)/Firestore_Example_macOS.app/Contents/MacOS/Firestore_Example_macOS";
			};
			name = Release;
		};
		54AA339F224BF936006CE580 /* Debug */ = {
			isa = XCBuildConfiguration;
			baseConfigurationReference = A70E82DD627B162BEF92B8ED /* Pods-Firestore_Example_tvOS.debug.xcconfig */;
			buildSettings = {
				ASSETCATALOG_COMPILER_APPICON_NAME = "App Icon & Top Shelf Image";
				ASSETCATALOG_COMPILER_LAUNCHIMAGE_NAME = LaunchImage;
				CLANG_ANALYZER_NONNULL = YES;
				CLANG_ANALYZER_NUMBER_OBJECT_CONVERSION = YES_AGGRESSIVE;
				CLANG_CXX_LANGUAGE_STANDARD = "c++0x";
				CLANG_ENABLE_OBJC_WEAK = YES;
				CLANG_WARN_DOCUMENTATION_COMMENTS = YES;
				CLANG_WARN_UNGUARDED_AVAILABILITY = YES_AGGRESSIVE;
				CODE_SIGN_STYLE = Automatic;
				DEBUG_INFORMATION_FORMAT = dwarf;
				GCC_C_LANGUAGE_STANDARD = c99;
				INFOPLIST_FILE = "$(SRCROOT)/App/tvOS/Info.plist";
				LD_RUNPATH_SEARCH_PATHS = "$(inherited) @executable_path/Frameworks";
				MTL_ENABLE_DEBUG_INFO = INCLUDE_SOURCE;
				MTL_FAST_MATH = YES;
				PRODUCT_BUNDLE_IDENTIFIER = "com.google.Firestore-Example-tvOS";
				PRODUCT_NAME = "$(TARGET_NAME)";
				SDKROOT = appletvos;
				TARGETED_DEVICE_FAMILY = 3;
				TVOS_DEPLOYMENT_TARGET = 10.0;
			};
			name = Debug;
		};
		54AA33A0224BF936006CE580 /* Release */ = {
			isa = XCBuildConfiguration;
			baseConfigurationReference = FC738525340E594EBFAB121E /* Pods-Firestore_Example_tvOS.release.xcconfig */;
			buildSettings = {
				ASSETCATALOG_COMPILER_APPICON_NAME = "App Icon & Top Shelf Image";
				ASSETCATALOG_COMPILER_LAUNCHIMAGE_NAME = LaunchImage;
				CLANG_ANALYZER_NONNULL = YES;
				CLANG_ANALYZER_NUMBER_OBJECT_CONVERSION = YES_AGGRESSIVE;
				CLANG_CXX_LANGUAGE_STANDARD = "c++0x";
				CLANG_ENABLE_OBJC_WEAK = YES;
				CLANG_WARN_DOCUMENTATION_COMMENTS = YES;
				CLANG_WARN_UNGUARDED_AVAILABILITY = YES_AGGRESSIVE;
				CODE_SIGN_STYLE = Automatic;
				COPY_PHASE_STRIP = NO;
				DEBUG_INFORMATION_FORMAT = "dwarf-with-dsym";
				GCC_C_LANGUAGE_STANDARD = c99;
				INFOPLIST_FILE = "$(SRCROOT)/App/tvOS/Info.plist";
				LD_RUNPATH_SEARCH_PATHS = "$(inherited) @executable_path/Frameworks";
				MTL_ENABLE_DEBUG_INFO = NO;
				MTL_FAST_MATH = YES;
				PRODUCT_BUNDLE_IDENTIFIER = "com.google.Firestore-Example-tvOS";
				PRODUCT_NAME = "$(TARGET_NAME)";
				SDKROOT = appletvos;
				TARGETED_DEVICE_FAMILY = 3;
				TVOS_DEPLOYMENT_TARGET = 10.0;
			};
			name = Release;
		};
		54AA33AD224BFE0A006CE580 /* Debug */ = {
			isa = XCBuildConfiguration;
			baseConfigurationReference = 2E48431B0EDA400BEA91D4AB /* Pods-Firestore_Tests_tvOS.debug.xcconfig */;
			buildSettings = {
				BUNDLE_LOADER = "$(TEST_HOST)";
				CLANG_ANALYZER_NONNULL = YES;
				CLANG_ANALYZER_NUMBER_OBJECT_CONVERSION = YES_AGGRESSIVE;
				CLANG_CXX_LANGUAGE_STANDARD = "c++0x";
				CLANG_ENABLE_OBJC_WEAK = YES;
				CLANG_WARN_DOCUMENTATION_COMMENTS = YES;
				CLANG_WARN_UNGUARDED_AVAILABILITY = YES_AGGRESSIVE;
				CODE_SIGN_STYLE = Automatic;
				DEBUG_INFORMATION_FORMAT = dwarf;
				GCC_C_LANGUAGE_STANDARD = c99;
				HEADER_SEARCH_PATHS = (
					"$(inherited)",
					"\"${PODS_ROOT}/../../..\"",
					"\"${PODS_ROOT}/../../../Firestore/Protos/cpp\"",
					"\"${PODS_ROOT}/../../../Firestore/Protos/nanopb\"",
					"\"${PODS_ROOT}/../../../Firestore/third_party/abseil-cpp\"",
					"\"${PODS_ROOT}/GoogleTest/googlemock/include\"",
					"\"${PODS_ROOT}/GoogleTest/googletest/include\"",
					"\"${PODS_ROOT}/leveldb-library/include\"",
					"\"${PODS_ROOT}/ProtobufCpp/src\"",
				);
				INFOPLIST_FILE = "Tests/Tests-Info.plist";
				LD_RUNPATH_SEARCH_PATHS = "$(inherited) @executable_path/Frameworks @loader_path/Frameworks";
				MTL_ENABLE_DEBUG_INFO = INCLUDE_SOURCE;
				MTL_FAST_MATH = YES;
				OTHER_LDFLAGS = (
					"$(inherited)",
					"-l\"c++\"",
					"-l\"z\"",
					"-framework",
					"\"Foundation\"",
					"-framework",
					"\"GTMSessionFetcher\"",
					"-framework",
					"\"GoogleTest\"",
					"-framework",
					"\"GoogleUtilities\"",
					"-framework",
					"\"OCMock\"",
					"-framework",
					"\"Protobuf\"",
					"-framework",
					"\"ProtobufCpp\"",
					"-framework",
					"\"Security\"",
					"-framework",
					"\"grpc\"",
					"-framework",
					"\"grpcpp\"",
					"-framework",
					"\"leveldb\"",
					"-framework",
					"\"nanopb\"",
					"-framework",
					"\"openssl_grpc\"",
					"-framework",
					"\"FirebaseFirestore\"",
				);
				PRODUCT_BUNDLE_IDENTIFIER = "com.google.Firestore-Tests-tvOS";
				PRODUCT_NAME = "$(TARGET_NAME)";
				SDKROOT = appletvos;
				TARGETED_DEVICE_FAMILY = 3;
				TEST_HOST = "$(BUILT_PRODUCTS_DIR)/Firestore_Example_tvOS.app/Firestore_Example_tvOS";
				TVOS_DEPLOYMENT_TARGET = 10.0;
			};
			name = Debug;
		};
		54AA33AE224BFE0A006CE580 /* Release */ = {
			isa = XCBuildConfiguration;
			baseConfigurationReference = 6AE927CDFC7A72BF825BE4CB /* Pods-Firestore_Tests_tvOS.release.xcconfig */;
			buildSettings = {
				BUNDLE_LOADER = "$(TEST_HOST)";
				CLANG_ANALYZER_NONNULL = YES;
				CLANG_ANALYZER_NUMBER_OBJECT_CONVERSION = YES_AGGRESSIVE;
				CLANG_CXX_LANGUAGE_STANDARD = "c++0x";
				CLANG_ENABLE_OBJC_WEAK = YES;
				CLANG_WARN_DOCUMENTATION_COMMENTS = YES;
				CLANG_WARN_UNGUARDED_AVAILABILITY = YES_AGGRESSIVE;
				CODE_SIGN_STYLE = Automatic;
				COPY_PHASE_STRIP = NO;
				DEBUG_INFORMATION_FORMAT = "dwarf-with-dsym";
				GCC_C_LANGUAGE_STANDARD = c99;
				HEADER_SEARCH_PATHS = (
					"$(inherited)",
					"\"${PODS_ROOT}/../../..\"",
					"\"${PODS_ROOT}/../../../Firestore/Protos/cpp\"",
					"\"${PODS_ROOT}/../../../Firestore/Protos/nanopb\"",
					"\"${PODS_ROOT}/../../../Firestore/third_party/abseil-cpp\"",
					"\"${PODS_ROOT}/GoogleTest/googlemock/include\"",
					"\"${PODS_ROOT}/GoogleTest/googletest/include\"",
					"\"${PODS_ROOT}/leveldb-library/include\"",
					"\"${PODS_ROOT}/ProtobufCpp/src\"",
				);
				INFOPLIST_FILE = "Tests/Tests-Info.plist";
				LD_RUNPATH_SEARCH_PATHS = "$(inherited) @executable_path/Frameworks @loader_path/Frameworks";
				MTL_ENABLE_DEBUG_INFO = NO;
				MTL_FAST_MATH = YES;
				OTHER_LDFLAGS = (
					"$(inherited)",
					"-l\"c++\"",
					"-l\"z\"",
					"-framework",
					"\"Foundation\"",
					"-framework",
					"\"GTMSessionFetcher\"",
					"-framework",
					"\"GoogleTest\"",
					"-framework",
					"\"GoogleUtilities\"",
					"-framework",
					"\"OCMock\"",
					"-framework",
					"\"Protobuf\"",
					"-framework",
					"\"ProtobufCpp\"",
					"-framework",
					"\"Security\"",
					"-framework",
					"\"grpc\"",
					"-framework",
					"\"grpcpp\"",
					"-framework",
					"\"leveldb\"",
					"-framework",
					"\"nanopb\"",
					"-framework",
					"\"openssl_grpc\"",
					"-framework",
					"\"FirebaseFirestore\"",
				);
				PRODUCT_BUNDLE_IDENTIFIER = "com.google.Firestore-Tests-tvOS";
				PRODUCT_NAME = "$(TARGET_NAME)";
				SDKROOT = appletvos;
				TARGETED_DEVICE_FAMILY = 3;
				TEST_HOST = "$(BUILT_PRODUCTS_DIR)/Firestore_Example_tvOS.app/Firestore_Example_tvOS";
				TVOS_DEPLOYMENT_TARGET = 10.0;
			};
			name = Release;
		};
		54AA33BC224C0035006CE580 /* Debug */ = {
			isa = XCBuildConfiguration;
			baseConfigurationReference = 74AC2ADBF1BAD9A8EF30CF41 /* Pods-Firestore_IntegrationTests_tvOS.debug.xcconfig */;
			buildSettings = {
				BUNDLE_LOADER = "$(TEST_HOST)";
				CLANG_ANALYZER_NONNULL = YES;
				CLANG_ANALYZER_NUMBER_OBJECT_CONVERSION = YES_AGGRESSIVE;
				CLANG_CXX_LANGUAGE_STANDARD = "c++0x";
				CLANG_ENABLE_OBJC_WEAK = YES;
				CLANG_WARN_DOCUMENTATION_COMMENTS = YES;
				CLANG_WARN_UNGUARDED_AVAILABILITY = YES_AGGRESSIVE;
				CODE_SIGN_STYLE = Automatic;
				DEBUG_INFORMATION_FORMAT = dwarf;
				GCC_C_LANGUAGE_STANDARD = c99;
				HEADER_SEARCH_PATHS = (
					"$(inherited)",
					"\"${PODS_ROOT}/../../..\"",
					"\"${PODS_ROOT}/../../../Firestore/third_party/abseil-cpp\"",
					"\"${PODS_ROOT}/GoogleTest/googlemock/include\"",
					"\"${PODS_ROOT}/GoogleTest/googletest/include\"",
					"\"${PODS_ROOT}/leveldb-library/include\"",
				);
				INFOPLIST_FILE = "Tests/Tests-Info.plist";
				LD_RUNPATH_SEARCH_PATHS = "$(inherited) @executable_path/Frameworks @loader_path/Frameworks";
				MTL_ENABLE_DEBUG_INFO = INCLUDE_SOURCE;
				MTL_FAST_MATH = YES;
				OTHER_LDFLAGS = (
					"$(inherited)",
					"-l\"c++\"",
					"-l\"z\"",
					"-framework",
					"\"Foundation\"",
					"-framework",
					"\"GTMSessionFetcher\"",
					"-framework",
					"\"GoogleTest\"",
					"-framework",
					"\"GoogleUtilities\"",
					"-framework",
					"\"OCMock\"",
					"-framework",
					"\"Protobuf\"",
					"-framework",
					"\"Security\"",
					"-framework",
					"\"grpc\"",
					"-framework",
					"\"grpcpp\"",
					"-framework",
					"\"leveldb\"",
					"-framework",
					"\"nanopb\"",
					"-framework",
					"\"openssl_grpc\"",
					"-framework",
					"\"FirebaseFirestore\"",
				);
				PRODUCT_BUNDLE_IDENTIFIER = "com.google.Firestore-IntegrationTests-tvOS";
				PRODUCT_NAME = "$(TARGET_NAME)";
				SDKROOT = appletvos;
				TARGETED_DEVICE_FAMILY = 3;
				TEST_HOST = "$(BUILT_PRODUCTS_DIR)/Firestore_Example_tvOS.app/Firestore_Example_tvOS";
				TVOS_DEPLOYMENT_TARGET = 10.0;
			};
			name = Debug;
		};
		54AA33BD224C0035006CE580 /* Release */ = {
			isa = XCBuildConfiguration;
			baseConfigurationReference = 36D235D9F1240D5195CDB670 /* Pods-Firestore_IntegrationTests_tvOS.release.xcconfig */;
			buildSettings = {
				BUNDLE_LOADER = "$(TEST_HOST)";
				CLANG_ANALYZER_NONNULL = YES;
				CLANG_ANALYZER_NUMBER_OBJECT_CONVERSION = YES_AGGRESSIVE;
				CLANG_CXX_LANGUAGE_STANDARD = "c++0x";
				CLANG_ENABLE_OBJC_WEAK = YES;
				CLANG_WARN_DOCUMENTATION_COMMENTS = YES;
				CLANG_WARN_UNGUARDED_AVAILABILITY = YES_AGGRESSIVE;
				CODE_SIGN_STYLE = Automatic;
				COPY_PHASE_STRIP = NO;
				DEBUG_INFORMATION_FORMAT = "dwarf-with-dsym";
				GCC_C_LANGUAGE_STANDARD = c99;
				HEADER_SEARCH_PATHS = (
					"$(inherited)",
					"\"${PODS_ROOT}/../../..\"",
					"\"${PODS_ROOT}/../../../Firestore/third_party/abseil-cpp\"",
					"\"${PODS_ROOT}/GoogleTest/googlemock/include\"",
					"\"${PODS_ROOT}/GoogleTest/googletest/include\"",
					"\"${PODS_ROOT}/leveldb-library/include\"",
				);
				INFOPLIST_FILE = "Tests/Tests-Info.plist";
				LD_RUNPATH_SEARCH_PATHS = "$(inherited) @executable_path/Frameworks @loader_path/Frameworks";
				MTL_ENABLE_DEBUG_INFO = NO;
				MTL_FAST_MATH = YES;
				OTHER_LDFLAGS = (
					"$(inherited)",
					"-l\"c++\"",
					"-l\"z\"",
					"-framework",
					"\"Foundation\"",
					"-framework",
					"\"GTMSessionFetcher\"",
					"-framework",
					"\"GoogleTest\"",
					"-framework",
					"\"GoogleUtilities\"",
					"-framework",
					"\"OCMock\"",
					"-framework",
					"\"Protobuf\"",
					"-framework",
					"\"Security\"",
					"-framework",
					"\"grpc\"",
					"-framework",
					"\"grpcpp\"",
					"-framework",
					"\"leveldb\"",
					"-framework",
					"\"nanopb\"",
					"-framework",
					"\"openssl_grpc\"",
					"-framework",
					"\"FirebaseFirestore\"",
				);
				PRODUCT_BUNDLE_IDENTIFIER = "com.google.Firestore-IntegrationTests-tvOS";
				PRODUCT_NAME = "$(TARGET_NAME)";
				SDKROOT = appletvos;
				TARGETED_DEVICE_FAMILY = 3;
				TEST_HOST = "$(BUILT_PRODUCTS_DIR)/Firestore_Example_tvOS.app/Firestore_Example_tvOS";
				TVOS_DEPLOYMENT_TARGET = 10.0;
			};
			name = Release;
		};
		54B8E4B1224BDC4100930F18 /* Debug */ = {
			isa = XCBuildConfiguration;
			baseConfigurationReference = 2F901F31BC62444A476B779F /* Pods-Firestore_IntegrationTests_macOS.debug.xcconfig */;
			buildSettings = {
				BUNDLE_LOADER = "$(TEST_HOST)";
				CLANG_ANALYZER_NONNULL = YES;
				CLANG_ANALYZER_NUMBER_OBJECT_CONVERSION = YES_AGGRESSIVE;
				CLANG_CXX_LANGUAGE_STANDARD = "c++0x";
				CLANG_ENABLE_OBJC_WEAK = YES;
				CLANG_WARN_DOCUMENTATION_COMMENTS = YES;
				CLANG_WARN_UNGUARDED_AVAILABILITY = YES_AGGRESSIVE;
				COMBINE_HIDPI_IMAGES = YES;
				DEBUG_INFORMATION_FORMAT = dwarf;
				DEVELOPMENT_TEAM = "";
				GCC_C_LANGUAGE_STANDARD = c99;
				HEADER_SEARCH_PATHS = (
					"$(inherited)",
					"\"${PODS_ROOT}/../../..\"",
					"\"${PODS_ROOT}/../../../Firestore/third_party/abseil-cpp\"",
					"\"${PODS_ROOT}/GoogleTest/googlemock/include\"",
					"\"${PODS_ROOT}/GoogleTest/googletest/include\"",
					"\"${PODS_ROOT}/leveldb-library/include\"",
				);
				INFOPLIST_FILE = "Tests/Tests-Info.plist";
				LD_RUNPATH_SEARCH_PATHS = "$(inherited) @executable_path/../Frameworks @loader_path/../Frameworks";
				MACOSX_DEPLOYMENT_TARGET = 10.11;
				MTL_ENABLE_DEBUG_INFO = INCLUDE_SOURCE;
				MTL_FAST_MATH = YES;
				OTHER_LDFLAGS = (
					"$(inherited)",
					"-l\"c++\"",
					"-l\"z\"",
					"-framework",
					"\"Foundation\"",
					"-framework",
					"\"GTMSessionFetcher\"",
					"-framework",
					"\"GoogleTest\"",
					"-framework",
					"\"GoogleUtilities\"",
					"-framework",
					"\"OCMock\"",
					"-framework",
					"\"Protobuf\"",
					"-framework",
					"\"Security\"",
					"-framework",
					"\"SystemConfiguration\"",
					"-framework",
					"\"grpc\"",
					"-framework",
					"\"grpcpp\"",
					"-framework",
					"\"leveldb\"",
					"-framework",
					"\"nanopb\"",
					"-framework",
					"\"openssl_grpc\"",
					"-framework",
					FirebaseFirestore,
				);
				PRODUCT_BUNDLE_IDENTIFIER = "com.google.Firestore-IntegrationTests-macOS";
				PRODUCT_NAME = "$(TARGET_NAME)";
				SDKROOT = macosx;
				TEST_HOST = "$(BUILT_PRODUCTS_DIR)/Firestore_Example_macOS.app/Contents/MacOS/Firestore_Example_macOS";
			};
			name = Debug;
		};
		54B8E4B2224BDC4100930F18 /* Release */ = {
			isa = XCBuildConfiguration;
			baseConfigurationReference = B953604968FBF5483BD20F5A /* Pods-Firestore_IntegrationTests_macOS.release.xcconfig */;
			buildSettings = {
				BUNDLE_LOADER = "$(TEST_HOST)";
				CLANG_ANALYZER_NONNULL = YES;
				CLANG_ANALYZER_NUMBER_OBJECT_CONVERSION = YES_AGGRESSIVE;
				CLANG_CXX_LANGUAGE_STANDARD = "c++0x";
				CLANG_ENABLE_OBJC_WEAK = YES;
				CLANG_WARN_DOCUMENTATION_COMMENTS = YES;
				CLANG_WARN_UNGUARDED_AVAILABILITY = YES_AGGRESSIVE;
				COMBINE_HIDPI_IMAGES = YES;
				COPY_PHASE_STRIP = NO;
				DEBUG_INFORMATION_FORMAT = "dwarf-with-dsym";
				DEVELOPMENT_TEAM = "";
				GCC_C_LANGUAGE_STANDARD = c99;
				HEADER_SEARCH_PATHS = (
					"$(inherited)",
					"\"${PODS_ROOT}/../../..\"",
					"\"${PODS_ROOT}/../../../Firestore/third_party/abseil-cpp\"",
					"\"${PODS_ROOT}/GoogleTest/googlemock/include\"",
					"\"${PODS_ROOT}/GoogleTest/googletest/include\"",
					"\"${PODS_ROOT}/leveldb-library/include\"",
				);
				INFOPLIST_FILE = "Tests/Tests-Info.plist";
				LD_RUNPATH_SEARCH_PATHS = "$(inherited) @executable_path/../Frameworks @loader_path/../Frameworks";
				MACOSX_DEPLOYMENT_TARGET = 10.11;
				MTL_ENABLE_DEBUG_INFO = NO;
				MTL_FAST_MATH = YES;
				OTHER_LDFLAGS = (
					"$(inherited)",
					"-l\"c++\"",
					"-l\"z\"",
					"-framework",
					"\"Foundation\"",
					"-framework",
					"\"GTMSessionFetcher\"",
					"-framework",
					"\"GoogleTest\"",
					"-framework",
					"\"GoogleUtilities\"",
					"-framework",
					"\"OCMock\"",
					"-framework",
					"\"Protobuf\"",
					"-framework",
					"\"Security\"",
					"-framework",
					"\"SystemConfiguration\"",
					"-framework",
					"\"grpc\"",
					"-framework",
					"\"grpcpp\"",
					"-framework",
					"\"leveldb\"",
					"-framework",
					"\"nanopb\"",
					"-framework",
					"\"openssl_grpc\"",
					"-framework",
					FirebaseFirestore,
				);
				PRODUCT_BUNDLE_IDENTIFIER = "com.google.Firestore-IntegrationTests-macOS";
				PRODUCT_NAME = "$(TARGET_NAME)";
				SDKROOT = macosx;
				TEST_HOST = "$(BUILT_PRODUCTS_DIR)/Firestore_Example_macOS.app/Contents/MacOS/Firestore_Example_macOS";
			};
			name = Release;
		};
		54C9EDF82040E16300A969CD /* Debug */ = {
			isa = XCBuildConfiguration;
			baseConfigurationReference = 69E6C311558EC77729A16CF1 /* Pods-Firestore_Example_iOS-Firestore_SwiftTests_iOS.debug.xcconfig */;
			buildSettings = {
				BUNDLE_LOADER = "$(TEST_HOST)";
				CLANG_ANALYZER_NONNULL = YES;
				CLANG_ANALYZER_NUMBER_OBJECT_CONVERSION = YES_AGGRESSIVE;
				CLANG_WARN_BLOCK_CAPTURE_AUTORELEASING = YES;
				CLANG_WARN_COMMA = YES;
				CLANG_WARN_DOCUMENTATION_COMMENTS = YES;
				CLANG_WARN_INFINITE_RECURSION = YES;
				CLANG_WARN_NON_LITERAL_NULL_CONVERSION = YES;
				CLANG_WARN_OBJC_LITERAL_CONVERSION = YES;
				CLANG_WARN_RANGE_LOOP_ANALYSIS = YES;
				CLANG_WARN_STRICT_PROTOTYPES = YES;
				CLANG_WARN_SUSPICIOUS_MOVE = YES;
				CLANG_WARN_UNGUARDED_AVAILABILITY = YES_AGGRESSIVE;
				CLANG_WARN_UNREACHABLE_CODE = YES;
				CODE_SIGN_IDENTITY = "iPhone Developer";
				CODE_SIGN_STYLE = Automatic;
				DEBUG_INFORMATION_FORMAT = dwarf;
				ENABLE_STRICT_OBJC_MSGSEND = YES;
				GCC_C_LANGUAGE_STANDARD = c99;
				GCC_NO_COMMON_BLOCKS = YES;
				INFOPLIST_FILE = ../Swift/Tests/Info.plist;
				IPHONEOS_DEPLOYMENT_TARGET = 11.2;
				LD_RUNPATH_SEARCH_PATHS = "$(inherited) @executable_path/Frameworks @loader_path/Frameworks";
				MTL_ENABLE_DEBUG_INFO = YES;
				PRODUCT_BUNDLE_IDENTIFIER = "com.google.Firestore-SwiftTests-iOS";
				PRODUCT_NAME = "$(TARGET_NAME)";
				SWIFT_ACTIVE_COMPILATION_CONDITIONS = DEBUG;
				SWIFT_OPTIMIZATION_LEVEL = "-Onone";
				SWIFT_VERSION = 4.0;
				TARGETED_DEVICE_FAMILY = "1,2";
				TEST_HOST = "$(BUILT_PRODUCTS_DIR)/Firestore_Example_iOS.app/Firestore_Example_iOS";
			};
			name = Debug;
		};
		54C9EDF92040E16300A969CD /* Release */ = {
			isa = XCBuildConfiguration;
			baseConfigurationReference = 11984BA0A99D7A7ABA5B0D90 /* Pods-Firestore_Example_iOS-Firestore_SwiftTests_iOS.release.xcconfig */;
			buildSettings = {
				BUNDLE_LOADER = "$(TEST_HOST)";
				CLANG_ANALYZER_NONNULL = YES;
				CLANG_ANALYZER_NUMBER_OBJECT_CONVERSION = YES_AGGRESSIVE;
				CLANG_WARN_BLOCK_CAPTURE_AUTORELEASING = YES;
				CLANG_WARN_COMMA = YES;
				CLANG_WARN_DOCUMENTATION_COMMENTS = YES;
				CLANG_WARN_INFINITE_RECURSION = YES;
				CLANG_WARN_NON_LITERAL_NULL_CONVERSION = YES;
				CLANG_WARN_OBJC_LITERAL_CONVERSION = YES;
				CLANG_WARN_RANGE_LOOP_ANALYSIS = YES;
				CLANG_WARN_STRICT_PROTOTYPES = YES;
				CLANG_WARN_SUSPICIOUS_MOVE = YES;
				CLANG_WARN_UNGUARDED_AVAILABILITY = YES_AGGRESSIVE;
				CLANG_WARN_UNREACHABLE_CODE = YES;
				CODE_SIGN_IDENTITY = "iPhone Developer";
				CODE_SIGN_STYLE = Automatic;
				COPY_PHASE_STRIP = NO;
				DEBUG_INFORMATION_FORMAT = "dwarf-with-dsym";
				ENABLE_STRICT_OBJC_MSGSEND = YES;
				GCC_C_LANGUAGE_STANDARD = c99;
				GCC_NO_COMMON_BLOCKS = YES;
				INFOPLIST_FILE = ../Swift/Tests/Info.plist;
				IPHONEOS_DEPLOYMENT_TARGET = 11.2;
				LD_RUNPATH_SEARCH_PATHS = "$(inherited) @executable_path/Frameworks @loader_path/Frameworks";
				MTL_ENABLE_DEBUG_INFO = NO;
				PRODUCT_BUNDLE_IDENTIFIER = "com.google.Firestore-SwiftTests-iOS";
				PRODUCT_NAME = "$(TARGET_NAME)";
				SWIFT_OPTIMIZATION_LEVEL = "-Owholemodule";
				SWIFT_VERSION = 4.0;
				TARGETED_DEVICE_FAMILY = "1,2";
				TEST_HOST = "$(BUILT_PRODUCTS_DIR)/Firestore_Example_iOS.app/Firestore_Example_iOS";
			};
			name = Release;
		};
		5CAE132120FFFED600BE9A4A /* Debug */ = {
			isa = XCBuildConfiguration;
			baseConfigurationReference = FA2E9952BA2B299C1156C43C /* Pods-Firestore_Benchmarks_iOS.debug.xcconfig */;
			buildSettings = {
				BUNDLE_LOADER = "$(TEST_HOST)";
				DEVELOPMENT_TEAM = EQHXZ8M8AV;
				FRAMEWORK_SEARCH_PATHS = (
					"$(SDKROOT)/Developer/Library/Frameworks",
					"$(inherited)",
					"$(DEVELOPER_FRAMEWORKS_DIR)",
				);
				GCC_PRECOMPILE_PREFIX_HEADER = YES;
				GCC_PREFIX_HEADER = "";
				GCC_PREPROCESSOR_DEFINITIONS = (
					"$(inherited)",
					"COCOAPODS=1",
					"GPB_USE_PROTOBUF_FRAMEWORK_IMPORTS=1",
				);
				HEADER_SEARCH_PATHS = (
					"$(inherited)",
					"\"${PODS_ROOT}/../../..\"",
					"\"${PODS_ROOT}/../../../Firestore/third_party/abseil-cpp\"",
					"\"${PODS_ROOT}/GoogleTest/googlemock/include\"",
					"\"${PODS_ROOT}/GoogleTest/googletest/include\"",
					"\"${PODS_ROOT}/leveldb-library/include\"",
					"\"${PODS_ROOT}/../../../Firestore/Protos/cpp\"",
					"\"${PODS_ROOT}/ProtobufCpp/src\"",
				);
				INFOPLIST_FILE = Benchmarks/Info.plist;
				OTHER_CFLAGS = (
					"$(inherited)",
					"-iquote",
					"\"${PODS_CONFIGURATION_BUILD_DIR}/GoogleTest/GoogleTest.framework/Headers\"",
					"-iquote",
					"\"${PODS_CONFIGURATION_BUILD_DIR}/OCMock/OCMock.framework/Headers\"",
					"-iquote",
					"\"${PODS_CONFIGURATION_BUILD_DIR}/ProtobufCpp/ProtobufCpp.framework/Headers\"",
					"-iquote",
					"\"${PODS_CONFIGURATION_BUILD_DIR}/leveldb-library/leveldb.framework/Headers\"",
					"$(inherited)",
					"-iquote",
					"\"${PODS_CONFIGURATION_BUILD_DIR}/BoringSSL/openssl.framework/Headers\"",
					"-iquote",
					"\"${PODS_CONFIGURATION_BUILD_DIR}/FirebaseAuth/FirebaseAuth.framework/Headers\"",
					"-iquote",
					"\"${PODS_CONFIGURATION_BUILD_DIR}/FirebaseCore/FirebaseCore.framework/Headers\"",
					"-iquote",
					"\"${PODS_CONFIGURATION_BUILD_DIR}/FirebaseFirestore/FirebaseFirestore.framework/Headers\"",
					"-iquote",
					"\"${PODS_CONFIGURATION_BUILD_DIR}/GTMSessionFetcher/GTMSessionFetcher.framework/Headers\"",
					"-iquote",
					"\"${PODS_CONFIGURATION_BUILD_DIR}/GoogleToolboxForMac/GoogleToolboxForMac.framework/Headers\"",
					"-iquote",
					"\"${PODS_CONFIGURATION_BUILD_DIR}/Protobuf/Protobuf.framework/Headers\"",
					"-iquote",
					"\"${PODS_CONFIGURATION_BUILD_DIR}/leveldb-library/leveldb.framework/Headers\"",
					"-iquote",
					"\"${PODS_CONFIGURATION_BUILD_DIR}/nanopb/nanopb.framework/Headers\"",
					"-isystem",
					"\"${PODS_ROOT}/Headers/Public\"",
					"-isystem",
					"\"${PODS_ROOT}/Headers/Public/Firebase\"",
					"-isystem",
					"\"${PODS_ROOT}/Headers/Public/FirebaseAnalytics\"",
					"-isystem",
					"\"${PODS_ROOT}/Headers/Public/FirebaseInstanceID\"",
					"-DPB_FIELD_32BIT",
					"-DPB_NO_PACKED_STRUCTS=1",
				);
				PRODUCT_BUNDLE_IDENTIFIER = "Firebase.Firestore-Benchmarks-iOS";
				PRODUCT_NAME = "$(TARGET_NAME)";
				SYSTEM_HEADER_SEARCH_PATHS = "\"${PODS_ROOT}/nanopb\"";
				TEST_HOST = "$(BUILT_PRODUCTS_DIR)/Firestore_Example_iOS.app/Firestore_Example_iOS";
			};
			name = Debug;
		};
		5CAE132220FFFED600BE9A4A /* Release */ = {
			isa = XCBuildConfiguration;
			baseConfigurationReference = A5FA86650A18F3B7A8162287 /* Pods-Firestore_Benchmarks_iOS.release.xcconfig */;
			buildSettings = {
				BUNDLE_LOADER = "$(TEST_HOST)";
				DEVELOPMENT_TEAM = EQHXZ8M8AV;
				FRAMEWORK_SEARCH_PATHS = (
					"$(SDKROOT)/Developer/Library/Frameworks",
					"$(inherited)",
					"$(DEVELOPER_FRAMEWORKS_DIR)",
				);
				GCC_PRECOMPILE_PREFIX_HEADER = YES;
				GCC_PREFIX_HEADER = "";
				GCC_PREPROCESSOR_DEFINITIONS = (
					"$(inherited)",
					"COCOAPODS=1",
					"GPB_USE_PROTOBUF_FRAMEWORK_IMPORTS=1",
				);
				HEADER_SEARCH_PATHS = (
					"$(inherited)",
					"\"${PODS_ROOT}/../../..\"",
					"\"${PODS_ROOT}/../../../Firestore/third_party/abseil-cpp\"",
					"\"${PODS_ROOT}/GoogleTest/googlemock/include\"",
					"\"${PODS_ROOT}/GoogleTest/googletest/include\"",
					"\"${PODS_ROOT}/leveldb-library/include\"",
					"\"${PODS_ROOT}/../../../Firestore/Protos/cpp\"",
					"\"${PODS_ROOT}/ProtobufCpp/src\"",
				);
				INFOPLIST_FILE = Benchmarks/Info.plist;
				OTHER_CFLAGS = (
					"$(inherited)",
					"-iquote",
					"\"${PODS_CONFIGURATION_BUILD_DIR}/GoogleTest/GoogleTest.framework/Headers\"",
					"-iquote",
					"\"${PODS_CONFIGURATION_BUILD_DIR}/OCMock/OCMock.framework/Headers\"",
					"-iquote",
					"\"${PODS_CONFIGURATION_BUILD_DIR}/ProtobufCpp/ProtobufCpp.framework/Headers\"",
					"-iquote",
					"\"${PODS_CONFIGURATION_BUILD_DIR}/leveldb-library/leveldb.framework/Headers\"",
					"$(inherited)",
					"-iquote",
					"\"${PODS_CONFIGURATION_BUILD_DIR}/BoringSSL/openssl.framework/Headers\"",
					"-iquote",
					"\"${PODS_CONFIGURATION_BUILD_DIR}/FirebaseAuth/FirebaseAuth.framework/Headers\"",
					"-iquote",
					"\"${PODS_CONFIGURATION_BUILD_DIR}/FirebaseCore/FirebaseCore.framework/Headers\"",
					"-iquote",
					"\"${PODS_CONFIGURATION_BUILD_DIR}/FirebaseFirestore/FirebaseFirestore.framework/Headers\"",
					"-iquote",
					"\"${PODS_CONFIGURATION_BUILD_DIR}/GTMSessionFetcher/GTMSessionFetcher.framework/Headers\"",
					"-iquote",
					"\"${PODS_CONFIGURATION_BUILD_DIR}/GoogleToolboxForMac/GoogleToolboxForMac.framework/Headers\"",
					"-iquote",
					"\"${PODS_CONFIGURATION_BUILD_DIR}/Protobuf/Protobuf.framework/Headers\"",
					"-iquote",
					"\"${PODS_CONFIGURATION_BUILD_DIR}/leveldb-library/leveldb.framework/Headers\"",
					"-iquote",
					"\"${PODS_CONFIGURATION_BUILD_DIR}/nanopb/nanopb.framework/Headers\"",
					"-isystem",
					"\"${PODS_ROOT}/Headers/Public\"",
					"-isystem",
					"\"${PODS_ROOT}/Headers/Public/Firebase\"",
					"-isystem",
					"\"${PODS_ROOT}/Headers/Public/FirebaseAnalytics\"",
					"-isystem",
					"\"${PODS_ROOT}/Headers/Public/FirebaseInstanceID\"",
					"-DPB_FIELD_32BIT",
					"-DPB_NO_PACKED_STRUCTS=1",
				);
				PRODUCT_BUNDLE_IDENTIFIER = "Firebase.Firestore-Benchmarks-iOS";
				PRODUCT_NAME = "$(TARGET_NAME)";
				SYSTEM_HEADER_SEARCH_PATHS = "\"${PODS_ROOT}/nanopb\"";
				TEST_HOST = "$(BUILT_PRODUCTS_DIR)/Firestore_Example_iOS.app/Firestore_Example_iOS";
			};
			name = Release;
		};
		6003F5BD195388D20070C39A /* Debug */ = {
			isa = XCBuildConfiguration;
			buildSettings = {
				ALWAYS_SEARCH_USER_PATHS = NO;
				CLANG_CXX_LANGUAGE_STANDARD = "c++0x";
				CLANG_CXX_LIBRARY = "libc++";
				CLANG_ENABLE_MODULES = YES;
				CLANG_ENABLE_OBJC_ARC = YES;
				CLANG_WARN_BLOCK_CAPTURE_AUTORELEASING = YES;
				CLANG_WARN_BOOL_CONVERSION = YES;
				CLANG_WARN_COMMA = YES;
				CLANG_WARN_CONSTANT_CONVERSION = YES;
				CLANG_WARN_DEPRECATED_OBJC_IMPLEMENTATIONS = YES;
				CLANG_WARN_DIRECT_OBJC_ISA_USAGE = YES_ERROR;
				CLANG_WARN_EMPTY_BODY = YES;
				CLANG_WARN_ENUM_CONVERSION = YES;
				CLANG_WARN_INFINITE_RECURSION = YES;
				CLANG_WARN_INT_CONVERSION = YES;
				CLANG_WARN_NON_LITERAL_NULL_CONVERSION = YES;
				CLANG_WARN_OBJC_IMPLICIT_RETAIN_SELF = YES;
				CLANG_WARN_OBJC_LITERAL_CONVERSION = YES;
				CLANG_WARN_OBJC_ROOT_CLASS = YES_ERROR;
				CLANG_WARN_RANGE_LOOP_ANALYSIS = YES;
				CLANG_WARN_STRICT_PROTOTYPES = YES;
				CLANG_WARN_SUSPICIOUS_MOVE = YES;
				CLANG_WARN_UNREACHABLE_CODE = YES;
				CLANG_WARN__DUPLICATE_METHOD_MATCH = YES;
				"CODE_SIGN_IDENTITY[sdk=iphoneos*]" = "iPhone Developer";
				COPY_PHASE_STRIP = NO;
				ENABLE_STRICT_OBJC_MSGSEND = YES;
				ENABLE_TESTABILITY = YES;
				GCC_C_LANGUAGE_STANDARD = c99;
				GCC_DYNAMIC_NO_PIC = NO;
				GCC_NO_COMMON_BLOCKS = YES;
				GCC_OPTIMIZATION_LEVEL = 0;
				GCC_PREPROCESSOR_DEFINITIONS = (
					"DEBUG=1",
					"$(inherited)",
				);
				GCC_SYMBOLS_PRIVATE_EXTERN = NO;
				GCC_WARN_64_TO_32_BIT_CONVERSION = YES;
				GCC_WARN_ABOUT_RETURN_TYPE = YES_ERROR;
				GCC_WARN_UNDECLARED_SELECTOR = YES;
				GCC_WARN_UNINITIALIZED_AUTOS = YES_AGGRESSIVE;
				GCC_WARN_UNUSED_FUNCTION = YES;
				GCC_WARN_UNUSED_VARIABLE = YES;
				HEADER_SEARCH_PATHS = "";
				IPHONEOS_DEPLOYMENT_TARGET = 8.0;
				ONLY_ACTIVE_ARCH = YES;
				OTHER_CFLAGS = "";
				SDKROOT = iphoneos;
				TARGETED_DEVICE_FAMILY = "1,2";
			};
			name = Debug;
		};
		6003F5BE195388D20070C39A /* Release */ = {
			isa = XCBuildConfiguration;
			buildSettings = {
				ALWAYS_SEARCH_USER_PATHS = NO;
				CLANG_CXX_LANGUAGE_STANDARD = "c++0x";
				CLANG_CXX_LIBRARY = "libc++";
				CLANG_ENABLE_MODULES = YES;
				CLANG_ENABLE_OBJC_ARC = YES;
				CLANG_WARN_BLOCK_CAPTURE_AUTORELEASING = YES;
				CLANG_WARN_BOOL_CONVERSION = YES;
				CLANG_WARN_COMMA = YES;
				CLANG_WARN_CONSTANT_CONVERSION = YES;
				CLANG_WARN_DEPRECATED_OBJC_IMPLEMENTATIONS = YES;
				CLANG_WARN_DIRECT_OBJC_ISA_USAGE = YES_ERROR;
				CLANG_WARN_EMPTY_BODY = YES;
				CLANG_WARN_ENUM_CONVERSION = YES;
				CLANG_WARN_INFINITE_RECURSION = YES;
				CLANG_WARN_INT_CONVERSION = YES;
				CLANG_WARN_NON_LITERAL_NULL_CONVERSION = YES;
				CLANG_WARN_OBJC_IMPLICIT_RETAIN_SELF = YES;
				CLANG_WARN_OBJC_LITERAL_CONVERSION = YES;
				CLANG_WARN_OBJC_ROOT_CLASS = YES_ERROR;
				CLANG_WARN_RANGE_LOOP_ANALYSIS = YES;
				CLANG_WARN_STRICT_PROTOTYPES = YES;
				CLANG_WARN_SUSPICIOUS_MOVE = YES;
				CLANG_WARN_UNREACHABLE_CODE = YES;
				CLANG_WARN__DUPLICATE_METHOD_MATCH = YES;
				"CODE_SIGN_IDENTITY[sdk=iphoneos*]" = "iPhone Developer";
				COPY_PHASE_STRIP = YES;
				ENABLE_NS_ASSERTIONS = NO;
				ENABLE_STRICT_OBJC_MSGSEND = YES;
				GCC_C_LANGUAGE_STANDARD = c99;
				GCC_NO_COMMON_BLOCKS = YES;
				GCC_WARN_64_TO_32_BIT_CONVERSION = YES;
				GCC_WARN_ABOUT_RETURN_TYPE = YES_ERROR;
				GCC_WARN_UNDECLARED_SELECTOR = YES;
				GCC_WARN_UNINITIALIZED_AUTOS = YES_AGGRESSIVE;
				GCC_WARN_UNUSED_FUNCTION = YES;
				GCC_WARN_UNUSED_VARIABLE = YES;
				HEADER_SEARCH_PATHS = "";
				IPHONEOS_DEPLOYMENT_TARGET = 8.0;
				OTHER_CFLAGS = "";
				SDKROOT = iphoneos;
				SWIFT_COMPILATION_MODE = wholemodule;
				TARGETED_DEVICE_FAMILY = "1,2";
				VALIDATE_PRODUCT = YES;
			};
			name = Release;
		};
		6003F5C0195388D20070C39A /* Debug */ = {
			isa = XCBuildConfiguration;
			baseConfigurationReference = 3C81DE3772628FE297055662 /* Pods-Firestore_Example_iOS.debug.xcconfig */;
			buildSettings = {
				ASSETCATALOG_COMPILER_APPICON_NAME = AppIcon;
				GCC_PRECOMPILE_PREFIX_HEADER = YES;
				GCC_PREFIX_HEADER = "";
				HEADER_SEARCH_PATHS = (
					"$(inherited)",
					"\"${PODS_ROOT}/Firebase/Firebase/Firebase\"",
					"\"${PODS_ROOT}/leveldb-library/include\"",
				);
				INFOPLIST_FILE = "App/iOS/Firestore-Info.plist";
				MODULE_NAME = ExampleApp;
				OTHER_LDFLAGS = (
					"$(inherited)",
					"-all_load",
				);
				PRODUCT_BUNDLE_IDENTIFIER = "org.cocoapods.demo.${PRODUCT_NAME:rfc1034identifier}";
				PRODUCT_NAME = "$(TARGET_NAME)";
				WRAPPER_EXTENSION = app;
			};
			name = Debug;
		};
		6003F5C1195388D20070C39A /* Release */ = {
			isa = XCBuildConfiguration;
			baseConfigurationReference = 3F0992A4B83C60841C52E960 /* Pods-Firestore_Example_iOS.release.xcconfig */;
			buildSettings = {
				ASSETCATALOG_COMPILER_APPICON_NAME = AppIcon;
				GCC_PRECOMPILE_PREFIX_HEADER = YES;
				GCC_PREFIX_HEADER = "";
				HEADER_SEARCH_PATHS = (
					"$(inherited)",
					"\"${PODS_ROOT}/Firebase/Firebase/Firebase\"",
					"\"${PODS_ROOT}/leveldb-library/include\"",
				);
				INFOPLIST_FILE = "App/iOS/Firestore-Info.plist";
				MODULE_NAME = ExampleApp;
				OTHER_LDFLAGS = (
					"$(inherited)",
					"-all_load",
				);
				PRODUCT_BUNDLE_IDENTIFIER = "org.cocoapods.demo.${PRODUCT_NAME:rfc1034identifier}";
				PRODUCT_NAME = "$(TARGET_NAME)";
				WRAPPER_EXTENSION = app;
			};
			name = Release;
		};
		6003F5C3195388D20070C39A /* Debug */ = {
			isa = XCBuildConfiguration;
			baseConfigurationReference = E592181BFD7C53C305123739 /* Pods-Firestore_Tests_iOS.debug.xcconfig */;
			buildSettings = {
				BUNDLE_LOADER = "$(TEST_HOST)";
				DEVELOPMENT_TEAM = EQHXZ8M8AV;
				FRAMEWORK_SEARCH_PATHS = (
					"$(SDKROOT)/Developer/Library/Frameworks",
					"$(inherited)",
					"$(DEVELOPER_FRAMEWORKS_DIR)",
				);
				GCC_PRECOMPILE_PREFIX_HEADER = YES;
				GCC_PREFIX_HEADER = "";
				GCC_PREPROCESSOR_DEFINITIONS = (
					"$(inherited)",
					"COCOAPODS=1",
					"GPB_USE_PROTOBUF_FRAMEWORK_IMPORTS=1",
				);
				HEADER_SEARCH_PATHS = (
					"$(inherited)",
					"\"${PODS_ROOT}/../../..\"",
					"\"${PODS_ROOT}/../../../Firestore/Protos/cpp\"",
					"\"${PODS_ROOT}/../../../Firestore/Protos/nanopb\"",
					"\"${PODS_ROOT}/../../../Firestore/third_party/abseil-cpp\"",
					"\"${PODS_ROOT}/GoogleTest/googlemock/include\"",
					"\"${PODS_ROOT}/GoogleTest/googletest/include\"",
					"\"${PODS_ROOT}/leveldb-library/include\"",
					"\"${PODS_ROOT}/ProtobufCpp/src\"",
				);
				INFOPLIST_FILE = "Tests/Tests-Info.plist";
				OTHER_CFLAGS = (
					"$(inherited)",
					"-iquote",
					"\"${PODS_CONFIGURATION_BUILD_DIR}/GoogleTest/GoogleTest.framework/Headers\"",
					"-iquote",
					"\"${PODS_CONFIGURATION_BUILD_DIR}/OCMock/OCMock.framework/Headers\"",
					"-iquote",
					"\"${PODS_CONFIGURATION_BUILD_DIR}/ProtobufCpp/ProtobufCpp.framework/Headers\"",
					"-iquote",
					"\"${PODS_CONFIGURATION_BUILD_DIR}/leveldb-library/leveldb.framework/Headers\"",
					"$(inherited)",
					"-iquote",
					"\"${PODS_CONFIGURATION_BUILD_DIR}/BoringSSL/openssl.framework/Headers\"",
					"-iquote",
					"\"${PODS_CONFIGURATION_BUILD_DIR}/FirebaseAuth/FirebaseAuth.framework/Headers\"",
					"-iquote",
					"\"${PODS_CONFIGURATION_BUILD_DIR}/FirebaseCore/FirebaseCore.framework/Headers\"",
					"-iquote",
					"\"${PODS_CONFIGURATION_BUILD_DIR}/FirebaseFirestore/FirebaseFirestore.framework/Headers\"",
					"-iquote",
					"\"${PODS_CONFIGURATION_BUILD_DIR}/GTMSessionFetcher/GTMSessionFetcher.framework/Headers\"",
					"-iquote",
					"\"${PODS_CONFIGURATION_BUILD_DIR}/GoogleToolboxForMac/GoogleToolboxForMac.framework/Headers\"",
					"-iquote",
					"\"${PODS_CONFIGURATION_BUILD_DIR}/Protobuf/Protobuf.framework/Headers\"",
					"-iquote",
					"\"${PODS_CONFIGURATION_BUILD_DIR}/leveldb-library/leveldb.framework/Headers\"",
					"-iquote",
					"\"${PODS_CONFIGURATION_BUILD_DIR}/nanopb/nanopb.framework/Headers\"",
					"-isystem",
					"\"${PODS_ROOT}/Headers/Public\"",
					"-isystem",
					"\"${PODS_ROOT}/Headers/Public/Firebase\"",
					"-isystem",
					"\"${PODS_ROOT}/Headers/Public/FirebaseAnalytics\"",
					"-isystem",
					"\"${PODS_ROOT}/Headers/Public/FirebaseInstanceID\"",
					"-DPB_FIELD_32BIT",
					"-DPB_NO_PACKED_STRUCTS=1",
				);
				PRODUCT_BUNDLE_IDENTIFIER = "org.cocoapods.demo.${PRODUCT_NAME:rfc1034identifier}";
				PRODUCT_NAME = "$(TARGET_NAME)";
				SYSTEM_HEADER_SEARCH_PATHS = "\"${PODS_ROOT}/nanopb\"";
				TEST_HOST = "$(BUILT_PRODUCTS_DIR)/Firestore_Example_iOS.app/Firestore_Example_iOS";
				WRAPPER_EXTENSION = xctest;
			};
			name = Debug;
		};
		6003F5C4195388D20070C39A /* Release */ = {
			isa = XCBuildConfiguration;
			baseConfigurationReference = B3F5B3AAE791A5911B9EAA82 /* Pods-Firestore_Tests_iOS.release.xcconfig */;
			buildSettings = {
				BUNDLE_LOADER = "$(TEST_HOST)";
				DEVELOPMENT_TEAM = EQHXZ8M8AV;
				FRAMEWORK_SEARCH_PATHS = (
					"$(SDKROOT)/Developer/Library/Frameworks",
					"$(inherited)",
					"$(DEVELOPER_FRAMEWORKS_DIR)",
				);
				GCC_PRECOMPILE_PREFIX_HEADER = YES;
				GCC_PREFIX_HEADER = "";
				GCC_PREPROCESSOR_DEFINITIONS = (
					"$(inherited)",
					"COCOAPODS=1",
					"GPB_USE_PROTOBUF_FRAMEWORK_IMPORTS=1",
				);
				HEADER_SEARCH_PATHS = (
					"$(inherited)",
					"\"${PODS_ROOT}/../../..\"",
					"\"${PODS_ROOT}/../../../Firestore/Protos/cpp\"",
					"\"${PODS_ROOT}/../../../Firestore/Protos/nanopb\"",
					"\"${PODS_ROOT}/../../../Firestore/third_party/abseil-cpp\"",
					"\"${PODS_ROOT}/GoogleTest/googlemock/include\"",
					"\"${PODS_ROOT}/GoogleTest/googletest/include\"",
					"\"${PODS_ROOT}/leveldb-library/include\"",
					"\"${PODS_ROOT}/ProtobufCpp/src\"",
				);
				INFOPLIST_FILE = "Tests/Tests-Info.plist";
				OTHER_CFLAGS = (
					"$(inherited)",
					"-iquote",
					"\"${PODS_CONFIGURATION_BUILD_DIR}/GoogleTest/GoogleTest.framework/Headers\"",
					"-iquote",
					"\"${PODS_CONFIGURATION_BUILD_DIR}/OCMock/OCMock.framework/Headers\"",
					"-iquote",
					"\"${PODS_CONFIGURATION_BUILD_DIR}/ProtobufCpp/ProtobufCpp.framework/Headers\"",
					"-iquote",
					"\"${PODS_CONFIGURATION_BUILD_DIR}/leveldb-library/leveldb.framework/Headers\"",
					"$(inherited)",
					"-iquote",
					"\"${PODS_CONFIGURATION_BUILD_DIR}/BoringSSL/openssl.framework/Headers\"",
					"-iquote",
					"\"${PODS_CONFIGURATION_BUILD_DIR}/FirebaseAuth/FirebaseAuth.framework/Headers\"",
					"-iquote",
					"\"${PODS_CONFIGURATION_BUILD_DIR}/FirebaseCore/FirebaseCore.framework/Headers\"",
					"-iquote",
					"\"${PODS_CONFIGURATION_BUILD_DIR}/FirebaseFirestore/FirebaseFirestore.framework/Headers\"",
					"-iquote",
					"\"${PODS_CONFIGURATION_BUILD_DIR}/GTMSessionFetcher/GTMSessionFetcher.framework/Headers\"",
					"-iquote",
					"\"${PODS_CONFIGURATION_BUILD_DIR}/GoogleToolboxForMac/GoogleToolboxForMac.framework/Headers\"",
					"-iquote",
					"\"${PODS_CONFIGURATION_BUILD_DIR}/Protobuf/Protobuf.framework/Headers\"",
					"-iquote",
					"\"${PODS_CONFIGURATION_BUILD_DIR}/leveldb-library/leveldb.framework/Headers\"",
					"-iquote",
					"\"${PODS_CONFIGURATION_BUILD_DIR}/nanopb/nanopb.framework/Headers\"",
					"-isystem",
					"\"${PODS_ROOT}/Headers/Public\"",
					"-isystem",
					"\"${PODS_ROOT}/Headers/Public/Firebase\"",
					"-isystem",
					"\"${PODS_ROOT}/Headers/Public/FirebaseAnalytics\"",
					"-isystem",
					"\"${PODS_ROOT}/Headers/Public/FirebaseInstanceID\"",
					"-DPB_FIELD_32BIT",
					"-DPB_NO_PACKED_STRUCTS=1",
				);
				PRODUCT_BUNDLE_IDENTIFIER = "org.cocoapods.demo.${PRODUCT_NAME:rfc1034identifier}";
				PRODUCT_NAME = "$(TARGET_NAME)";
				SYSTEM_HEADER_SEARCH_PATHS = "\"${PODS_ROOT}/nanopb\"";
				TEST_HOST = "$(BUILT_PRODUCTS_DIR)/Firestore_Example_iOS.app/Firestore_Example_iOS";
				WRAPPER_EXTENSION = xctest;
			};
			name = Release;
		};
		6EDD3B5920BF247500C33877 /* Debug */ = {
			isa = XCBuildConfiguration;
			baseConfigurationReference = 84434E57CA72951015FC71BC /* Pods-Firestore_FuzzTests_iOS.debug.xcconfig */;
			buildSettings = {
				BUNDLE_LOADER = "$(TEST_HOST)";
				DEVELOPMENT_TEAM = EQHXZ8M8AV;
				FRAMEWORK_SEARCH_PATHS = "$(inherited)";
				GCC_PRECOMPILE_PREFIX_HEADER = YES;
				GCC_PREFIX_HEADER = "";
				GCC_PREPROCESSOR_DEFINITIONS = (
					"$(inherited)",
					"COCOAPODS=1",
					"GPB_USE_PROTOBUF_FRAMEWORK_IMPORTS=1",
				);
				HEADER_SEARCH_PATHS = (
					"$(inherited)",
					"\"${PODS_ROOT}/../../..\"",
					"\"${PODS_ROOT}/../../../Firestore/third_party/abseil-cpp\"",
					"\"${PODS_ROOT}/nanopb\"",
					"\"${PODS_ROOT}/../../../Firestore/Protos/nanopb\"",
				);
				INFOPLIST_FILE = "FuzzTests/Firestore_FuzzTests_iOS-Info.plist";
				OTHER_CFLAGS = (
					"$(inherited)",
					"-fsanitize-coverage=trace-pc-guard",
				);
				PRODUCT_BUNDLE_IDENTIFIER = "org.cocoapods.demo.${PRODUCT_NAME:rfc1034identifier}";
				PRODUCT_NAME = "$(TARGET_NAME)";
				TEST_HOST = "$(BUILT_PRODUCTS_DIR)/Firestore_Example_iOS.app/Firestore_Example_iOS";
				WRAPPER_EXTENSION = xctest;
			};
			name = Debug;
		};
		6EDD3B5A20BF247500C33877 /* Release */ = {
			isa = XCBuildConfiguration;
			baseConfigurationReference = 97C492D2524E92927C11F425 /* Pods-Firestore_FuzzTests_iOS.release.xcconfig */;
			buildSettings = {
				BUNDLE_LOADER = "$(TEST_HOST)";
				DEVELOPMENT_TEAM = EQHXZ8M8AV;
				FRAMEWORK_SEARCH_PATHS = "$(inherited)";
				GCC_PRECOMPILE_PREFIX_HEADER = YES;
				GCC_PREFIX_HEADER = "";
				GCC_PREPROCESSOR_DEFINITIONS = (
					"$(inherited)",
					"COCOAPODS=1",
					"GPB_USE_PROTOBUF_FRAMEWORK_IMPORTS=1",
				);
				HEADER_SEARCH_PATHS = (
					"$(inherited)",
					"\"${PODS_ROOT}/../../..\"",
					"\"${PODS_ROOT}/../../../Firestore/third_party/abseil-cpp\"",
					"\"${PODS_ROOT}/nanopb\"",
					"\"${PODS_ROOT}/../../../Firestore/Protos/nanopb\"",
				);
				INFOPLIST_FILE = "FuzzTests/Firestore_FuzzTests_iOS-Info.plist";
				OTHER_CFLAGS = (
					"$(inherited)",
					"-fsanitize-coverage=trace-pc-guard",
				);
				PRODUCT_BUNDLE_IDENTIFIER = "org.cocoapods.demo.${PRODUCT_NAME:rfc1034identifier}";
				PRODUCT_NAME = "$(TARGET_NAME)";
				TEST_HOST = "$(BUILT_PRODUCTS_DIR)/Firestore_Example_iOS.app/Firestore_Example_iOS";
				WRAPPER_EXTENSION = xctest;
			};
			name = Release;
		};
		DAFF0D0321E64AC40062958F /* Debug */ = {
			isa = XCBuildConfiguration;
			baseConfigurationReference = 98366480BD1FD44A1FEDD982 /* Pods-Firestore_Example_macOS.debug.xcconfig */;
			buildSettings = {
				ASSETCATALOG_COMPILER_APPICON_NAME = AppIcon;
				CLANG_ANALYZER_NONNULL = YES;
				CLANG_ANALYZER_NUMBER_OBJECT_CONVERSION = YES_AGGRESSIVE;
				CLANG_CXX_LANGUAGE_STANDARD = "c++0x";
				CLANG_ENABLE_OBJC_WEAK = YES;
				CLANG_WARN_BLOCK_CAPTURE_AUTORELEASING = YES;
				CLANG_WARN_COMMA = YES;
				CLANG_WARN_DEPRECATED_OBJC_IMPLEMENTATIONS = YES;
				CLANG_WARN_DOCUMENTATION_COMMENTS = YES;
				CLANG_WARN_INFINITE_RECURSION = YES;
				CLANG_WARN_NON_LITERAL_NULL_CONVERSION = YES;
				CLANG_WARN_OBJC_IMPLICIT_RETAIN_SELF = YES;
				CLANG_WARN_OBJC_LITERAL_CONVERSION = YES;
				CLANG_WARN_RANGE_LOOP_ANALYSIS = YES;
				CLANG_WARN_STRICT_PROTOTYPES = YES;
				CLANG_WARN_SUSPICIOUS_MOVE = YES;
				CLANG_WARN_UNGUARDED_AVAILABILITY = YES_AGGRESSIVE;
				CLANG_WARN_UNREACHABLE_CODE = YES;
				CODE_SIGN_STYLE = Automatic;
				COMBINE_HIDPI_IMAGES = YES;
				DEBUG_INFORMATION_FORMAT = dwarf;
				DEVELOPMENT_TEAM = "";
				ENABLE_STRICT_OBJC_MSGSEND = YES;
				GCC_C_LANGUAGE_STANDARD = c99;
				GCC_NO_COMMON_BLOCKS = YES;
				INFOPLIST_FILE = "$(SRCROOT)/App/macOS/Info.plist";
				LD_RUNPATH_SEARCH_PATHS = "$(inherited) @executable_path/../Frameworks";
				MACOSX_DEPLOYMENT_TARGET = 10.11;
				MTL_ENABLE_DEBUG_INFO = INCLUDE_SOURCE;
				MTL_FAST_MATH = YES;
				OTHER_LDFLAGS = (
					"$(inherited)",
					"-l\"c++\"",
					"-framework",
					"\"FirebaseAuth\"",
					"-framework",
					"\"FirebaseCore\"",
					"-framework",
					"\"FirebaseFirestore\"",
					"-framework",
					"\"Foundation\"",
					"-framework",
					"\"GTMSessionFetcher\"",
					"-framework",
					"\"GoogleUtilities\"",
					"-framework",
					"\"Protobuf\"",
					"-framework",
					"\"Security\"",
					"-framework",
					"\"SystemConfiguration\"",
					"-framework",
					"\"grpc\"",
					"-framework",
					"\"grpcpp\"",
					"-framework",
					"\"leveldb\"",
					"-framework",
					"\"nanopb\"",
					"-ObjC",
				);
				PRODUCT_BUNDLE_IDENTIFIER = "com.google.Firestore-macOS";
				PRODUCT_NAME = "$(TARGET_NAME)";
				SDKROOT = macosx;
			};
			name = Debug;
		};
		DAFF0D0421E64AC40062958F /* Release */ = {
			isa = XCBuildConfiguration;
			baseConfigurationReference = DF148C0D5EEC4A2CD9FA484C /* Pods-Firestore_Example_macOS.release.xcconfig */;
			buildSettings = {
				ASSETCATALOG_COMPILER_APPICON_NAME = AppIcon;
				CLANG_ANALYZER_NONNULL = YES;
				CLANG_ANALYZER_NUMBER_OBJECT_CONVERSION = YES_AGGRESSIVE;
				CLANG_CXX_LANGUAGE_STANDARD = "c++0x";
				CLANG_ENABLE_OBJC_WEAK = YES;
				CLANG_WARN_BLOCK_CAPTURE_AUTORELEASING = YES;
				CLANG_WARN_COMMA = YES;
				CLANG_WARN_DEPRECATED_OBJC_IMPLEMENTATIONS = YES;
				CLANG_WARN_DOCUMENTATION_COMMENTS = YES;
				CLANG_WARN_INFINITE_RECURSION = YES;
				CLANG_WARN_NON_LITERAL_NULL_CONVERSION = YES;
				CLANG_WARN_OBJC_IMPLICIT_RETAIN_SELF = YES;
				CLANG_WARN_OBJC_LITERAL_CONVERSION = YES;
				CLANG_WARN_RANGE_LOOP_ANALYSIS = YES;
				CLANG_WARN_STRICT_PROTOTYPES = YES;
				CLANG_WARN_SUSPICIOUS_MOVE = YES;
				CLANG_WARN_UNGUARDED_AVAILABILITY = YES_AGGRESSIVE;
				CLANG_WARN_UNREACHABLE_CODE = YES;
				CODE_SIGN_STYLE = Automatic;
				COMBINE_HIDPI_IMAGES = YES;
				COPY_PHASE_STRIP = NO;
				DEBUG_INFORMATION_FORMAT = "dwarf-with-dsym";
				DEVELOPMENT_TEAM = "";
				ENABLE_STRICT_OBJC_MSGSEND = YES;
				GCC_C_LANGUAGE_STANDARD = c99;
				GCC_NO_COMMON_BLOCKS = YES;
				INFOPLIST_FILE = "$(SRCROOT)/App/macOS/Info.plist";
				LD_RUNPATH_SEARCH_PATHS = "$(inherited) @executable_path/../Frameworks";
				MACOSX_DEPLOYMENT_TARGET = 10.11;
				MTL_ENABLE_DEBUG_INFO = NO;
				MTL_FAST_MATH = YES;
				OTHER_LDFLAGS = (
					"$(inherited)",
					"-l\"c++\"",
					"-framework",
					"\"FirebaseAuth\"",
					"-framework",
					"\"FirebaseCore\"",
					"-framework",
					"\"FirebaseFirestore\"",
					"-framework",
					"\"Foundation\"",
					"-framework",
					"\"GTMSessionFetcher\"",
					"-framework",
					"\"GoogleUtilities\"",
					"-framework",
					"\"Protobuf\"",
					"-framework",
					"\"Security\"",
					"-framework",
					"\"SystemConfiguration\"",
					"-framework",
					"\"grpc\"",
					"-framework",
					"\"grpcpp\"",
					"-framework",
					"\"leveldb\"",
					"-framework",
					"\"nanopb\"",
					"-ObjC",
				);
				PRODUCT_BUNDLE_IDENTIFIER = "com.google.Firestore-macOS";
				PRODUCT_NAME = "$(TARGET_NAME)";
				SDKROOT = macosx;
			};
			name = Release;
		};
		DE03B2E71F2149D600A30B9C /* Debug */ = {
			isa = XCBuildConfiguration;
			baseConfigurationReference = 1277F98C20D2DF0867496976 /* Pods-Firestore_IntegrationTests_iOS.debug.xcconfig */;
			buildSettings = {
				BUNDLE_LOADER = "$(TEST_HOST)";
				DEVELOPMENT_TEAM = EQHXZ8M8AV;
				FRAMEWORK_SEARCH_PATHS = (
					"$(SDKROOT)/Developer/Library/Frameworks",
					"$(inherited)",
					"$(DEVELOPER_FRAMEWORKS_DIR)",
				);
				GCC_PRECOMPILE_PREFIX_HEADER = YES;
				GCC_PREFIX_HEADER = "";
				GCC_PREPROCESSOR_DEFINITIONS = (
					"$(inherited)",
					"COCOAPODS=1",
					"GPB_USE_PROTOBUF_FRAMEWORK_IMPORTS=1",
				);
				HEADER_SEARCH_PATHS = (
					"$(inherited)",
					"\"${PODS_ROOT}/../../..\"",
					"\"${PODS_ROOT}/../../../Firestore/third_party/abseil-cpp\"",
					"\"${PODS_ROOT}/GoogleTest/googlemock/include\"",
					"\"${PODS_ROOT}/GoogleTest/googletest/include\"",
					"\"${PODS_ROOT}/leveldb-library/include\"",
				);
				INFOPLIST_FILE = "Tests/Tests-Info.plist";
				OTHER_LDFLAGS = (
					"$(inherited)",
					"-l\"c++\"",
				);
				PRODUCT_BUNDLE_IDENTIFIER = "org.cocoapods.demo.${PRODUCT_NAME:rfc1034identifier}";
				PRODUCT_NAME = "$(TARGET_NAME)";
				TEST_HOST = "$(BUILT_PRODUCTS_DIR)/Firestore_Example_iOS.app/Firestore_Example_iOS";
				WRAPPER_EXTENSION = xctest;
			};
			name = Debug;
		};
		DE03B2E81F2149D600A30B9C /* Release */ = {
			isa = XCBuildConfiguration;
			baseConfigurationReference = F354C0FE92645B56A6C6FD44 /* Pods-Firestore_IntegrationTests_iOS.release.xcconfig */;
			buildSettings = {
				BUNDLE_LOADER = "$(TEST_HOST)";
				DEVELOPMENT_TEAM = EQHXZ8M8AV;
				FRAMEWORK_SEARCH_PATHS = (
					"$(SDKROOT)/Developer/Library/Frameworks",
					"$(inherited)",
					"$(DEVELOPER_FRAMEWORKS_DIR)",
				);
				GCC_PRECOMPILE_PREFIX_HEADER = YES;
				GCC_PREFIX_HEADER = "";
				GCC_PREPROCESSOR_DEFINITIONS = (
					"$(inherited)",
					"COCOAPODS=1",
					"GPB_USE_PROTOBUF_FRAMEWORK_IMPORTS=1",
				);
				HEADER_SEARCH_PATHS = (
					"$(inherited)",
					"\"${PODS_ROOT}/../../..\"",
					"\"${PODS_ROOT}/../../../Firestore/third_party/abseil-cpp\"",
					"\"${PODS_ROOT}/GoogleTest/googlemock/include\"",
					"\"${PODS_ROOT}/GoogleTest/googletest/include\"",
					"\"${PODS_ROOT}/leveldb-library/include\"",
				);
				INFOPLIST_FILE = "Tests/Tests-Info.plist";
				OTHER_LDFLAGS = (
					"$(inherited)",
					"-l\"c++\"",
				);
				PRODUCT_BUNDLE_IDENTIFIER = "org.cocoapods.demo.${PRODUCT_NAME:rfc1034identifier}";
				PRODUCT_NAME = "$(TARGET_NAME)";
				TEST_HOST = "$(BUILT_PRODUCTS_DIR)/Firestore_Example_iOS.app/Firestore_Example_iOS";
				WRAPPER_EXTENSION = xctest;
			};
			name = Release;
		};
		DE29E7F61F2174B000909613 /* Debug */ = {
			isa = XCBuildConfiguration;
			buildSettings = {
				DEVELOPMENT_TEAM = EQHXZ8M8AV;
				PRODUCT_NAME = "$(TARGET_NAME)";
			};
			name = Debug;
		};
		DE29E7F71F2174B000909613 /* Release */ = {
			isa = XCBuildConfiguration;
			buildSettings = {
				DEVELOPMENT_TEAM = EQHXZ8M8AV;
				PRODUCT_NAME = "$(TARGET_NAME)";
			};
			name = Release;
		};
/* End XCBuildConfiguration section */

/* Begin XCConfigurationList section */
		544AB19B2248072200F851E6 /* Build configuration list for PBXNativeTarget "Firestore_Tests_macOS" */ = {
			isa = XCConfigurationList;
			buildConfigurations = (
				544AB1992248072200F851E6 /* Debug */,
				544AB19A2248072200F851E6 /* Release */,
			);
			defaultConfigurationIsVisible = 0;
			defaultConfigurationName = Release;
		};
		54AA33A1224BF936006CE580 /* Build configuration list for PBXNativeTarget "Firestore_Example_tvOS" */ = {
			isa = XCConfigurationList;
			buildConfigurations = (
				54AA339F224BF936006CE580 /* Debug */,
				54AA33A0224BF936006CE580 /* Release */,
			);
			defaultConfigurationIsVisible = 0;
			defaultConfigurationName = Release;
		};
		54AA33AF224BFE0A006CE580 /* Build configuration list for PBXNativeTarget "Firestore_Tests_tvOS" */ = {
			isa = XCConfigurationList;
			buildConfigurations = (
				54AA33AD224BFE0A006CE580 /* Debug */,
				54AA33AE224BFE0A006CE580 /* Release */,
			);
			defaultConfigurationIsVisible = 0;
			defaultConfigurationName = Release;
		};
		54AA33BB224C0035006CE580 /* Build configuration list for PBXNativeTarget "Firestore_IntegrationTests_tvOS" */ = {
			isa = XCConfigurationList;
			buildConfigurations = (
				54AA33BC224C0035006CE580 /* Debug */,
				54AA33BD224C0035006CE580 /* Release */,
			);
			defaultConfigurationIsVisible = 0;
			defaultConfigurationName = Release;
		};
		54B8E4B3224BDC4100930F18 /* Build configuration list for PBXNativeTarget "Firestore_IntegrationTests_macOS" */ = {
			isa = XCConfigurationList;
			buildConfigurations = (
				54B8E4B1224BDC4100930F18 /* Debug */,
				54B8E4B2224BDC4100930F18 /* Release */,
			);
			defaultConfigurationIsVisible = 0;
			defaultConfigurationName = Release;
		};
		54C9EDFA2040E16300A969CD /* Build configuration list for PBXNativeTarget "Firestore_SwiftTests_iOS" */ = {
			isa = XCConfigurationList;
			buildConfigurations = (
				54C9EDF82040E16300A969CD /* Debug */,
				54C9EDF92040E16300A969CD /* Release */,
			);
			defaultConfigurationIsVisible = 0;
			defaultConfigurationName = Release;
		};
		5CAE132020FFFED600BE9A4A /* Build configuration list for PBXNativeTarget "Firestore_Benchmarks_iOS" */ = {
			isa = XCConfigurationList;
			buildConfigurations = (
				5CAE132120FFFED600BE9A4A /* Debug */,
				5CAE132220FFFED600BE9A4A /* Release */,
			);
			defaultConfigurationIsVisible = 0;
			defaultConfigurationName = Release;
		};
		6003F585195388D10070C39A /* Build configuration list for PBXProject "Firestore" */ = {
			isa = XCConfigurationList;
			buildConfigurations = (
				6003F5BD195388D20070C39A /* Debug */,
				6003F5BE195388D20070C39A /* Release */,
			);
			defaultConfigurationIsVisible = 0;
			defaultConfigurationName = Release;
		};
		6003F5BF195388D20070C39A /* Build configuration list for PBXNativeTarget "Firestore_Example_iOS" */ = {
			isa = XCConfigurationList;
			buildConfigurations = (
				6003F5C0195388D20070C39A /* Debug */,
				6003F5C1195388D20070C39A /* Release */,
			);
			defaultConfigurationIsVisible = 0;
			defaultConfigurationName = Release;
		};
		6003F5C2195388D20070C39A /* Build configuration list for PBXNativeTarget "Firestore_Tests_iOS" */ = {
			isa = XCConfigurationList;
			buildConfigurations = (
				6003F5C3195388D20070C39A /* Debug */,
				6003F5C4195388D20070C39A /* Release */,
			);
			defaultConfigurationIsVisible = 0;
			defaultConfigurationName = Release;
		};
		6EDD3B5820BF247500C33877 /* Build configuration list for PBXNativeTarget "Firestore_FuzzTests_iOS" */ = {
			isa = XCConfigurationList;
			buildConfigurations = (
				6EDD3B5920BF247500C33877 /* Debug */,
				6EDD3B5A20BF247500C33877 /* Release */,
			);
			defaultConfigurationIsVisible = 0;
			defaultConfigurationName = Release;
		};
		DAFF0D0521E64AC40062958F /* Build configuration list for PBXNativeTarget "Firestore_Example_macOS" */ = {
			isa = XCConfigurationList;
			buildConfigurations = (
				DAFF0D0321E64AC40062958F /* Debug */,
				DAFF0D0421E64AC40062958F /* Release */,
			);
			defaultConfigurationIsVisible = 0;
			defaultConfigurationName = Release;
		};
		DE03B2E61F2149D600A30B9C /* Build configuration list for PBXNativeTarget "Firestore_IntegrationTests_iOS" */ = {
			isa = XCConfigurationList;
			buildConfigurations = (
				DE03B2E71F2149D600A30B9C /* Debug */,
				DE03B2E81F2149D600A30B9C /* Release */,
			);
			defaultConfigurationIsVisible = 0;
			defaultConfigurationName = Release;
		};
		DE29E7F81F2174B000909613 /* Build configuration list for PBXAggregateTarget "AllTests_iOS" */ = {
			isa = XCConfigurationList;
			buildConfigurations = (
				DE29E7F61F2174B000909613 /* Debug */,
				DE29E7F71F2174B000909613 /* Release */,
			);
			defaultConfigurationIsVisible = 0;
			defaultConfigurationName = Release;
		};
/* End XCConfigurationList section */
	};
	rootObject = 6003F582195388D10070C39A /* Project object */;
}<|MERGE_RESOLUTION|>--- conflicted
+++ resolved
@@ -775,12 +775,7 @@
 		4425A513895DEC60325A139E /* xcgmock_test.mm */ = {isa = PBXFileReference; includeInIndex = 1; lastKnownFileType = sourcecode.cpp.objcpp; path = xcgmock_test.mm; sourceTree = "<group>"; };
 		444B7AB3F5A2929070CB1363 /* hard_assert_test.cc */ = {isa = PBXFileReference; includeInIndex = 1; lastKnownFileType = sourcecode.cpp.cpp; path = hard_assert_test.cc; sourceTree = "<group>"; };
 		4C73C0CC6F62A90D8573F383 /* string_apple_benchmark.mm */ = {isa = PBXFileReference; includeInIndex = 1; lastKnownFileType = sourcecode.cpp.objcpp; path = string_apple_benchmark.mm; sourceTree = "<group>"; };
-<<<<<<< HEAD
-		5342CDDB137B4E93E2E85CCA /* byte_string_test.cc */ = {isa = PBXFileReference; includeInIndex = 1; lastKnownFileType = sourcecode.cpp.cpp; name = byte_string_test.cc; path = nanopb/byte_string_test.cc; sourceTree = "<group>"; };
-		535B1420A19BEAA7FA4D77C8 /* ordered_code_benchmark.mm */ = {isa = PBXFileReference; includeInIndex = 1; lastKnownFileType = sourcecode.cpp.objcpp; path = ordered_code_benchmark.mm; sourceTree = "<group>"; };
-=======
 		5342CDDB137B4E93E2E85CCA /* byte_string_test.cc */ = {isa = PBXFileReference; includeInIndex = 1; name = byte_string_test.cc; path = nanopb/byte_string_test.cc; sourceTree = "<group>"; };
->>>>>>> daab8e3d
 		54131E9620ADE678001DF3FF /* string_format_test.cc */ = {isa = PBXFileReference; fileEncoding = 4; lastKnownFileType = sourcecode.cpp.cpp; path = string_format_test.cc; sourceTree = "<group>"; };
 		544129D021C2DDC800EFB9CC /* query.pb.h */ = {isa = PBXFileReference; fileEncoding = 4; lastKnownFileType = sourcecode.c.h; path = query.pb.h; sourceTree = "<group>"; };
 		544129D121C2DDC800EFB9CC /* common.pb.h */ = {isa = PBXFileReference; fileEncoding = 4; lastKnownFileType = sourcecode.c.h; path = common.pb.h; sourceTree = "<group>"; };
