--- conflicted
+++ resolved
@@ -657,12 +657,8 @@
 		546854A720A3681B004BDBD5 /* remote */ = {
 			isa = PBXGroup;
 			children = (
-<<<<<<< HEAD
 				B6D964942163E63900EB9CFB /* grpc_unary_call_test.cc */,
-				B6D9649021544D4F00EB9CFB /* grpc_connection_test.mm */,
-=======
 				B6D9649021544D4F00EB9CFB /* grpc_connection_test.cc */,
->>>>>>> 43769f14
 				B6D964922154AB8F00EB9CFB /* grpc_streaming_reader_test.cc */,
 				546854A820A36867004BDBD5 /* datastore_test.mm */,
 				B6D1B68420E2AB1A00B35856 /* exponential_backoff_test.cc */,
