// !$*UTF8*$!
{
	archiveVersion = 1;
	classes = {
	};
	objectVersion = 46;
	objects = {

/* Begin PBXAggregateTarget section */
		DE29E7F51F2174B000909613 /* AllTests_iOS */ = {
			isa = PBXAggregateTarget;
			buildConfigurationList = DE29E7F81F2174B000909613 /* Build configuration list for PBXAggregateTarget "AllTests_iOS" */;
			buildPhases = (
			);
			dependencies = (
				DE29E7FA1F2174DD00909613 /* PBXTargetDependency */,
				54C9EDFF2040E41900A969CD /* PBXTargetDependency */,
				DE29E7FC1F2174DD00909613 /* PBXTargetDependency */,
				DE0761FA1F2FEE7E003233AF /* PBXTargetDependency */,
			);
			name = AllTests_iOS;
			productName = AllTests;
		};
/* End PBXAggregateTarget section */

/* Begin PBXBuildFile section */
		0535C1B65DADAE1CE47FA3CA /* string_format_apple_test.mm in Sources */ = {isa = PBXBuildFile; fileRef = 9CFD366B783AE27B9E79EE7A /* string_format_apple_test.mm */; };
		132E3E53179DE287D875F3F2 /* FSTLevelDBTransactionTests.mm in Sources */ = {isa = PBXBuildFile; fileRef = 132E36BB104830BD806351AC /* FSTLevelDBTransactionTests.mm */; };
		3B843E4C1F3A182900548890 /* remote_store_spec_test.json in Resources */ = {isa = PBXBuildFile; fileRef = 3B843E4A1F3930A400548890 /* remote_store_spec_test.json */; };
		54131E9720ADE679001DF3FF /* string_format_test.cc in Sources */ = {isa = PBXBuildFile; fileRef = 54131E9620ADE678001DF3FF /* string_format_test.cc */; };
		54511E8E209805F8005BD28F /* hashing_test.cc in Sources */ = {isa = PBXBuildFile; fileRef = 54511E8D209805F8005BD28F /* hashing_test.cc */; };
		5467FB01203E5717009C9584 /* FIRFirestoreTests.mm in Sources */ = {isa = PBXBuildFile; fileRef = 5467FAFF203E56F8009C9584 /* FIRFirestoreTests.mm */; };
		5467FB08203E6A44009C9584 /* app_testing.mm in Sources */ = {isa = PBXBuildFile; fileRef = 5467FB07203E6A44009C9584 /* app_testing.mm */; };
		546854AA20A36867004BDBD5 /* datastore_test.cc in Sources */ = {isa = PBXBuildFile; fileRef = 546854A820A36867004BDBD5 /* datastore_test.cc */; };
		54740A571FC914BA00713A1A /* secure_random_test.cc in Sources */ = {isa = PBXBuildFile; fileRef = 54740A531FC913E500713A1A /* secure_random_test.cc */; };
		54740A581FC914F000713A1A /* autoid_test.cc in Sources */ = {isa = PBXBuildFile; fileRef = 54740A521FC913E500713A1A /* autoid_test.cc */; };
		54764FAF1FAA21B90085E60A /* FSTGoogleTestTests.mm in Sources */ = {isa = PBXBuildFile; fileRef = 54764FAE1FAA21B90085E60A /* FSTGoogleTestTests.mm */; };
		548DB929200D59F600E00ABC /* comparison_test.cc in Sources */ = {isa = PBXBuildFile; fileRef = 548DB928200D59F600E00ABC /* comparison_test.cc */; };
		5491BC721FB44593008B3588 /* FSTIntegrationTestCase.mm in Sources */ = {isa = PBXBuildFile; fileRef = 5491BC711FB44593008B3588 /* FSTIntegrationTestCase.mm */; };
		5491BC731FB44593008B3588 /* FSTIntegrationTestCase.mm in Sources */ = {isa = PBXBuildFile; fileRef = 5491BC711FB44593008B3588 /* FSTIntegrationTestCase.mm */; };
		5492E03120213FFC00B64F25 /* FSTLevelDBSpecTests.mm in Sources */ = {isa = PBXBuildFile; fileRef = 5492E02C20213FFB00B64F25 /* FSTLevelDBSpecTests.mm */; };
		5492E03220213FFC00B64F25 /* FSTMockDatastore.mm in Sources */ = {isa = PBXBuildFile; fileRef = 5492E02D20213FFC00B64F25 /* FSTMockDatastore.mm */; };
		5492E03320213FFC00B64F25 /* FSTSyncEngineTestDriver.mm in Sources */ = {isa = PBXBuildFile; fileRef = 5492E02E20213FFC00B64F25 /* FSTSyncEngineTestDriver.mm */; };
		5492E03420213FFC00B64F25 /* FSTMemorySpecTests.mm in Sources */ = {isa = PBXBuildFile; fileRef = 5492E02F20213FFC00B64F25 /* FSTMemorySpecTests.mm */; };
		5492E03520213FFC00B64F25 /* FSTSpecTests.mm in Sources */ = {isa = PBXBuildFile; fileRef = 5492E03020213FFC00B64F25 /* FSTSpecTests.mm */; };
		5492E03C2021401F00B64F25 /* XCTestCase+Await.mm in Sources */ = {isa = PBXBuildFile; fileRef = 5492E0372021401E00B64F25 /* XCTestCase+Await.mm */; };
		5492E03E2021401F00B64F25 /* FSTEventAccumulator.mm in Sources */ = {isa = PBXBuildFile; fileRef = 5492E0392021401F00B64F25 /* FSTEventAccumulator.mm */; };
		5492E03F2021401F00B64F25 /* FSTHelpers.mm in Sources */ = {isa = PBXBuildFile; fileRef = 5492E03A2021401F00B64F25 /* FSTHelpers.mm */; };
		5492E041202143E700B64F25 /* FSTEventAccumulator.mm in Sources */ = {isa = PBXBuildFile; fileRef = 5492E0392021401F00B64F25 /* FSTEventAccumulator.mm */; };
		5492E0422021440500B64F25 /* FSTHelpers.mm in Sources */ = {isa = PBXBuildFile; fileRef = 5492E03A2021401F00B64F25 /* FSTHelpers.mm */; };
		5492E0442021457E00B64F25 /* XCTestCase+Await.mm in Sources */ = {isa = PBXBuildFile; fileRef = 5492E0372021401E00B64F25 /* XCTestCase+Await.mm */; };
		5492E050202154AA00B64F25 /* FIRCollectionReferenceTests.mm in Sources */ = {isa = PBXBuildFile; fileRef = 5492E045202154AA00B64F25 /* FIRCollectionReferenceTests.mm */; };
		5492E051202154AA00B64F25 /* FIRQueryTests.mm in Sources */ = {isa = PBXBuildFile; fileRef = 5492E046202154AA00B64F25 /* FIRQueryTests.mm */; };
		5492E052202154AB00B64F25 /* FIRGeoPointTests.mm in Sources */ = {isa = PBXBuildFile; fileRef = 5492E048202154AA00B64F25 /* FIRGeoPointTests.mm */; };
		5492E053202154AB00B64F25 /* FIRDocumentReferenceTests.mm in Sources */ = {isa = PBXBuildFile; fileRef = 5492E049202154AA00B64F25 /* FIRDocumentReferenceTests.mm */; };
		5492E054202154AB00B64F25 /* FIRFieldValueTests.mm in Sources */ = {isa = PBXBuildFile; fileRef = 5492E04A202154AA00B64F25 /* FIRFieldValueTests.mm */; };
		5492E055202154AB00B64F25 /* FIRDocumentSnapshotTests.mm in Sources */ = {isa = PBXBuildFile; fileRef = 5492E04B202154AA00B64F25 /* FIRDocumentSnapshotTests.mm */; };
		5492E056202154AB00B64F25 /* FIRFieldPathTests.mm in Sources */ = {isa = PBXBuildFile; fileRef = 5492E04C202154AA00B64F25 /* FIRFieldPathTests.mm */; };
		5492E057202154AB00B64F25 /* FIRSnapshotMetadataTests.mm in Sources */ = {isa = PBXBuildFile; fileRef = 5492E04D202154AA00B64F25 /* FIRSnapshotMetadataTests.mm */; };
		5492E058202154AB00B64F25 /* FSTAPIHelpers.mm in Sources */ = {isa = PBXBuildFile; fileRef = 5492E04E202154AA00B64F25 /* FSTAPIHelpers.mm */; };
		5492E059202154AB00B64F25 /* FIRQuerySnapshotTests.mm in Sources */ = {isa = PBXBuildFile; fileRef = 5492E04F202154AA00B64F25 /* FIRQuerySnapshotTests.mm */; };
		5492E063202154B900B64F25 /* FSTViewSnapshotTest.mm in Sources */ = {isa = PBXBuildFile; fileRef = 5492E05C202154B800B64F25 /* FSTViewSnapshotTest.mm */; };
		5492E064202154B900B64F25 /* FSTQueryListenerTests.mm in Sources */ = {isa = PBXBuildFile; fileRef = 5492E05D202154B900B64F25 /* FSTQueryListenerTests.mm */; };
		5492E065202154B900B64F25 /* FSTViewTests.mm in Sources */ = {isa = PBXBuildFile; fileRef = 5492E05E202154B900B64F25 /* FSTViewTests.mm */; };
		5492E067202154B900B64F25 /* FSTEventManagerTests.mm in Sources */ = {isa = PBXBuildFile; fileRef = 5492E060202154B900B64F25 /* FSTEventManagerTests.mm */; };
		5492E068202154B900B64F25 /* FSTQueryTests.mm in Sources */ = {isa = PBXBuildFile; fileRef = 5492E061202154B900B64F25 /* FSTQueryTests.mm */; };
		5492E072202154D600B64F25 /* FIRQueryTests.mm in Sources */ = {isa = PBXBuildFile; fileRef = 5492E069202154D500B64F25 /* FIRQueryTests.mm */; };
		5492E073202154D600B64F25 /* FIRFieldsTests.mm in Sources */ = {isa = PBXBuildFile; fileRef = 5492E06A202154D500B64F25 /* FIRFieldsTests.mm */; };
		5492E074202154D600B64F25 /* FIRListenerRegistrationTests.mm in Sources */ = {isa = PBXBuildFile; fileRef = 5492E06B202154D500B64F25 /* FIRListenerRegistrationTests.mm */; };
		5492E075202154D600B64F25 /* FIRDatabaseTests.mm in Sources */ = {isa = PBXBuildFile; fileRef = 5492E06C202154D500B64F25 /* FIRDatabaseTests.mm */; };
		5492E076202154D600B64F25 /* FIRValidationTests.mm in Sources */ = {isa = PBXBuildFile; fileRef = 5492E06D202154D600B64F25 /* FIRValidationTests.mm */; };
		5492E077202154D600B64F25 /* FIRServerTimestampTests.mm in Sources */ = {isa = PBXBuildFile; fileRef = 5492E06E202154D600B64F25 /* FIRServerTimestampTests.mm */; };
		5492E078202154D600B64F25 /* FIRWriteBatchTests.mm in Sources */ = {isa = PBXBuildFile; fileRef = 5492E06F202154D600B64F25 /* FIRWriteBatchTests.mm */; };
		5492E079202154D600B64F25 /* FIRCursorTests.mm in Sources */ = {isa = PBXBuildFile; fileRef = 5492E070202154D600B64F25 /* FIRCursorTests.mm */; };
		5492E07A202154D600B64F25 /* FIRTypeTests.mm in Sources */ = {isa = PBXBuildFile; fileRef = 5492E071202154D600B64F25 /* FIRTypeTests.mm */; };
		5492E07F202154EC00B64F25 /* FSTTransactionTests.mm in Sources */ = {isa = PBXBuildFile; fileRef = 5492E07B202154EB00B64F25 /* FSTTransactionTests.mm */; };
		5492E080202154EC00B64F25 /* FSTSmokeTests.mm in Sources */ = {isa = PBXBuildFile; fileRef = 5492E07C202154EB00B64F25 /* FSTSmokeTests.mm */; };
		5492E081202154EC00B64F25 /* FSTStreamTests.mm in Sources */ = {isa = PBXBuildFile; fileRef = 5492E07D202154EB00B64F25 /* FSTStreamTests.mm */; };
		5492E082202154EC00B64F25 /* FSTDatastoreTests.mm in Sources */ = {isa = PBXBuildFile; fileRef = 5492E07E202154EC00B64F25 /* FSTDatastoreTests.mm */; };
		5492E09D2021552D00B64F25 /* FSTLocalStoreTests.mm in Sources */ = {isa = PBXBuildFile; fileRef = 5492E0832021552A00B64F25 /* FSTLocalStoreTests.mm */; };
		5492E09E2021552D00B64F25 /* FSTEagerGarbageCollectorTests.mm in Sources */ = {isa = PBXBuildFile; fileRef = 5492E0842021552A00B64F25 /* FSTEagerGarbageCollectorTests.mm */; };
		5492E09F2021552D00B64F25 /* FSTLevelDBMigrationsTests.mm in Sources */ = {isa = PBXBuildFile; fileRef = 5492E0862021552A00B64F25 /* FSTLevelDBMigrationsTests.mm */; };
		5492E0A02021552D00B64F25 /* FSTLevelDBMutationQueueTests.mm in Sources */ = {isa = PBXBuildFile; fileRef = 5492E0872021552A00B64F25 /* FSTLevelDBMutationQueueTests.mm */; };
		5492E0A12021552D00B64F25 /* FSTMemoryLocalStoreTests.mm in Sources */ = {isa = PBXBuildFile; fileRef = 5492E0882021552A00B64F25 /* FSTMemoryLocalStoreTests.mm */; };
		5492E0A22021552D00B64F25 /* FSTQueryCacheTests.mm in Sources */ = {isa = PBXBuildFile; fileRef = 5492E0892021552A00B64F25 /* FSTQueryCacheTests.mm */; };
		5492E0A32021552D00B64F25 /* FSTLocalSerializerTests.mm in Sources */ = {isa = PBXBuildFile; fileRef = 5492E08A2021552A00B64F25 /* FSTLocalSerializerTests.mm */; };
		5492E0A42021552D00B64F25 /* FSTMemoryQueryCacheTests.mm in Sources */ = {isa = PBXBuildFile; fileRef = 5492E08B2021552B00B64F25 /* FSTMemoryQueryCacheTests.mm */; };
		5492E0A52021552D00B64F25 /* FSTMemoryRemoteDocumentCacheTests.mm in Sources */ = {isa = PBXBuildFile; fileRef = 5492E08C2021552B00B64F25 /* FSTMemoryRemoteDocumentCacheTests.mm */; };
		5492E0A62021552D00B64F25 /* FSTPersistenceTestHelpers.mm in Sources */ = {isa = PBXBuildFile; fileRef = 5492E08D2021552B00B64F25 /* FSTPersistenceTestHelpers.mm */; };
		5492E0A72021552D00B64F25 /* FSTLevelDBKeyTests.mm in Sources */ = {isa = PBXBuildFile; fileRef = 5492E08E2021552B00B64F25 /* FSTLevelDBKeyTests.mm */; };
		5492E0A82021552D00B64F25 /* FSTLevelDBLocalStoreTests.mm in Sources */ = {isa = PBXBuildFile; fileRef = 5492E08F2021552B00B64F25 /* FSTLevelDBLocalStoreTests.mm */; };
		5492E0AA2021552D00B64F25 /* FSTLevelDBRemoteDocumentCacheTests.mm in Sources */ = {isa = PBXBuildFile; fileRef = 5492E0922021552B00B64F25 /* FSTLevelDBRemoteDocumentCacheTests.mm */; };
		5492E0AB2021552D00B64F25 /* StringViewTests.mm in Sources */ = {isa = PBXBuildFile; fileRef = 5492E0932021552B00B64F25 /* StringViewTests.mm */; };
		5492E0AC2021552D00B64F25 /* FSTMutationQueueTests.mm in Sources */ = {isa = PBXBuildFile; fileRef = 5492E0962021552C00B64F25 /* FSTMutationQueueTests.mm */; };
		5492E0AD2021552D00B64F25 /* FSTMemoryMutationQueueTests.mm in Sources */ = {isa = PBXBuildFile; fileRef = 5492E0972021552C00B64F25 /* FSTMemoryMutationQueueTests.mm */; };
		5492E0AE2021552D00B64F25 /* FSTLevelDBQueryCacheTests.mm in Sources */ = {isa = PBXBuildFile; fileRef = 5492E0982021552C00B64F25 /* FSTLevelDBQueryCacheTests.mm */; };
		5492E0AF2021552D00B64F25 /* FSTReferenceSetTests.mm in Sources */ = {isa = PBXBuildFile; fileRef = 5492E09A2021552C00B64F25 /* FSTReferenceSetTests.mm */; };
		5492E0B12021552D00B64F25 /* FSTRemoteDocumentCacheTests.mm in Sources */ = {isa = PBXBuildFile; fileRef = 5492E09C2021552D00B64F25 /* FSTRemoteDocumentCacheTests.mm */; };
		5492E0B92021555100B64F25 /* FSTDocumentKeyTests.mm in Sources */ = {isa = PBXBuildFile; fileRef = 5492E0B22021555000B64F25 /* FSTDocumentKeyTests.mm */; };
		5492E0BA2021555100B64F25 /* FSTDocumentSetTests.mm in Sources */ = {isa = PBXBuildFile; fileRef = 5492E0B32021555100B64F25 /* FSTDocumentSetTests.mm */; };
		5492E0BD2021555100B64F25 /* FSTDocumentTests.mm in Sources */ = {isa = PBXBuildFile; fileRef = 5492E0B62021555100B64F25 /* FSTDocumentTests.mm */; };
		5492E0BE2021555100B64F25 /* FSTMutationTests.mm in Sources */ = {isa = PBXBuildFile; fileRef = 5492E0B72021555100B64F25 /* FSTMutationTests.mm */; };
		5492E0BF2021555100B64F25 /* FSTFieldValueTests.mm in Sources */ = {isa = PBXBuildFile; fileRef = 5492E0B82021555100B64F25 /* FSTFieldValueTests.mm */; };
		5492E0C62021557E00B64F25 /* FSTWatchChange+Testing.mm in Sources */ = {isa = PBXBuildFile; fileRef = 5492E0C02021557E00B64F25 /* FSTWatchChange+Testing.mm */; };
		5492E0C72021557E00B64F25 /* FSTSerializerBetaTests.mm in Sources */ = {isa = PBXBuildFile; fileRef = 5492E0C12021557E00B64F25 /* FSTSerializerBetaTests.mm */; };
		5492E0C82021557E00B64F25 /* FSTDatastoreTests.mm in Sources */ = {isa = PBXBuildFile; fileRef = 5492E0C22021557E00B64F25 /* FSTDatastoreTests.mm */; };
		5492E0C92021557E00B64F25 /* FSTRemoteEventTests.mm in Sources */ = {isa = PBXBuildFile; fileRef = 5492E0C32021557E00B64F25 /* FSTRemoteEventTests.mm */; };
		5492E0CA2021557E00B64F25 /* FSTWatchChangeTests.mm in Sources */ = {isa = PBXBuildFile; fileRef = 5492E0C52021557E00B64F25 /* FSTWatchChangeTests.mm */; };
		5495EB032040E90200EBA509 /* CodableGeoPointTests.swift in Sources */ = {isa = PBXBuildFile; fileRef = 5495EB022040E90200EBA509 /* CodableGeoPointTests.swift */; };
		54995F6F205B6E12004EFFA0 /* leveldb_key_test.cc in Sources */ = {isa = PBXBuildFile; fileRef = 54995F6E205B6E12004EFFA0 /* leveldb_key_test.cc */; };
		549CCA5020A36DBC00BCEB75 /* sorted_set_test.cc in Sources */ = {isa = PBXBuildFile; fileRef = 549CCA4C20A36DBB00BCEB75 /* sorted_set_test.cc */; };
		549CCA5120A36DBC00BCEB75 /* tree_sorted_map_test.cc in Sources */ = {isa = PBXBuildFile; fileRef = 549CCA4D20A36DBB00BCEB75 /* tree_sorted_map_test.cc */; };
		549CCA5220A36DBC00BCEB75 /* sorted_map_test.cc in Sources */ = {isa = PBXBuildFile; fileRef = 549CCA4E20A36DBB00BCEB75 /* sorted_map_test.cc */; };
		549CCA5720A36E1F00BCEB75 /* field_mask_test.cc in Sources */ = {isa = PBXBuildFile; fileRef = 549CCA5320A36E1F00BCEB75 /* field_mask_test.cc */; };
		549CCA5920A36E1F00BCEB75 /* precondition_test.cc in Sources */ = {isa = PBXBuildFile; fileRef = 549CCA5520A36E1F00BCEB75 /* precondition_test.cc */; };
		54A0352620A3AED0003E0143 /* field_transform_test.mm in Sources */ = {isa = PBXBuildFile; fileRef = 54A0352320A3AEC3003E0143 /* field_transform_test.mm */; };
		54A0352720A3AED0003E0143 /* transform_operations_test.mm in Sources */ = {isa = PBXBuildFile; fileRef = 54A0352220A3AEC3003E0143 /* transform_operations_test.mm */; };
		54A0352A20A3B3BD003E0143 /* testutil.cc in Sources */ = {isa = PBXBuildFile; fileRef = 54A0352820A3B3BD003E0143 /* testutil.cc */; };
		54A0352F20A3B3D8003E0143 /* status_test.cc in Sources */ = {isa = PBXBuildFile; fileRef = 54A0352C20A3B3D7003E0143 /* status_test.cc */; };
		54A0353020A3B3D8003E0143 /* statusor_test.cc in Sources */ = {isa = PBXBuildFile; fileRef = 54A0352D20A3B3D7003E0143 /* statusor_test.cc */; };
		54A0353520A3D8CB003E0143 /* iterator_adaptors_test.cc in Sources */ = {isa = PBXBuildFile; fileRef = 54A0353420A3D8CB003E0143 /* iterator_adaptors_test.cc */; };
		54C2294F1FECABAE007D065B /* log_test.cc in Sources */ = {isa = PBXBuildFile; fileRef = 54C2294E1FECABAE007D065B /* log_test.cc */; };
		54DA12A61F315EE100DD57A1 /* collection_spec_test.json in Resources */ = {isa = PBXBuildFile; fileRef = 54DA129C1F315EE100DD57A1 /* collection_spec_test.json */; };
		54DA12A71F315EE100DD57A1 /* existence_filter_spec_test.json in Resources */ = {isa = PBXBuildFile; fileRef = 54DA129D1F315EE100DD57A1 /* existence_filter_spec_test.json */; };
		54DA12A81F315EE100DD57A1 /* limbo_spec_test.json in Resources */ = {isa = PBXBuildFile; fileRef = 54DA129E1F315EE100DD57A1 /* limbo_spec_test.json */; };
		54DA12A91F315EE100DD57A1 /* limit_spec_test.json in Resources */ = {isa = PBXBuildFile; fileRef = 54DA129F1F315EE100DD57A1 /* limit_spec_test.json */; };
		54DA12AA1F315EE100DD57A1 /* listen_spec_test.json in Resources */ = {isa = PBXBuildFile; fileRef = 54DA12A01F315EE100DD57A1 /* listen_spec_test.json */; };
		54DA12AB1F315EE100DD57A1 /* offline_spec_test.json in Resources */ = {isa = PBXBuildFile; fileRef = 54DA12A11F315EE100DD57A1 /* offline_spec_test.json */; };
		54DA12AC1F315EE100DD57A1 /* orderby_spec_test.json in Resources */ = {isa = PBXBuildFile; fileRef = 54DA12A21F315EE100DD57A1 /* orderby_spec_test.json */; };
		54DA12AD1F315EE100DD57A1 /* persistence_spec_test.json in Resources */ = {isa = PBXBuildFile; fileRef = 54DA12A31F315EE100DD57A1 /* persistence_spec_test.json */; };
		54DA12AE1F315EE100DD57A1 /* resume_token_spec_test.json in Resources */ = {isa = PBXBuildFile; fileRef = 54DA12A41F315EE100DD57A1 /* resume_token_spec_test.json */; };
		54DA12AF1F315EE100DD57A1 /* write_spec_test.json in Resources */ = {isa = PBXBuildFile; fileRef = 54DA12A51F315EE100DD57A1 /* write_spec_test.json */; };
		54EB764D202277B30088B8F3 /* array_sorted_map_test.cc in Sources */ = {isa = PBXBuildFile; fileRef = 54EB764C202277B30088B8F3 /* array_sorted_map_test.cc */; };
		5A080105CCBFDB6BF3F3772D /* path_test.cc in Sources */ = {isa = PBXBuildFile; fileRef = 403DBF6EFB541DFD01582AA3 /* path_test.cc */; };
		5D405BE298CE4692CB00790A /* Pods_Firestore_Tests_iOS.framework in Frameworks */ = {isa = PBXBuildFile; fileRef = 2B50B3A0DF77100EEE887891 /* Pods_Firestore_Tests_iOS.framework */; };
		6003F58E195388D20070C39A /* Foundation.framework in Frameworks */ = {isa = PBXBuildFile; fileRef = 6003F58D195388D20070C39A /* Foundation.framework */; };
		6003F590195388D20070C39A /* CoreGraphics.framework in Frameworks */ = {isa = PBXBuildFile; fileRef = 6003F58F195388D20070C39A /* CoreGraphics.framework */; };
		6003F592195388D20070C39A /* UIKit.framework in Frameworks */ = {isa = PBXBuildFile; fileRef = 6003F591195388D20070C39A /* UIKit.framework */; };
		6003F598195388D20070C39A /* InfoPlist.strings in Resources */ = {isa = PBXBuildFile; fileRef = 6003F596195388D20070C39A /* InfoPlist.strings */; };
		6003F59A195388D20070C39A /* main.m in Sources */ = {isa = PBXBuildFile; fileRef = 6003F599195388D20070C39A /* main.m */; };
		6003F59E195388D20070C39A /* FIRAppDelegate.m in Sources */ = {isa = PBXBuildFile; fileRef = 6003F59D195388D20070C39A /* FIRAppDelegate.m */; };
		6003F5A7195388D20070C39A /* FIRViewController.m in Sources */ = {isa = PBXBuildFile; fileRef = 6003F5A6195388D20070C39A /* FIRViewController.m */; };
		6003F5A9195388D20070C39A /* Images.xcassets in Resources */ = {isa = PBXBuildFile; fileRef = 6003F5A8195388D20070C39A /* Images.xcassets */; };
		6003F5B0195388D20070C39A /* XCTest.framework in Frameworks */ = {isa = PBXBuildFile; fileRef = 6003F5AF195388D20070C39A /* XCTest.framework */; };
		6003F5B1195388D20070C39A /* Foundation.framework in Frameworks */ = {isa = PBXBuildFile; fileRef = 6003F58D195388D20070C39A /* Foundation.framework */; };
		6003F5B2195388D20070C39A /* UIKit.framework in Frameworks */ = {isa = PBXBuildFile; fileRef = 6003F591195388D20070C39A /* UIKit.framework */; };
		6003F5BA195388D20070C39A /* InfoPlist.strings in Resources */ = {isa = PBXBuildFile; fileRef = 6003F5B8195388D20070C39A /* InfoPlist.strings */; };
		6161B5032047140C00A99DBB /* FIRFirestoreSourceTests.mm in Sources */ = {isa = PBXBuildFile; fileRef = 6161B5012047140400A99DBB /* FIRFirestoreSourceTests.mm */; };
		6EDD3B4620BF247500C33877 /* Foundation.framework in Frameworks */ = {isa = PBXBuildFile; fileRef = 6003F58D195388D20070C39A /* Foundation.framework */; };
		6EDD3B4820BF247500C33877 /* UIKit.framework in Frameworks */ = {isa = PBXBuildFile; fileRef = 6003F591195388D20070C39A /* UIKit.framework */; };
		6EDD3B4920BF247500C33877 /* XCTest.framework in Frameworks */ = {isa = PBXBuildFile; fileRef = 6003F5AF195388D20070C39A /* XCTest.framework */; };
		6EDD3B6020BF25AE00C33877 /* FSTFuzzTestsPrincipal.mm in Sources */ = {isa = PBXBuildFile; fileRef = 6EDD3B5E20BF24D000C33877 /* FSTFuzzTestsPrincipal.mm */; };
		71719F9F1E33DC2100824A3D /* LaunchScreen.storyboard in Resources */ = {isa = PBXBuildFile; fileRef = 71719F9D1E33DC2100824A3D /* LaunchScreen.storyboard */; };
		7346E61D20325C6900FD6CEF /* FSTDispatchQueueTests.mm in Sources */ = {isa = PBXBuildFile; fileRef = 7346E61C20325C6900FD6CEF /* FSTDispatchQueueTests.mm */; };
		73866AA12082B0A5009BB4FF /* FIRArrayTransformTests.mm in Sources */ = {isa = PBXBuildFile; fileRef = 73866A9F2082B069009BB4FF /* FIRArrayTransformTests.mm */; };
		73FE5066020EF9B2892C86BF /* hard_assert_test.cc in Sources */ = {isa = PBXBuildFile; fileRef = 444B7AB3F5A2929070CB1363 /* hard_assert_test.cc */; };
		873B8AEB1B1F5CCA007FD442 /* Main.storyboard in Resources */ = {isa = PBXBuildFile; fileRef = 873B8AEA1B1F5CCA007FD442 /* Main.storyboard */; };
		8C82D4D3F9AB63E79CC52DC8 /* Pods_Firestore_IntegrationTests_iOS.framework in Frameworks */ = {isa = PBXBuildFile; fileRef = ECEBABC7E7B693BE808A1052 /* Pods_Firestore_IntegrationTests_iOS.framework */; };
		AB356EF7200EA5EB0089B766 /* field_value_test.cc in Sources */ = {isa = PBXBuildFile; fileRef = AB356EF6200EA5EB0089B766 /* field_value_test.cc */; };
		AB380CFB2019388600D97691 /* target_id_generator_test.cc in Sources */ = {isa = PBXBuildFile; fileRef = AB380CF82019382300D97691 /* target_id_generator_test.cc */; };
		AB380CFE201A2F4500D97691 /* string_util_test.cc in Sources */ = {isa = PBXBuildFile; fileRef = AB380CFC201A2EE200D97691 /* string_util_test.cc */; };
		AB380D02201BC69F00D97691 /* bits_test.cc in Sources */ = {isa = PBXBuildFile; fileRef = AB380D01201BC69F00D97691 /* bits_test.cc */; };
		AB380D04201BC6E400D97691 /* ordered_code_test.cc in Sources */ = {isa = PBXBuildFile; fileRef = AB380D03201BC6E400D97691 /* ordered_code_test.cc */; };
		AB38D93020236E21000A432D /* database_info_test.cc in Sources */ = {isa = PBXBuildFile; fileRef = AB38D92E20235D22000A432D /* database_info_test.cc */; };
		AB6B908420322E4D00CC290A /* document_test.cc in Sources */ = {isa = PBXBuildFile; fileRef = AB6B908320322E4D00CC290A /* document_test.cc */; };
		AB6B908620322E6D00CC290A /* maybe_document_test.cc in Sources */ = {isa = PBXBuildFile; fileRef = AB6B908520322E6D00CC290A /* maybe_document_test.cc */; };
		AB6B908820322E8800CC290A /* no_document_test.cc in Sources */ = {isa = PBXBuildFile; fileRef = AB6B908720322E8800CC290A /* no_document_test.cc */; };
		AB7BAB342012B519001E0872 /* geo_point_test.cc in Sources */ = {isa = PBXBuildFile; fileRef = AB7BAB332012B519001E0872 /* geo_point_test.cc */; };
		ABA495BB202B7E80008A7851 /* snapshot_version_test.cc in Sources */ = {isa = PBXBuildFile; fileRef = ABA495B9202B7E79008A7851 /* snapshot_version_test.cc */; };
		ABC1D7DC2023A04B00BA84F0 /* credentials_provider_test.cc in Sources */ = {isa = PBXBuildFile; fileRef = AB38D9342023966E000A432D /* credentials_provider_test.cc */; };
		ABC1D7DD2023A04F00BA84F0 /* empty_credentials_provider_test.cc in Sources */ = {isa = PBXBuildFile; fileRef = AB38D93620239689000A432D /* empty_credentials_provider_test.cc */; };
		ABC1D7DE2023A05300BA84F0 /* user_test.cc in Sources */ = {isa = PBXBuildFile; fileRef = AB38D93220239654000A432D /* user_test.cc */; };
		ABC1D7E12023A40C00BA84F0 /* token_test.cc in Sources */ = {isa = PBXBuildFile; fileRef = ABC1D7DF2023A3EF00BA84F0 /* token_test.cc */; };
		ABC1D7E42024AFDE00BA84F0 /* firebase_credentials_provider_test.mm in Sources */ = {isa = PBXBuildFile; fileRef = ABC1D7E22023CDC500BA84F0 /* firebase_credentials_provider_test.mm */; };
		ABE6637A201FA81900ED349A /* database_id_test.cc in Sources */ = {isa = PBXBuildFile; fileRef = AB71064B201FA60300344F18 /* database_id_test.cc */; };
		ABF6506C201131F8005F2C74 /* timestamp_test.cc in Sources */ = {isa = PBXBuildFile; fileRef = ABF6506B201131F8005F2C74 /* timestamp_test.cc */; };
		B6152AD7202A53CB000E5744 /* document_key_test.cc in Sources */ = {isa = PBXBuildFile; fileRef = B6152AD5202A5385000E5744 /* document_key_test.cc */; };
		B65D34A9203C995B0076A5E1 /* FIRTimestampTest.m in Sources */ = {isa = PBXBuildFile; fileRef = B65D34A7203C99090076A5E1 /* FIRTimestampTest.m */; };
		B686F2AF2023DDEE0028D6BE /* field_path_test.cc in Sources */ = {isa = PBXBuildFile; fileRef = B686F2AD2023DDB20028D6BE /* field_path_test.cc */; };
		B686F2B22025000D0028D6BE /* resource_path_test.cc in Sources */ = {isa = PBXBuildFile; fileRef = B686F2B02024FFD70028D6BE /* resource_path_test.cc */; };
		B6FB467D208E9D3C00554BA2 /* async_queue_test.cc in Sources */ = {isa = PBXBuildFile; fileRef = B6FB467B208E9A8200554BA2 /* async_queue_test.cc */; };
		B6FB4684208EA0EC00554BA2 /* async_queue_libdispatch_test.mm in Sources */ = {isa = PBXBuildFile; fileRef = B6FB4680208EA0BE00554BA2 /* async_queue_libdispatch_test.mm */; };
		B6FB4685208EA0F000554BA2 /* async_queue_std_test.cc in Sources */ = {isa = PBXBuildFile; fileRef = B6FB4681208EA0BE00554BA2 /* async_queue_std_test.cc */; };
		B6FB468E208F9BAB00554BA2 /* executor_libdispatch_test.mm in Sources */ = {isa = PBXBuildFile; fileRef = B6FB4689208F9B9100554BA2 /* executor_libdispatch_test.mm */; };
		B6FB468F208F9BAE00554BA2 /* executor_std_test.cc in Sources */ = {isa = PBXBuildFile; fileRef = B6FB4687208F9B9100554BA2 /* executor_std_test.cc */; };
		B6FB4690208F9BB300554BA2 /* executor_test.cc in Sources */ = {isa = PBXBuildFile; fileRef = B6FB4688208F9B9100554BA2 /* executor_test.cc */; };
		BF219E98F1C5A1DAEB5EEC86 /* Pods_Firestore_Example_iOS_SwiftBuildTest.framework in Frameworks */ = {isa = PBXBuildFile; fileRef = 379B34A1536045869826D82A /* Pods_Firestore_Example_iOS_SwiftBuildTest.framework */; };
		C1AA536F90A0A576CA2816EB /* Pods_Firestore_Example_iOS_Firestore_SwiftTests_iOS.framework in Frameworks */ = {isa = PBXBuildFile; fileRef = BB92EB03E3F92485023F64ED /* Pods_Firestore_Example_iOS_Firestore_SwiftTests_iOS.framework */; };
		C482E724F4B10968417C3F78 /* Pods_Firestore_FuzzTests_iOS.framework in Frameworks */ = {isa = PBXBuildFile; fileRef = B79CA87A1A01FC5329031C9B /* Pods_Firestore_FuzzTests_iOS.framework */; };
		C80B10E79CDD7EF7843C321E /* type_traits_apple_test.mm in Sources */ = {isa = PBXBuildFile; fileRef = 2A0CF41BA5AED6049B0BEB2C /* type_traits_apple_test.mm */; };
		C8D3CE2343E53223E6487F2C /* Pods_Firestore_Example_iOS.framework in Frameworks */ = {isa = PBXBuildFile; fileRef = 5918805E993304321A05E82B /* Pods_Firestore_Example_iOS.framework */; };
		DE03B2D41F2149D600A30B9C /* XCTest.framework in Frameworks */ = {isa = PBXBuildFile; fileRef = 6003F5AF195388D20070C39A /* XCTest.framework */; };
		DE03B2D51F2149D600A30B9C /* UIKit.framework in Frameworks */ = {isa = PBXBuildFile; fileRef = 6003F591195388D20070C39A /* UIKit.framework */; };
		DE03B2D61F2149D600A30B9C /* Foundation.framework in Frameworks */ = {isa = PBXBuildFile; fileRef = 6003F58D195388D20070C39A /* Foundation.framework */; };
		DE03B2DD1F2149D600A30B9C /* InfoPlist.strings in Resources */ = {isa = PBXBuildFile; fileRef = 6003F5B8195388D20070C39A /* InfoPlist.strings */; };
		DE03B3631F215E1A00A30B9C /* CAcert.pem in Resources */ = {isa = PBXBuildFile; fileRef = DE03B3621F215E1600A30B9C /* CAcert.pem */; };
		DE0761F81F2FE68D003233AF /* main.swift in Sources */ = {isa = PBXBuildFile; fileRef = DE0761F61F2FE68D003233AF /* main.swift */; };
		DE2EF0851F3D0B6E003D0CDC /* FSTArraySortedDictionaryTests.m in Sources */ = {isa = PBXBuildFile; fileRef = DE2EF07E1F3D0B6E003D0CDC /* FSTArraySortedDictionaryTests.m */; };
		DE2EF0861F3D0B6E003D0CDC /* FSTImmutableSortedDictionary+Testing.m in Sources */ = {isa = PBXBuildFile; fileRef = DE2EF0801F3D0B6E003D0CDC /* FSTImmutableSortedDictionary+Testing.m */; };
		DE2EF0871F3D0B6E003D0CDC /* FSTImmutableSortedSet+Testing.m in Sources */ = {isa = PBXBuildFile; fileRef = DE2EF0821F3D0B6E003D0CDC /* FSTImmutableSortedSet+Testing.m */; };
		DE2EF0881F3D0B6E003D0CDC /* FSTTreeSortedDictionaryTests.m in Sources */ = {isa = PBXBuildFile; fileRef = DE2EF0841F3D0B6E003D0CDC /* FSTTreeSortedDictionaryTests.m */; };
/* End PBXBuildFile section */

/* Begin PBXContainerItemProxy section */
		54C9EDF62040E16300A969CD /* PBXContainerItemProxy */ = {
			isa = PBXContainerItemProxy;
			containerPortal = 6003F582195388D10070C39A /* Project object */;
			proxyType = 1;
			remoteGlobalIDString = 6003F589195388D20070C39A;
			remoteInfo = Firestore_Example;
		};
		54C9EDFE2040E41900A969CD /* PBXContainerItemProxy */ = {
			isa = PBXContainerItemProxy;
			containerPortal = 6003F582195388D10070C39A /* Project object */;
			proxyType = 1;
			remoteGlobalIDString = 54C9EDF02040E16300A969CD;
			remoteInfo = Firestore_SwiftTests_iOS;
		};
		6003F5B3195388D20070C39A /* PBXContainerItemProxy */ = {
			isa = PBXContainerItemProxy;
			containerPortal = 6003F582195388D10070C39A /* Project object */;
			proxyType = 1;
			remoteGlobalIDString = 6003F589195388D20070C39A;
			remoteInfo = Firestore;
		};
		6EDD3AD320BF247500C33877 /* PBXContainerItemProxy */ = {
			isa = PBXContainerItemProxy;
			containerPortal = 6003F582195388D10070C39A /* Project object */;
			proxyType = 1;
			remoteGlobalIDString = 6003F589195388D20070C39A;
			remoteInfo = Firestore;
		};
		DE03B2961F2149D600A30B9C /* PBXContainerItemProxy */ = {
			isa = PBXContainerItemProxy;
			containerPortal = 6003F582195388D10070C39A /* Project object */;
			proxyType = 1;
			remoteGlobalIDString = 6003F589195388D20070C39A;
			remoteInfo = Firestore;
		};
		DE0761F91F2FEE7E003233AF /* PBXContainerItemProxy */ = {
			isa = PBXContainerItemProxy;
			containerPortal = 6003F582195388D10070C39A /* Project object */;
			proxyType = 1;
			remoteGlobalIDString = DE0761E31F2FE611003233AF;
			remoteInfo = SwiftBuildTest;
		};
		DE29E7F91F2174DD00909613 /* PBXContainerItemProxy */ = {
			isa = PBXContainerItemProxy;
			containerPortal = 6003F582195388D10070C39A /* Project object */;
			proxyType = 1;
			remoteGlobalIDString = 6003F5AD195388D20070C39A;
			remoteInfo = Firestore_Tests;
		};
		DE29E7FB1F2174DD00909613 /* PBXContainerItemProxy */ = {
			isa = PBXContainerItemProxy;
			containerPortal = 6003F582195388D10070C39A /* Project object */;
			proxyType = 1;
			remoteGlobalIDString = DE03B2941F2149D600A30B9C;
			remoteInfo = Firestore_IntegrationTests;
		};
/* End PBXContainerItemProxy section */

/* Begin PBXFileReference section */
		05C3D82261C3BE976889FF09 /* Pods-Firestore_Example_iOS-SwiftBuildTest.debug.xcconfig */ = {isa = PBXFileReference; includeInIndex = 1; lastKnownFileType = text.xcconfig; name = "Pods-Firestore_Example_iOS-SwiftBuildTest.debug.xcconfig"; path = "Pods/Target Support Files/Pods-Firestore_Example_iOS-SwiftBuildTest/Pods-Firestore_Example_iOS-SwiftBuildTest.debug.xcconfig"; sourceTree = "<group>"; };
		11984BA0A99D7A7ABA5B0D90 /* Pods-Firestore_Example_iOS-Firestore_SwiftTests_iOS.release.xcconfig */ = {isa = PBXFileReference; includeInIndex = 1; lastKnownFileType = text.xcconfig; name = "Pods-Firestore_Example_iOS-Firestore_SwiftTests_iOS.release.xcconfig"; path = "Pods/Target Support Files/Pods-Firestore_Example_iOS-Firestore_SwiftTests_iOS/Pods-Firestore_Example_iOS-Firestore_SwiftTests_iOS.release.xcconfig"; sourceTree = "<group>"; };
		1277F98C20D2DF0867496976 /* Pods-Firestore_IntegrationTests_iOS.debug.xcconfig */ = {isa = PBXFileReference; includeInIndex = 1; lastKnownFileType = text.xcconfig; name = "Pods-Firestore_IntegrationTests_iOS.debug.xcconfig"; path = "Pods/Target Support Files/Pods-Firestore_IntegrationTests_iOS/Pods-Firestore_IntegrationTests_iOS.debug.xcconfig"; sourceTree = "<group>"; };
		12F4357299652983A615F886 /* LICENSE */ = {isa = PBXFileReference; includeInIndex = 1; lastKnownFileType = text; name = LICENSE; path = ../LICENSE; sourceTree = "<group>"; };
		132E36BB104830BD806351AC /* FSTLevelDBTransactionTests.mm */ = {isa = PBXFileReference; fileEncoding = 4; lastKnownFileType = sourcecode.cpp.objcpp; path = FSTLevelDBTransactionTests.mm; sourceTree = "<group>"; };
		2A0CF41BA5AED6049B0BEB2C /* type_traits_apple_test.mm */ = {isa = PBXFileReference; includeInIndex = 1; lastKnownFileType = sourcecode.cpp.objcpp; path = type_traits_apple_test.mm; sourceTree = "<group>"; };
		2B50B3A0DF77100EEE887891 /* Pods_Firestore_Tests_iOS.framework */ = {isa = PBXFileReference; explicitFileType = wrapper.framework; includeInIndex = 0; path = Pods_Firestore_Tests_iOS.framework; sourceTree = BUILT_PRODUCTS_DIR; };
		379B34A1536045869826D82A /* Pods_Firestore_Example_iOS_SwiftBuildTest.framework */ = {isa = PBXFileReference; explicitFileType = wrapper.framework; includeInIndex = 0; path = Pods_Firestore_Example_iOS_SwiftBuildTest.framework; sourceTree = BUILT_PRODUCTS_DIR; };
		3B843E4A1F3930A400548890 /* remote_store_spec_test.json */ = {isa = PBXFileReference; fileEncoding = 4; lastKnownFileType = text.json; path = remote_store_spec_test.json; sourceTree = "<group>"; };
		3C81DE3772628FE297055662 /* Pods-Firestore_Example_iOS.debug.xcconfig */ = {isa = PBXFileReference; includeInIndex = 1; lastKnownFileType = text.xcconfig; name = "Pods-Firestore_Example_iOS.debug.xcconfig"; path = "Pods/Target Support Files/Pods-Firestore_Example_iOS/Pods-Firestore_Example_iOS.debug.xcconfig"; sourceTree = "<group>"; };
		3F0992A4B83C60841C52E960 /* Pods-Firestore_Example_iOS.release.xcconfig */ = {isa = PBXFileReference; includeInIndex = 1; lastKnownFileType = text.xcconfig; name = "Pods-Firestore_Example_iOS.release.xcconfig"; path = "Pods/Target Support Files/Pods-Firestore_Example_iOS/Pods-Firestore_Example_iOS.release.xcconfig"; sourceTree = "<group>"; };
		403DBF6EFB541DFD01582AA3 /* path_test.cc */ = {isa = PBXFileReference; includeInIndex = 1; path = path_test.cc; sourceTree = "<group>"; };
		444B7AB3F5A2929070CB1363 /* hard_assert_test.cc */ = {isa = PBXFileReference; includeInIndex = 1; lastKnownFileType = sourcecode.cpp.cpp; path = hard_assert_test.cc; sourceTree = "<group>"; };
		54131E9620ADE678001DF3FF /* string_format_test.cc */ = {isa = PBXFileReference; fileEncoding = 4; lastKnownFileType = sourcecode.cpp.cpp; path = string_format_test.cc; sourceTree = "<group>"; };
		54511E8D209805F8005BD28F /* hashing_test.cc */ = {isa = PBXFileReference; fileEncoding = 4; lastKnownFileType = sourcecode.cpp.cpp; path = hashing_test.cc; sourceTree = "<group>"; };
		5467FAFF203E56F8009C9584 /* FIRFirestoreTests.mm */ = {isa = PBXFileReference; fileEncoding = 4; lastKnownFileType = sourcecode.cpp.objcpp; path = FIRFirestoreTests.mm; sourceTree = "<group>"; };
		5467FB06203E6A44009C9584 /* app_testing.h */ = {isa = PBXFileReference; fileEncoding = 4; lastKnownFileType = sourcecode.c.h; path = app_testing.h; sourceTree = "<group>"; };
		5467FB07203E6A44009C9584 /* app_testing.mm */ = {isa = PBXFileReference; fileEncoding = 4; lastKnownFileType = sourcecode.cpp.objcpp; path = app_testing.mm; sourceTree = "<group>"; };
		546854A820A36867004BDBD5 /* datastore_test.cc */ = {isa = PBXFileReference; fileEncoding = 4; lastKnownFileType = sourcecode.cpp.cpp; path = datastore_test.cc; sourceTree = "<group>"; };
		54740A521FC913E500713A1A /* autoid_test.cc */ = {isa = PBXFileReference; fileEncoding = 4; lastKnownFileType = sourcecode.cpp.cpp; path = autoid_test.cc; sourceTree = "<group>"; };
		54740A531FC913E500713A1A /* secure_random_test.cc */ = {isa = PBXFileReference; fileEncoding = 4; lastKnownFileType = sourcecode.cpp.cpp; path = secure_random_test.cc; sourceTree = "<group>"; };
		54764FAE1FAA21B90085E60A /* FSTGoogleTestTests.mm */ = {isa = PBXFileReference; fileEncoding = 4; lastKnownFileType = sourcecode.cpp.objcpp; path = FSTGoogleTestTests.mm; sourceTree = "<group>"; };
		548DB928200D59F600E00ABC /* comparison_test.cc */ = {isa = PBXFileReference; fileEncoding = 4; lastKnownFileType = sourcecode.cpp.cpp; path = comparison_test.cc; sourceTree = "<group>"; };
		5491BC711FB44593008B3588 /* FSTIntegrationTestCase.mm */ = {isa = PBXFileReference; fileEncoding = 4; lastKnownFileType = sourcecode.cpp.objcpp; path = FSTIntegrationTestCase.mm; sourceTree = "<group>"; };
		5492E02C20213FFB00B64F25 /* FSTLevelDBSpecTests.mm */ = {isa = PBXFileReference; fileEncoding = 4; lastKnownFileType = sourcecode.cpp.objcpp; path = FSTLevelDBSpecTests.mm; sourceTree = "<group>"; };
		5492E02D20213FFC00B64F25 /* FSTMockDatastore.mm */ = {isa = PBXFileReference; fileEncoding = 4; lastKnownFileType = sourcecode.cpp.objcpp; path = FSTMockDatastore.mm; sourceTree = "<group>"; };
		5492E02E20213FFC00B64F25 /* FSTSyncEngineTestDriver.mm */ = {isa = PBXFileReference; fileEncoding = 4; lastKnownFileType = sourcecode.cpp.objcpp; path = FSTSyncEngineTestDriver.mm; sourceTree = "<group>"; };
		5492E02F20213FFC00B64F25 /* FSTMemorySpecTests.mm */ = {isa = PBXFileReference; fileEncoding = 4; lastKnownFileType = sourcecode.cpp.objcpp; path = FSTMemorySpecTests.mm; sourceTree = "<group>"; };
		5492E03020213FFC00B64F25 /* FSTSpecTests.mm */ = {isa = PBXFileReference; fileEncoding = 4; lastKnownFileType = sourcecode.cpp.objcpp; path = FSTSpecTests.mm; sourceTree = "<group>"; };
		5492E0372021401E00B64F25 /* XCTestCase+Await.mm */ = {isa = PBXFileReference; fileEncoding = 4; lastKnownFileType = sourcecode.cpp.objcpp; path = "XCTestCase+Await.mm"; sourceTree = "<group>"; };
		5492E0392021401F00B64F25 /* FSTEventAccumulator.mm */ = {isa = PBXFileReference; fileEncoding = 4; lastKnownFileType = sourcecode.cpp.objcpp; path = FSTEventAccumulator.mm; sourceTree = "<group>"; };
		5492E03A2021401F00B64F25 /* FSTHelpers.mm */ = {isa = PBXFileReference; fileEncoding = 4; lastKnownFileType = sourcecode.cpp.objcpp; path = FSTHelpers.mm; sourceTree = "<group>"; };
		5492E045202154AA00B64F25 /* FIRCollectionReferenceTests.mm */ = {isa = PBXFileReference; fileEncoding = 4; lastKnownFileType = sourcecode.cpp.objcpp; path = FIRCollectionReferenceTests.mm; sourceTree = "<group>"; };
		5492E046202154AA00B64F25 /* FIRQueryTests.mm */ = {isa = PBXFileReference; fileEncoding = 4; lastKnownFileType = sourcecode.cpp.objcpp; path = FIRQueryTests.mm; sourceTree = "<group>"; };
		5492E047202154AA00B64F25 /* FSTAPIHelpers.h */ = {isa = PBXFileReference; fileEncoding = 4; lastKnownFileType = sourcecode.c.h; path = FSTAPIHelpers.h; sourceTree = "<group>"; };
		5492E048202154AA00B64F25 /* FIRGeoPointTests.mm */ = {isa = PBXFileReference; fileEncoding = 4; lastKnownFileType = sourcecode.cpp.objcpp; path = FIRGeoPointTests.mm; sourceTree = "<group>"; };
		5492E049202154AA00B64F25 /* FIRDocumentReferenceTests.mm */ = {isa = PBXFileReference; fileEncoding = 4; lastKnownFileType = sourcecode.cpp.objcpp; path = FIRDocumentReferenceTests.mm; sourceTree = "<group>"; };
		5492E04A202154AA00B64F25 /* FIRFieldValueTests.mm */ = {isa = PBXFileReference; fileEncoding = 4; lastKnownFileType = sourcecode.cpp.objcpp; path = FIRFieldValueTests.mm; sourceTree = "<group>"; };
		5492E04B202154AA00B64F25 /* FIRDocumentSnapshotTests.mm */ = {isa = PBXFileReference; fileEncoding = 4; lastKnownFileType = sourcecode.cpp.objcpp; path = FIRDocumentSnapshotTests.mm; sourceTree = "<group>"; };
		5492E04C202154AA00B64F25 /* FIRFieldPathTests.mm */ = {isa = PBXFileReference; fileEncoding = 4; lastKnownFileType = sourcecode.cpp.objcpp; path = FIRFieldPathTests.mm; sourceTree = "<group>"; };
		5492E04D202154AA00B64F25 /* FIRSnapshotMetadataTests.mm */ = {isa = PBXFileReference; fileEncoding = 4; lastKnownFileType = sourcecode.cpp.objcpp; path = FIRSnapshotMetadataTests.mm; sourceTree = "<group>"; };
		5492E04E202154AA00B64F25 /* FSTAPIHelpers.mm */ = {isa = PBXFileReference; fileEncoding = 4; lastKnownFileType = sourcecode.cpp.objcpp; path = FSTAPIHelpers.mm; sourceTree = "<group>"; };
		5492E04F202154AA00B64F25 /* FIRQuerySnapshotTests.mm */ = {isa = PBXFileReference; fileEncoding = 4; lastKnownFileType = sourcecode.cpp.objcpp; path = FIRQuerySnapshotTests.mm; sourceTree = "<group>"; };
		5492E05A202154B800B64F25 /* FSTSyncEngine+Testing.h */ = {isa = PBXFileReference; fileEncoding = 4; lastKnownFileType = sourcecode.c.h; path = "FSTSyncEngine+Testing.h"; sourceTree = "<group>"; };
		5492E05C202154B800B64F25 /* FSTViewSnapshotTest.mm */ = {isa = PBXFileReference; fileEncoding = 4; lastKnownFileType = sourcecode.cpp.objcpp; path = FSTViewSnapshotTest.mm; sourceTree = "<group>"; };
		5492E05D202154B900B64F25 /* FSTQueryListenerTests.mm */ = {isa = PBXFileReference; fileEncoding = 4; lastKnownFileType = sourcecode.cpp.objcpp; path = FSTQueryListenerTests.mm; sourceTree = "<group>"; };
		5492E05E202154B900B64F25 /* FSTViewTests.mm */ = {isa = PBXFileReference; fileEncoding = 4; lastKnownFileType = sourcecode.cpp.objcpp; path = FSTViewTests.mm; sourceTree = "<group>"; };
		5492E060202154B900B64F25 /* FSTEventManagerTests.mm */ = {isa = PBXFileReference; fileEncoding = 4; lastKnownFileType = sourcecode.cpp.objcpp; path = FSTEventManagerTests.mm; sourceTree = "<group>"; };
		5492E061202154B900B64F25 /* FSTQueryTests.mm */ = {isa = PBXFileReference; fileEncoding = 4; lastKnownFileType = sourcecode.cpp.objcpp; path = FSTQueryTests.mm; sourceTree = "<group>"; };
		5492E069202154D500B64F25 /* FIRQueryTests.mm */ = {isa = PBXFileReference; fileEncoding = 4; lastKnownFileType = sourcecode.cpp.objcpp; path = FIRQueryTests.mm; sourceTree = "<group>"; };
		5492E06A202154D500B64F25 /* FIRFieldsTests.mm */ = {isa = PBXFileReference; fileEncoding = 4; lastKnownFileType = sourcecode.cpp.objcpp; path = FIRFieldsTests.mm; sourceTree = "<group>"; };
		5492E06B202154D500B64F25 /* FIRListenerRegistrationTests.mm */ = {isa = PBXFileReference; fileEncoding = 4; lastKnownFileType = sourcecode.cpp.objcpp; path = FIRListenerRegistrationTests.mm; sourceTree = "<group>"; };
		5492E06C202154D500B64F25 /* FIRDatabaseTests.mm */ = {isa = PBXFileReference; fileEncoding = 4; lastKnownFileType = sourcecode.cpp.objcpp; path = FIRDatabaseTests.mm; sourceTree = "<group>"; };
		5492E06D202154D600B64F25 /* FIRValidationTests.mm */ = {isa = PBXFileReference; fileEncoding = 4; lastKnownFileType = sourcecode.cpp.objcpp; path = FIRValidationTests.mm; sourceTree = "<group>"; };
		5492E06E202154D600B64F25 /* FIRServerTimestampTests.mm */ = {isa = PBXFileReference; fileEncoding = 4; lastKnownFileType = sourcecode.cpp.objcpp; path = FIRServerTimestampTests.mm; sourceTree = "<group>"; };
		5492E06F202154D600B64F25 /* FIRWriteBatchTests.mm */ = {isa = PBXFileReference; fileEncoding = 4; lastKnownFileType = sourcecode.cpp.objcpp; path = FIRWriteBatchTests.mm; sourceTree = "<group>"; };
		5492E070202154D600B64F25 /* FIRCursorTests.mm */ = {isa = PBXFileReference; fileEncoding = 4; lastKnownFileType = sourcecode.cpp.objcpp; path = FIRCursorTests.mm; sourceTree = "<group>"; };
		5492E071202154D600B64F25 /* FIRTypeTests.mm */ = {isa = PBXFileReference; fileEncoding = 4; lastKnownFileType = sourcecode.cpp.objcpp; path = FIRTypeTests.mm; sourceTree = "<group>"; };
		5492E07B202154EB00B64F25 /* FSTTransactionTests.mm */ = {isa = PBXFileReference; fileEncoding = 4; lastKnownFileType = sourcecode.cpp.objcpp; path = FSTTransactionTests.mm; sourceTree = "<group>"; };
		5492E07C202154EB00B64F25 /* FSTSmokeTests.mm */ = {isa = PBXFileReference; fileEncoding = 4; lastKnownFileType = sourcecode.cpp.objcpp; path = FSTSmokeTests.mm; sourceTree = "<group>"; };
		5492E07D202154EB00B64F25 /* FSTStreamTests.mm */ = {isa = PBXFileReference; fileEncoding = 4; lastKnownFileType = sourcecode.cpp.objcpp; path = FSTStreamTests.mm; sourceTree = "<group>"; };
		5492E07E202154EC00B64F25 /* FSTDatastoreTests.mm */ = {isa = PBXFileReference; fileEncoding = 4; lastKnownFileType = sourcecode.cpp.objcpp; path = FSTDatastoreTests.mm; sourceTree = "<group>"; };
		5492E0832021552A00B64F25 /* FSTLocalStoreTests.mm */ = {isa = PBXFileReference; fileEncoding = 4; lastKnownFileType = sourcecode.cpp.objcpp; path = FSTLocalStoreTests.mm; sourceTree = "<group>"; };
		5492E0842021552A00B64F25 /* FSTEagerGarbageCollectorTests.mm */ = {isa = PBXFileReference; fileEncoding = 4; lastKnownFileType = sourcecode.cpp.objcpp; path = FSTEagerGarbageCollectorTests.mm; sourceTree = "<group>"; };
		5492E0852021552A00B64F25 /* FSTRemoteDocumentCacheTests.h */ = {isa = PBXFileReference; fileEncoding = 4; lastKnownFileType = sourcecode.c.h; path = FSTRemoteDocumentCacheTests.h; sourceTree = "<group>"; };
		5492E0862021552A00B64F25 /* FSTLevelDBMigrationsTests.mm */ = {isa = PBXFileReference; fileEncoding = 4; lastKnownFileType = sourcecode.cpp.objcpp; path = FSTLevelDBMigrationsTests.mm; sourceTree = "<group>"; };
		5492E0872021552A00B64F25 /* FSTLevelDBMutationQueueTests.mm */ = {isa = PBXFileReference; fileEncoding = 4; lastKnownFileType = sourcecode.cpp.objcpp; path = FSTLevelDBMutationQueueTests.mm; sourceTree = "<group>"; };
		5492E0882021552A00B64F25 /* FSTMemoryLocalStoreTests.mm */ = {isa = PBXFileReference; fileEncoding = 4; lastKnownFileType = sourcecode.cpp.objcpp; path = FSTMemoryLocalStoreTests.mm; sourceTree = "<group>"; };
		5492E0892021552A00B64F25 /* FSTQueryCacheTests.mm */ = {isa = PBXFileReference; fileEncoding = 4; lastKnownFileType = sourcecode.cpp.objcpp; path = FSTQueryCacheTests.mm; sourceTree = "<group>"; };
		5492E08A2021552A00B64F25 /* FSTLocalSerializerTests.mm */ = {isa = PBXFileReference; fileEncoding = 4; lastKnownFileType = sourcecode.cpp.objcpp; path = FSTLocalSerializerTests.mm; sourceTree = "<group>"; };
		5492E08B2021552B00B64F25 /* FSTMemoryQueryCacheTests.mm */ = {isa = PBXFileReference; fileEncoding = 4; lastKnownFileType = sourcecode.cpp.objcpp; path = FSTMemoryQueryCacheTests.mm; sourceTree = "<group>"; };
		5492E08C2021552B00B64F25 /* FSTMemoryRemoteDocumentCacheTests.mm */ = {isa = PBXFileReference; fileEncoding = 4; lastKnownFileType = sourcecode.cpp.objcpp; path = FSTMemoryRemoteDocumentCacheTests.mm; sourceTree = "<group>"; };
		5492E08D2021552B00B64F25 /* FSTPersistenceTestHelpers.mm */ = {isa = PBXFileReference; fileEncoding = 4; lastKnownFileType = sourcecode.cpp.objcpp; path = FSTPersistenceTestHelpers.mm; sourceTree = "<group>"; };
		5492E08E2021552B00B64F25 /* FSTLevelDBKeyTests.mm */ = {isa = PBXFileReference; fileEncoding = 4; lastKnownFileType = sourcecode.cpp.objcpp; path = FSTLevelDBKeyTests.mm; sourceTree = "<group>"; };
		5492E08F2021552B00B64F25 /* FSTLevelDBLocalStoreTests.mm */ = {isa = PBXFileReference; fileEncoding = 4; lastKnownFileType = sourcecode.cpp.objcpp; path = FSTLevelDBLocalStoreTests.mm; sourceTree = "<group>"; };
		5492E0912021552B00B64F25 /* FSTLocalStoreTests.h */ = {isa = PBXFileReference; fileEncoding = 4; lastKnownFileType = sourcecode.c.h; path = FSTLocalStoreTests.h; sourceTree = "<group>"; };
		5492E0922021552B00B64F25 /* FSTLevelDBRemoteDocumentCacheTests.mm */ = {isa = PBXFileReference; fileEncoding = 4; lastKnownFileType = sourcecode.cpp.objcpp; path = FSTLevelDBRemoteDocumentCacheTests.mm; sourceTree = "<group>"; };
		5492E0932021552B00B64F25 /* StringViewTests.mm */ = {isa = PBXFileReference; fileEncoding = 4; lastKnownFileType = sourcecode.cpp.objcpp; path = StringViewTests.mm; sourceTree = "<group>"; };
		5492E0942021552C00B64F25 /* FSTMutationQueueTests.h */ = {isa = PBXFileReference; fileEncoding = 4; lastKnownFileType = sourcecode.c.h; path = FSTMutationQueueTests.h; sourceTree = "<group>"; };
		5492E0952021552C00B64F25 /* FSTQueryCacheTests.h */ = {isa = PBXFileReference; fileEncoding = 4; lastKnownFileType = sourcecode.c.h; path = FSTQueryCacheTests.h; sourceTree = "<group>"; };
		5492E0962021552C00B64F25 /* FSTMutationQueueTests.mm */ = {isa = PBXFileReference; fileEncoding = 4; lastKnownFileType = sourcecode.cpp.objcpp; path = FSTMutationQueueTests.mm; sourceTree = "<group>"; };
		5492E0972021552C00B64F25 /* FSTMemoryMutationQueueTests.mm */ = {isa = PBXFileReference; fileEncoding = 4; lastKnownFileType = sourcecode.cpp.objcpp; path = FSTMemoryMutationQueueTests.mm; sourceTree = "<group>"; };
		5492E0982021552C00B64F25 /* FSTLevelDBQueryCacheTests.mm */ = {isa = PBXFileReference; fileEncoding = 4; lastKnownFileType = sourcecode.cpp.objcpp; path = FSTLevelDBQueryCacheTests.mm; sourceTree = "<group>"; };
		5492E0992021552C00B64F25 /* FSTPersistenceTestHelpers.h */ = {isa = PBXFileReference; fileEncoding = 4; lastKnownFileType = sourcecode.c.h; path = FSTPersistenceTestHelpers.h; sourceTree = "<group>"; };
		5492E09A2021552C00B64F25 /* FSTReferenceSetTests.mm */ = {isa = PBXFileReference; fileEncoding = 4; lastKnownFileType = sourcecode.cpp.objcpp; path = FSTReferenceSetTests.mm; sourceTree = "<group>"; };
		5492E09C2021552D00B64F25 /* FSTRemoteDocumentCacheTests.mm */ = {isa = PBXFileReference; fileEncoding = 4; lastKnownFileType = sourcecode.cpp.objcpp; path = FSTRemoteDocumentCacheTests.mm; sourceTree = "<group>"; };
		5492E0B22021555000B64F25 /* FSTDocumentKeyTests.mm */ = {isa = PBXFileReference; fileEncoding = 4; lastKnownFileType = sourcecode.cpp.objcpp; path = FSTDocumentKeyTests.mm; sourceTree = "<group>"; };
		5492E0B32021555100B64F25 /* FSTDocumentSetTests.mm */ = {isa = PBXFileReference; fileEncoding = 4; lastKnownFileType = sourcecode.cpp.objcpp; path = FSTDocumentSetTests.mm; sourceTree = "<group>"; };
		5492E0B62021555100B64F25 /* FSTDocumentTests.mm */ = {isa = PBXFileReference; fileEncoding = 4; lastKnownFileType = sourcecode.cpp.objcpp; path = FSTDocumentTests.mm; sourceTree = "<group>"; };
		5492E0B72021555100B64F25 /* FSTMutationTests.mm */ = {isa = PBXFileReference; fileEncoding = 4; lastKnownFileType = sourcecode.cpp.objcpp; path = FSTMutationTests.mm; sourceTree = "<group>"; };
		5492E0B82021555100B64F25 /* FSTFieldValueTests.mm */ = {isa = PBXFileReference; fileEncoding = 4; lastKnownFileType = sourcecode.cpp.objcpp; path = FSTFieldValueTests.mm; sourceTree = "<group>"; };
		5492E0C02021557E00B64F25 /* FSTWatchChange+Testing.mm */ = {isa = PBXFileReference; fileEncoding = 4; lastKnownFileType = sourcecode.cpp.objcpp; path = "FSTWatchChange+Testing.mm"; sourceTree = "<group>"; };
		5492E0C12021557E00B64F25 /* FSTSerializerBetaTests.mm */ = {isa = PBXFileReference; fileEncoding = 4; lastKnownFileType = sourcecode.cpp.objcpp; path = FSTSerializerBetaTests.mm; sourceTree = "<group>"; };
		5492E0C22021557E00B64F25 /* FSTDatastoreTests.mm */ = {isa = PBXFileReference; fileEncoding = 4; lastKnownFileType = sourcecode.cpp.objcpp; path = FSTDatastoreTests.mm; sourceTree = "<group>"; };
		5492E0C32021557E00B64F25 /* FSTRemoteEventTests.mm */ = {isa = PBXFileReference; fileEncoding = 4; lastKnownFileType = sourcecode.cpp.objcpp; path = FSTRemoteEventTests.mm; sourceTree = "<group>"; };
		5492E0C42021557E00B64F25 /* FSTWatchChange+Testing.h */ = {isa = PBXFileReference; fileEncoding = 4; lastKnownFileType = sourcecode.c.h; path = "FSTWatchChange+Testing.h"; sourceTree = "<group>"; };
		5492E0C52021557E00B64F25 /* FSTWatchChangeTests.mm */ = {isa = PBXFileReference; fileEncoding = 4; lastKnownFileType = sourcecode.cpp.objcpp; path = FSTWatchChangeTests.mm; sourceTree = "<group>"; };
		5495EB022040E90200EBA509 /* CodableGeoPointTests.swift */ = {isa = PBXFileReference; fileEncoding = 4; lastKnownFileType = sourcecode.swift; path = CodableGeoPointTests.swift; sourceTree = "<group>"; };
		54995F6E205B6E12004EFFA0 /* leveldb_key_test.cc */ = {isa = PBXFileReference; fileEncoding = 4; lastKnownFileType = sourcecode.cpp.cpp; path = leveldb_key_test.cc; sourceTree = "<group>"; };
		549CCA4C20A36DBB00BCEB75 /* sorted_set_test.cc */ = {isa = PBXFileReference; fileEncoding = 4; lastKnownFileType = sourcecode.cpp.cpp; path = sorted_set_test.cc; sourceTree = "<group>"; };
		549CCA4D20A36DBB00BCEB75 /* tree_sorted_map_test.cc */ = {isa = PBXFileReference; fileEncoding = 4; lastKnownFileType = sourcecode.cpp.cpp; path = tree_sorted_map_test.cc; sourceTree = "<group>"; };
		549CCA4E20A36DBB00BCEB75 /* sorted_map_test.cc */ = {isa = PBXFileReference; fileEncoding = 4; lastKnownFileType = sourcecode.cpp.cpp; path = sorted_map_test.cc; sourceTree = "<group>"; };
		549CCA4F20A36DBC00BCEB75 /* testing.h */ = {isa = PBXFileReference; fileEncoding = 4; lastKnownFileType = sourcecode.c.h; path = testing.h; sourceTree = "<group>"; };
		549CCA5320A36E1F00BCEB75 /* field_mask_test.cc */ = {isa = PBXFileReference; fileEncoding = 4; lastKnownFileType = sourcecode.cpp.cpp; path = field_mask_test.cc; sourceTree = "<group>"; };
		549CCA5520A36E1F00BCEB75 /* precondition_test.cc */ = {isa = PBXFileReference; fileEncoding = 4; lastKnownFileType = sourcecode.cpp.cpp; path = precondition_test.cc; sourceTree = "<group>"; };
		54A0352220A3AEC3003E0143 /* transform_operations_test.mm */ = {isa = PBXFileReference; fileEncoding = 4; lastKnownFileType = sourcecode.cpp.objcpp; path = transform_operations_test.mm; sourceTree = "<group>"; };
		54A0352320A3AEC3003E0143 /* field_transform_test.mm */ = {isa = PBXFileReference; fileEncoding = 4; lastKnownFileType = sourcecode.cpp.objcpp; path = field_transform_test.mm; sourceTree = "<group>"; };
		54A0352820A3B3BD003E0143 /* testutil.cc */ = {isa = PBXFileReference; fileEncoding = 4; lastKnownFileType = sourcecode.cpp.cpp; path = testutil.cc; sourceTree = "<group>"; };
		54A0352920A3B3BD003E0143 /* testutil.h */ = {isa = PBXFileReference; fileEncoding = 4; lastKnownFileType = sourcecode.c.h; path = testutil.h; sourceTree = "<group>"; };
		54A0352B20A3B3D7003E0143 /* status_test_util.h */ = {isa = PBXFileReference; fileEncoding = 4; lastKnownFileType = sourcecode.c.h; path = status_test_util.h; sourceTree = "<group>"; };
		54A0352C20A3B3D7003E0143 /* status_test.cc */ = {isa = PBXFileReference; fileEncoding = 4; lastKnownFileType = sourcecode.cpp.cpp; path = status_test.cc; sourceTree = "<group>"; };
		54A0352D20A3B3D7003E0143 /* statusor_test.cc */ = {isa = PBXFileReference; fileEncoding = 4; lastKnownFileType = sourcecode.cpp.cpp; path = statusor_test.cc; sourceTree = "<group>"; };
		54A0353420A3D8CB003E0143 /* iterator_adaptors_test.cc */ = {isa = PBXFileReference; fileEncoding = 4; lastKnownFileType = sourcecode.cpp.cpp; path = iterator_adaptors_test.cc; sourceTree = "<group>"; };
		54C2294E1FECABAE007D065B /* log_test.cc */ = {isa = PBXFileReference; fileEncoding = 4; lastKnownFileType = sourcecode.cpp.cpp; path = log_test.cc; sourceTree = "<group>"; };
		54C9EDF12040E16300A969CD /* Firestore_SwiftTests_iOS.xctest */ = {isa = PBXFileReference; explicitFileType = wrapper.cfbundle; includeInIndex = 0; path = Firestore_SwiftTests_iOS.xctest; sourceTree = BUILT_PRODUCTS_DIR; };
		54C9EDF52040E16300A969CD /* Info.plist */ = {isa = PBXFileReference; lastKnownFileType = text.plist.xml; path = Info.plist; sourceTree = "<group>"; };
		54DA129C1F315EE100DD57A1 /* collection_spec_test.json */ = {isa = PBXFileReference; fileEncoding = 4; lastKnownFileType = text.json; path = collection_spec_test.json; sourceTree = "<group>"; };
		54DA129D1F315EE100DD57A1 /* existence_filter_spec_test.json */ = {isa = PBXFileReference; fileEncoding = 4; lastKnownFileType = text.json; path = existence_filter_spec_test.json; sourceTree = "<group>"; };
		54DA129E1F315EE100DD57A1 /* limbo_spec_test.json */ = {isa = PBXFileReference; fileEncoding = 4; lastKnownFileType = text.json; path = limbo_spec_test.json; sourceTree = "<group>"; };
		54DA129F1F315EE100DD57A1 /* limit_spec_test.json */ = {isa = PBXFileReference; fileEncoding = 4; lastKnownFileType = text.json; path = limit_spec_test.json; sourceTree = "<group>"; };
		54DA12A01F315EE100DD57A1 /* listen_spec_test.json */ = {isa = PBXFileReference; fileEncoding = 4; lastKnownFileType = text.json; path = listen_spec_test.json; sourceTree = "<group>"; };
		54DA12A11F315EE100DD57A1 /* offline_spec_test.json */ = {isa = PBXFileReference; fileEncoding = 4; lastKnownFileType = text.json; path = offline_spec_test.json; sourceTree = "<group>"; };
		54DA12A21F315EE100DD57A1 /* orderby_spec_test.json */ = {isa = PBXFileReference; fileEncoding = 4; lastKnownFileType = text.json; path = orderby_spec_test.json; sourceTree = "<group>"; };
		54DA12A31F315EE100DD57A1 /* persistence_spec_test.json */ = {isa = PBXFileReference; fileEncoding = 4; lastKnownFileType = text.json; path = persistence_spec_test.json; sourceTree = "<group>"; };
		54DA12A41F315EE100DD57A1 /* resume_token_spec_test.json */ = {isa = PBXFileReference; fileEncoding = 4; lastKnownFileType = text.json; path = resume_token_spec_test.json; sourceTree = "<group>"; };
		54DA12A51F315EE100DD57A1 /* write_spec_test.json */ = {isa = PBXFileReference; fileEncoding = 4; lastKnownFileType = text.json; path = write_spec_test.json; sourceTree = "<group>"; };
		54E9281C1F33950B00C1953E /* FSTEventAccumulator.h */ = {isa = PBXFileReference; fileEncoding = 4; lastKnownFileType = sourcecode.c.h; path = FSTEventAccumulator.h; sourceTree = "<group>"; };
		54E9281E1F33950B00C1953E /* FSTIntegrationTestCase.h */ = {isa = PBXFileReference; fileEncoding = 4; lastKnownFileType = sourcecode.c.h; path = FSTIntegrationTestCase.h; sourceTree = "<group>"; };
		54E9282A1F339CAD00C1953E /* XCTestCase+Await.h */ = {isa = PBXFileReference; fileEncoding = 4; lastKnownFileType = sourcecode.c.h; path = "XCTestCase+Await.h"; sourceTree = "<group>"; };
		54EB764C202277B30088B8F3 /* array_sorted_map_test.cc */ = {isa = PBXFileReference; fileEncoding = 4; lastKnownFileType = sourcecode.cpp.cpp; path = array_sorted_map_test.cc; sourceTree = "<group>"; };
		5918805E993304321A05E82B /* Pods_Firestore_Example_iOS.framework */ = {isa = PBXFileReference; explicitFileType = wrapper.framework; includeInIndex = 0; path = Pods_Firestore_Example_iOS.framework; sourceTree = BUILT_PRODUCTS_DIR; };
		6003F58A195388D20070C39A /* Firestore_Example_iOS.app */ = {isa = PBXFileReference; explicitFileType = wrapper.application; includeInIndex = 0; path = Firestore_Example_iOS.app; sourceTree = BUILT_PRODUCTS_DIR; };
		6003F58D195388D20070C39A /* Foundation.framework */ = {isa = PBXFileReference; lastKnownFileType = wrapper.framework; name = Foundation.framework; path = System/Library/Frameworks/Foundation.framework; sourceTree = SDKROOT; };
		6003F58F195388D20070C39A /* CoreGraphics.framework */ = {isa = PBXFileReference; lastKnownFileType = wrapper.framework; name = CoreGraphics.framework; path = System/Library/Frameworks/CoreGraphics.framework; sourceTree = SDKROOT; };
		6003F591195388D20070C39A /* UIKit.framework */ = {isa = PBXFileReference; lastKnownFileType = wrapper.framework; name = UIKit.framework; path = System/Library/Frameworks/UIKit.framework; sourceTree = SDKROOT; };
		6003F595195388D20070C39A /* Firestore-Info.plist */ = {isa = PBXFileReference; lastKnownFileType = text.plist.xml; path = "Firestore-Info.plist"; sourceTree = "<group>"; };
		6003F597195388D20070C39A /* en */ = {isa = PBXFileReference; lastKnownFileType = text.plist.strings; name = en; path = en.lproj/InfoPlist.strings; sourceTree = "<group>"; };
		6003F599195388D20070C39A /* main.m */ = {isa = PBXFileReference; lastKnownFileType = sourcecode.c.objc; path = main.m; sourceTree = "<group>"; };
		6003F59C195388D20070C39A /* FIRAppDelegate.h */ = {isa = PBXFileReference; lastKnownFileType = sourcecode.c.h; path = FIRAppDelegate.h; sourceTree = "<group>"; };
		6003F59D195388D20070C39A /* FIRAppDelegate.m */ = {isa = PBXFileReference; lastKnownFileType = sourcecode.c.objc; path = FIRAppDelegate.m; sourceTree = "<group>"; };
		6003F5A5195388D20070C39A /* FIRViewController.h */ = {isa = PBXFileReference; lastKnownFileType = sourcecode.c.h; path = FIRViewController.h; sourceTree = "<group>"; };
		6003F5A6195388D20070C39A /* FIRViewController.m */ = {isa = PBXFileReference; lastKnownFileType = sourcecode.c.objc; path = FIRViewController.m; sourceTree = "<group>"; };
		6003F5A8195388D20070C39A /* Images.xcassets */ = {isa = PBXFileReference; lastKnownFileType = folder.assetcatalog; path = Images.xcassets; sourceTree = "<group>"; };
		6003F5AE195388D20070C39A /* Firestore_Tests_iOS.xctest */ = {isa = PBXFileReference; explicitFileType = wrapper.cfbundle; includeInIndex = 0; path = Firestore_Tests_iOS.xctest; sourceTree = BUILT_PRODUCTS_DIR; };
		6003F5AF195388D20070C39A /* XCTest.framework */ = {isa = PBXFileReference; lastKnownFileType = wrapper.framework; name = XCTest.framework; path = Library/Frameworks/XCTest.framework; sourceTree = DEVELOPER_DIR; };
		6003F5B7195388D20070C39A /* Tests-Info.plist */ = {isa = PBXFileReference; lastKnownFileType = text.plist.xml; path = "Tests-Info.plist"; sourceTree = "<group>"; };
		6003F5B9195388D20070C39A /* en */ = {isa = PBXFileReference; lastKnownFileType = text.plist.strings; name = en; path = en.lproj/InfoPlist.strings; sourceTree = "<group>"; };
		6161B5012047140400A99DBB /* FIRFirestoreSourceTests.mm */ = {isa = PBXFileReference; fileEncoding = 4; lastKnownFileType = sourcecode.cpp.objcpp; path = FIRFirestoreSourceTests.mm; sourceTree = "<group>"; };
		69E6C311558EC77729A16CF1 /* Pods-Firestore_Example_iOS-Firestore_SwiftTests_iOS.debug.xcconfig */ = {isa = PBXFileReference; includeInIndex = 1; lastKnownFileType = text.xcconfig; name = "Pods-Firestore_Example_iOS-Firestore_SwiftTests_iOS.debug.xcconfig"; path = "Pods/Target Support Files/Pods-Firestore_Example_iOS-Firestore_SwiftTests_iOS/Pods-Firestore_Example_iOS-Firestore_SwiftTests_iOS.debug.xcconfig"; sourceTree = "<group>"; };
		6EDD3B5B20BF247500C33877 /* Firestore_FuzzTests_iOS.xctest */ = {isa = PBXFileReference; explicitFileType = wrapper.cfbundle; includeInIndex = 0; path = Firestore_FuzzTests_iOS.xctest; sourceTree = BUILT_PRODUCTS_DIR; };
		6EDD3B5C20BF247500C33877 /* Firestore_FuzzTests_iOS-Info.plist */ = {isa = PBXFileReference; lastKnownFileType = text.plist.xml; path = "Firestore_FuzzTests_iOS-Info.plist"; sourceTree = "<group>"; };
		6EDD3B5E20BF24D000C33877 /* FSTFuzzTestsPrincipal.mm */ = {isa = PBXFileReference; lastKnownFileType = sourcecode.cpp.objcpp; path = FSTFuzzTestsPrincipal.mm; sourceTree = "<group>"; };
		71719F9E1E33DC2100824A3D /* Base */ = {isa = PBXFileReference; lastKnownFileType = file.storyboard; name = Base; path = Base.lproj/LaunchScreen.storyboard; sourceTree = "<group>"; };
		7346E61C20325C6900FD6CEF /* FSTDispatchQueueTests.mm */ = {isa = PBXFileReference; fileEncoding = 4; lastKnownFileType = sourcecode.cpp.objcpp; path = FSTDispatchQueueTests.mm; sourceTree = "<group>"; };
		73866A9F2082B069009BB4FF /* FIRArrayTransformTests.mm */ = {isa = PBXFileReference; lastKnownFileType = sourcecode.cpp.objcpp; path = FIRArrayTransformTests.mm; sourceTree = "<group>"; };
		74ACEC3603BE58B57A7E8D4C /* Pods-Firestore_Example_iOS-SwiftBuildTest.release.xcconfig */ = {isa = PBXFileReference; includeInIndex = 1; lastKnownFileType = text.xcconfig; name = "Pods-Firestore_Example_iOS-SwiftBuildTest.release.xcconfig"; path = "Pods/Target Support Files/Pods-Firestore_Example_iOS-SwiftBuildTest/Pods-Firestore_Example_iOS-SwiftBuildTest.release.xcconfig"; sourceTree = "<group>"; };
		84434E57CA72951015FC71BC /* Pods-Firestore_FuzzTests_iOS.debug.xcconfig */ = {isa = PBXFileReference; includeInIndex = 1; lastKnownFileType = text.xcconfig; name = "Pods-Firestore_FuzzTests_iOS.debug.xcconfig"; path = "Pods/Target Support Files/Pods-Firestore_FuzzTests_iOS/Pods-Firestore_FuzzTests_iOS.debug.xcconfig"; sourceTree = "<group>"; };
		873B8AEA1B1F5CCA007FD442 /* Main.storyboard */ = {isa = PBXFileReference; fileEncoding = 4; lastKnownFileType = file.storyboard; name = Main.storyboard; path = Base.lproj/Main.storyboard; sourceTree = "<group>"; };
		8E002F4AD5D9B6197C940847 /* Firestore.podspec */ = {isa = PBXFileReference; includeInIndex = 1; lastKnownFileType = text; name = Firestore.podspec; path = ../Firestore.podspec; sourceTree = "<group>"; };
		97C492D2524E92927C11F425 /* Pods-Firestore_FuzzTests_iOS.release.xcconfig */ = {isa = PBXFileReference; includeInIndex = 1; lastKnownFileType = text.xcconfig; name = "Pods-Firestore_FuzzTests_iOS.release.xcconfig"; path = "Pods/Target Support Files/Pods-Firestore_FuzzTests_iOS/Pods-Firestore_FuzzTests_iOS.release.xcconfig"; sourceTree = "<group>"; };
		9CFD366B783AE27B9E79EE7A /* string_format_apple_test.mm */ = {isa = PBXFileReference; includeInIndex = 1; lastKnownFileType = sourcecode.cpp.objcpp; path = string_format_apple_test.mm; sourceTree = "<group>"; };
		AB356EF6200EA5EB0089B766 /* field_value_test.cc */ = {isa = PBXFileReference; lastKnownFileType = sourcecode.cpp.cpp; path = field_value_test.cc; sourceTree = "<group>"; };
		AB380CF82019382300D97691 /* target_id_generator_test.cc */ = {isa = PBXFileReference; fileEncoding = 4; lastKnownFileType = sourcecode.cpp.cpp; path = target_id_generator_test.cc; sourceTree = "<group>"; };
		AB380CFC201A2EE200D97691 /* string_util_test.cc */ = {isa = PBXFileReference; fileEncoding = 4; lastKnownFileType = sourcecode.cpp.cpp; path = string_util_test.cc; sourceTree = "<group>"; };
		AB380D01201BC69F00D97691 /* bits_test.cc */ = {isa = PBXFileReference; fileEncoding = 4; lastKnownFileType = sourcecode.cpp.cpp; path = bits_test.cc; sourceTree = "<group>"; };
		AB380D03201BC6E400D97691 /* ordered_code_test.cc */ = {isa = PBXFileReference; fileEncoding = 4; lastKnownFileType = sourcecode.cpp.cpp; path = ordered_code_test.cc; sourceTree = "<group>"; };
		AB38D92E20235D22000A432D /* database_info_test.cc */ = {isa = PBXFileReference; fileEncoding = 4; lastKnownFileType = sourcecode.cpp.cpp; path = database_info_test.cc; sourceTree = "<group>"; };
		AB38D93220239654000A432D /* user_test.cc */ = {isa = PBXFileReference; fileEncoding = 4; lastKnownFileType = sourcecode.cpp.cpp; path = user_test.cc; sourceTree = "<group>"; };
		AB38D9342023966E000A432D /* credentials_provider_test.cc */ = {isa = PBXFileReference; fileEncoding = 4; lastKnownFileType = sourcecode.cpp.cpp; path = credentials_provider_test.cc; sourceTree = "<group>"; };
		AB38D93620239689000A432D /* empty_credentials_provider_test.cc */ = {isa = PBXFileReference; fileEncoding = 4; lastKnownFileType = sourcecode.cpp.cpp; path = empty_credentials_provider_test.cc; sourceTree = "<group>"; };
		AB6B908320322E4D00CC290A /* document_test.cc */ = {isa = PBXFileReference; lastKnownFileType = sourcecode.cpp.cpp; path = document_test.cc; sourceTree = "<group>"; };
		AB6B908520322E6D00CC290A /* maybe_document_test.cc */ = {isa = PBXFileReference; lastKnownFileType = sourcecode.cpp.cpp; path = maybe_document_test.cc; sourceTree = "<group>"; };
		AB6B908720322E8800CC290A /* no_document_test.cc */ = {isa = PBXFileReference; lastKnownFileType = sourcecode.cpp.cpp; path = no_document_test.cc; sourceTree = "<group>"; };
		AB71064B201FA60300344F18 /* database_id_test.cc */ = {isa = PBXFileReference; fileEncoding = 4; lastKnownFileType = sourcecode.cpp.cpp; path = database_id_test.cc; sourceTree = "<group>"; };
		AB7BAB332012B519001E0872 /* geo_point_test.cc */ = {isa = PBXFileReference; fileEncoding = 4; lastKnownFileType = sourcecode.cpp.cpp; path = geo_point_test.cc; sourceTree = "<group>"; };
		ABA495B9202B7E79008A7851 /* snapshot_version_test.cc */ = {isa = PBXFileReference; fileEncoding = 4; lastKnownFileType = sourcecode.cpp.cpp; path = snapshot_version_test.cc; sourceTree = "<group>"; };
		ABC1D7DF2023A3EF00BA84F0 /* token_test.cc */ = {isa = PBXFileReference; fileEncoding = 4; lastKnownFileType = sourcecode.cpp.cpp; path = token_test.cc; sourceTree = "<group>"; };
		ABC1D7E22023CDC500BA84F0 /* firebase_credentials_provider_test.mm */ = {isa = PBXFileReference; fileEncoding = 4; lastKnownFileType = sourcecode.cpp.objcpp; path = firebase_credentials_provider_test.mm; sourceTree = "<group>"; };
		ABF6506B201131F8005F2C74 /* timestamp_test.cc */ = {isa = PBXFileReference; lastKnownFileType = sourcecode.cpp.cpp; path = timestamp_test.cc; sourceTree = "<group>"; };
		B3F5B3AAE791A5911B9EAA82 /* Pods-Firestore_Tests_iOS.release.xcconfig */ = {isa = PBXFileReference; includeInIndex = 1; lastKnownFileType = text.xcconfig; name = "Pods-Firestore_Tests_iOS.release.xcconfig"; path = "Pods/Target Support Files/Pods-Firestore_Tests_iOS/Pods-Firestore_Tests_iOS.release.xcconfig"; sourceTree = "<group>"; };
		B6152AD5202A5385000E5744 /* document_key_test.cc */ = {isa = PBXFileReference; fileEncoding = 4; lastKnownFileType = sourcecode.cpp.cpp; path = document_key_test.cc; sourceTree = "<group>"; };
		B65D34A7203C99090076A5E1 /* FIRTimestampTest.m */ = {isa = PBXFileReference; fileEncoding = 4; lastKnownFileType = sourcecode.c.objc; path = FIRTimestampTest.m; sourceTree = "<group>"; };
		B686F2AD2023DDB20028D6BE /* field_path_test.cc */ = {isa = PBXFileReference; fileEncoding = 4; lastKnownFileType = sourcecode.cpp.cpp; path = field_path_test.cc; sourceTree = "<group>"; };
		B686F2B02024FFD70028D6BE /* resource_path_test.cc */ = {isa = PBXFileReference; fileEncoding = 4; lastKnownFileType = sourcecode.cpp.cpp; path = resource_path_test.cc; sourceTree = "<group>"; };
		B6FB467A208E9A8200554BA2 /* async_queue_test.h */ = {isa = PBXFileReference; fileEncoding = 4; lastKnownFileType = sourcecode.c.h; path = async_queue_test.h; sourceTree = "<group>"; };
		B6FB467B208E9A8200554BA2 /* async_queue_test.cc */ = {isa = PBXFileReference; fileEncoding = 4; lastKnownFileType = sourcecode.cpp.cpp; path = async_queue_test.cc; sourceTree = "<group>"; };
		B6FB4680208EA0BE00554BA2 /* async_queue_libdispatch_test.mm */ = {isa = PBXFileReference; fileEncoding = 4; lastKnownFileType = sourcecode.cpp.objcpp; path = async_queue_libdispatch_test.mm; sourceTree = "<group>"; };
		B6FB4681208EA0BE00554BA2 /* async_queue_std_test.cc */ = {isa = PBXFileReference; fileEncoding = 4; lastKnownFileType = sourcecode.cpp.cpp; path = async_queue_std_test.cc; sourceTree = "<group>"; };
		B6FB4686208F9B9100554BA2 /* async_tests_util.h */ = {isa = PBXFileReference; fileEncoding = 4; lastKnownFileType = sourcecode.c.h; path = async_tests_util.h; sourceTree = "<group>"; };
		B6FB4687208F9B9100554BA2 /* executor_std_test.cc */ = {isa = PBXFileReference; fileEncoding = 4; lastKnownFileType = sourcecode.cpp.cpp; path = executor_std_test.cc; sourceTree = "<group>"; };
		B6FB4688208F9B9100554BA2 /* executor_test.cc */ = {isa = PBXFileReference; fileEncoding = 4; lastKnownFileType = sourcecode.cpp.cpp; path = executor_test.cc; sourceTree = "<group>"; };
		B6FB4689208F9B9100554BA2 /* executor_libdispatch_test.mm */ = {isa = PBXFileReference; fileEncoding = 4; lastKnownFileType = sourcecode.cpp.objcpp; path = executor_libdispatch_test.mm; sourceTree = "<group>"; };
		B6FB468A208F9B9100554BA2 /* executor_test.h */ = {isa = PBXFileReference; fileEncoding = 4; lastKnownFileType = sourcecode.c.h; path = executor_test.h; sourceTree = "<group>"; };
		B79CA87A1A01FC5329031C9B /* Pods_Firestore_FuzzTests_iOS.framework */ = {isa = PBXFileReference; explicitFileType = wrapper.framework; includeInIndex = 0; path = Pods_Firestore_FuzzTests_iOS.framework; sourceTree = BUILT_PRODUCTS_DIR; };
		BB92EB03E3F92485023F64ED /* Pods_Firestore_Example_iOS_Firestore_SwiftTests_iOS.framework */ = {isa = PBXFileReference; explicitFileType = wrapper.framework; includeInIndex = 0; path = Pods_Firestore_Example_iOS_Firestore_SwiftTests_iOS.framework; sourceTree = BUILT_PRODUCTS_DIR; };
		D3CC3DC5338DCAF43A211155 /* README.md */ = {isa = PBXFileReference; includeInIndex = 1; lastKnownFileType = net.daringfireball.markdown; name = README.md; path = ../README.md; sourceTree = "<group>"; };
		DE03B2E91F2149D600A30B9C /* Firestore_IntegrationTests_iOS.xctest */ = {isa = PBXFileReference; explicitFileType = wrapper.cfbundle; includeInIndex = 0; path = Firestore_IntegrationTests_iOS.xctest; sourceTree = BUILT_PRODUCTS_DIR; };
		DE03B3621F215E1600A30B9C /* CAcert.pem */ = {isa = PBXFileReference; lastKnownFileType = text; path = CAcert.pem; sourceTree = "<group>"; };
		DE0761E41F2FE611003233AF /* SwiftBuildTest.app */ = {isa = PBXFileReference; explicitFileType = wrapper.application; includeInIndex = 0; path = SwiftBuildTest.app; sourceTree = BUILT_PRODUCTS_DIR; };
		DE0761F61F2FE68D003233AF /* main.swift */ = {isa = PBXFileReference; fileEncoding = 4; lastKnownFileType = sourcecode.swift; path = main.swift; sourceTree = "<group>"; };
		DE2EF07E1F3D0B6E003D0CDC /* FSTArraySortedDictionaryTests.m */ = {isa = PBXFileReference; fileEncoding = 4; lastKnownFileType = sourcecode.c.objc; name = FSTArraySortedDictionaryTests.m; path = ../../third_party/Immutable/Tests/FSTArraySortedDictionaryTests.m; sourceTree = "<group>"; };
		DE2EF07F1F3D0B6E003D0CDC /* FSTImmutableSortedDictionary+Testing.h */ = {isa = PBXFileReference; fileEncoding = 4; lastKnownFileType = sourcecode.c.h; name = "FSTImmutableSortedDictionary+Testing.h"; path = "../../third_party/Immutable/Tests/FSTImmutableSortedDictionary+Testing.h"; sourceTree = "<group>"; };
		DE2EF0801F3D0B6E003D0CDC /* FSTImmutableSortedDictionary+Testing.m */ = {isa = PBXFileReference; fileEncoding = 4; lastKnownFileType = sourcecode.c.objc; name = "FSTImmutableSortedDictionary+Testing.m"; path = "../../third_party/Immutable/Tests/FSTImmutableSortedDictionary+Testing.m"; sourceTree = "<group>"; };
		DE2EF0811F3D0B6E003D0CDC /* FSTImmutableSortedSet+Testing.h */ = {isa = PBXFileReference; fileEncoding = 4; lastKnownFileType = sourcecode.c.h; name = "FSTImmutableSortedSet+Testing.h"; path = "../../third_party/Immutable/Tests/FSTImmutableSortedSet+Testing.h"; sourceTree = "<group>"; };
		DE2EF0821F3D0B6E003D0CDC /* FSTImmutableSortedSet+Testing.m */ = {isa = PBXFileReference; fileEncoding = 4; lastKnownFileType = sourcecode.c.objc; name = "FSTImmutableSortedSet+Testing.m"; path = "../../third_party/Immutable/Tests/FSTImmutableSortedSet+Testing.m"; sourceTree = "<group>"; };
		DE2EF0831F3D0B6E003D0CDC /* FSTLLRBValueNode+Test.h */ = {isa = PBXFileReference; fileEncoding = 4; lastKnownFileType = sourcecode.c.h; name = "FSTLLRBValueNode+Test.h"; path = "../../third_party/Immutable/Tests/FSTLLRBValueNode+Test.h"; sourceTree = "<group>"; };
		DE2EF0841F3D0B6E003D0CDC /* FSTTreeSortedDictionaryTests.m */ = {isa = PBXFileReference; fileEncoding = 4; lastKnownFileType = sourcecode.c.objc; name = FSTTreeSortedDictionaryTests.m; path = ../../third_party/Immutable/Tests/FSTTreeSortedDictionaryTests.m; sourceTree = "<group>"; };
		DE51B1881F0D48AC0013853F /* FSTHelpers.h */ = {isa = PBXFileReference; lastKnownFileType = sourcecode.c.h; path = FSTHelpers.h; sourceTree = "<group>"; };
		DE51B1961F0D48AC0013853F /* FSTMockDatastore.h */ = {isa = PBXFileReference; lastKnownFileType = sourcecode.c.h; path = FSTMockDatastore.h; sourceTree = "<group>"; };
		DE51B1981F0D48AC0013853F /* FSTSpecTests.h */ = {isa = PBXFileReference; lastKnownFileType = sourcecode.c.h; path = FSTSpecTests.h; sourceTree = "<group>"; };
		DE51B19A1F0D48AC0013853F /* FSTSyncEngineTestDriver.h */ = {isa = PBXFileReference; lastKnownFileType = sourcecode.c.h; path = FSTSyncEngineTestDriver.h; sourceTree = "<group>"; };
		DE51B1A71F0D48AC0013853F /* README.md */ = {isa = PBXFileReference; lastKnownFileType = net.daringfireball.markdown; path = README.md; sourceTree = "<group>"; };
		E592181BFD7C53C305123739 /* Pods-Firestore_Tests_iOS.debug.xcconfig */ = {isa = PBXFileReference; includeInIndex = 1; lastKnownFileType = text.xcconfig; name = "Pods-Firestore_Tests_iOS.debug.xcconfig"; path = "Pods/Target Support Files/Pods-Firestore_Tests_iOS/Pods-Firestore_Tests_iOS.debug.xcconfig"; sourceTree = "<group>"; };
		ECEBABC7E7B693BE808A1052 /* Pods_Firestore_IntegrationTests_iOS.framework */ = {isa = PBXFileReference; explicitFileType = wrapper.framework; includeInIndex = 0; path = Pods_Firestore_IntegrationTests_iOS.framework; sourceTree = BUILT_PRODUCTS_DIR; };
		F354C0FE92645B56A6C6FD44 /* Pods-Firestore_IntegrationTests_iOS.release.xcconfig */ = {isa = PBXFileReference; includeInIndex = 1; lastKnownFileType = text.xcconfig; name = "Pods-Firestore_IntegrationTests_iOS.release.xcconfig"; path = "Pods/Target Support Files/Pods-Firestore_IntegrationTests_iOS/Pods-Firestore_IntegrationTests_iOS.release.xcconfig"; sourceTree = "<group>"; };
/* End PBXFileReference section */

/* Begin PBXFrameworksBuildPhase section */
		54C9EDEE2040E16300A969CD /* Frameworks */ = {
			isa = PBXFrameworksBuildPhase;
			buildActionMask = 2147483647;
			files = (
				C1AA536F90A0A576CA2816EB /* Pods_Firestore_Example_iOS_Firestore_SwiftTests_iOS.framework in Frameworks */,
			);
			runOnlyForDeploymentPostprocessing = 0;
		};
		6003F587195388D20070C39A /* Frameworks */ = {
			isa = PBXFrameworksBuildPhase;
			buildActionMask = 2147483647;
			files = (
				6003F590195388D20070C39A /* CoreGraphics.framework in Frameworks */,
				6003F58E195388D20070C39A /* Foundation.framework in Frameworks */,
				C8D3CE2343E53223E6487F2C /* Pods_Firestore_Example_iOS.framework in Frameworks */,
				6003F592195388D20070C39A /* UIKit.framework in Frameworks */,
			);
			runOnlyForDeploymentPostprocessing = 0;
		};
		6003F5AB195388D20070C39A /* Frameworks */ = {
			isa = PBXFrameworksBuildPhase;
			buildActionMask = 2147483647;
			files = (
				6003F5B1195388D20070C39A /* Foundation.framework in Frameworks */,
				5D405BE298CE4692CB00790A /* Pods_Firestore_Tests_iOS.framework in Frameworks */,
				6003F5B2195388D20070C39A /* UIKit.framework in Frameworks */,
				6003F5B0195388D20070C39A /* XCTest.framework in Frameworks */,
			);
			runOnlyForDeploymentPostprocessing = 0;
		};
		6EDD3B4520BF247500C33877 /* Frameworks */ = {
			isa = PBXFrameworksBuildPhase;
			buildActionMask = 2147483647;
			files = (
				6EDD3B4620BF247500C33877 /* Foundation.framework in Frameworks */,
				C482E724F4B10968417C3F78 /* Pods_Firestore_FuzzTests_iOS.framework in Frameworks */,
				6EDD3B4820BF247500C33877 /* UIKit.framework in Frameworks */,
				6EDD3B4920BF247500C33877 /* XCTest.framework in Frameworks */,
			);
			runOnlyForDeploymentPostprocessing = 0;
		};
		DE03B2D31F2149D600A30B9C /* Frameworks */ = {
			isa = PBXFrameworksBuildPhase;
			buildActionMask = 2147483647;
			files = (
				DE03B2D61F2149D600A30B9C /* Foundation.framework in Frameworks */,
				8C82D4D3F9AB63E79CC52DC8 /* Pods_Firestore_IntegrationTests_iOS.framework in Frameworks */,
				DE03B2D51F2149D600A30B9C /* UIKit.framework in Frameworks */,
				DE03B2D41F2149D600A30B9C /* XCTest.framework in Frameworks */,
			);
			runOnlyForDeploymentPostprocessing = 0;
		};
		DE0761E11F2FE611003233AF /* Frameworks */ = {
			isa = PBXFrameworksBuildPhase;
			buildActionMask = 2147483647;
			files = (
				BF219E98F1C5A1DAEB5EEC86 /* Pods_Firestore_Example_iOS_SwiftBuildTest.framework in Frameworks */,
			);
			runOnlyForDeploymentPostprocessing = 0;
		};
/* End PBXFrameworksBuildPhase section */

/* Begin PBXGroup section */
		543B4F0520A91E4B001F506D /* App */ = {
			isa = PBXGroup;
			children = (
				6003F593195388D20070C39A /* iOS */,
			);
			path = App;
			sourceTree = "<group>";
		};
		5467FB05203E652F009C9584 /* testutil */ = {
			isa = PBXGroup;
			children = (
				5467FB06203E6A44009C9584 /* app_testing.h */,
				5467FB07203E6A44009C9584 /* app_testing.mm */,
				54A0352820A3B3BD003E0143 /* testutil.cc */,
				54A0352920A3B3BD003E0143 /* testutil.h */,
			);
			path = testutil;
			sourceTree = "<group>";
		};
		546854A720A3681B004BDBD5 /* remote */ = {
			isa = PBXGroup;
			children = (
				546854A820A36867004BDBD5 /* datastore_test.cc */,
			);
			path = remote;
			sourceTree = "<group>";
		};
		54740A561FC913EB00713A1A /* util */ = {
			isa = PBXGroup;
			children = (
				B6FB4680208EA0BE00554BA2 /* async_queue_libdispatch_test.mm */,
				B6FB4681208EA0BE00554BA2 /* async_queue_std_test.cc */,
				B6FB467B208E9A8200554BA2 /* async_queue_test.cc */,
				B6FB467A208E9A8200554BA2 /* async_queue_test.h */,
				B6FB4686208F9B9100554BA2 /* async_tests_util.h */,
				54740A521FC913E500713A1A /* autoid_test.cc */,
				AB380D01201BC69F00D97691 /* bits_test.cc */,
				548DB928200D59F600E00ABC /* comparison_test.cc */,
				B6FB4689208F9B9100554BA2 /* executor_libdispatch_test.mm */,
				B6FB4687208F9B9100554BA2 /* executor_std_test.cc */,
				B6FB4688208F9B9100554BA2 /* executor_test.cc */,
				B6FB468A208F9B9100554BA2 /* executor_test.h */,
				444B7AB3F5A2929070CB1363 /* hard_assert_test.cc */,
				54511E8D209805F8005BD28F /* hashing_test.cc */,
				54A0353420A3D8CB003E0143 /* iterator_adaptors_test.cc */,
				54C2294E1FECABAE007D065B /* log_test.cc */,
				AB380D03201BC6E400D97691 /* ordered_code_test.cc */,
				403DBF6EFB541DFD01582AA3 /* path_test.cc */,
				54740A531FC913E500713A1A /* secure_random_test.cc */,
				54A0352C20A3B3D7003E0143 /* status_test.cc */,
				54A0352B20A3B3D7003E0143 /* status_test_util.h */,
				54A0352D20A3B3D7003E0143 /* statusor_test.cc */,
				9CFD366B783AE27B9E79EE7A /* string_format_apple_test.mm */,
				54131E9620ADE678001DF3FF /* string_format_test.cc */,
				AB380CFC201A2EE200D97691 /* string_util_test.cc */,
				2A0CF41BA5AED6049B0BEB2C /* type_traits_apple_test.mm */,
			);
			path = util;
			sourceTree = "<group>";
		};
		54764FAC1FAA0C390085E60A /* CoreTests */ = {
			isa = PBXGroup;
			children = (
				AB38D9312023962A000A432D /* auth */,
				AB380CF7201937B800D97691 /* core */,
				54EB764B202277970088B8F3 /* immutable */,
				54995F70205B6E1A004EFFA0 /* local */,
				AB356EF5200E9D1A0089B766 /* model */,
				546854A720A3681B004BDBD5 /* remote */,
				5467FB05203E652F009C9584 /* testutil */,
				54740A561FC913EB00713A1A /* util */,
				54764FAE1FAA21B90085E60A /* FSTGoogleTestTests.mm */,
				AB7BAB332012B519001E0872 /* geo_point_test.cc */,
				ABF6506B201131F8005F2C74 /* timestamp_test.cc */,
			);
			name = CoreTests;
			path = ../core/test/firebase/firestore;
			sourceTree = "<group>";
		};
		5495EB012040E90200EBA509 /* Codable */ = {
			isa = PBXGroup;
			children = (
				5495EB022040E90200EBA509 /* CodableGeoPointTests.swift */,
			);
			path = Codable;
			sourceTree = "<group>";
		};
		54995F70205B6E1A004EFFA0 /* local */ = {
			isa = PBXGroup;
			children = (
				54995F6E205B6E12004EFFA0 /* leveldb_key_test.cc */,
			);
			path = local;
			sourceTree = "<group>";
		};
		54C9EDF22040E16300A969CD /* SwiftTests */ = {
			isa = PBXGroup;
			children = (
				5495EB012040E90200EBA509 /* Codable */,
				54C9EDF52040E16300A969CD /* Info.plist */,
			);
			name = SwiftTests;
			path = ../Swift/Tests;
			sourceTree = "<group>";
		};
		54EB764B202277970088B8F3 /* immutable */ = {
			isa = PBXGroup;
			children = (
				54EB764C202277B30088B8F3 /* array_sorted_map_test.cc */,
				549CCA4E20A36DBB00BCEB75 /* sorted_map_test.cc */,
				549CCA4C20A36DBB00BCEB75 /* sorted_set_test.cc */,
				549CCA4F20A36DBC00BCEB75 /* testing.h */,
				549CCA4D20A36DBB00BCEB75 /* tree_sorted_map_test.cc */,
			);
			path = immutable;
			sourceTree = "<group>";
		};
		6003F581195388D10070C39A = {
			isa = PBXGroup;
			children = (
				6EDD3B5D20BF24A700C33877 /* FuzzTests */,
				543B4F0520A91E4B001F506D /* App */,
				60FF7A9C1954A5C5007DD14C /* Podspec Metadata */,
				6003F5B5195388D20070C39A /* Tests */,
				54764FAC1FAA0C390085E60A /* CoreTests */,
				54C9EDF22040E16300A969CD /* SwiftTests */,
				DE0761E51F2FE611003233AF /* SwiftBuildTest */,
				6003F58C195388D20070C39A /* Frameworks */,
				6003F58B195388D20070C39A /* Products */,
				AAEA2A72CFD1FA5AD34462F7 /* Pods */,
			);
			sourceTree = "<group>";
		};
		6003F58B195388D20070C39A /* Products */ = {
			isa = PBXGroup;
			children = (
				6003F58A195388D20070C39A /* Firestore_Example_iOS.app */,
				6EDD3B5B20BF247500C33877 /* Firestore_FuzzTests_iOS.xctest */,
				DE03B2E91F2149D600A30B9C /* Firestore_IntegrationTests_iOS.xctest */,
				54C9EDF12040E16300A969CD /* Firestore_SwiftTests_iOS.xctest */,
				6003F5AE195388D20070C39A /* Firestore_Tests_iOS.xctest */,
				DE0761E41F2FE611003233AF /* SwiftBuildTest.app */,
			);
			name = Products;
			sourceTree = "<group>";
		};
		6003F58C195388D20070C39A /* Frameworks */ = {
			isa = PBXGroup;
			children = (
				6003F58F195388D20070C39A /* CoreGraphics.framework */,
				6003F58D195388D20070C39A /* Foundation.framework */,
				5918805E993304321A05E82B /* Pods_Firestore_Example_iOS.framework */,
				BB92EB03E3F92485023F64ED /* Pods_Firestore_Example_iOS_Firestore_SwiftTests_iOS.framework */,
				379B34A1536045869826D82A /* Pods_Firestore_Example_iOS_SwiftBuildTest.framework */,
				B79CA87A1A01FC5329031C9B /* Pods_Firestore_FuzzTests_iOS.framework */,
				ECEBABC7E7B693BE808A1052 /* Pods_Firestore_IntegrationTests_iOS.framework */,
				2B50B3A0DF77100EEE887891 /* Pods_Firestore_Tests_iOS.framework */,
				6003F591195388D20070C39A /* UIKit.framework */,
				6003F5AF195388D20070C39A /* XCTest.framework */,
			);
			name = Frameworks;
			sourceTree = "<group>";
		};
		6003F593195388D20070C39A /* iOS */ = {
			isa = PBXGroup;
			children = (
				6003F594195388D20070C39A /* Supporting Files */,
				6003F59C195388D20070C39A /* FIRAppDelegate.h */,
				6003F59D195388D20070C39A /* FIRAppDelegate.m */,
				6003F5A5195388D20070C39A /* FIRViewController.h */,
				6003F5A6195388D20070C39A /* FIRViewController.m */,
				6003F5A8195388D20070C39A /* Images.xcassets */,
				71719F9D1E33DC2100824A3D /* LaunchScreen.storyboard */,
				873B8AEA1B1F5CCA007FD442 /* Main.storyboard */,
			);
			path = iOS;
			sourceTree = "<group>";
		};
		6003F594195388D20070C39A /* Supporting Files */ = {
			isa = PBXGroup;
			children = (
				6003F595195388D20070C39A /* Firestore-Info.plist */,
				6003F596195388D20070C39A /* InfoPlist.strings */,
				6003F599195388D20070C39A /* main.m */,
			);
			name = "Supporting Files";
			sourceTree = "<group>";
		};
		6003F5B5195388D20070C39A /* Tests */ = {
			isa = PBXGroup;
			children = (
				DE51B1831F0D48AC0013853F /* API */,
				DE51B1A81F0D48AC0013853F /* Core */,
				DE2EF06E1F3D07D7003D0CDC /* Immutable */,
				DE51B1BB1F0D48AC0013853F /* Integration */,
				DE51B1621F0D48AC0013853F /* Local */,
				DE51B17B1F0D48AC0013853F /* Model */,
				DE51B1B21F0D48AC0013853F /* Remote */,
				DE51B1931F0D48AC0013853F /* SpecTests */,
				6003F5B6195388D20070C39A /* Supporting Files */,
				DE51B1851F0D48AC0013853F /* Util */,
			);
			path = Tests;
			sourceTree = "<group>";
		};
		6003F5B6195388D20070C39A /* Supporting Files */ = {
			isa = PBXGroup;
			children = (
				6003F5B8195388D20070C39A /* InfoPlist.strings */,
				6003F5B7195388D20070C39A /* Tests-Info.plist */,
			);
			name = "Supporting Files";
			sourceTree = "<group>";
		};
		60FF7A9C1954A5C5007DD14C /* Podspec Metadata */ = {
			isa = PBXGroup;
			children = (
				8E002F4AD5D9B6197C940847 /* Firestore.podspec */,
				12F4357299652983A615F886 /* LICENSE */,
				D3CC3DC5338DCAF43A211155 /* README.md */,
			);
			name = "Podspec Metadata";
			sourceTree = "<group>";
		};
		6EDD3B5D20BF24A700C33877 /* FuzzTests */ = {
			isa = PBXGroup;
			children = (
				6EDD3B5E20BF24D000C33877 /* FSTFuzzTestsPrincipal.mm */,
				6EDD3B5C20BF247500C33877 /* Firestore_FuzzTests_iOS-Info.plist */,
			);
			path = FuzzTests;
			sourceTree = "<group>";
		};
		AAEA2A72CFD1FA5AD34462F7 /* Pods */ = {
			isa = PBXGroup;
			children = (
				69E6C311558EC77729A16CF1 /* Pods-Firestore_Example_iOS-Firestore_SwiftTests_iOS.debug.xcconfig */,
				11984BA0A99D7A7ABA5B0D90 /* Pods-Firestore_Example_iOS-Firestore_SwiftTests_iOS.release.xcconfig */,
				05C3D82261C3BE976889FF09 /* Pods-Firestore_Example_iOS-SwiftBuildTest.debug.xcconfig */,
				74ACEC3603BE58B57A7E8D4C /* Pods-Firestore_Example_iOS-SwiftBuildTest.release.xcconfig */,
				3C81DE3772628FE297055662 /* Pods-Firestore_Example_iOS.debug.xcconfig */,
				3F0992A4B83C60841C52E960 /* Pods-Firestore_Example_iOS.release.xcconfig */,
				84434E57CA72951015FC71BC /* Pods-Firestore_FuzzTests_iOS.debug.xcconfig */,
				97C492D2524E92927C11F425 /* Pods-Firestore_FuzzTests_iOS.release.xcconfig */,
				1277F98C20D2DF0867496976 /* Pods-Firestore_IntegrationTests_iOS.debug.xcconfig */,
				F354C0FE92645B56A6C6FD44 /* Pods-Firestore_IntegrationTests_iOS.release.xcconfig */,
				E592181BFD7C53C305123739 /* Pods-Firestore_Tests_iOS.debug.xcconfig */,
				B3F5B3AAE791A5911B9EAA82 /* Pods-Firestore_Tests_iOS.release.xcconfig */,
			);
			name = Pods;
			sourceTree = "<group>";
		};
		AB356EF5200E9D1A0089B766 /* model */ = {
			isa = PBXGroup;
			children = (
				AB71064B201FA60300344F18 /* database_id_test.cc */,
				B6152AD5202A5385000E5744 /* document_key_test.cc */,
				AB6B908320322E4D00CC290A /* document_test.cc */,
				549CCA5320A36E1F00BCEB75 /* field_mask_test.cc */,
				B686F2AD2023DDB20028D6BE /* field_path_test.cc */,
				AB356EF6200EA5EB0089B766 /* field_value_test.cc */,
				AB6B908520322E6D00CC290A /* maybe_document_test.cc */,
				AB6B908720322E8800CC290A /* no_document_test.cc */,
				549CCA5520A36E1F00BCEB75 /* precondition_test.cc */,
				B686F2B02024FFD70028D6BE /* resource_path_test.cc */,
				ABA495B9202B7E79008A7851 /* snapshot_version_test.cc */,
			);
			path = model;
			sourceTree = "<group>";
		};
		AB380CF7201937B800D97691 /* core */ = {
			isa = PBXGroup;
			children = (
				AB38D92E20235D22000A432D /* database_info_test.cc */,
				AB380CF82019382300D97691 /* target_id_generator_test.cc */,
			);
			path = core;
			sourceTree = "<group>";
		};
		AB38D9312023962A000A432D /* auth */ = {
			isa = PBXGroup;
			children = (
				AB38D9342023966E000A432D /* credentials_provider_test.cc */,
				AB38D93620239689000A432D /* empty_credentials_provider_test.cc */,
				ABC1D7E22023CDC500BA84F0 /* firebase_credentials_provider_test.mm */,
				ABC1D7DF2023A3EF00BA84F0 /* token_test.cc */,
				AB38D93220239654000A432D /* user_test.cc */,
			);
			path = auth;
			sourceTree = "<group>";
		};
		DE0761E51F2FE611003233AF /* SwiftBuildTest */ = {
			isa = PBXGroup;
			children = (
				DE0761F61F2FE68D003233AF /* main.swift */,
			);
			path = SwiftBuildTest;
			sourceTree = "<group>";
		};
		DE2EF06E1F3D07D7003D0CDC /* Immutable */ = {
			isa = PBXGroup;
			children = (
				DE2EF07E1F3D0B6E003D0CDC /* FSTArraySortedDictionaryTests.m */,
				DE2EF07F1F3D0B6E003D0CDC /* FSTImmutableSortedDictionary+Testing.h */,
				DE2EF0801F3D0B6E003D0CDC /* FSTImmutableSortedDictionary+Testing.m */,
				DE2EF0811F3D0B6E003D0CDC /* FSTImmutableSortedSet+Testing.h */,
				DE2EF0821F3D0B6E003D0CDC /* FSTImmutableSortedSet+Testing.m */,
				DE2EF0831F3D0B6E003D0CDC /* FSTLLRBValueNode+Test.h */,
				DE2EF0841F3D0B6E003D0CDC /* FSTTreeSortedDictionaryTests.m */,
			);
			name = Immutable;
			sourceTree = "<group>";
		};
		DE51B1621F0D48AC0013853F /* Local */ = {
			isa = PBXGroup;
			children = (
				5492E0842021552A00B64F25 /* FSTEagerGarbageCollectorTests.mm */,
				5492E08E2021552B00B64F25 /* FSTLevelDBKeyTests.mm */,
				5492E08F2021552B00B64F25 /* FSTLevelDBLocalStoreTests.mm */,
				5492E0862021552A00B64F25 /* FSTLevelDBMigrationsTests.mm */,
				5492E0872021552A00B64F25 /* FSTLevelDBMutationQueueTests.mm */,
				5492E0982021552C00B64F25 /* FSTLevelDBQueryCacheTests.mm */,
				5492E0922021552B00B64F25 /* FSTLevelDBRemoteDocumentCacheTests.mm */,
				132E36BB104830BD806351AC /* FSTLevelDBTransactionTests.mm */,
				5492E08A2021552A00B64F25 /* FSTLocalSerializerTests.mm */,
				5492E0912021552B00B64F25 /* FSTLocalStoreTests.h */,
				5492E0832021552A00B64F25 /* FSTLocalStoreTests.mm */,
				5492E0882021552A00B64F25 /* FSTMemoryLocalStoreTests.mm */,
				5492E0972021552C00B64F25 /* FSTMemoryMutationQueueTests.mm */,
				5492E08B2021552B00B64F25 /* FSTMemoryQueryCacheTests.mm */,
				5492E08C2021552B00B64F25 /* FSTMemoryRemoteDocumentCacheTests.mm */,
				5492E0942021552C00B64F25 /* FSTMutationQueueTests.h */,
				5492E0962021552C00B64F25 /* FSTMutationQueueTests.mm */,
				5492E0992021552C00B64F25 /* FSTPersistenceTestHelpers.h */,
				5492E08D2021552B00B64F25 /* FSTPersistenceTestHelpers.mm */,
				5492E0952021552C00B64F25 /* FSTQueryCacheTests.h */,
				5492E0892021552A00B64F25 /* FSTQueryCacheTests.mm */,
				5492E09A2021552C00B64F25 /* FSTReferenceSetTests.mm */,
				5492E0852021552A00B64F25 /* FSTRemoteDocumentCacheTests.h */,
				5492E09C2021552D00B64F25 /* FSTRemoteDocumentCacheTests.mm */,
				5492E0932021552B00B64F25 /* StringViewTests.mm */,
			);
			path = Local;
			sourceTree = "<group>";
		};
		DE51B17B1F0D48AC0013853F /* Model */ = {
			isa = PBXGroup;
			children = (
				5492E0B22021555000B64F25 /* FSTDocumentKeyTests.mm */,
				5492E0B32021555100B64F25 /* FSTDocumentSetTests.mm */,
				5492E0B62021555100B64F25 /* FSTDocumentTests.mm */,
				5492E0B82021555100B64F25 /* FSTFieldValueTests.mm */,
				5492E0B72021555100B64F25 /* FSTMutationTests.mm */,
				54A0352320A3AEC3003E0143 /* field_transform_test.mm */,
				54A0352220A3AEC3003E0143 /* transform_operations_test.mm */,
			);
			path = Model;
			sourceTree = "<group>";
		};
		DE51B1831F0D48AC0013853F /* API */ = {
			isa = PBXGroup;
			children = (
				5492E045202154AA00B64F25 /* FIRCollectionReferenceTests.mm */,
				5492E049202154AA00B64F25 /* FIRDocumentReferenceTests.mm */,
				5492E04B202154AA00B64F25 /* FIRDocumentSnapshotTests.mm */,
				5492E04C202154AA00B64F25 /* FIRFieldPathTests.mm */,
				5492E04A202154AA00B64F25 /* FIRFieldValueTests.mm */,
				5467FAFF203E56F8009C9584 /* FIRFirestoreTests.mm */,
				5492E048202154AA00B64F25 /* FIRGeoPointTests.mm */,
				5492E04F202154AA00B64F25 /* FIRQuerySnapshotTests.mm */,
				5492E046202154AA00B64F25 /* FIRQueryTests.mm */,
				5492E04D202154AA00B64F25 /* FIRSnapshotMetadataTests.mm */,
				B65D34A7203C99090076A5E1 /* FIRTimestampTest.m */,
				5492E047202154AA00B64F25 /* FSTAPIHelpers.h */,
				5492E04E202154AA00B64F25 /* FSTAPIHelpers.mm */,
			);
			path = API;
			sourceTree = "<group>";
		};
		DE51B1851F0D48AC0013853F /* Util */ = {
			isa = PBXGroup;
			children = (
				7346E61C20325C6900FD6CEF /* FSTDispatchQueueTests.mm */,
				54E9281C1F33950B00C1953E /* FSTEventAccumulator.h */,
				5492E0392021401F00B64F25 /* FSTEventAccumulator.mm */,
				DE51B1881F0D48AC0013853F /* FSTHelpers.h */,
				5492E03A2021401F00B64F25 /* FSTHelpers.mm */,
				54E9281E1F33950B00C1953E /* FSTIntegrationTestCase.h */,
				5491BC711FB44593008B3588 /* FSTIntegrationTestCase.mm */,
				54E9282A1F339CAD00C1953E /* XCTestCase+Await.h */,
				5492E0372021401E00B64F25 /* XCTestCase+Await.mm */,
			);
			path = Util;
			sourceTree = "<group>";
		};
		DE51B1931F0D48AC0013853F /* SpecTests */ = {
			isa = PBXGroup;
			children = (
				DE51B19C1F0D48AC0013853F /* json */,
				5492E02C20213FFB00B64F25 /* FSTLevelDBSpecTests.mm */,
				5492E02F20213FFC00B64F25 /* FSTMemorySpecTests.mm */,
				DE51B1961F0D48AC0013853F /* FSTMockDatastore.h */,
				5492E02D20213FFC00B64F25 /* FSTMockDatastore.mm */,
				DE51B1981F0D48AC0013853F /* FSTSpecTests.h */,
				5492E03020213FFC00B64F25 /* FSTSpecTests.mm */,
				DE51B19A1F0D48AC0013853F /* FSTSyncEngineTestDriver.h */,
				5492E02E20213FFC00B64F25 /* FSTSyncEngineTestDriver.mm */,
			);
			path = SpecTests;
			sourceTree = "<group>";
		};
		DE51B19C1F0D48AC0013853F /* json */ = {
			isa = PBXGroup;
			children = (
				DE51B1A71F0D48AC0013853F /* README.md */,
				54DA129C1F315EE100DD57A1 /* collection_spec_test.json */,
				54DA129D1F315EE100DD57A1 /* existence_filter_spec_test.json */,
				54DA129E1F315EE100DD57A1 /* limbo_spec_test.json */,
				54DA129F1F315EE100DD57A1 /* limit_spec_test.json */,
				54DA12A01F315EE100DD57A1 /* listen_spec_test.json */,
				54DA12A11F315EE100DD57A1 /* offline_spec_test.json */,
				54DA12A21F315EE100DD57A1 /* orderby_spec_test.json */,
				54DA12A31F315EE100DD57A1 /* persistence_spec_test.json */,
				3B843E4A1F3930A400548890 /* remote_store_spec_test.json */,
				54DA12A41F315EE100DD57A1 /* resume_token_spec_test.json */,
				54DA12A51F315EE100DD57A1 /* write_spec_test.json */,
			);
			path = json;
			sourceTree = "<group>";
		};
		DE51B1A81F0D48AC0013853F /* Core */ = {
			isa = PBXGroup;
			children = (
				5492E060202154B900B64F25 /* FSTEventManagerTests.mm */,
				5492E05D202154B900B64F25 /* FSTQueryListenerTests.mm */,
				5492E061202154B900B64F25 /* FSTQueryTests.mm */,
				5492E05A202154B800B64F25 /* FSTSyncEngine+Testing.h */,
				5492E05C202154B800B64F25 /* FSTViewSnapshotTest.mm */,
				5492E05E202154B900B64F25 /* FSTViewTests.mm */,
			);
			path = Core;
			sourceTree = "<group>";
		};
		DE51B1B21F0D48AC0013853F /* Remote */ = {
			isa = PBXGroup;
			children = (
				5492E0C22021557E00B64F25 /* FSTDatastoreTests.mm */,
				5492E0C32021557E00B64F25 /* FSTRemoteEventTests.mm */,
				5492E0C12021557E00B64F25 /* FSTSerializerBetaTests.mm */,
				5492E0C42021557E00B64F25 /* FSTWatchChange+Testing.h */,
				5492E0C02021557E00B64F25 /* FSTWatchChange+Testing.mm */,
				5492E0C52021557E00B64F25 /* FSTWatchChangeTests.mm */,
			);
			path = Remote;
			sourceTree = "<group>";
		};
		DE51B1BB1F0D48AC0013853F /* Integration */ = {
			isa = PBXGroup;
			children = (
				DE51B1BC1F0D48AC0013853F /* API */,
				DE03B3621F215E1600A30B9C /* CAcert.pem */,
				5492E07E202154EC00B64F25 /* FSTDatastoreTests.mm */,
				5492E07C202154EB00B64F25 /* FSTSmokeTests.mm */,
				5492E07D202154EB00B64F25 /* FSTStreamTests.mm */,
				5492E07B202154EB00B64F25 /* FSTTransactionTests.mm */,
			);
			path = Integration;
			sourceTree = "<group>";
		};
		DE51B1BC1F0D48AC0013853F /* API */ = {
			isa = PBXGroup;
			children = (
				73866A9F2082B069009BB4FF /* FIRArrayTransformTests.mm */,
				5492E070202154D600B64F25 /* FIRCursorTests.mm */,
				5492E06C202154D500B64F25 /* FIRDatabaseTests.mm */,
				5492E06A202154D500B64F25 /* FIRFieldsTests.mm */,
				6161B5012047140400A99DBB /* FIRFirestoreSourceTests.mm */,
				5492E06B202154D500B64F25 /* FIRListenerRegistrationTests.mm */,
				5492E069202154D500B64F25 /* FIRQueryTests.mm */,
				5492E06E202154D600B64F25 /* FIRServerTimestampTests.mm */,
				5492E071202154D600B64F25 /* FIRTypeTests.mm */,
				5492E06D202154D600B64F25 /* FIRValidationTests.mm */,
				5492E06F202154D600B64F25 /* FIRWriteBatchTests.mm */,
			);
			path = API;
			sourceTree = "<group>";
		};
/* End PBXGroup section */

/* Begin PBXNativeTarget section */
		54C9EDF02040E16300A969CD /* Firestore_SwiftTests_iOS */ = {
			isa = PBXNativeTarget;
			buildConfigurationList = 54C9EDFA2040E16300A969CD /* Build configuration list for PBXNativeTarget "Firestore_SwiftTests_iOS" */;
			buildPhases = (
				D2D94DFA64939EF6DECDF908 /* [CP] Check Pods Manifest.lock */,
				54C9EDED2040E16300A969CD /* Sources */,
				54C9EDEE2040E16300A969CD /* Frameworks */,
				54C9EDEF2040E16300A969CD /* Resources */,
				EA424838F4A5DD7B337F57AB /* [CP] Embed Pods Frameworks */,
			);
			buildRules = (
			);
			dependencies = (
				54C9EDF72040E16300A969CD /* PBXTargetDependency */,
			);
			name = Firestore_SwiftTests_iOS;
			productName = Firestore_SwiftTests_iOS;
			productReference = 54C9EDF12040E16300A969CD /* Firestore_SwiftTests_iOS.xctest */;
			productType = "com.apple.product-type.bundle.unit-test";
		};
		6003F589195388D20070C39A /* Firestore_Example_iOS */ = {
			isa = PBXNativeTarget;
			buildConfigurationList = 6003F5BF195388D20070C39A /* Build configuration list for PBXNativeTarget "Firestore_Example_iOS" */;
			buildPhases = (
				83F2AB95D08093BB076EE521 /* [CP] Check Pods Manifest.lock */,
				6003F586195388D20070C39A /* Sources */,
				6003F587195388D20070C39A /* Frameworks */,
				6003F588195388D20070C39A /* Resources */,
				1EE692C7509A98D7EB03CA51 /* [CP] Embed Pods Frameworks */,
			);
			buildRules = (
			);
			dependencies = (
			);
			name = Firestore_Example_iOS;
			productName = Firestore;
			productReference = 6003F58A195388D20070C39A /* Firestore_Example_iOS.app */;
			productType = "com.apple.product-type.application";
		};
		6003F5AD195388D20070C39A /* Firestore_Tests_iOS */ = {
			isa = PBXNativeTarget;
			buildConfigurationList = 6003F5C2195388D20070C39A /* Build configuration list for PBXNativeTarget "Firestore_Tests_iOS" */;
			buildPhases = (
				8B469EB6DA9E6404589402E2 /* [CP] Check Pods Manifest.lock */,
				6003F5AA195388D20070C39A /* Sources */,
				6003F5AB195388D20070C39A /* Frameworks */,
				6003F5AC195388D20070C39A /* Resources */,
				329C25E418360CEF62F6CB2B /* [CP] Embed Pods Frameworks */,
			);
			buildRules = (
			);
			dependencies = (
				6003F5B4195388D20070C39A /* PBXTargetDependency */,
			);
			name = Firestore_Tests_iOS;
			productName = FirestoreTests;
			productReference = 6003F5AE195388D20070C39A /* Firestore_Tests_iOS.xctest */;
			productType = "com.apple.product-type.bundle.unit-test";
		};
		6EDD3AD120BF247500C33877 /* Firestore_FuzzTests_iOS */ = {
			isa = PBXNativeTarget;
			buildConfigurationList = 6EDD3B5820BF247500C33877 /* Build configuration list for PBXNativeTarget "Firestore_FuzzTests_iOS" */;
			buildPhases = (
				6EDD3AD420BF247500C33877 /* [CP] Check Pods Manifest.lock */,
				6EDD3AD520BF247500C33877 /* Sources */,
				6EDD3B4520BF247500C33877 /* Frameworks */,
				6EDD3B4A20BF247500C33877 /* Resources */,
				6EDD3B5720BF247500C33877 /* [CP] Embed Pods Frameworks */,
			);
			buildRules = (
			);
			dependencies = (
				6EDD3AD220BF247500C33877 /* PBXTargetDependency */,
			);
			name = Firestore_FuzzTests_iOS;
			productName = FirestoreTests;
			productReference = 6EDD3B5B20BF247500C33877 /* Firestore_FuzzTests_iOS.xctest */;
			productType = "com.apple.product-type.bundle.unit-test";
		};
		DE03B2941F2149D600A30B9C /* Firestore_IntegrationTests_iOS */ = {
			isa = PBXNativeTarget;
			buildConfigurationList = DE03B2E61F2149D600A30B9C /* Build configuration list for PBXNativeTarget "Firestore_IntegrationTests_iOS" */;
			buildPhases = (
				A827A009A65B69DC1B80EAD4 /* [CP] Check Pods Manifest.lock */,
				DE03B2981F2149D600A30B9C /* Sources */,
				DE03B2D31F2149D600A30B9C /* Frameworks */,
				DE03B2D81F2149D600A30B9C /* Resources */,
				B7923D95031DB0DA112AAE9B /* [CP] Embed Pods Frameworks */,
			);
			buildRules = (
			);
			dependencies = (
				DE03B2951F2149D600A30B9C /* PBXTargetDependency */,
			);
			name = Firestore_IntegrationTests_iOS;
			productName = FirestoreTests;
			productReference = DE03B2E91F2149D600A30B9C /* Firestore_IntegrationTests_iOS.xctest */;
			productType = "com.apple.product-type.bundle.unit-test";
		};
		DE0761E31F2FE611003233AF /* SwiftBuildTest */ = {
			isa = PBXNativeTarget;
			buildConfigurationList = DE0761F51F2FE611003233AF /* Build configuration list for PBXNativeTarget "SwiftBuildTest" */;
			buildPhases = (
				5504F81EEBBEF943CA61D32C /* [CP] Check Pods Manifest.lock */,
				DE0761E01F2FE611003233AF /* Sources */,
				DE0761E11F2FE611003233AF /* Frameworks */,
				DE0761E21F2FE611003233AF /* Resources */,
				04404E0DCBB886A40E3C7175 /* [CP] Embed Pods Frameworks */,
			);
			buildRules = (
			);
			dependencies = (
			);
			name = SwiftBuildTest;
			productName = SwiftBuildTest;
			productReference = DE0761E41F2FE611003233AF /* SwiftBuildTest.app */;
			productType = "com.apple.product-type.application";
		};
/* End PBXNativeTarget section */

/* Begin PBXProject section */
		6003F582195388D10070C39A /* Project object */ = {
			isa = PBXProject;
			attributes = {
				CLASSPREFIX = FIR;
				LastSwiftUpdateCheck = 0920;
				LastUpgradeCheck = 0720;
				ORGANIZATIONNAME = Google;
				TargetAttributes = {
					54C9EDF02040E16300A969CD = {
						CreatedOnToolsVersion = 9.2;
						ProvisioningStyle = Automatic;
						TestTargetID = 6003F589195388D20070C39A;
					};
					6003F5AD195388D20070C39A = {
						DevelopmentTeam = EQHXZ8M8AV;
						TestTargetID = 6003F589195388D20070C39A;
					};
					6EDD3AD120BF247500C33877 = {
						DevelopmentTeam = EQHXZ8M8AV;
					};
					DE03B2941F2149D600A30B9C = {
						DevelopmentTeam = EQHXZ8M8AV;
					};
					DE0761E31F2FE611003233AF = {
						CreatedOnToolsVersion = 8.3.3;
						DevelopmentTeam = EQHXZ8M8AV;
						ProvisioningStyle = Automatic;
					};
					DE29E7F51F2174B000909613 = {
						CreatedOnToolsVersion = 9.0;
						DevelopmentTeam = EQHXZ8M8AV;
					};
				};
			};
			buildConfigurationList = 6003F585195388D10070C39A /* Build configuration list for PBXProject "Firestore" */;
			compatibilityVersion = "Xcode 3.2";
			developmentRegion = English;
			hasScannedForEncodings = 0;
			knownRegions = (
				en,
				Base,
			);
			mainGroup = 6003F581195388D10070C39A;
			productRefGroup = 6003F58B195388D20070C39A /* Products */;
			projectDirPath = "";
			projectRoot = "";
			targets = (
				6003F589195388D20070C39A /* Firestore_Example_iOS */,
				6003F5AD195388D20070C39A /* Firestore_Tests_iOS */,
				54C9EDF02040E16300A969CD /* Firestore_SwiftTests_iOS */,
				DE03B2941F2149D600A30B9C /* Firestore_IntegrationTests_iOS */,
				DE29E7F51F2174B000909613 /* AllTests_iOS */,
				DE0761E31F2FE611003233AF /* SwiftBuildTest */,
				6EDD3AD120BF247500C33877 /* Firestore_FuzzTests_iOS */,
			);
		};
/* End PBXProject section */

/* Begin PBXResourcesBuildPhase section */
		54C9EDEF2040E16300A969CD /* Resources */ = {
			isa = PBXResourcesBuildPhase;
			buildActionMask = 2147483647;
			files = (
			);
			runOnlyForDeploymentPostprocessing = 0;
		};
		6003F588195388D20070C39A /* Resources */ = {
			isa = PBXResourcesBuildPhase;
			buildActionMask = 2147483647;
			files = (
				6003F5A9195388D20070C39A /* Images.xcassets in Resources */,
				873B8AEB1B1F5CCA007FD442 /* Main.storyboard in Resources */,
				71719F9F1E33DC2100824A3D /* LaunchScreen.storyboard in Resources */,
				6003F598195388D20070C39A /* InfoPlist.strings in Resources */,
			);
			runOnlyForDeploymentPostprocessing = 0;
		};
		6003F5AC195388D20070C39A /* Resources */ = {
			isa = PBXResourcesBuildPhase;
			buildActionMask = 2147483647;
			files = (
				6003F5BA195388D20070C39A /* InfoPlist.strings in Resources */,
				54DA12A61F315EE100DD57A1 /* collection_spec_test.json in Resources */,
				54DA12A71F315EE100DD57A1 /* existence_filter_spec_test.json in Resources */,
				54DA12A81F315EE100DD57A1 /* limbo_spec_test.json in Resources */,
				54DA12A91F315EE100DD57A1 /* limit_spec_test.json in Resources */,
				54DA12AA1F315EE100DD57A1 /* listen_spec_test.json in Resources */,
				54DA12AB1F315EE100DD57A1 /* offline_spec_test.json in Resources */,
				54DA12AC1F315EE100DD57A1 /* orderby_spec_test.json in Resources */,
				54DA12AD1F315EE100DD57A1 /* persistence_spec_test.json in Resources */,
				3B843E4C1F3A182900548890 /* remote_store_spec_test.json in Resources */,
				54DA12AE1F315EE100DD57A1 /* resume_token_spec_test.json in Resources */,
				54DA12AF1F315EE100DD57A1 /* write_spec_test.json in Resources */,
			);
			runOnlyForDeploymentPostprocessing = 0;
		};
		6EDD3B4A20BF247500C33877 /* Resources */ = {
			isa = PBXResourcesBuildPhase;
			buildActionMask = 2147483647;
			files = (
			);
			runOnlyForDeploymentPostprocessing = 0;
		};
		DE03B2D81F2149D600A30B9C /* Resources */ = {
			isa = PBXResourcesBuildPhase;
			buildActionMask = 2147483647;
			files = (
				DE03B3631F215E1A00A30B9C /* CAcert.pem in Resources */,
				DE03B2DD1F2149D600A30B9C /* InfoPlist.strings in Resources */,
			);
			runOnlyForDeploymentPostprocessing = 0;
		};
		DE0761E21F2FE611003233AF /* Resources */ = {
			isa = PBXResourcesBuildPhase;
			buildActionMask = 2147483647;
			files = (
			);
			runOnlyForDeploymentPostprocessing = 0;
		};
/* End PBXResourcesBuildPhase section */

/* Begin PBXShellScriptBuildPhase section */
		04404E0DCBB886A40E3C7175 /* [CP] Embed Pods Frameworks */ = {
			isa = PBXShellScriptBuildPhase;
			buildActionMask = 2147483647;
			files = (
			);
			inputPaths = (
				"${SRCROOT}/Pods/Target Support Files/Pods-Firestore_Example_iOS-SwiftBuildTest/Pods-Firestore_Example_iOS-SwiftBuildTest-frameworks.sh",
				"${BUILT_PRODUCTS_DIR}/BoringSSL/openssl.framework",
				"${BUILT_PRODUCTS_DIR}/GTMSessionFetcher/GTMSessionFetcher.framework",
				"${BUILT_PRODUCTS_DIR}/GoogleToolboxForMac/GoogleToolboxForMac.framework",
				"${BUILT_PRODUCTS_DIR}/Protobuf/Protobuf.framework",
				"${BUILT_PRODUCTS_DIR}/gRPC/GRPCClient.framework",
				"${BUILT_PRODUCTS_DIR}/gRPC-Core/grpc.framework",
				"${BUILT_PRODUCTS_DIR}/gRPC-ProtoRPC/ProtoRPC.framework",
				"${BUILT_PRODUCTS_DIR}/gRPC-RxLibrary/RxLibrary.framework",
				"${BUILT_PRODUCTS_DIR}/leveldb-library/leveldb.framework",
				"${BUILT_PRODUCTS_DIR}/nanopb/nanopb.framework",
			);
			name = "[CP] Embed Pods Frameworks";
			outputPaths = (
				"${TARGET_BUILD_DIR}/${FRAMEWORKS_FOLDER_PATH}/openssl.framework",
				"${TARGET_BUILD_DIR}/${FRAMEWORKS_FOLDER_PATH}/GTMSessionFetcher.framework",
				"${TARGET_BUILD_DIR}/${FRAMEWORKS_FOLDER_PATH}/GoogleToolboxForMac.framework",
				"${TARGET_BUILD_DIR}/${FRAMEWORKS_FOLDER_PATH}/Protobuf.framework",
				"${TARGET_BUILD_DIR}/${FRAMEWORKS_FOLDER_PATH}/GRPCClient.framework",
				"${TARGET_BUILD_DIR}/${FRAMEWORKS_FOLDER_PATH}/grpc.framework",
				"${TARGET_BUILD_DIR}/${FRAMEWORKS_FOLDER_PATH}/ProtoRPC.framework",
				"${TARGET_BUILD_DIR}/${FRAMEWORKS_FOLDER_PATH}/RxLibrary.framework",
				"${TARGET_BUILD_DIR}/${FRAMEWORKS_FOLDER_PATH}/leveldb.framework",
				"${TARGET_BUILD_DIR}/${FRAMEWORKS_FOLDER_PATH}/nanopb.framework",
			);
			runOnlyForDeploymentPostprocessing = 0;
			shellPath = /bin/sh;
			shellScript = "\"${SRCROOT}/Pods/Target Support Files/Pods-Firestore_Example_iOS-SwiftBuildTest/Pods-Firestore_Example_iOS-SwiftBuildTest-frameworks.sh\"\n";
			showEnvVarsInLog = 0;
		};
		1EE692C7509A98D7EB03CA51 /* [CP] Embed Pods Frameworks */ = {
			isa = PBXShellScriptBuildPhase;
			buildActionMask = 2147483647;
			files = (
			);
			inputPaths = (
				"${SRCROOT}/Pods/Target Support Files/Pods-Firestore_Example_iOS/Pods-Firestore_Example_iOS-frameworks.sh",
				"${BUILT_PRODUCTS_DIR}/BoringSSL/openssl.framework",
				"${BUILT_PRODUCTS_DIR}/GTMSessionFetcher/GTMSessionFetcher.framework",
				"${BUILT_PRODUCTS_DIR}/GoogleToolboxForMac/GoogleToolboxForMac.framework",
				"${BUILT_PRODUCTS_DIR}/Protobuf/Protobuf.framework",
				"${BUILT_PRODUCTS_DIR}/gRPC/GRPCClient.framework",
				"${BUILT_PRODUCTS_DIR}/gRPC-Core/grpc.framework",
				"${BUILT_PRODUCTS_DIR}/gRPC-ProtoRPC/ProtoRPC.framework",
				"${BUILT_PRODUCTS_DIR}/gRPC-RxLibrary/RxLibrary.framework",
				"${BUILT_PRODUCTS_DIR}/leveldb-library/leveldb.framework",
				"${BUILT_PRODUCTS_DIR}/nanopb/nanopb.framework",
			);
			name = "[CP] Embed Pods Frameworks";
			outputPaths = (
				"${TARGET_BUILD_DIR}/${FRAMEWORKS_FOLDER_PATH}/openssl.framework",
				"${TARGET_BUILD_DIR}/${FRAMEWORKS_FOLDER_PATH}/GTMSessionFetcher.framework",
				"${TARGET_BUILD_DIR}/${FRAMEWORKS_FOLDER_PATH}/GoogleToolboxForMac.framework",
				"${TARGET_BUILD_DIR}/${FRAMEWORKS_FOLDER_PATH}/Protobuf.framework",
				"${TARGET_BUILD_DIR}/${FRAMEWORKS_FOLDER_PATH}/GRPCClient.framework",
				"${TARGET_BUILD_DIR}/${FRAMEWORKS_FOLDER_PATH}/grpc.framework",
				"${TARGET_BUILD_DIR}/${FRAMEWORKS_FOLDER_PATH}/ProtoRPC.framework",
				"${TARGET_BUILD_DIR}/${FRAMEWORKS_FOLDER_PATH}/RxLibrary.framework",
				"${TARGET_BUILD_DIR}/${FRAMEWORKS_FOLDER_PATH}/leveldb.framework",
				"${TARGET_BUILD_DIR}/${FRAMEWORKS_FOLDER_PATH}/nanopb.framework",
			);
			runOnlyForDeploymentPostprocessing = 0;
			shellPath = /bin/sh;
			shellScript = "\"${SRCROOT}/Pods/Target Support Files/Pods-Firestore_Example_iOS/Pods-Firestore_Example_iOS-frameworks.sh\"\n";
			showEnvVarsInLog = 0;
		};
		329C25E418360CEF62F6CB2B /* [CP] Embed Pods Frameworks */ = {
			isa = PBXShellScriptBuildPhase;
			buildActionMask = 2147483647;
			files = (
			);
			inputPaths = (
				"${SRCROOT}/Pods/Target Support Files/Pods-Firestore_Tests_iOS/Pods-Firestore_Tests_iOS-frameworks.sh",
				"${BUILT_PRODUCTS_DIR}/leveldb-library/leveldb.framework",
				"${BUILT_PRODUCTS_DIR}/GoogleTest/GoogleTest.framework",
				"${BUILT_PRODUCTS_DIR}/OCMock/OCMock.framework",
			);
			name = "[CP] Embed Pods Frameworks";
			outputPaths = (
				"${TARGET_BUILD_DIR}/${FRAMEWORKS_FOLDER_PATH}/leveldb.framework",
				"${TARGET_BUILD_DIR}/${FRAMEWORKS_FOLDER_PATH}/GoogleTest.framework",
				"${TARGET_BUILD_DIR}/${FRAMEWORKS_FOLDER_PATH}/OCMock.framework",
			);
			runOnlyForDeploymentPostprocessing = 0;
			shellPath = /bin/sh;
			shellScript = "\"${SRCROOT}/Pods/Target Support Files/Pods-Firestore_Tests_iOS/Pods-Firestore_Tests_iOS-frameworks.sh\"\n";
			showEnvVarsInLog = 0;
		};
		5504F81EEBBEF943CA61D32C /* [CP] Check Pods Manifest.lock */ = {
			isa = PBXShellScriptBuildPhase;
			buildActionMask = 2147483647;
			files = (
			);
			inputPaths = (
				"${PODS_PODFILE_DIR_PATH}/Podfile.lock",
				"${PODS_ROOT}/Manifest.lock",
			);
			name = "[CP] Check Pods Manifest.lock";
			outputPaths = (
				"$(DERIVED_FILE_DIR)/Pods-Firestore_Example_iOS-SwiftBuildTest-checkManifestLockResult.txt",
			);
			runOnlyForDeploymentPostprocessing = 0;
			shellPath = /bin/sh;
			shellScript = "diff \"${PODS_PODFILE_DIR_PATH}/Podfile.lock\" \"${PODS_ROOT}/Manifest.lock\" > /dev/null\nif [ $? != 0 ] ; then\n    # print error to STDERR\n    echo \"error: The sandbox is not in sync with the Podfile.lock. Run 'pod install' or update your CocoaPods installation.\" >&2\n    exit 1\nfi\n# This output is used by Xcode 'outputs' to avoid re-running this script phase.\necho \"SUCCESS\" > \"${SCRIPT_OUTPUT_FILE_0}\"\n";
			showEnvVarsInLog = 0;
		};
		6EDD3AD420BF247500C33877 /* [CP] Check Pods Manifest.lock */ = {
			isa = PBXShellScriptBuildPhase;
			buildActionMask = 2147483647;
			files = (
			);
			inputPaths = (
				"${PODS_PODFILE_DIR_PATH}/Podfile.lock",
				"${PODS_ROOT}/Manifest.lock",
			);
			name = "[CP] Check Pods Manifest.lock";
			outputPaths = (
				"$(DERIVED_FILE_DIR)/Pods-Firestore_FuzzTests_iOS-checkManifestLockResult.txt",
			);
			runOnlyForDeploymentPostprocessing = 0;
			shellPath = /bin/sh;
			shellScript = "diff \"${PODS_PODFILE_DIR_PATH}/Podfile.lock\" \"${PODS_ROOT}/Manifest.lock\" > /dev/null\nif [ $? != 0 ] ; then\n    # print error to STDERR\n    echo \"error: The sandbox is not in sync with the Podfile.lock. Run 'pod install' or update your CocoaPods installation.\" >&2\n    exit 1\nfi\n# This output is used by Xcode 'outputs' to avoid re-running this script phase.\necho \"SUCCESS\" > \"${SCRIPT_OUTPUT_FILE_0}\"\n";
			showEnvVarsInLog = 0;
		};
		6EDD3B5720BF247500C33877 /* [CP] Embed Pods Frameworks */ = {
			isa = PBXShellScriptBuildPhase;
			buildActionMask = 2147483647;
			files = (
			);
			inputPaths = (
				"${SRCROOT}/Pods/Target Support Files/Pods-Firestore_FuzzTests_iOS/Pods-Firestore_FuzzTests_iOS-frameworks.sh",
				"${BUILT_PRODUCTS_DIR}/LibFuzzer/LibFuzzer.framework",
			);
			name = "[CP] Embed Pods Frameworks";
			outputPaths = (
				"${TARGET_BUILD_DIR}/${FRAMEWORKS_FOLDER_PATH}/LibFuzzer.framework",
			);
			runOnlyForDeploymentPostprocessing = 0;
			shellPath = /bin/sh;
			shellScript = "\"${SRCROOT}/Pods/Target Support Files/Pods-Firestore_FuzzTests_iOS/Pods-Firestore_FuzzTests_iOS-frameworks.sh\"\n";
			showEnvVarsInLog = 0;
		};
		83F2AB95D08093BB076EE521 /* [CP] Check Pods Manifest.lock */ = {
			isa = PBXShellScriptBuildPhase;
			buildActionMask = 2147483647;
			files = (
			);
			inputPaths = (
				"${PODS_PODFILE_DIR_PATH}/Podfile.lock",
				"${PODS_ROOT}/Manifest.lock",
			);
			name = "[CP] Check Pods Manifest.lock";
			outputPaths = (
				"$(DERIVED_FILE_DIR)/Pods-Firestore_Example_iOS-checkManifestLockResult.txt",
			);
			runOnlyForDeploymentPostprocessing = 0;
			shellPath = /bin/sh;
			shellScript = "diff \"${PODS_PODFILE_DIR_PATH}/Podfile.lock\" \"${PODS_ROOT}/Manifest.lock\" > /dev/null\nif [ $? != 0 ] ; then\n    # print error to STDERR\n    echo \"error: The sandbox is not in sync with the Podfile.lock. Run 'pod install' or update your CocoaPods installation.\" >&2\n    exit 1\nfi\n# This output is used by Xcode 'outputs' to avoid re-running this script phase.\necho \"SUCCESS\" > \"${SCRIPT_OUTPUT_FILE_0}\"\n";
			showEnvVarsInLog = 0;
		};
		8B469EB6DA9E6404589402E2 /* [CP] Check Pods Manifest.lock */ = {
			isa = PBXShellScriptBuildPhase;
			buildActionMask = 2147483647;
			files = (
			);
			inputPaths = (
				"${PODS_PODFILE_DIR_PATH}/Podfile.lock",
				"${PODS_ROOT}/Manifest.lock",
			);
			name = "[CP] Check Pods Manifest.lock";
			outputPaths = (
				"$(DERIVED_FILE_DIR)/Pods-Firestore_Tests_iOS-checkManifestLockResult.txt",
			);
			runOnlyForDeploymentPostprocessing = 0;
			shellPath = /bin/sh;
			shellScript = "diff \"${PODS_PODFILE_DIR_PATH}/Podfile.lock\" \"${PODS_ROOT}/Manifest.lock\" > /dev/null\nif [ $? != 0 ] ; then\n    # print error to STDERR\n    echo \"error: The sandbox is not in sync with the Podfile.lock. Run 'pod install' or update your CocoaPods installation.\" >&2\n    exit 1\nfi\n# This output is used by Xcode 'outputs' to avoid re-running this script phase.\necho \"SUCCESS\" > \"${SCRIPT_OUTPUT_FILE_0}\"\n";
			showEnvVarsInLog = 0;
		};
		A827A009A65B69DC1B80EAD4 /* [CP] Check Pods Manifest.lock */ = {
			isa = PBXShellScriptBuildPhase;
			buildActionMask = 2147483647;
			files = (
			);
			inputPaths = (
				"${PODS_PODFILE_DIR_PATH}/Podfile.lock",
				"${PODS_ROOT}/Manifest.lock",
			);
			name = "[CP] Check Pods Manifest.lock";
			outputPaths = (
				"$(DERIVED_FILE_DIR)/Pods-Firestore_IntegrationTests_iOS-checkManifestLockResult.txt",
			);
			runOnlyForDeploymentPostprocessing = 0;
			shellPath = /bin/sh;
			shellScript = "diff \"${PODS_PODFILE_DIR_PATH}/Podfile.lock\" \"${PODS_ROOT}/Manifest.lock\" > /dev/null\nif [ $? != 0 ] ; then\n    # print error to STDERR\n    echo \"error: The sandbox is not in sync with the Podfile.lock. Run 'pod install' or update your CocoaPods installation.\" >&2\n    exit 1\nfi\n# This output is used by Xcode 'outputs' to avoid re-running this script phase.\necho \"SUCCESS\" > \"${SCRIPT_OUTPUT_FILE_0}\"\n";
			showEnvVarsInLog = 0;
		};
		B7923D95031DB0DA112AAE9B /* [CP] Embed Pods Frameworks */ = {
			isa = PBXShellScriptBuildPhase;
			buildActionMask = 2147483647;
			files = (
			);
			inputPaths = (
				"${SRCROOT}/Pods/Target Support Files/Pods-Firestore_IntegrationTests_iOS/Pods-Firestore_IntegrationTests_iOS-frameworks.sh",
				"${BUILT_PRODUCTS_DIR}/OCMock/OCMock.framework",
			);
			name = "[CP] Embed Pods Frameworks";
			outputPaths = (
				"${TARGET_BUILD_DIR}/${FRAMEWORKS_FOLDER_PATH}/OCMock.framework",
			);
			runOnlyForDeploymentPostprocessing = 0;
			shellPath = /bin/sh;
			shellScript = "\"${SRCROOT}/Pods/Target Support Files/Pods-Firestore_IntegrationTests_iOS/Pods-Firestore_IntegrationTests_iOS-frameworks.sh\"\n";
			showEnvVarsInLog = 0;
		};
		D2D94DFA64939EF6DECDF908 /* [CP] Check Pods Manifest.lock */ = {
			isa = PBXShellScriptBuildPhase;
			buildActionMask = 2147483647;
			files = (
			);
			inputPaths = (
				"${PODS_PODFILE_DIR_PATH}/Podfile.lock",
				"${PODS_ROOT}/Manifest.lock",
			);
			name = "[CP] Check Pods Manifest.lock";
			outputPaths = (
				"$(DERIVED_FILE_DIR)/Pods-Firestore_Example_iOS-Firestore_SwiftTests_iOS-checkManifestLockResult.txt",
			);
			runOnlyForDeploymentPostprocessing = 0;
			shellPath = /bin/sh;
			shellScript = "diff \"${PODS_PODFILE_DIR_PATH}/Podfile.lock\" \"${PODS_ROOT}/Manifest.lock\" > /dev/null\nif [ $? != 0 ] ; then\n    # print error to STDERR\n    echo \"error: The sandbox is not in sync with the Podfile.lock. Run 'pod install' or update your CocoaPods installation.\" >&2\n    exit 1\nfi\n# This output is used by Xcode 'outputs' to avoid re-running this script phase.\necho \"SUCCESS\" > \"${SCRIPT_OUTPUT_FILE_0}\"\n";
			showEnvVarsInLog = 0;
		};
		EA424838F4A5DD7B337F57AB /* [CP] Embed Pods Frameworks */ = {
			isa = PBXShellScriptBuildPhase;
			buildActionMask = 2147483647;
			files = (
			);
			inputPaths = (
				"${SRCROOT}/Pods/Target Support Files/Pods-Firestore_Example_iOS-Firestore_SwiftTests_iOS/Pods-Firestore_Example_iOS-Firestore_SwiftTests_iOS-frameworks.sh",
				"${BUILT_PRODUCTS_DIR}/BoringSSL/openssl.framework",
				"${BUILT_PRODUCTS_DIR}/GTMSessionFetcher/GTMSessionFetcher.framework",
				"${BUILT_PRODUCTS_DIR}/GoogleToolboxForMac/GoogleToolboxForMac.framework",
				"${BUILT_PRODUCTS_DIR}/Protobuf/Protobuf.framework",
				"${BUILT_PRODUCTS_DIR}/gRPC/GRPCClient.framework",
				"${BUILT_PRODUCTS_DIR}/gRPC-Core/grpc.framework",
				"${BUILT_PRODUCTS_DIR}/gRPC-ProtoRPC/ProtoRPC.framework",
				"${BUILT_PRODUCTS_DIR}/gRPC-RxLibrary/RxLibrary.framework",
				"${BUILT_PRODUCTS_DIR}/leveldb-library/leveldb.framework",
				"${BUILT_PRODUCTS_DIR}/nanopb/nanopb.framework",
			);
			name = "[CP] Embed Pods Frameworks";
			outputPaths = (
				"${TARGET_BUILD_DIR}/${FRAMEWORKS_FOLDER_PATH}/openssl.framework",
				"${TARGET_BUILD_DIR}/${FRAMEWORKS_FOLDER_PATH}/GTMSessionFetcher.framework",
				"${TARGET_BUILD_DIR}/${FRAMEWORKS_FOLDER_PATH}/GoogleToolboxForMac.framework",
				"${TARGET_BUILD_DIR}/${FRAMEWORKS_FOLDER_PATH}/Protobuf.framework",
				"${TARGET_BUILD_DIR}/${FRAMEWORKS_FOLDER_PATH}/GRPCClient.framework",
				"${TARGET_BUILD_DIR}/${FRAMEWORKS_FOLDER_PATH}/grpc.framework",
				"${TARGET_BUILD_DIR}/${FRAMEWORKS_FOLDER_PATH}/ProtoRPC.framework",
				"${TARGET_BUILD_DIR}/${FRAMEWORKS_FOLDER_PATH}/RxLibrary.framework",
				"${TARGET_BUILD_DIR}/${FRAMEWORKS_FOLDER_PATH}/leveldb.framework",
				"${TARGET_BUILD_DIR}/${FRAMEWORKS_FOLDER_PATH}/nanopb.framework",
			);
			runOnlyForDeploymentPostprocessing = 0;
			shellPath = /bin/sh;
			shellScript = "\"${SRCROOT}/Pods/Target Support Files/Pods-Firestore_Example_iOS-Firestore_SwiftTests_iOS/Pods-Firestore_Example_iOS-Firestore_SwiftTests_iOS-frameworks.sh\"\n";
			showEnvVarsInLog = 0;
		};
/* End PBXShellScriptBuildPhase section */

/* Begin PBXSourcesBuildPhase section */
		54C9EDED2040E16300A969CD /* Sources */ = {
			isa = PBXSourcesBuildPhase;
			buildActionMask = 2147483647;
			files = (
				5495EB032040E90200EBA509 /* CodableGeoPointTests.swift in Sources */,
			);
			runOnlyForDeploymentPostprocessing = 0;
		};
		6003F586195388D20070C39A /* Sources */ = {
			isa = PBXSourcesBuildPhase;
			buildActionMask = 2147483647;
			files = (
				6003F59E195388D20070C39A /* FIRAppDelegate.m in Sources */,
				6003F5A7195388D20070C39A /* FIRViewController.m in Sources */,
				6003F59A195388D20070C39A /* main.m in Sources */,
			);
			runOnlyForDeploymentPostprocessing = 0;
		};
		6003F5AA195388D20070C39A /* Sources */ = {
			isa = PBXSourcesBuildPhase;
			buildActionMask = 2147483647;
			files = (
				5492E050202154AA00B64F25 /* FIRCollectionReferenceTests.mm in Sources */,
				5492E053202154AB00B64F25 /* FIRDocumentReferenceTests.mm in Sources */,
				5492E055202154AB00B64F25 /* FIRDocumentSnapshotTests.mm in Sources */,
				5492E056202154AB00B64F25 /* FIRFieldPathTests.mm in Sources */,
				5492E054202154AB00B64F25 /* FIRFieldValueTests.mm in Sources */,
				5467FB01203E5717009C9584 /* FIRFirestoreTests.mm in Sources */,
				5492E052202154AB00B64F25 /* FIRGeoPointTests.mm in Sources */,
				5492E059202154AB00B64F25 /* FIRQuerySnapshotTests.mm in Sources */,
				5492E051202154AA00B64F25 /* FIRQueryTests.mm in Sources */,
				5492E057202154AB00B64F25 /* FIRSnapshotMetadataTests.mm in Sources */,
				B65D34A9203C995B0076A5E1 /* FIRTimestampTest.m in Sources */,
				5492E058202154AB00B64F25 /* FSTAPIHelpers.mm in Sources */,
				DE2EF0851F3D0B6E003D0CDC /* FSTArraySortedDictionaryTests.m in Sources */,
				5492E0C82021557E00B64F25 /* FSTDatastoreTests.mm in Sources */,
				7346E61D20325C6900FD6CEF /* FSTDispatchQueueTests.mm in Sources */,
				5492E0B92021555100B64F25 /* FSTDocumentKeyTests.mm in Sources */,
				5492E0BA2021555100B64F25 /* FSTDocumentSetTests.mm in Sources */,
				5492E0BD2021555100B64F25 /* FSTDocumentTests.mm in Sources */,
				5492E09E2021552D00B64F25 /* FSTEagerGarbageCollectorTests.mm in Sources */,
				5492E03E2021401F00B64F25 /* FSTEventAccumulator.mm in Sources */,
				5492E067202154B900B64F25 /* FSTEventManagerTests.mm in Sources */,
				5492E0BF2021555100B64F25 /* FSTFieldValueTests.mm in Sources */,
				54764FAF1FAA21B90085E60A /* FSTGoogleTestTests.mm in Sources */,
				5492E03F2021401F00B64F25 /* FSTHelpers.mm in Sources */,
				DE2EF0861F3D0B6E003D0CDC /* FSTImmutableSortedDictionary+Testing.m in Sources */,
				DE2EF0871F3D0B6E003D0CDC /* FSTImmutableSortedSet+Testing.m in Sources */,
				5491BC721FB44593008B3588 /* FSTIntegrationTestCase.mm in Sources */,
				5492E0A72021552D00B64F25 /* FSTLevelDBKeyTests.mm in Sources */,
				5492E0A82021552D00B64F25 /* FSTLevelDBLocalStoreTests.mm in Sources */,
				5492E09F2021552D00B64F25 /* FSTLevelDBMigrationsTests.mm in Sources */,
				5492E0A02021552D00B64F25 /* FSTLevelDBMutationQueueTests.mm in Sources */,
				5492E0AE2021552D00B64F25 /* FSTLevelDBQueryCacheTests.mm in Sources */,
				5492E0AA2021552D00B64F25 /* FSTLevelDBRemoteDocumentCacheTests.mm in Sources */,
				5492E03120213FFC00B64F25 /* FSTLevelDBSpecTests.mm in Sources */,
				132E3E53179DE287D875F3F2 /* FSTLevelDBTransactionTests.mm in Sources */,
				5492E0A32021552D00B64F25 /* FSTLocalSerializerTests.mm in Sources */,
				5492E09D2021552D00B64F25 /* FSTLocalStoreTests.mm in Sources */,
				5492E0A12021552D00B64F25 /* FSTMemoryLocalStoreTests.mm in Sources */,
				5492E0AD2021552D00B64F25 /* FSTMemoryMutationQueueTests.mm in Sources */,
				5492E0A42021552D00B64F25 /* FSTMemoryQueryCacheTests.mm in Sources */,
				5492E0A52021552D00B64F25 /* FSTMemoryRemoteDocumentCacheTests.mm in Sources */,
				5492E03420213FFC00B64F25 /* FSTMemorySpecTests.mm in Sources */,
				5492E03220213FFC00B64F25 /* FSTMockDatastore.mm in Sources */,
				5492E0AC2021552D00B64F25 /* FSTMutationQueueTests.mm in Sources */,
				5492E0BE2021555100B64F25 /* FSTMutationTests.mm in Sources */,
				5492E0A62021552D00B64F25 /* FSTPersistenceTestHelpers.mm in Sources */,
				5492E0A22021552D00B64F25 /* FSTQueryCacheTests.mm in Sources */,
				5492E064202154B900B64F25 /* FSTQueryListenerTests.mm in Sources */,
				5492E068202154B900B64F25 /* FSTQueryTests.mm in Sources */,
				5492E0AF2021552D00B64F25 /* FSTReferenceSetTests.mm in Sources */,
				5492E0B12021552D00B64F25 /* FSTRemoteDocumentCacheTests.mm in Sources */,
				5492E0C92021557E00B64F25 /* FSTRemoteEventTests.mm in Sources */,
				5492E0C72021557E00B64F25 /* FSTSerializerBetaTests.mm in Sources */,
				5492E03520213FFC00B64F25 /* FSTSpecTests.mm in Sources */,
				5492E03320213FFC00B64F25 /* FSTSyncEngineTestDriver.mm in Sources */,
				DE2EF0881F3D0B6E003D0CDC /* FSTTreeSortedDictionaryTests.m in Sources */,
				5492E063202154B900B64F25 /* FSTViewSnapshotTest.mm in Sources */,
				5492E065202154B900B64F25 /* FSTViewTests.mm in Sources */,
				5492E0C62021557E00B64F25 /* FSTWatchChange+Testing.mm in Sources */,
				5492E0CA2021557E00B64F25 /* FSTWatchChangeTests.mm in Sources */,
				5492E0AB2021552D00B64F25 /* StringViewTests.mm in Sources */,
				5492E03C2021401F00B64F25 /* XCTestCase+Await.mm in Sources */,
				5467FB08203E6A44009C9584 /* app_testing.mm in Sources */,
				54EB764D202277B30088B8F3 /* array_sorted_map_test.cc in Sources */,
				B6FB4684208EA0EC00554BA2 /* async_queue_libdispatch_test.mm in Sources */,
				B6FB4685208EA0F000554BA2 /* async_queue_std_test.cc in Sources */,
				B6FB467D208E9D3C00554BA2 /* async_queue_test.cc in Sources */,
				54740A581FC914F000713A1A /* autoid_test.cc in Sources */,
				AB380D02201BC69F00D97691 /* bits_test.cc in Sources */,
				548DB929200D59F600E00ABC /* comparison_test.cc in Sources */,
				ABC1D7DC2023A04B00BA84F0 /* credentials_provider_test.cc in Sources */,
				ABE6637A201FA81900ED349A /* database_id_test.cc in Sources */,
				AB38D93020236E21000A432D /* database_info_test.cc in Sources */,
				546854AA20A36867004BDBD5 /* datastore_test.cc in Sources */,
				B6152AD7202A53CB000E5744 /* document_key_test.cc in Sources */,
				AB6B908420322E4D00CC290A /* document_test.cc in Sources */,
				ABC1D7DD2023A04F00BA84F0 /* empty_credentials_provider_test.cc in Sources */,
				B6FB468E208F9BAB00554BA2 /* executor_libdispatch_test.mm in Sources */,
				B6FB468F208F9BAE00554BA2 /* executor_std_test.cc in Sources */,
				B6FB4690208F9BB300554BA2 /* executor_test.cc in Sources */,
				549CCA5720A36E1F00BCEB75 /* field_mask_test.cc in Sources */,
				B686F2AF2023DDEE0028D6BE /* field_path_test.cc in Sources */,
				54A0352620A3AED0003E0143 /* field_transform_test.mm in Sources */,
				AB356EF7200EA5EB0089B766 /* field_value_test.cc in Sources */,
				ABC1D7E42024AFDE00BA84F0 /* firebase_credentials_provider_test.mm in Sources */,
				AB7BAB342012B519001E0872 /* geo_point_test.cc in Sources */,
				73FE5066020EF9B2892C86BF /* hard_assert_test.cc in Sources */,
				54511E8E209805F8005BD28F /* hashing_test.cc in Sources */,
				54A0353520A3D8CB003E0143 /* iterator_adaptors_test.cc in Sources */,
				54995F6F205B6E12004EFFA0 /* leveldb_key_test.cc in Sources */,
				54C2294F1FECABAE007D065B /* log_test.cc in Sources */,
				AB6B908620322E6D00CC290A /* maybe_document_test.cc in Sources */,
				AB6B908820322E8800CC290A /* no_document_test.cc in Sources */,
				AB380D04201BC6E400D97691 /* ordered_code_test.cc in Sources */,
				5A080105CCBFDB6BF3F3772D /* path_test.cc in Sources */,
				549CCA5920A36E1F00BCEB75 /* precondition_test.cc in Sources */,
				B686F2B22025000D0028D6BE /* resource_path_test.cc in Sources */,
				54740A571FC914BA00713A1A /* secure_random_test.cc in Sources */,
				ABA495BB202B7E80008A7851 /* snapshot_version_test.cc in Sources */,
				549CCA5220A36DBC00BCEB75 /* sorted_map_test.cc in Sources */,
				549CCA5020A36DBC00BCEB75 /* sorted_set_test.cc in Sources */,
				54A0352F20A3B3D8003E0143 /* status_test.cc in Sources */,
				54A0353020A3B3D8003E0143 /* statusor_test.cc in Sources */,
				0535C1B65DADAE1CE47FA3CA /* string_format_apple_test.mm in Sources */,
				54131E9720ADE679001DF3FF /* string_format_test.cc in Sources */,
				AB380CFE201A2F4500D97691 /* string_util_test.cc in Sources */,
				AB380CFB2019388600D97691 /* target_id_generator_test.cc in Sources */,
				54A0352A20A3B3BD003E0143 /* testutil.cc in Sources */,
				ABF6506C201131F8005F2C74 /* timestamp_test.cc in Sources */,
				ABC1D7E12023A40C00BA84F0 /* token_test.cc in Sources */,
				54A0352720A3AED0003E0143 /* transform_operations_test.mm in Sources */,
				549CCA5120A36DBC00BCEB75 /* tree_sorted_map_test.cc in Sources */,
				C80B10E79CDD7EF7843C321E /* type_traits_apple_test.mm in Sources */,
				ABC1D7DE2023A05300BA84F0 /* user_test.cc in Sources */,
			);
			runOnlyForDeploymentPostprocessing = 0;
		};
		6EDD3AD520BF247500C33877 /* Sources */ = {
			isa = PBXSourcesBuildPhase;
			buildActionMask = 2147483647;
			files = (
				6EDD3B6020BF25AE00C33877 /* FSTFuzzTestsPrincipal.mm in Sources */,
			);
			runOnlyForDeploymentPostprocessing = 0;
		};
		DE03B2981F2149D600A30B9C /* Sources */ = {
			isa = PBXSourcesBuildPhase;
			buildActionMask = 2147483647;
			files = (
				73866AA12082B0A5009BB4FF /* FIRArrayTransformTests.mm in Sources */,
				5492E079202154D600B64F25 /* FIRCursorTests.mm in Sources */,
				5492E075202154D600B64F25 /* FIRDatabaseTests.mm in Sources */,
				5492E073202154D600B64F25 /* FIRFieldsTests.mm in Sources */,
				6161B5032047140C00A99DBB /* FIRFirestoreSourceTests.mm in Sources */,
				5492E074202154D600B64F25 /* FIRListenerRegistrationTests.mm in Sources */,
				5492E072202154D600B64F25 /* FIRQueryTests.mm in Sources */,
				5492E077202154D600B64F25 /* FIRServerTimestampTests.mm in Sources */,
				5492E07A202154D600B64F25 /* FIRTypeTests.mm in Sources */,
				5492E076202154D600B64F25 /* FIRValidationTests.mm in Sources */,
				5492E078202154D600B64F25 /* FIRWriteBatchTests.mm in Sources */,
				5492E082202154EC00B64F25 /* FSTDatastoreTests.mm in Sources */,
				5492E041202143E700B64F25 /* FSTEventAccumulator.mm in Sources */,
				5492E0422021440500B64F25 /* FSTHelpers.mm in Sources */,
				5491BC731FB44593008B3588 /* FSTIntegrationTestCase.mm in Sources */,
				5492E080202154EC00B64F25 /* FSTSmokeTests.mm in Sources */,
				5492E081202154EC00B64F25 /* FSTStreamTests.mm in Sources */,
				5492E07F202154EC00B64F25 /* FSTTransactionTests.mm in Sources */,
				5492E0442021457E00B64F25 /* XCTestCase+Await.mm in Sources */,
			);
			runOnlyForDeploymentPostprocessing = 0;
		};
		DE0761E01F2FE611003233AF /* Sources */ = {
			isa = PBXSourcesBuildPhase;
			buildActionMask = 2147483647;
			files = (
				DE0761F81F2FE68D003233AF /* main.swift in Sources */,
			);
			runOnlyForDeploymentPostprocessing = 0;
		};
/* End PBXSourcesBuildPhase section */

/* Begin PBXTargetDependency section */
		54C9EDF72040E16300A969CD /* PBXTargetDependency */ = {
			isa = PBXTargetDependency;
			target = 6003F589195388D20070C39A /* Firestore_Example_iOS */;
			targetProxy = 54C9EDF62040E16300A969CD /* PBXContainerItemProxy */;
		};
		54C9EDFF2040E41900A969CD /* PBXTargetDependency */ = {
			isa = PBXTargetDependency;
			target = 54C9EDF02040E16300A969CD /* Firestore_SwiftTests_iOS */;
			targetProxy = 54C9EDFE2040E41900A969CD /* PBXContainerItemProxy */;
		};
		6003F5B4195388D20070C39A /* PBXTargetDependency */ = {
			isa = PBXTargetDependency;
			target = 6003F589195388D20070C39A /* Firestore_Example_iOS */;
			targetProxy = 6003F5B3195388D20070C39A /* PBXContainerItemProxy */;
		};
		6EDD3AD220BF247500C33877 /* PBXTargetDependency */ = {
			isa = PBXTargetDependency;
			target = 6003F589195388D20070C39A /* Firestore_Example_iOS */;
			targetProxy = 6EDD3AD320BF247500C33877 /* PBXContainerItemProxy */;
		};
		DE03B2951F2149D600A30B9C /* PBXTargetDependency */ = {
			isa = PBXTargetDependency;
			target = 6003F589195388D20070C39A /* Firestore_Example_iOS */;
			targetProxy = DE03B2961F2149D600A30B9C /* PBXContainerItemProxy */;
		};
		DE0761FA1F2FEE7E003233AF /* PBXTargetDependency */ = {
			isa = PBXTargetDependency;
			target = DE0761E31F2FE611003233AF /* SwiftBuildTest */;
			targetProxy = DE0761F91F2FEE7E003233AF /* PBXContainerItemProxy */;
		};
		DE29E7FA1F2174DD00909613 /* PBXTargetDependency */ = {
			isa = PBXTargetDependency;
			target = 6003F5AD195388D20070C39A /* Firestore_Tests_iOS */;
			targetProxy = DE29E7F91F2174DD00909613 /* PBXContainerItemProxy */;
		};
		DE29E7FC1F2174DD00909613 /* PBXTargetDependency */ = {
			isa = PBXTargetDependency;
			target = DE03B2941F2149D600A30B9C /* Firestore_IntegrationTests_iOS */;
			targetProxy = DE29E7FB1F2174DD00909613 /* PBXContainerItemProxy */;
		};
/* End PBXTargetDependency section */

/* Begin PBXVariantGroup section */
		6003F596195388D20070C39A /* InfoPlist.strings */ = {
			isa = PBXVariantGroup;
			children = (
				6003F597195388D20070C39A /* en */,
			);
			name = InfoPlist.strings;
			sourceTree = "<group>";
		};
		6003F5B8195388D20070C39A /* InfoPlist.strings */ = {
			isa = PBXVariantGroup;
			children = (
				6003F5B9195388D20070C39A /* en */,
			);
			name = InfoPlist.strings;
			sourceTree = "<group>";
		};
		71719F9D1E33DC2100824A3D /* LaunchScreen.storyboard */ = {
			isa = PBXVariantGroup;
			children = (
				71719F9E1E33DC2100824A3D /* Base */,
			);
			name = LaunchScreen.storyboard;
			sourceTree = "<group>";
		};
/* End PBXVariantGroup section */

/* Begin XCBuildConfiguration section */
		54C9EDF82040E16300A969CD /* Debug */ = {
			isa = XCBuildConfiguration;
			baseConfigurationReference = 69E6C311558EC77729A16CF1 /* Pods-Firestore_Example_iOS-Firestore_SwiftTests_iOS.debug.xcconfig */;
			buildSettings = {
				BUNDLE_LOADER = "$(TEST_HOST)";
				CLANG_ANALYZER_NONNULL = YES;
				CLANG_ANALYZER_NUMBER_OBJECT_CONVERSION = YES_AGGRESSIVE;
				CLANG_CXX_LANGUAGE_STANDARD = "gnu++14";
				CLANG_WARN_BLOCK_CAPTURE_AUTORELEASING = YES;
				CLANG_WARN_COMMA = YES;
				CLANG_WARN_DOCUMENTATION_COMMENTS = YES;
				CLANG_WARN_INFINITE_RECURSION = YES;
				CLANG_WARN_NON_LITERAL_NULL_CONVERSION = YES;
				CLANG_WARN_OBJC_LITERAL_CONVERSION = YES;
				CLANG_WARN_RANGE_LOOP_ANALYSIS = YES;
				CLANG_WARN_STRICT_PROTOTYPES = YES;
				CLANG_WARN_SUSPICIOUS_MOVE = YES;
				CLANG_WARN_UNGUARDED_AVAILABILITY = YES_AGGRESSIVE;
				CLANG_WARN_UNREACHABLE_CODE = YES;
				CODE_SIGN_IDENTITY = "iPhone Developer";
				CODE_SIGN_STYLE = Automatic;
				DEBUG_INFORMATION_FORMAT = dwarf;
				ENABLE_STRICT_OBJC_MSGSEND = YES;
				GCC_C_LANGUAGE_STANDARD = gnu11;
				GCC_NO_COMMON_BLOCKS = YES;
				INFOPLIST_FILE = ../Swift/Tests/Info.plist;
				IPHONEOS_DEPLOYMENT_TARGET = 11.2;
				LD_RUNPATH_SEARCH_PATHS = "$(inherited) @executable_path/Frameworks @loader_path/Frameworks";
				MTL_ENABLE_DEBUG_INFO = YES;
				PRODUCT_BUNDLE_IDENTIFIER = "com.google.Firestore-SwiftTests-iOS";
				PRODUCT_NAME = "$(TARGET_NAME)";
				SWIFT_ACTIVE_COMPILATION_CONDITIONS = DEBUG;
				SWIFT_OPTIMIZATION_LEVEL = "-Onone";
				SWIFT_VERSION = 4.0;
				TARGETED_DEVICE_FAMILY = "1,2";
				TEST_HOST = "$(BUILT_PRODUCTS_DIR)/Firestore_Example_iOS.app/Firestore_Example_iOS";
			};
			name = Debug;
		};
		54C9EDF92040E16300A969CD /* Release */ = {
			isa = XCBuildConfiguration;
			baseConfigurationReference = 11984BA0A99D7A7ABA5B0D90 /* Pods-Firestore_Example_iOS-Firestore_SwiftTests_iOS.release.xcconfig */;
			buildSettings = {
				BUNDLE_LOADER = "$(TEST_HOST)";
				CLANG_ANALYZER_NONNULL = YES;
				CLANG_ANALYZER_NUMBER_OBJECT_CONVERSION = YES_AGGRESSIVE;
				CLANG_CXX_LANGUAGE_STANDARD = "gnu++14";
				CLANG_WARN_BLOCK_CAPTURE_AUTORELEASING = YES;
				CLANG_WARN_COMMA = YES;
				CLANG_WARN_DOCUMENTATION_COMMENTS = YES;
				CLANG_WARN_INFINITE_RECURSION = YES;
				CLANG_WARN_NON_LITERAL_NULL_CONVERSION = YES;
				CLANG_WARN_OBJC_LITERAL_CONVERSION = YES;
				CLANG_WARN_RANGE_LOOP_ANALYSIS = YES;
				CLANG_WARN_STRICT_PROTOTYPES = YES;
				CLANG_WARN_SUSPICIOUS_MOVE = YES;
				CLANG_WARN_UNGUARDED_AVAILABILITY = YES_AGGRESSIVE;
				CLANG_WARN_UNREACHABLE_CODE = YES;
				CODE_SIGN_IDENTITY = "iPhone Developer";
				CODE_SIGN_STYLE = Automatic;
				COPY_PHASE_STRIP = NO;
				DEBUG_INFORMATION_FORMAT = "dwarf-with-dsym";
				ENABLE_STRICT_OBJC_MSGSEND = YES;
				GCC_C_LANGUAGE_STANDARD = gnu11;
				GCC_NO_COMMON_BLOCKS = YES;
				INFOPLIST_FILE = ../Swift/Tests/Info.plist;
				IPHONEOS_DEPLOYMENT_TARGET = 11.2;
				LD_RUNPATH_SEARCH_PATHS = "$(inherited) @executable_path/Frameworks @loader_path/Frameworks";
				MTL_ENABLE_DEBUG_INFO = NO;
				PRODUCT_BUNDLE_IDENTIFIER = "com.google.Firestore-SwiftTests-iOS";
				PRODUCT_NAME = "$(TARGET_NAME)";
				SWIFT_OPTIMIZATION_LEVEL = "-Owholemodule";
				SWIFT_VERSION = 4.0;
				TARGETED_DEVICE_FAMILY = "1,2";
				TEST_HOST = "$(BUILT_PRODUCTS_DIR)/Firestore_Example_iOS.app/Firestore_Example_iOS";
			};
			name = Release;
		};
		6003F5BD195388D20070C39A /* Debug */ = {
			isa = XCBuildConfiguration;
			buildSettings = {
				ALWAYS_SEARCH_USER_PATHS = NO;
				CLANG_CXX_LANGUAGE_STANDARD = "gnu++0x";
				CLANG_CXX_LIBRARY = "libc++";
				CLANG_ENABLE_MODULES = YES;
				CLANG_ENABLE_OBJC_ARC = YES;
				CLANG_WARN_BOOL_CONVERSION = YES;
				CLANG_WARN_CONSTANT_CONVERSION = YES;
				CLANG_WARN_DIRECT_OBJC_ISA_USAGE = YES_ERROR;
				CLANG_WARN_EMPTY_BODY = YES;
				CLANG_WARN_ENUM_CONVERSION = YES;
				CLANG_WARN_INT_CONVERSION = YES;
				CLANG_WARN_OBJC_ROOT_CLASS = YES_ERROR;
				CLANG_WARN__DUPLICATE_METHOD_MATCH = YES;
				"CODE_SIGN_IDENTITY[sdk=iphoneos*]" = "iPhone Developer";
				COPY_PHASE_STRIP = NO;
				ENABLE_TESTABILITY = YES;
				GCC_C_LANGUAGE_STANDARD = gnu99;
				GCC_DYNAMIC_NO_PIC = NO;
				GCC_OPTIMIZATION_LEVEL = 0;
				GCC_PREPROCESSOR_DEFINITIONS = (
					"DEBUG=1",
					"$(inherited)",
				);
				GCC_SYMBOLS_PRIVATE_EXTERN = NO;
				GCC_WARN_64_TO_32_BIT_CONVERSION = YES;
				GCC_WARN_ABOUT_RETURN_TYPE = YES_ERROR;
				GCC_WARN_UNDECLARED_SELECTOR = YES;
				GCC_WARN_UNINITIALIZED_AUTOS = YES_AGGRESSIVE;
				GCC_WARN_UNUSED_FUNCTION = YES;
				GCC_WARN_UNUSED_VARIABLE = YES;
				HEADER_SEARCH_PATHS = "";
				IPHONEOS_DEPLOYMENT_TARGET = 8.0;
				ONLY_ACTIVE_ARCH = YES;
				SDKROOT = iphoneos;
				TARGETED_DEVICE_FAMILY = "1,2";
			};
			name = Debug;
		};
		6003F5BE195388D20070C39A /* Release */ = {
			isa = XCBuildConfiguration;
			buildSettings = {
				ALWAYS_SEARCH_USER_PATHS = NO;
				CLANG_CXX_LANGUAGE_STANDARD = "gnu++0x";
				CLANG_CXX_LIBRARY = "libc++";
				CLANG_ENABLE_MODULES = YES;
				CLANG_ENABLE_OBJC_ARC = YES;
				CLANG_WARN_BOOL_CONVERSION = YES;
				CLANG_WARN_CONSTANT_CONVERSION = YES;
				CLANG_WARN_DIRECT_OBJC_ISA_USAGE = YES_ERROR;
				CLANG_WARN_EMPTY_BODY = YES;
				CLANG_WARN_ENUM_CONVERSION = YES;
				CLANG_WARN_INT_CONVERSION = YES;
				CLANG_WARN_OBJC_ROOT_CLASS = YES_ERROR;
				CLANG_WARN__DUPLICATE_METHOD_MATCH = YES;
				"CODE_SIGN_IDENTITY[sdk=iphoneos*]" = "iPhone Developer";
				COPY_PHASE_STRIP = YES;
				ENABLE_NS_ASSERTIONS = NO;
				GCC_C_LANGUAGE_STANDARD = gnu99;
				GCC_WARN_64_TO_32_BIT_CONVERSION = YES;
				GCC_WARN_ABOUT_RETURN_TYPE = YES_ERROR;
				GCC_WARN_UNDECLARED_SELECTOR = YES;
				GCC_WARN_UNINITIALIZED_AUTOS = YES_AGGRESSIVE;
				GCC_WARN_UNUSED_FUNCTION = YES;
				GCC_WARN_UNUSED_VARIABLE = YES;
				HEADER_SEARCH_PATHS = "";
				IPHONEOS_DEPLOYMENT_TARGET = 8.0;
				SDKROOT = iphoneos;
				TARGETED_DEVICE_FAMILY = "1,2";
				VALIDATE_PRODUCT = YES;
			};
			name = Release;
		};
		6003F5C0195388D20070C39A /* Debug */ = {
			isa = XCBuildConfiguration;
			baseConfigurationReference = 3C81DE3772628FE297055662 /* Pods-Firestore_Example_iOS.debug.xcconfig */;
			buildSettings = {
				ASSETCATALOG_COMPILER_APPICON_NAME = AppIcon;
				GCC_PRECOMPILE_PREFIX_HEADER = YES;
				GCC_PREFIX_HEADER = "";
				HEADER_SEARCH_PATHS = (
					"$(inherited)",
					"\"${PODS_ROOT}/Firebase/Firebase/Firebase\"",
					"\"${PODS_ROOT}/leveldb-library/include\"",
				);
				INFOPLIST_FILE = "App/iOS/Firestore-Info.plist";
				MODULE_NAME = ExampleApp;
				OTHER_LDFLAGS = (
					"$(inherited)",
					"-all_load",
				);
				PRODUCT_BUNDLE_IDENTIFIER = "org.cocoapods.demo.${PRODUCT_NAME:rfc1034identifier}";
				PRODUCT_NAME = "$(TARGET_NAME)";
				WRAPPER_EXTENSION = app;
			};
			name = Debug;
		};
		6003F5C1195388D20070C39A /* Release */ = {
			isa = XCBuildConfiguration;
			baseConfigurationReference = 3F0992A4B83C60841C52E960 /* Pods-Firestore_Example_iOS.release.xcconfig */;
			buildSettings = {
				ASSETCATALOG_COMPILER_APPICON_NAME = AppIcon;
				GCC_PRECOMPILE_PREFIX_HEADER = YES;
				GCC_PREFIX_HEADER = "";
				HEADER_SEARCH_PATHS = (
					"$(inherited)",
					"\"${PODS_ROOT}/Firebase/Firebase/Firebase\"",
					"\"${PODS_ROOT}/leveldb-library/include\"",
				);
				INFOPLIST_FILE = "App/iOS/Firestore-Info.plist";
				MODULE_NAME = ExampleApp;
				OTHER_LDFLAGS = (
					"$(inherited)",
					"-all_load",
				);
				PRODUCT_BUNDLE_IDENTIFIER = "org.cocoapods.demo.${PRODUCT_NAME:rfc1034identifier}";
				PRODUCT_NAME = "$(TARGET_NAME)";
				WRAPPER_EXTENSION = app;
			};
			name = Release;
		};
		6003F5C3195388D20070C39A /* Debug */ = {
			isa = XCBuildConfiguration;
			baseConfigurationReference = E592181BFD7C53C305123739 /* Pods-Firestore_Tests_iOS.debug.xcconfig */;
			buildSettings = {
				BUNDLE_LOADER = "$(TEST_HOST)";
				DEVELOPMENT_TEAM = EQHXZ8M8AV;
				FRAMEWORK_SEARCH_PATHS = (
					"$(SDKROOT)/Developer/Library/Frameworks",
					"$(inherited)",
					"$(DEVELOPER_FRAMEWORKS_DIR)",
				);
				GCC_PRECOMPILE_PREFIX_HEADER = YES;
				GCC_PREFIX_HEADER = "";
				GCC_PREPROCESSOR_DEFINITIONS = (
					"$(inherited)",
					"COCOAPODS=1",
					"GPB_USE_PROTOBUF_FRAMEWORK_IMPORTS=1",
				);
				HEADER_SEARCH_PATHS = (
					"$(inherited)",
					"\"${PODS_ROOT}/../../..\"",
					"\"${PODS_ROOT}/../../../Firestore/third_party/abseil-cpp\"",
					"\"${PODS_ROOT}/GoogleTest/googlemock/include\"",
					"\"${PODS_ROOT}/GoogleTest/googletest/include\"",
					"\"${PODS_ROOT}/leveldb-library/include\"",
				);
				INFOPLIST_FILE = "Tests/Tests-Info.plist";
				PRODUCT_BUNDLE_IDENTIFIER = "org.cocoapods.demo.${PRODUCT_NAME:rfc1034identifier}";
				PRODUCT_NAME = "$(TARGET_NAME)";
				TEST_HOST = "$(BUILT_PRODUCTS_DIR)/Firestore_Example_iOS.app/Firestore_Example_iOS";
				WRAPPER_EXTENSION = xctest;
			};
			name = Debug;
		};
		6003F5C4195388D20070C39A /* Release */ = {
			isa = XCBuildConfiguration;
			baseConfigurationReference = B3F5B3AAE791A5911B9EAA82 /* Pods-Firestore_Tests_iOS.release.xcconfig */;
			buildSettings = {
				BUNDLE_LOADER = "$(TEST_HOST)";
				DEVELOPMENT_TEAM = EQHXZ8M8AV;
				FRAMEWORK_SEARCH_PATHS = (
					"$(SDKROOT)/Developer/Library/Frameworks",
					"$(inherited)",
					"$(DEVELOPER_FRAMEWORKS_DIR)",
				);
				GCC_PRECOMPILE_PREFIX_HEADER = YES;
				GCC_PREFIX_HEADER = "";
				GCC_PREPROCESSOR_DEFINITIONS = (
					"$(inherited)",
					"COCOAPODS=1",
					"GPB_USE_PROTOBUF_FRAMEWORK_IMPORTS=1",
				);
				HEADER_SEARCH_PATHS = (
					"$(inherited)",
					"\"${PODS_ROOT}/../../..\"",
					"\"${PODS_ROOT}/../../../Firestore/third_party/abseil-cpp\"",
					"\"${PODS_ROOT}/GoogleTest/googlemock/include\"",
					"\"${PODS_ROOT}/GoogleTest/googletest/include\"",
					"\"${PODS_ROOT}/leveldb-library/include\"",
				);
				INFOPLIST_FILE = "Tests/Tests-Info.plist";
				PRODUCT_BUNDLE_IDENTIFIER = "org.cocoapods.demo.${PRODUCT_NAME:rfc1034identifier}";
				PRODUCT_NAME = "$(TARGET_NAME)";
				TEST_HOST = "$(BUILT_PRODUCTS_DIR)/Firestore_Example_iOS.app/Firestore_Example_iOS";
				WRAPPER_EXTENSION = xctest;
			};
			name = Release;
		};
		6EDD3B5920BF247500C33877 /* Debug */ = {
			isa = XCBuildConfiguration;
			baseConfigurationReference = 84434E57CA72951015FC71BC /* Pods-Firestore_FuzzTests_iOS.debug.xcconfig */;
			buildSettings = {
				BUNDLE_LOADER = "$(TEST_HOST)";
				DEVELOPMENT_TEAM = EQHXZ8M8AV;
				FRAMEWORK_SEARCH_PATHS = (
					"$(SDKROOT)/Developer/Library/Frameworks",
					"$(inherited)",
					"$(DEVELOPER_FRAMEWORKS_DIR)",
				);
				GCC_PRECOMPILE_PREFIX_HEADER = YES;
				GCC_PREFIX_HEADER = "";
				GCC_PREPROCESSOR_DEFINITIONS = (
					"$(inherited)",
					"COCOAPODS=1",
					"GPB_USE_PROTOBUF_FRAMEWORK_IMPORTS=1",
				);
<<<<<<< HEAD
				HEADER_SEARCH_PATHS = (
					"$(inherited)",
					"\"${PODS_ROOT}/../../..\"",
					"\"${PODS_ROOT}/../../../Firestore/third_party/abseil-cpp\"",
					"\"${PODS_ROOT}/nanopb\"",
				);
=======
>>>>>>> 6e6462e8
				INFOPLIST_FILE = "FuzzTests/Firestore_FuzzTests_iOS-Info.plist";
				OTHER_CFLAGS = (
					"$(inherited)",
					"-fsanitize-coverage=trace-pc-guard",
				);
				PRODUCT_BUNDLE_IDENTIFIER = "org.cocoapods.demo.${PRODUCT_NAME:rfc1034identifier}";
				PRODUCT_NAME = "$(TARGET_NAME)";
				TEST_HOST = "$(BUILT_PRODUCTS_DIR)/Firestore_Example_iOS.app/Firestore_Example_iOS";
				WRAPPER_EXTENSION = xctest;
			};
			name = Debug;
		};
		6EDD3B5A20BF247500C33877 /* Release */ = {
			isa = XCBuildConfiguration;
			baseConfigurationReference = 97C492D2524E92927C11F425 /* Pods-Firestore_FuzzTests_iOS.release.xcconfig */;
			buildSettings = {
				BUNDLE_LOADER = "$(TEST_HOST)";
				DEVELOPMENT_TEAM = EQHXZ8M8AV;
				FRAMEWORK_SEARCH_PATHS = (
					"$(SDKROOT)/Developer/Library/Frameworks",
					"$(inherited)",
					"$(DEVELOPER_FRAMEWORKS_DIR)",
				);
				GCC_PRECOMPILE_PREFIX_HEADER = YES;
				GCC_PREFIX_HEADER = "";
				GCC_PREPROCESSOR_DEFINITIONS = (
					"$(inherited)",
					"COCOAPODS=1",
					"GPB_USE_PROTOBUF_FRAMEWORK_IMPORTS=1",
				);
<<<<<<< HEAD
				HEADER_SEARCH_PATHS = (
					"$(inherited)",
					"\"${PODS_ROOT}/../../..\"",
					"\"${PODS_ROOT}/../../../Firestore/third_party/abseil-cpp\"",
					"\"${PODS_ROOT}/nanopb\"",
				);
=======
>>>>>>> 6e6462e8
				INFOPLIST_FILE = "FuzzTests/Firestore_FuzzTests_iOS-Info.plist";
				OTHER_CFLAGS = (
					"$(inherited)",
					"-fsanitize-coverage=trace-pc-guard",
				);
				PRODUCT_BUNDLE_IDENTIFIER = "org.cocoapods.demo.${PRODUCT_NAME:rfc1034identifier}";
				PRODUCT_NAME = "$(TARGET_NAME)";
				TEST_HOST = "$(BUILT_PRODUCTS_DIR)/Firestore_Example_iOS.app/Firestore_Example_iOS";
				WRAPPER_EXTENSION = xctest;
			};
			name = Release;
		};
		DE03B2E71F2149D600A30B9C /* Debug */ = {
			isa = XCBuildConfiguration;
			baseConfigurationReference = 1277F98C20D2DF0867496976 /* Pods-Firestore_IntegrationTests_iOS.debug.xcconfig */;
			buildSettings = {
				BUNDLE_LOADER = "$(TEST_HOST)";
				DEVELOPMENT_TEAM = EQHXZ8M8AV;
				FRAMEWORK_SEARCH_PATHS = (
					"$(SDKROOT)/Developer/Library/Frameworks",
					"$(inherited)",
					"$(DEVELOPER_FRAMEWORKS_DIR)",
				);
				GCC_PRECOMPILE_PREFIX_HEADER = YES;
				GCC_PREFIX_HEADER = "";
				GCC_PREPROCESSOR_DEFINITIONS = (
					"$(inherited)",
					"COCOAPODS=1",
					"GPB_USE_PROTOBUF_FRAMEWORK_IMPORTS=1",
				);
				HEADER_SEARCH_PATHS = (
					"$(inherited)",
					"\"${PODS_ROOT}/../../..\"",
					"\"${PODS_ROOT}/../../../Firestore/third_party/abseil-cpp\"",
					"\"${PODS_ROOT}/leveldb-library/include\"",
					"\"${PODS_ROOT}/GoogleTest/googletest/include\"",
				);
				INFOPLIST_FILE = "Tests/Tests-Info.plist";
				OTHER_LDFLAGS = (
					"$(inherited)",
					"-l\"c++\"",
				);
				PRODUCT_BUNDLE_IDENTIFIER = "org.cocoapods.demo.${PRODUCT_NAME:rfc1034identifier}";
				PRODUCT_NAME = "$(TARGET_NAME)";
				TEST_HOST = "$(BUILT_PRODUCTS_DIR)/Firestore_Example_iOS.app/Firestore_Example_iOS";
				WRAPPER_EXTENSION = xctest;
			};
			name = Debug;
		};
		DE03B2E81F2149D600A30B9C /* Release */ = {
			isa = XCBuildConfiguration;
			baseConfigurationReference = F354C0FE92645B56A6C6FD44 /* Pods-Firestore_IntegrationTests_iOS.release.xcconfig */;
			buildSettings = {
				BUNDLE_LOADER = "$(TEST_HOST)";
				DEVELOPMENT_TEAM = EQHXZ8M8AV;
				FRAMEWORK_SEARCH_PATHS = (
					"$(SDKROOT)/Developer/Library/Frameworks",
					"$(inherited)",
					"$(DEVELOPER_FRAMEWORKS_DIR)",
				);
				GCC_PRECOMPILE_PREFIX_HEADER = YES;
				GCC_PREFIX_HEADER = "";
				GCC_PREPROCESSOR_DEFINITIONS = (
					"$(inherited)",
					"COCOAPODS=1",
					"GPB_USE_PROTOBUF_FRAMEWORK_IMPORTS=1",
				);
				HEADER_SEARCH_PATHS = (
					"$(inherited)",
					"\"${PODS_ROOT}/../../..\"",
					"\"${PODS_ROOT}/../../../Firestore/third_party/abseil-cpp\"",
					"\"${PODS_ROOT}/leveldb-library/include\"",
					"\"${PODS_ROOT}/GoogleTest/googletest/include\"",
				);
				INFOPLIST_FILE = "Tests/Tests-Info.plist";
				OTHER_LDFLAGS = (
					"$(inherited)",
					"-l\"c++\"",
				);
				PRODUCT_BUNDLE_IDENTIFIER = "org.cocoapods.demo.${PRODUCT_NAME:rfc1034identifier}";
				PRODUCT_NAME = "$(TARGET_NAME)";
				TEST_HOST = "$(BUILT_PRODUCTS_DIR)/Firestore_Example_iOS.app/Firestore_Example_iOS";
				WRAPPER_EXTENSION = xctest;
			};
			name = Release;
		};
		DE0761F31F2FE611003233AF /* Debug */ = {
			isa = XCBuildConfiguration;
			baseConfigurationReference = 05C3D82261C3BE976889FF09 /* Pods-Firestore_Example_iOS-SwiftBuildTest.debug.xcconfig */;
			buildSettings = {
				ASSETCATALOG_COMPILER_APPICON_NAME = AppIcon;
				CLANG_ANALYZER_NONNULL = YES;
				CLANG_ANALYZER_NUMBER_OBJECT_CONVERSION = YES_AGGRESSIVE;
				CLANG_WARN_DOCUMENTATION_COMMENTS = YES;
				CLANG_WARN_INFINITE_RECURSION = YES;
				CLANG_WARN_SUSPICIOUS_MOVE = YES;
				CLANG_WARN_UNREACHABLE_CODE = YES;
				DEBUG_INFORMATION_FORMAT = dwarf;
				DEVELOPMENT_TEAM = EQHXZ8M8AV;
				ENABLE_STRICT_OBJC_MSGSEND = YES;
				GCC_NO_COMMON_BLOCKS = YES;
				INFOPLIST_FILE = "App/iOS/Firestore-Info.plist";
				IPHONEOS_DEPLOYMENT_TARGET = 10.3;
				LD_RUNPATH_SEARCH_PATHS = "$(inherited) @executable_path/Frameworks";
				MTL_ENABLE_DEBUG_INFO = YES;
				PRODUCT_BUNDLE_IDENTIFIER = com.google.SwiftBuildTest;
				PRODUCT_NAME = "$(TARGET_NAME)";
				SWIFT_ACTIVE_COMPILATION_CONDITIONS = DEBUG;
				SWIFT_OPTIMIZATION_LEVEL = "-Onone";
				SWIFT_VERSION = 3.0;
			};
			name = Debug;
		};
		DE0761F41F2FE611003233AF /* Release */ = {
			isa = XCBuildConfiguration;
			baseConfigurationReference = 74ACEC3603BE58B57A7E8D4C /* Pods-Firestore_Example_iOS-SwiftBuildTest.release.xcconfig */;
			buildSettings = {
				ASSETCATALOG_COMPILER_APPICON_NAME = AppIcon;
				CLANG_ANALYZER_NONNULL = YES;
				CLANG_ANALYZER_NUMBER_OBJECT_CONVERSION = YES_AGGRESSIVE;
				CLANG_WARN_DOCUMENTATION_COMMENTS = YES;
				CLANG_WARN_INFINITE_RECURSION = YES;
				CLANG_WARN_SUSPICIOUS_MOVE = YES;
				CLANG_WARN_UNREACHABLE_CODE = YES;
				COPY_PHASE_STRIP = NO;
				DEBUG_INFORMATION_FORMAT = "dwarf-with-dsym";
				DEVELOPMENT_TEAM = EQHXZ8M8AV;
				ENABLE_STRICT_OBJC_MSGSEND = YES;
				GCC_NO_COMMON_BLOCKS = YES;
				INFOPLIST_FILE = "App/iOS/Firestore-Info.plist";
				IPHONEOS_DEPLOYMENT_TARGET = 10.3;
				LD_RUNPATH_SEARCH_PATHS = "$(inherited) @executable_path/Frameworks";
				MTL_ENABLE_DEBUG_INFO = NO;
				PRODUCT_BUNDLE_IDENTIFIER = com.google.SwiftBuildTest;
				PRODUCT_NAME = "$(TARGET_NAME)";
				SWIFT_OPTIMIZATION_LEVEL = "-Owholemodule";
				SWIFT_VERSION = 3.0;
			};
			name = Release;
		};
		DE29E7F61F2174B000909613 /* Debug */ = {
			isa = XCBuildConfiguration;
			buildSettings = {
				DEVELOPMENT_TEAM = EQHXZ8M8AV;
				PRODUCT_NAME = "$(TARGET_NAME)";
			};
			name = Debug;
		};
		DE29E7F71F2174B000909613 /* Release */ = {
			isa = XCBuildConfiguration;
			buildSettings = {
				DEVELOPMENT_TEAM = EQHXZ8M8AV;
				PRODUCT_NAME = "$(TARGET_NAME)";
			};
			name = Release;
		};
/* End XCBuildConfiguration section */

/* Begin XCConfigurationList section */
		54C9EDFA2040E16300A969CD /* Build configuration list for PBXNativeTarget "Firestore_SwiftTests_iOS" */ = {
			isa = XCConfigurationList;
			buildConfigurations = (
				54C9EDF82040E16300A969CD /* Debug */,
				54C9EDF92040E16300A969CD /* Release */,
			);
			defaultConfigurationIsVisible = 0;
			defaultConfigurationName = Release;
		};
		6003F585195388D10070C39A /* Build configuration list for PBXProject "Firestore" */ = {
			isa = XCConfigurationList;
			buildConfigurations = (
				6003F5BD195388D20070C39A /* Debug */,
				6003F5BE195388D20070C39A /* Release */,
			);
			defaultConfigurationIsVisible = 0;
			defaultConfigurationName = Release;
		};
		6003F5BF195388D20070C39A /* Build configuration list for PBXNativeTarget "Firestore_Example_iOS" */ = {
			isa = XCConfigurationList;
			buildConfigurations = (
				6003F5C0195388D20070C39A /* Debug */,
				6003F5C1195388D20070C39A /* Release */,
			);
			defaultConfigurationIsVisible = 0;
			defaultConfigurationName = Release;
		};
		6003F5C2195388D20070C39A /* Build configuration list for PBXNativeTarget "Firestore_Tests_iOS" */ = {
			isa = XCConfigurationList;
			buildConfigurations = (
				6003F5C3195388D20070C39A /* Debug */,
				6003F5C4195388D20070C39A /* Release */,
			);
			defaultConfigurationIsVisible = 0;
			defaultConfigurationName = Release;
		};
		6EDD3B5820BF247500C33877 /* Build configuration list for PBXNativeTarget "Firestore_FuzzTests_iOS" */ = {
			isa = XCConfigurationList;
			buildConfigurations = (
				6EDD3B5920BF247500C33877 /* Debug */,
				6EDD3B5A20BF247500C33877 /* Release */,
			);
			defaultConfigurationIsVisible = 0;
			defaultConfigurationName = Release;
		};
		DE03B2E61F2149D600A30B9C /* Build configuration list for PBXNativeTarget "Firestore_IntegrationTests_iOS" */ = {
			isa = XCConfigurationList;
			buildConfigurations = (
				DE03B2E71F2149D600A30B9C /* Debug */,
				DE03B2E81F2149D600A30B9C /* Release */,
			);
			defaultConfigurationIsVisible = 0;
			defaultConfigurationName = Release;
		};
		DE0761F51F2FE611003233AF /* Build configuration list for PBXNativeTarget "SwiftBuildTest" */ = {
			isa = XCConfigurationList;
			buildConfigurations = (
				DE0761F31F2FE611003233AF /* Debug */,
				DE0761F41F2FE611003233AF /* Release */,
			);
			defaultConfigurationIsVisible = 0;
			defaultConfigurationName = Release;
		};
		DE29E7F81F2174B000909613 /* Build configuration list for PBXAggregateTarget "AllTests_iOS" */ = {
			isa = XCConfigurationList;
			buildConfigurations = (
				DE29E7F61F2174B000909613 /* Debug */,
				DE29E7F71F2174B000909613 /* Release */,
			);
			defaultConfigurationIsVisible = 0;
			defaultConfigurationName = Release;
		};
/* End XCConfigurationList section */
	};
	rootObject = 6003F582195388D10070C39A /* Project object */;
}<|MERGE_RESOLUTION|>--- conflicted
+++ resolved
@@ -2093,15 +2093,12 @@
 					"COCOAPODS=1",
 					"GPB_USE_PROTOBUF_FRAMEWORK_IMPORTS=1",
 				);
-<<<<<<< HEAD
 				HEADER_SEARCH_PATHS = (
 					"$(inherited)",
 					"\"${PODS_ROOT}/../../..\"",
 					"\"${PODS_ROOT}/../../../Firestore/third_party/abseil-cpp\"",
 					"\"${PODS_ROOT}/nanopb\"",
 				);
-=======
->>>>>>> 6e6462e8
 				INFOPLIST_FILE = "FuzzTests/Firestore_FuzzTests_iOS-Info.plist";
 				OTHER_CFLAGS = (
 					"$(inherited)",
@@ -2132,15 +2129,12 @@
 					"COCOAPODS=1",
 					"GPB_USE_PROTOBUF_FRAMEWORK_IMPORTS=1",
 				);
-<<<<<<< HEAD
 				HEADER_SEARCH_PATHS = (
 					"$(inherited)",
 					"\"${PODS_ROOT}/../../..\"",
 					"\"${PODS_ROOT}/../../../Firestore/third_party/abseil-cpp\"",
 					"\"${PODS_ROOT}/nanopb\"",
 				);
-=======
->>>>>>> 6e6462e8
 				INFOPLIST_FILE = "FuzzTests/Firestore_FuzzTests_iOS-Info.plist";
 				OTHER_CFLAGS = (
 					"$(inherited)",
