--- conflicted
+++ resolved
@@ -188,11 +188,7 @@
 		2B7764F81BA762BE1D791851 /* objc_class_test_helper.mm in Sources */ = {isa = PBXBuildFile; fileRef = B5748BD89DF96FB1B20272F3 /* objc_class_test_helper.mm */; };
 		2BA71CDFB97B8F854F5E7AD7 /* field_transform_test.mm in Sources */ = {isa = PBXBuildFile; fileRef = 54A0352320A3AEC3003E0143 /* field_transform_test.mm */; };
 		2BBFAD893295881057E6C1FD /* FSTMockDatastore.mm in Sources */ = {isa = PBXBuildFile; fileRef = 5492E02D20213FFC00B64F25 /* FSTMockDatastore.mm */; };
-<<<<<<< HEAD
-=======
-		2BCFA42FEA5657A17C5439B3 /* FSTQueryListenerTests.mm in Sources */ = {isa = PBXBuildFile; fileRef = 5492E05D202154B900B64F25 /* FSTQueryListenerTests.mm */; };
 		2C5E4D9FDE7615AD0F63909E /* async_testing.cc in Sources */ = {isa = PBXBuildFile; fileRef = 872C92ABD71B12784A1C5520 /* async_testing.cc */; };
->>>>>>> 7aa32d88
 		2C66492A0099ED7C8B6CDEC6 /* FSTLevelDBRemoteDocumentCacheTests.mm in Sources */ = {isa = PBXBuildFile; fileRef = 5492E0922021552B00B64F25 /* FSTLevelDBRemoteDocumentCacheTests.mm */; };
 		2CD379584D1D35AAEA271D21 /* sorted_map_test.cc in Sources */ = {isa = PBXBuildFile; fileRef = 549CCA4E20A36DBB00BCEB75 /* sorted_map_test.cc */; };
 		2D220B9ABFA36CD7AC43D0A7 /* time_testing.cc in Sources */ = {isa = PBXBuildFile; fileRef = 5497CB76229DECDE000FB92F /* time_testing.cc */; };
