--- conflicted
+++ resolved
@@ -65,11 +65,8 @@
 		71719F9F1E33DC2100824A3D /* LaunchScreen.storyboard in Resources */ = {isa = PBXBuildFile; fileRef = 71719F9D1E33DC2100824A3D /* LaunchScreen.storyboard */; };
 		873B8AEB1B1F5CCA007FD442 /* Main.storyboard in Resources */ = {isa = PBXBuildFile; fileRef = 873B8AEA1B1F5CCA007FD442 /* Main.storyboard */; };
 		AB356EF7200EA5EB0089B766 /* field_value_test.cc in Sources */ = {isa = PBXBuildFile; fileRef = AB356EF6200EA5EB0089B766 /* field_value_test.cc */; };
-<<<<<<< HEAD
 		AB380CFB2019388600D97691 /* target_id_generator_test.cc in Sources */ = {isa = PBXBuildFile; fileRef = AB380CF82019382300D97691 /* target_id_generator_test.cc */; };
-=======
 		AB380CFE201A2F4500D97691 /* string_util_test.cc in Sources */ = {isa = PBXBuildFile; fileRef = AB380CFC201A2EE200D97691 /* string_util_test.cc */; };
->>>>>>> 5fdda3fa
 		AB382F7C1FE02A1F007CA955 /* FIRDocumentReferenceTests.m in Sources */ = {isa = PBXBuildFile; fileRef = AB382F7B1FE02A1F007CA955 /* FIRDocumentReferenceTests.m */; };
 		AB382F7E1FE03059007CA955 /* FIRFieldPathTests.m in Sources */ = {isa = PBXBuildFile; fileRef = AB382F7D1FE03059007CA955 /* FIRFieldPathTests.m */; };
 		AB7BAB342012B519001E0872 /* geo_point_test.cc in Sources */ = {isa = PBXBuildFile; fileRef = AB7BAB332012B519001E0872 /* geo_point_test.cc */; };
@@ -253,11 +250,8 @@
 		9D52E67EE96AA7E5D6F69748 /* Pods-Firestore_IntegrationTests.debug.xcconfig */ = {isa = PBXFileReference; includeInIndex = 1; lastKnownFileType = text.xcconfig; name = "Pods-Firestore_IntegrationTests.debug.xcconfig"; path = "Pods/Target Support Files/Pods-Firestore_IntegrationTests/Pods-Firestore_IntegrationTests.debug.xcconfig"; sourceTree = "<group>"; };
 		9EF477AD4B2B643FD320867A /* Pods-Firestore_Example.debug.xcconfig */ = {isa = PBXFileReference; includeInIndex = 1; lastKnownFileType = text.xcconfig; name = "Pods-Firestore_Example.debug.xcconfig"; path = "Pods/Target Support Files/Pods-Firestore_Example/Pods-Firestore_Example.debug.xcconfig"; sourceTree = "<group>"; };
 		AB356EF6200EA5EB0089B766 /* field_value_test.cc */ = {isa = PBXFileReference; lastKnownFileType = sourcecode.cpp.cpp; path = field_value_test.cc; sourceTree = "<group>"; };
-<<<<<<< HEAD
 		AB380CF82019382300D97691 /* target_id_generator_test.cc */ = {isa = PBXFileReference; fileEncoding = 4; lastKnownFileType = sourcecode.cpp.cpp; path = target_id_generator_test.cc; sourceTree = "<group>"; };
-=======
 		AB380CFC201A2EE200D97691 /* string_util_test.cc */ = {isa = PBXFileReference; fileEncoding = 4; lastKnownFileType = sourcecode.cpp.cpp; name = string_util_test.cc; path = ../../core/test/firebase/firestore/util/string_util_test.cc; sourceTree = "<group>"; };
->>>>>>> 5fdda3fa
 		AB382F7B1FE02A1F007CA955 /* FIRDocumentReferenceTests.m */ = {isa = PBXFileReference; fileEncoding = 4; lastKnownFileType = sourcecode.c.objc; path = FIRDocumentReferenceTests.m; sourceTree = "<group>"; };
 		AB382F7D1FE03059007CA955 /* FIRFieldPathTests.m */ = {isa = PBXFileReference; fileEncoding = 4; lastKnownFileType = sourcecode.c.objc; path = FIRFieldPathTests.m; sourceTree = "<group>"; };
 		AB7BAB332012B519001E0872 /* geo_point_test.cc */ = {isa = PBXFileReference; fileEncoding = 4; lastKnownFileType = sourcecode.cpp.cpp; name = geo_point_test.cc; path = ../../core/test/firebase/firestore/geo_point_test.cc; sourceTree = "<group>"; };
