// !$*UTF8*$!
{
	archiveVersion = 1;
	classes = {
	};
	objectVersion = 46;
	objects = {

/* Begin PBXAggregateTarget section */
		DE29E7F51F2174B000909613 /* AllTests_iOS */ = {
			isa = PBXAggregateTarget;
			buildConfigurationList = DE29E7F81F2174B000909613 /* Build configuration list for PBXAggregateTarget "AllTests_iOS" */;
			buildPhases = (
			);
			dependencies = (
				DE29E7FA1F2174DD00909613 /* PBXTargetDependency */,
				54C9EDFF2040E41900A969CD /* PBXTargetDependency */,
				DE29E7FC1F2174DD00909613 /* PBXTargetDependency */,
			);
			name = AllTests_iOS;
			productName = AllTests;
		};
/* End PBXAggregateTarget section */

/* Begin PBXBuildFile section */
		020AFD89BB40E5175838BB76 /* local_serializer_test.cc in Sources */ = {isa = PBXBuildFile; fileRef = F8043813A5D16963EC02B182 /* local_serializer_test.cc */; };
		0535C1B65DADAE1CE47FA3CA /* string_format_apple_test.mm in Sources */ = {isa = PBXBuildFile; fileRef = 9CFD366B783AE27B9E79EE7A /* string_format_apple_test.mm */; };
		132E3483789344640A52F223 /* reference_set_test.cc in Sources */ = {isa = PBXBuildFile; fileRef = 132E32997D781B896672D30A /* reference_set_test.cc */; };
		132E3E53179DE287D875F3F2 /* FSTLevelDBTransactionTests.mm in Sources */ = {isa = PBXBuildFile; fileRef = 132E36BB104830BD806351AC /* FSTLevelDBTransactionTests.mm */; };
		132E3EE56C143B2C9ACB6187 /* FSTLevelDBBenchmarkTests.mm in Sources */ = {isa = PBXBuildFile; fileRef = 132E3BB3D5C42282B4ACFB20 /* FSTLevelDBBenchmarkTests.mm */; };
		1CAA9012B25F975D445D5978 /* strerror_test.cc in Sources */ = {isa = PBXBuildFile; fileRef = 358C3B5FE573B1D60A4F7592 /* strerror_test.cc */; };
		32F022CB75AEE48CDDAF2982 /* mutation_test.cc in Sources */ = {isa = PBXBuildFile; fileRef = C8522DE226C467C54E6788D8 /* mutation_test.cc */; };
		333FCB7BB0C9986B5DF28FC8 /* grpc_stream_tester.cc in Sources */ = {isa = PBXBuildFile; fileRef = B1A7E1959AF8141FA7E6B888 /* grpc_stream_tester.cc */; };
		36FD4CE79613D18BC783C55B /* string_apple_test.mm in Sources */ = {isa = PBXBuildFile; fileRef = 0EE5300F8233D14025EF0456 /* string_apple_test.mm */; };
		3B843E4C1F3A182900548890 /* remote_store_spec_test.json in Resources */ = {isa = PBXBuildFile; fileRef = 3B843E4A1F3930A400548890 /* remote_store_spec_test.json */; };
		4AA4ABE36065DB79CD76DD8D /* Pods_Firestore_Benchmarks_iOS.framework in Frameworks */ = {isa = PBXBuildFile; fileRef = F694C3CE4B77B3C0FA4BBA53 /* Pods_Firestore_Benchmarks_iOS.framework */; };
		54131E9720ADE679001DF3FF /* string_format_test.cc in Sources */ = {isa = PBXBuildFile; fileRef = 54131E9620ADE678001DF3FF /* string_format_test.cc */; };
		544129DA21C2DDC800EFB9CC /* common.pb.cc in Sources */ = {isa = PBXBuildFile; fileRef = 544129D221C2DDC800EFB9CC /* common.pb.cc */; };
		544129DB21C2DDC800EFB9CC /* firestore.pb.cc in Sources */ = {isa = PBXBuildFile; fileRef = 544129D421C2DDC800EFB9CC /* firestore.pb.cc */; };
		544129DC21C2DDC800EFB9CC /* query.pb.cc in Sources */ = {isa = PBXBuildFile; fileRef = 544129D621C2DDC800EFB9CC /* query.pb.cc */; };
		544129DD21C2DDC800EFB9CC /* document.pb.cc in Sources */ = {isa = PBXBuildFile; fileRef = 544129D821C2DDC800EFB9CC /* document.pb.cc */; };
		544129DE21C2DDC800EFB9CC /* write.pb.cc in Sources */ = {isa = PBXBuildFile; fileRef = 544129D921C2DDC800EFB9CC /* write.pb.cc */; };
		544A20EE20F6C10C004E52CD /* BasicCompileTests.swift in Sources */ = {isa = PBXBuildFile; fileRef = DE0761F61F2FE68D003233AF /* BasicCompileTests.swift */; };
		54511E8E209805F8005BD28F /* hashing_test.cc in Sources */ = {isa = PBXBuildFile; fileRef = 54511E8D209805F8005BD28F /* hashing_test.cc */; };
		5467FB01203E5717009C9584 /* FIRFirestoreTests.mm in Sources */ = {isa = PBXBuildFile; fileRef = 5467FAFF203E56F8009C9584 /* FIRFirestoreTests.mm */; };
		5467FB08203E6A44009C9584 /* app_testing.mm in Sources */ = {isa = PBXBuildFile; fileRef = 5467FB07203E6A44009C9584 /* app_testing.mm */; };
		546854AA20A36867004BDBD5 /* datastore_test.mm in Sources */ = {isa = PBXBuildFile; fileRef = 546854A820A36867004BDBD5 /* datastore_test.mm */; };
		54740A571FC914BA00713A1A /* secure_random_test.cc in Sources */ = {isa = PBXBuildFile; fileRef = 54740A531FC913E500713A1A /* secure_random_test.cc */; };
		54740A581FC914F000713A1A /* autoid_test.cc in Sources */ = {isa = PBXBuildFile; fileRef = 54740A521FC913E500713A1A /* autoid_test.cc */; };
		54764FAF1FAA21B90085E60A /* FSTGoogleTestTests.mm in Sources */ = {isa = PBXBuildFile; fileRef = 54764FAE1FAA21B90085E60A /* FSTGoogleTestTests.mm */; };
		548DB929200D59F600E00ABC /* comparison_test.cc in Sources */ = {isa = PBXBuildFile; fileRef = 548DB928200D59F600E00ABC /* comparison_test.cc */; };
		5491BC721FB44593008B3588 /* FSTIntegrationTestCase.mm in Sources */ = {isa = PBXBuildFile; fileRef = 5491BC711FB44593008B3588 /* FSTIntegrationTestCase.mm */; };
		5491BC731FB44593008B3588 /* FSTIntegrationTestCase.mm in Sources */ = {isa = PBXBuildFile; fileRef = 5491BC711FB44593008B3588 /* FSTIntegrationTestCase.mm */; };
		5492E03120213FFC00B64F25 /* FSTLevelDBSpecTests.mm in Sources */ = {isa = PBXBuildFile; fileRef = 5492E02C20213FFB00B64F25 /* FSTLevelDBSpecTests.mm */; };
		5492E03220213FFC00B64F25 /* FSTMockDatastore.mm in Sources */ = {isa = PBXBuildFile; fileRef = 5492E02D20213FFC00B64F25 /* FSTMockDatastore.mm */; };
		5492E03320213FFC00B64F25 /* FSTSyncEngineTestDriver.mm in Sources */ = {isa = PBXBuildFile; fileRef = 5492E02E20213FFC00B64F25 /* FSTSyncEngineTestDriver.mm */; };
		5492E03420213FFC00B64F25 /* FSTMemorySpecTests.mm in Sources */ = {isa = PBXBuildFile; fileRef = 5492E02F20213FFC00B64F25 /* FSTMemorySpecTests.mm */; };
		5492E03520213FFC00B64F25 /* FSTSpecTests.mm in Sources */ = {isa = PBXBuildFile; fileRef = 5492E03020213FFC00B64F25 /* FSTSpecTests.mm */; };
		5492E03C2021401F00B64F25 /* XCTestCase+Await.mm in Sources */ = {isa = PBXBuildFile; fileRef = 5492E0372021401E00B64F25 /* XCTestCase+Await.mm */; };
		5492E03E2021401F00B64F25 /* FSTEventAccumulator.mm in Sources */ = {isa = PBXBuildFile; fileRef = 5492E0392021401F00B64F25 /* FSTEventAccumulator.mm */; };
		5492E03F2021401F00B64F25 /* FSTHelpers.mm in Sources */ = {isa = PBXBuildFile; fileRef = 5492E03A2021401F00B64F25 /* FSTHelpers.mm */; };
		5492E041202143E700B64F25 /* FSTEventAccumulator.mm in Sources */ = {isa = PBXBuildFile; fileRef = 5492E0392021401F00B64F25 /* FSTEventAccumulator.mm */; };
		5492E0422021440500B64F25 /* FSTHelpers.mm in Sources */ = {isa = PBXBuildFile; fileRef = 5492E03A2021401F00B64F25 /* FSTHelpers.mm */; };
		5492E0442021457E00B64F25 /* XCTestCase+Await.mm in Sources */ = {isa = PBXBuildFile; fileRef = 5492E0372021401E00B64F25 /* XCTestCase+Await.mm */; };
		5492E050202154AA00B64F25 /* FIRCollectionReferenceTests.mm in Sources */ = {isa = PBXBuildFile; fileRef = 5492E045202154AA00B64F25 /* FIRCollectionReferenceTests.mm */; };
		5492E051202154AA00B64F25 /* FIRQueryTests.mm in Sources */ = {isa = PBXBuildFile; fileRef = 5492E046202154AA00B64F25 /* FIRQueryTests.mm */; };
		5492E052202154AB00B64F25 /* FIRGeoPointTests.mm in Sources */ = {isa = PBXBuildFile; fileRef = 5492E048202154AA00B64F25 /* FIRGeoPointTests.mm */; };
		5492E053202154AB00B64F25 /* FIRDocumentReferenceTests.mm in Sources */ = {isa = PBXBuildFile; fileRef = 5492E049202154AA00B64F25 /* FIRDocumentReferenceTests.mm */; };
		5492E054202154AB00B64F25 /* FIRFieldValueTests.mm in Sources */ = {isa = PBXBuildFile; fileRef = 5492E04A202154AA00B64F25 /* FIRFieldValueTests.mm */; };
		5492E055202154AB00B64F25 /* FIRDocumentSnapshotTests.mm in Sources */ = {isa = PBXBuildFile; fileRef = 5492E04B202154AA00B64F25 /* FIRDocumentSnapshotTests.mm */; };
		5492E056202154AB00B64F25 /* FIRFieldPathTests.mm in Sources */ = {isa = PBXBuildFile; fileRef = 5492E04C202154AA00B64F25 /* FIRFieldPathTests.mm */; };
		5492E057202154AB00B64F25 /* FIRSnapshotMetadataTests.mm in Sources */ = {isa = PBXBuildFile; fileRef = 5492E04D202154AA00B64F25 /* FIRSnapshotMetadataTests.mm */; };
		5492E058202154AB00B64F25 /* FSTAPIHelpers.mm in Sources */ = {isa = PBXBuildFile; fileRef = 5492E04E202154AA00B64F25 /* FSTAPIHelpers.mm */; };
		5492E059202154AB00B64F25 /* FIRQuerySnapshotTests.mm in Sources */ = {isa = PBXBuildFile; fileRef = 5492E04F202154AA00B64F25 /* FIRQuerySnapshotTests.mm */; };
		5492E063202154B900B64F25 /* FSTViewSnapshotTest.mm in Sources */ = {isa = PBXBuildFile; fileRef = 5492E05C202154B800B64F25 /* FSTViewSnapshotTest.mm */; };
		5492E064202154B900B64F25 /* FSTQueryListenerTests.mm in Sources */ = {isa = PBXBuildFile; fileRef = 5492E05D202154B900B64F25 /* FSTQueryListenerTests.mm */; };
		5492E065202154B900B64F25 /* FSTViewTests.mm in Sources */ = {isa = PBXBuildFile; fileRef = 5492E05E202154B900B64F25 /* FSTViewTests.mm */; };
		5492E067202154B900B64F25 /* FSTEventManagerTests.mm in Sources */ = {isa = PBXBuildFile; fileRef = 5492E060202154B900B64F25 /* FSTEventManagerTests.mm */; };
		5492E068202154B900B64F25 /* FSTQueryTests.mm in Sources */ = {isa = PBXBuildFile; fileRef = 5492E061202154B900B64F25 /* FSTQueryTests.mm */; };
		5492E072202154D600B64F25 /* FIRQueryTests.mm in Sources */ = {isa = PBXBuildFile; fileRef = 5492E069202154D500B64F25 /* FIRQueryTests.mm */; };
		5492E073202154D600B64F25 /* FIRFieldsTests.mm in Sources */ = {isa = PBXBuildFile; fileRef = 5492E06A202154D500B64F25 /* FIRFieldsTests.mm */; };
		5492E074202154D600B64F25 /* FIRListenerRegistrationTests.mm in Sources */ = {isa = PBXBuildFile; fileRef = 5492E06B202154D500B64F25 /* FIRListenerRegistrationTests.mm */; };
		5492E075202154D600B64F25 /* FIRDatabaseTests.mm in Sources */ = {isa = PBXBuildFile; fileRef = 5492E06C202154D500B64F25 /* FIRDatabaseTests.mm */; };
		5492E076202154D600B64F25 /* FIRValidationTests.mm in Sources */ = {isa = PBXBuildFile; fileRef = 5492E06D202154D600B64F25 /* FIRValidationTests.mm */; };
		5492E077202154D600B64F25 /* FIRServerTimestampTests.mm in Sources */ = {isa = PBXBuildFile; fileRef = 5492E06E202154D600B64F25 /* FIRServerTimestampTests.mm */; };
		5492E078202154D600B64F25 /* FIRWriteBatchTests.mm in Sources */ = {isa = PBXBuildFile; fileRef = 5492E06F202154D600B64F25 /* FIRWriteBatchTests.mm */; };
		5492E079202154D600B64F25 /* FIRCursorTests.mm in Sources */ = {isa = PBXBuildFile; fileRef = 5492E070202154D600B64F25 /* FIRCursorTests.mm */; };
		5492E07A202154D600B64F25 /* FIRTypeTests.mm in Sources */ = {isa = PBXBuildFile; fileRef = 5492E071202154D600B64F25 /* FIRTypeTests.mm */; };
		5492E07F202154EC00B64F25 /* FSTTransactionTests.mm in Sources */ = {isa = PBXBuildFile; fileRef = 5492E07B202154EB00B64F25 /* FSTTransactionTests.mm */; };
		5492E080202154EC00B64F25 /* FSTSmokeTests.mm in Sources */ = {isa = PBXBuildFile; fileRef = 5492E07C202154EB00B64F25 /* FSTSmokeTests.mm */; };
		5492E082202154EC00B64F25 /* FSTDatastoreTests.mm in Sources */ = {isa = PBXBuildFile; fileRef = 5492E07E202154EC00B64F25 /* FSTDatastoreTests.mm */; };
		5492E09D2021552D00B64F25 /* FSTLocalStoreTests.mm in Sources */ = {isa = PBXBuildFile; fileRef = 5492E0832021552A00B64F25 /* FSTLocalStoreTests.mm */; };
		5492E09F2021552D00B64F25 /* FSTLevelDBMigrationsTests.mm in Sources */ = {isa = PBXBuildFile; fileRef = 5492E0862021552A00B64F25 /* FSTLevelDBMigrationsTests.mm */; };
		5492E0A02021552D00B64F25 /* FSTLevelDBMutationQueueTests.mm in Sources */ = {isa = PBXBuildFile; fileRef = 5492E0872021552A00B64F25 /* FSTLevelDBMutationQueueTests.mm */; };
		5492E0A12021552D00B64F25 /* FSTMemoryLocalStoreTests.mm in Sources */ = {isa = PBXBuildFile; fileRef = 5492E0882021552A00B64F25 /* FSTMemoryLocalStoreTests.mm */; };
		5492E0A22021552D00B64F25 /* FSTQueryCacheTests.mm in Sources */ = {isa = PBXBuildFile; fileRef = 5492E0892021552A00B64F25 /* FSTQueryCacheTests.mm */; };
		5492E0A32021552D00B64F25 /* FSTLocalSerializerTests.mm in Sources */ = {isa = PBXBuildFile; fileRef = 5492E08A2021552A00B64F25 /* FSTLocalSerializerTests.mm */; };
		5492E0A42021552D00B64F25 /* FSTMemoryQueryCacheTests.mm in Sources */ = {isa = PBXBuildFile; fileRef = 5492E08B2021552B00B64F25 /* FSTMemoryQueryCacheTests.mm */; };
		5492E0A52021552D00B64F25 /* FSTMemoryRemoteDocumentCacheTests.mm in Sources */ = {isa = PBXBuildFile; fileRef = 5492E08C2021552B00B64F25 /* FSTMemoryRemoteDocumentCacheTests.mm */; };
		5492E0A62021552D00B64F25 /* FSTPersistenceTestHelpers.mm in Sources */ = {isa = PBXBuildFile; fileRef = 5492E08D2021552B00B64F25 /* FSTPersistenceTestHelpers.mm */; };
		5492E0A82021552D00B64F25 /* FSTLevelDBLocalStoreTests.mm in Sources */ = {isa = PBXBuildFile; fileRef = 5492E08F2021552B00B64F25 /* FSTLevelDBLocalStoreTests.mm */; };
		5492E0AA2021552D00B64F25 /* FSTLevelDBRemoteDocumentCacheTests.mm in Sources */ = {isa = PBXBuildFile; fileRef = 5492E0922021552B00B64F25 /* FSTLevelDBRemoteDocumentCacheTests.mm */; };
		5492E0AC2021552D00B64F25 /* FSTMutationQueueTests.mm in Sources */ = {isa = PBXBuildFile; fileRef = 5492E0962021552C00B64F25 /* FSTMutationQueueTests.mm */; };
		5492E0AD2021552D00B64F25 /* FSTMemoryMutationQueueTests.mm in Sources */ = {isa = PBXBuildFile; fileRef = 5492E0972021552C00B64F25 /* FSTMemoryMutationQueueTests.mm */; };
		5492E0AE2021552D00B64F25 /* FSTLevelDBQueryCacheTests.mm in Sources */ = {isa = PBXBuildFile; fileRef = 5492E0982021552C00B64F25 /* FSTLevelDBQueryCacheTests.mm */; };
		5492E0B12021552D00B64F25 /* FSTRemoteDocumentCacheTests.mm in Sources */ = {isa = PBXBuildFile; fileRef = 5492E09C2021552D00B64F25 /* FSTRemoteDocumentCacheTests.mm */; };
		5492E0B92021555100B64F25 /* FSTDocumentKeyTests.mm in Sources */ = {isa = PBXBuildFile; fileRef = 5492E0B22021555000B64F25 /* FSTDocumentKeyTests.mm */; };
		5492E0BA2021555100B64F25 /* FSTDocumentSetTests.mm in Sources */ = {isa = PBXBuildFile; fileRef = 5492E0B32021555100B64F25 /* FSTDocumentSetTests.mm */; };
		5492E0BD2021555100B64F25 /* FSTDocumentTests.mm in Sources */ = {isa = PBXBuildFile; fileRef = 5492E0B62021555100B64F25 /* FSTDocumentTests.mm */; };
		5492E0BE2021555100B64F25 /* FSTMutationTests.mm in Sources */ = {isa = PBXBuildFile; fileRef = 5492E0B72021555100B64F25 /* FSTMutationTests.mm */; };
		5492E0BF2021555100B64F25 /* FSTFieldValueTests.mm in Sources */ = {isa = PBXBuildFile; fileRef = 5492E0B82021555100B64F25 /* FSTFieldValueTests.mm */; };
		5492E0C72021557E00B64F25 /* FSTSerializerBetaTests.mm in Sources */ = {isa = PBXBuildFile; fileRef = 5492E0C12021557E00B64F25 /* FSTSerializerBetaTests.mm */; };
		5492E0C92021557E00B64F25 /* FSTRemoteEventTests.mm in Sources */ = {isa = PBXBuildFile; fileRef = 5492E0C32021557E00B64F25 /* FSTRemoteEventTests.mm */; };
		5495EB032040E90200EBA509 /* CodableGeoPointTests.swift in Sources */ = {isa = PBXBuildFile; fileRef = 5495EB022040E90200EBA509 /* CodableGeoPointTests.swift */; };
		54995F6F205B6E12004EFFA0 /* leveldb_key_test.cc in Sources */ = {isa = PBXBuildFile; fileRef = 54995F6E205B6E12004EFFA0 /* leveldb_key_test.cc */; };
		549CCA5020A36DBC00BCEB75 /* sorted_set_test.cc in Sources */ = {isa = PBXBuildFile; fileRef = 549CCA4C20A36DBB00BCEB75 /* sorted_set_test.cc */; };
		549CCA5120A36DBC00BCEB75 /* tree_sorted_map_test.cc in Sources */ = {isa = PBXBuildFile; fileRef = 549CCA4D20A36DBB00BCEB75 /* tree_sorted_map_test.cc */; };
		549CCA5220A36DBC00BCEB75 /* sorted_map_test.cc in Sources */ = {isa = PBXBuildFile; fileRef = 549CCA4E20A36DBB00BCEB75 /* sorted_map_test.cc */; };
		549CCA5720A36E1F00BCEB75 /* field_mask_test.cc in Sources */ = {isa = PBXBuildFile; fileRef = 549CCA5320A36E1F00BCEB75 /* field_mask_test.cc */; };
		549CCA5920A36E1F00BCEB75 /* precondition_test.cc in Sources */ = {isa = PBXBuildFile; fileRef = 549CCA5520A36E1F00BCEB75 /* precondition_test.cc */; };
		54A0352620A3AED0003E0143 /* field_transform_test.mm in Sources */ = {isa = PBXBuildFile; fileRef = 54A0352320A3AEC3003E0143 /* field_transform_test.mm */; };
		54A0352720A3AED0003E0143 /* transform_operations_test.mm in Sources */ = {isa = PBXBuildFile; fileRef = 54A0352220A3AEC3003E0143 /* transform_operations_test.mm */; };
		54A0352A20A3B3BD003E0143 /* testutil.cc in Sources */ = {isa = PBXBuildFile; fileRef = 54A0352820A3B3BD003E0143 /* testutil.cc */; };
		54A0352F20A3B3D8003E0143 /* status_test.cc in Sources */ = {isa = PBXBuildFile; fileRef = 54A0352C20A3B3D7003E0143 /* status_test.cc */; };
		54A0353020A3B3D8003E0143 /* statusor_test.cc in Sources */ = {isa = PBXBuildFile; fileRef = 54A0352D20A3B3D7003E0143 /* statusor_test.cc */; };
		54A0353520A3D8CB003E0143 /* iterator_adaptors_test.cc in Sources */ = {isa = PBXBuildFile; fileRef = 54A0353420A3D8CB003E0143 /* iterator_adaptors_test.cc */; };
		54C2294F1FECABAE007D065B /* log_test.cc in Sources */ = {isa = PBXBuildFile; fileRef = 54C2294E1FECABAE007D065B /* log_test.cc */; };
		54D400D42148BACE001D2BCC /* GoogleService-Info.plist in Resources */ = {isa = PBXBuildFile; fileRef = 54D400D32148BACE001D2BCC /* GoogleService-Info.plist */; };
		54DA12A61F315EE100DD57A1 /* collection_spec_test.json in Resources */ = {isa = PBXBuildFile; fileRef = 54DA129C1F315EE100DD57A1 /* collection_spec_test.json */; };
		54DA12A71F315EE100DD57A1 /* existence_filter_spec_test.json in Resources */ = {isa = PBXBuildFile; fileRef = 54DA129D1F315EE100DD57A1 /* existence_filter_spec_test.json */; };
		54DA12A81F315EE100DD57A1 /* limbo_spec_test.json in Resources */ = {isa = PBXBuildFile; fileRef = 54DA129E1F315EE100DD57A1 /* limbo_spec_test.json */; };
		54DA12A91F315EE100DD57A1 /* limit_spec_test.json in Resources */ = {isa = PBXBuildFile; fileRef = 54DA129F1F315EE100DD57A1 /* limit_spec_test.json */; };
		54DA12AA1F315EE100DD57A1 /* listen_spec_test.json in Resources */ = {isa = PBXBuildFile; fileRef = 54DA12A01F315EE100DD57A1 /* listen_spec_test.json */; };
		54DA12AB1F315EE100DD57A1 /* offline_spec_test.json in Resources */ = {isa = PBXBuildFile; fileRef = 54DA12A11F315EE100DD57A1 /* offline_spec_test.json */; };
		54DA12AC1F315EE100DD57A1 /* orderby_spec_test.json in Resources */ = {isa = PBXBuildFile; fileRef = 54DA12A21F315EE100DD57A1 /* orderby_spec_test.json */; };
		54DA12AD1F315EE100DD57A1 /* persistence_spec_test.json in Resources */ = {isa = PBXBuildFile; fileRef = 54DA12A31F315EE100DD57A1 /* persistence_spec_test.json */; };
		54DA12AE1F315EE100DD57A1 /* resume_token_spec_test.json in Resources */ = {isa = PBXBuildFile; fileRef = 54DA12A41F315EE100DD57A1 /* resume_token_spec_test.json */; };
		54DA12AF1F315EE100DD57A1 /* write_spec_test.json in Resources */ = {isa = PBXBuildFile; fileRef = 54DA12A51F315EE100DD57A1 /* write_spec_test.json */; };
		54EB764D202277B30088B8F3 /* array_sorted_map_test.cc in Sources */ = {isa = PBXBuildFile; fileRef = 54EB764C202277B30088B8F3 /* array_sorted_map_test.cc */; };
		5A080105CCBFDB6BF3F3772D /* path_test.cc in Sources */ = {isa = PBXBuildFile; fileRef = 403DBF6EFB541DFD01582AA3 /* path_test.cc */; };
		5CC9650320A0E93200A2D6A1 /* FSTLRUGarbageCollectorTests.mm in Sources */ = {isa = PBXBuildFile; fileRef = 5CC9650220A0E93200A2D6A1 /* FSTLRUGarbageCollectorTests.mm */; };
		5CC9650520A0E9BD00A2D6A1 /* FSTMemoryLRUGarbageCollectorTests.mm in Sources */ = {isa = PBXBuildFile; fileRef = 5CC9650420A0E9BD00A2D6A1 /* FSTMemoryLRUGarbageCollectorTests.mm */; };
		5CC9650720A0E9C600A2D6A1 /* FSTLevelDBLRUGarbageCollectorTests.mm in Sources */ = {isa = PBXBuildFile; fileRef = 5CC9650620A0E9C600A2D6A1 /* FSTLevelDBLRUGarbageCollectorTests.mm */; };
		5D405BE298CE4692CB00790A /* Pods_Firestore_Tests_iOS.framework in Frameworks */ = {isa = PBXBuildFile; fileRef = 2B50B3A0DF77100EEE887891 /* Pods_Firestore_Tests_iOS.framework */; };
		6003F58E195388D20070C39A /* Foundation.framework in Frameworks */ = {isa = PBXBuildFile; fileRef = 6003F58D195388D20070C39A /* Foundation.framework */; };
		6003F590195388D20070C39A /* CoreGraphics.framework in Frameworks */ = {isa = PBXBuildFile; fileRef = 6003F58F195388D20070C39A /* CoreGraphics.framework */; };
		6003F592195388D20070C39A /* UIKit.framework in Frameworks */ = {isa = PBXBuildFile; fileRef = 6003F591195388D20070C39A /* UIKit.framework */; };
		6003F598195388D20070C39A /* InfoPlist.strings in Resources */ = {isa = PBXBuildFile; fileRef = 6003F596195388D20070C39A /* InfoPlist.strings */; };
		6003F59A195388D20070C39A /* main.m in Sources */ = {isa = PBXBuildFile; fileRef = 6003F599195388D20070C39A /* main.m */; };
		6003F59E195388D20070C39A /* FIRAppDelegate.m in Sources */ = {isa = PBXBuildFile; fileRef = 6003F59D195388D20070C39A /* FIRAppDelegate.m */; };
		6003F5A7195388D20070C39A /* FIRViewController.m in Sources */ = {isa = PBXBuildFile; fileRef = 6003F5A6195388D20070C39A /* FIRViewController.m */; };
		6003F5A9195388D20070C39A /* Images.xcassets in Resources */ = {isa = PBXBuildFile; fileRef = 6003F5A8195388D20070C39A /* Images.xcassets */; };
		6003F5B0195388D20070C39A /* XCTest.framework in Frameworks */ = {isa = PBXBuildFile; fileRef = 6003F5AF195388D20070C39A /* XCTest.framework */; };
		6003F5B1195388D20070C39A /* Foundation.framework in Frameworks */ = {isa = PBXBuildFile; fileRef = 6003F58D195388D20070C39A /* Foundation.framework */; };
		6003F5B2195388D20070C39A /* UIKit.framework in Frameworks */ = {isa = PBXBuildFile; fileRef = 6003F591195388D20070C39A /* UIKit.framework */; };
		6003F5BA195388D20070C39A /* InfoPlist.strings in Resources */ = {isa = PBXBuildFile; fileRef = 6003F5B8195388D20070C39A /* InfoPlist.strings */; };
		6161B5032047140C00A99DBB /* FIRFirestoreSourceTests.mm in Sources */ = {isa = PBXBuildFile; fileRef = 6161B5012047140400A99DBB /* FIRFirestoreSourceTests.mm */; };
		618BBEA620B89AAC00B5BCE7 /* target.pb.cc in Sources */ = {isa = PBXBuildFile; fileRef = 618BBE7D20B89AAC00B5BCE7 /* target.pb.cc */; };
		618BBEA720B89AAC00B5BCE7 /* maybe_document.pb.cc in Sources */ = {isa = PBXBuildFile; fileRef = 618BBE7E20B89AAC00B5BCE7 /* maybe_document.pb.cc */; };
		618BBEA820B89AAC00B5BCE7 /* mutation.pb.cc in Sources */ = {isa = PBXBuildFile; fileRef = 618BBE8220B89AAC00B5BCE7 /* mutation.pb.cc */; };
		618BBEAE20B89AAC00B5BCE7 /* latlng.pb.cc in Sources */ = {isa = PBXBuildFile; fileRef = 618BBE9220B89AAC00B5BCE7 /* latlng.pb.cc */; };
		618BBEAF20B89AAC00B5BCE7 /* annotations.pb.cc in Sources */ = {isa = PBXBuildFile; fileRef = 618BBE9520B89AAC00B5BCE7 /* annotations.pb.cc */; };
		618BBEB020B89AAC00B5BCE7 /* http.pb.cc in Sources */ = {isa = PBXBuildFile; fileRef = 618BBE9720B89AAC00B5BCE7 /* http.pb.cc */; };
		618BBEB120B89AAC00B5BCE7 /* status.pb.cc in Sources */ = {isa = PBXBuildFile; fileRef = 618BBE9920B89AAC00B5BCE7 /* status.pb.cc */; };
		61F72C5620BC48FD001A68CB /* serializer_test.cc in Sources */ = {isa = PBXBuildFile; fileRef = 61F72C5520BC48FD001A68CB /* serializer_test.cc */; };
		6E59498D20F55BA800ECD9A5 /* FuzzingResources in Resources */ = {isa = PBXBuildFile; fileRef = 6ED6DEA120F5502700FC6076 /* FuzzingResources */; };
		6E8302E021022309003E1EA3 /* FSTFuzzTestFieldPath.mm in Sources */ = {isa = PBXBuildFile; fileRef = 6E8302DF21022309003E1EA3 /* FSTFuzzTestFieldPath.mm */; };
		6EA39FDE20FE820E008D461F /* FSTFuzzTestSerializer.mm in Sources */ = {isa = PBXBuildFile; fileRef = 6EA39FDD20FE820E008D461F /* FSTFuzzTestSerializer.mm */; };
		6EDD3B4620BF247500C33877 /* Foundation.framework in Frameworks */ = {isa = PBXBuildFile; fileRef = 6003F58D195388D20070C39A /* Foundation.framework */; };
		6EDD3B4820BF247500C33877 /* UIKit.framework in Frameworks */ = {isa = PBXBuildFile; fileRef = 6003F591195388D20070C39A /* UIKit.framework */; };
		6EDD3B4920BF247500C33877 /* XCTest.framework in Frameworks */ = {isa = PBXBuildFile; fileRef = 6003F5AF195388D20070C39A /* XCTest.framework */; };
		6EDD3B6020BF25AE00C33877 /* FSTFuzzTestsPrincipal.mm in Sources */ = {isa = PBXBuildFile; fileRef = 6EDD3B5E20BF24D000C33877 /* FSTFuzzTestsPrincipal.mm */; };
		6F3CAC76D918D6B0917EDF92 /* query_test.cc in Sources */ = {isa = PBXBuildFile; fileRef = B9C261C26C5D311E1E3C0CB9 /* query_test.cc */; };
		71719F9F1E33DC2100824A3D /* LaunchScreen.storyboard in Resources */ = {isa = PBXBuildFile; fileRef = 71719F9D1E33DC2100824A3D /* LaunchScreen.storyboard */; };
		73866AA12082B0A5009BB4FF /* FIRArrayTransformTests.mm in Sources */ = {isa = PBXBuildFile; fileRef = 73866A9F2082B069009BB4FF /* FIRArrayTransformTests.mm */; };
		73FE5066020EF9B2892C86BF /* hard_assert_test.cc in Sources */ = {isa = PBXBuildFile; fileRef = 444B7AB3F5A2929070CB1363 /* hard_assert_test.cc */; };
		84DBE646DCB49305879D3500 /* nanopb_string_test.cc in Sources */ = {isa = PBXBuildFile; fileRef = 353EEE078EF3F39A9B7279F6 /* nanopb_string_test.cc */; };
		873B8AEB1B1F5CCA007FD442 /* Main.storyboard in Resources */ = {isa = PBXBuildFile; fileRef = 873B8AEA1B1F5CCA007FD442 /* Main.storyboard */; };
		8C82D4D3F9AB63E79CC52DC8 /* Pods_Firestore_IntegrationTests_iOS.framework in Frameworks */ = {isa = PBXBuildFile; fileRef = ECEBABC7E7B693BE808A1052 /* Pods_Firestore_IntegrationTests_iOS.framework */; };
		AB356EF7200EA5EB0089B766 /* field_value_test.cc in Sources */ = {isa = PBXBuildFile; fileRef = AB356EF6200EA5EB0089B766 /* field_value_test.cc */; };
		AB380CFB2019388600D97691 /* target_id_generator_test.cc in Sources */ = {isa = PBXBuildFile; fileRef = AB380CF82019382300D97691 /* target_id_generator_test.cc */; };
		AB380CFE201A2F4500D97691 /* string_util_test.cc in Sources */ = {isa = PBXBuildFile; fileRef = AB380CFC201A2EE200D97691 /* string_util_test.cc */; };
		AB380D02201BC69F00D97691 /* bits_test.cc in Sources */ = {isa = PBXBuildFile; fileRef = AB380D01201BC69F00D97691 /* bits_test.cc */; };
		AB380D04201BC6E400D97691 /* ordered_code_test.cc in Sources */ = {isa = PBXBuildFile; fileRef = AB380D03201BC6E400D97691 /* ordered_code_test.cc */; };
		AB38D93020236E21000A432D /* database_info_test.cc in Sources */ = {isa = PBXBuildFile; fileRef = AB38D92E20235D22000A432D /* database_info_test.cc */; };
		AB6B908420322E4D00CC290A /* document_test.cc in Sources */ = {isa = PBXBuildFile; fileRef = AB6B908320322E4D00CC290A /* document_test.cc */; };
		AB6B908820322E8800CC290A /* no_document_test.cc in Sources */ = {isa = PBXBuildFile; fileRef = AB6B908720322E8800CC290A /* no_document_test.cc */; };
		AB7BAB342012B519001E0872 /* geo_point_test.cc in Sources */ = {isa = PBXBuildFile; fileRef = AB7BAB332012B519001E0872 /* geo_point_test.cc */; };
		ABA495BB202B7E80008A7851 /* snapshot_version_test.cc in Sources */ = {isa = PBXBuildFile; fileRef = ABA495B9202B7E79008A7851 /* snapshot_version_test.cc */; };
		ABC1D7DC2023A04B00BA84F0 /* credentials_provider_test.cc in Sources */ = {isa = PBXBuildFile; fileRef = AB38D9342023966E000A432D /* credentials_provider_test.cc */; };
		ABC1D7DD2023A04F00BA84F0 /* empty_credentials_provider_test.cc in Sources */ = {isa = PBXBuildFile; fileRef = AB38D93620239689000A432D /* empty_credentials_provider_test.cc */; };
		ABC1D7DE2023A05300BA84F0 /* user_test.cc in Sources */ = {isa = PBXBuildFile; fileRef = AB38D93220239654000A432D /* user_test.cc */; };
		ABC1D7E12023A40C00BA84F0 /* token_test.cc in Sources */ = {isa = PBXBuildFile; fileRef = ABC1D7DF2023A3EF00BA84F0 /* token_test.cc */; };
		ABC1D7E42024AFDE00BA84F0 /* firebase_credentials_provider_test.mm in Sources */ = {isa = PBXBuildFile; fileRef = ABC1D7E22023CDC500BA84F0 /* firebase_credentials_provider_test.mm */; };
		ABE6637A201FA81900ED349A /* database_id_test.cc in Sources */ = {isa = PBXBuildFile; fileRef = AB71064B201FA60300344F18 /* database_id_test.cc */; };
		ABF6506C201131F8005F2C74 /* timestamp_test.cc in Sources */ = {isa = PBXBuildFile; fileRef = ABF6506B201131F8005F2C74 /* timestamp_test.cc */; };
		B60894F72170207200EBC644 /* fake_credentials_provider.cc in Sources */ = {isa = PBXBuildFile; fileRef = B60894F62170207100EBC644 /* fake_credentials_provider.cc */; };
		B6152AD7202A53CB000E5744 /* document_key_test.cc in Sources */ = {isa = PBXBuildFile; fileRef = B6152AD5202A5385000E5744 /* document_key_test.cc */; };
		B65D34A9203C995B0076A5E1 /* FIRTimestampTest.m in Sources */ = {isa = PBXBuildFile; fileRef = B65D34A7203C99090076A5E1 /* FIRTimestampTest.m */; };
		B66D8996213609EE0086DA0C /* stream_test.mm in Sources */ = {isa = PBXBuildFile; fileRef = B66D8995213609EE0086DA0C /* stream_test.mm */; };
		B67BF449216EB43000CA9097 /* create_noop_connectivity_monitor.cc in Sources */ = {isa = PBXBuildFile; fileRef = B67BF448216EB43000CA9097 /* create_noop_connectivity_monitor.cc */; };
		B686F2AF2023DDEE0028D6BE /* field_path_test.cc in Sources */ = {isa = PBXBuildFile; fileRef = B686F2AD2023DDB20028D6BE /* field_path_test.cc */; };
		B686F2B22025000D0028D6BE /* resource_path_test.cc in Sources */ = {isa = PBXBuildFile; fileRef = B686F2B02024FFD70028D6BE /* resource_path_test.cc */; };
		B68B1E012213A765008977EF /* to_string_apple_test.mm in Sources */ = {isa = PBXBuildFile; fileRef = B68B1E002213A764008977EF /* to_string_apple_test.mm */; };
		B68FC0E521F6848700A7055C /* watch_change_test.mm in Sources */ = {isa = PBXBuildFile; fileRef = B68FC0E421F6848700A7055C /* watch_change_test.mm */; };
		B696858E2214B53900271095 /* to_string_test.cc in Sources */ = {isa = PBXBuildFile; fileRef = B696858D2214B53900271095 /* to_string_test.cc */; };
		B6968590221770F100271095 /* objc_compatibility_apple_test.mm in Sources */ = {isa = PBXBuildFile; fileRef = B696858F221770F000271095 /* objc_compatibility_apple_test.mm */; };
		B69CF3F12227386500B281C8 /* hashing_test_apple.mm in Sources */ = {isa = PBXBuildFile; fileRef = B69CF3F02227386500B281C8 /* hashing_test_apple.mm */; };
		B6BBE43121262CF400C6A53E /* grpc_stream_test.cc in Sources */ = {isa = PBXBuildFile; fileRef = B6BBE42F21262CF400C6A53E /* grpc_stream_test.cc */; };
		B6D1B68520E2AB1B00B35856 /* exponential_backoff_test.cc in Sources */ = {isa = PBXBuildFile; fileRef = B6D1B68420E2AB1A00B35856 /* exponential_backoff_test.cc */; };
		B6D9649121544D4F00EB9CFB /* grpc_connection_test.cc in Sources */ = {isa = PBXBuildFile; fileRef = B6D9649021544D4F00EB9CFB /* grpc_connection_test.cc */; };
		B6D964932154AB8F00EB9CFB /* grpc_streaming_reader_test.cc in Sources */ = {isa = PBXBuildFile; fileRef = B6D964922154AB8F00EB9CFB /* grpc_streaming_reader_test.cc */; };
		B6D964952163E63900EB9CFB /* grpc_unary_call_test.cc in Sources */ = {isa = PBXBuildFile; fileRef = B6D964942163E63900EB9CFB /* grpc_unary_call_test.cc */; };
		B6FB467D208E9D3C00554BA2 /* async_queue_test.cc in Sources */ = {isa = PBXBuildFile; fileRef = B6FB467B208E9A8200554BA2 /* async_queue_test.cc */; };
		B6FB4684208EA0EC00554BA2 /* async_queue_libdispatch_test.mm in Sources */ = {isa = PBXBuildFile; fileRef = B6FB4680208EA0BE00554BA2 /* async_queue_libdispatch_test.mm */; };
		B6FB4685208EA0F000554BA2 /* async_queue_std_test.cc in Sources */ = {isa = PBXBuildFile; fileRef = B6FB4681208EA0BE00554BA2 /* async_queue_std_test.cc */; };
		B6FB468E208F9BAB00554BA2 /* executor_libdispatch_test.mm in Sources */ = {isa = PBXBuildFile; fileRef = B6FB4689208F9B9100554BA2 /* executor_libdispatch_test.mm */; };
		B6FB468F208F9BAE00554BA2 /* executor_std_test.cc in Sources */ = {isa = PBXBuildFile; fileRef = B6FB4687208F9B9100554BA2 /* executor_std_test.cc */; };
		B6FB4690208F9BB300554BA2 /* executor_test.cc in Sources */ = {isa = PBXBuildFile; fileRef = B6FB4688208F9B9100554BA2 /* executor_test.cc */; };
		BEE0294A23AB993E5DE0E946 /* leveldb_util_test.cc in Sources */ = {isa = PBXBuildFile; fileRef = 332485C4DCC6BA0DBB5E31B7 /* leveldb_util_test.cc */; };
		C1AA536F90A0A576CA2816EB /* Pods_Firestore_Example_iOS_Firestore_SwiftTests_iOS.framework in Frameworks */ = {isa = PBXBuildFile; fileRef = BB92EB03E3F92485023F64ED /* Pods_Firestore_Example_iOS_Firestore_SwiftTests_iOS.framework */; };
		C482E724F4B10968417C3F78 /* Pods_Firestore_FuzzTests_iOS.framework in Frameworks */ = {isa = PBXBuildFile; fileRef = B79CA87A1A01FC5329031C9B /* Pods_Firestore_FuzzTests_iOS.framework */; };
		C80B10E79CDD7EF7843C321E /* type_traits_apple_test.mm in Sources */ = {isa = PBXBuildFile; fileRef = 2A0CF41BA5AED6049B0BEB2C /* type_traits_apple_test.mm */; };
		C8D3CE2343E53223E6487F2C /* Pods_Firestore_Example_iOS.framework in Frameworks */ = {isa = PBXBuildFile; fileRef = 5918805E993304321A05E82B /* Pods_Firestore_Example_iOS.framework */; };
		CA989C0E6020C372A62B7062 /* testutil.cc in Sources */ = {isa = PBXBuildFile; fileRef = 54A0352820A3B3BD003E0143 /* testutil.cc */; };
		D5B252EE3F4037405DB1ECE3 /* FIRNumericTransformTests.mm in Sources */ = {isa = PBXBuildFile; fileRef = D5B25E7E7D6873CBA4571841 /* FIRNumericTransformTests.mm */; };
		D5B25CBF07F65E885C9D68AB /* perf_spec_test.json in Resources */ = {isa = PBXBuildFile; fileRef = D5B2593BCB52957D62F1C9D3 /* perf_spec_test.json */; };
		D94A1862B8FB778225DB54A1 /* filesystem_test.cc in Sources */ = {isa = PBXBuildFile; fileRef = F51859B394D01C0C507282F1 /* filesystem_test.cc */; };
		DAFF0CF921E64AC30062958F /* AppDelegate.m in Sources */ = {isa = PBXBuildFile; fileRef = DAFF0CF821E64AC30062958F /* AppDelegate.m */; };
		DAFF0CFB21E64AC40062958F /* Assets.xcassets in Resources */ = {isa = PBXBuildFile; fileRef = DAFF0CFA21E64AC40062958F /* Assets.xcassets */; };
		DAFF0CFE21E64AC40062958F /* MainMenu.xib in Resources */ = {isa = PBXBuildFile; fileRef = DAFF0CFC21E64AC40062958F /* MainMenu.xib */; };
		DAFF0D0121E64AC40062958F /* main.m in Sources */ = {isa = PBXBuildFile; fileRef = DAFF0D0021E64AC40062958F /* main.m */; };
		DAFF0D0921E653A00062958F /* GoogleService-Info.plist in Resources */ = {isa = PBXBuildFile; fileRef = 54D400D32148BACE001D2BCC /* GoogleService-Info.plist */; };
		DD213F68A6F79E1D4924BD95 /* Pods_macOS_example.framework in Frameworks */ = {isa = PBXBuildFile; fileRef = E42355285B9EF55ABD785792 /* Pods_macOS_example.framework */; };
		DD5976A45071455FF3FE74B8 /* string_win_test.cc in Sources */ = {isa = PBXBuildFile; fileRef = 79507DF8378D3C42F5B36268 /* string_win_test.cc */; };
		DE03B2D41F2149D600A30B9C /* XCTest.framework in Frameworks */ = {isa = PBXBuildFile; fileRef = 6003F5AF195388D20070C39A /* XCTest.framework */; };
		DE03B2D51F2149D600A30B9C /* UIKit.framework in Frameworks */ = {isa = PBXBuildFile; fileRef = 6003F591195388D20070C39A /* UIKit.framework */; };
		DE03B2D61F2149D600A30B9C /* Foundation.framework in Frameworks */ = {isa = PBXBuildFile; fileRef = 6003F58D195388D20070C39A /* Foundation.framework */; };
		DE03B2DD1F2149D600A30B9C /* InfoPlist.strings in Resources */ = {isa = PBXBuildFile; fileRef = 6003F5B8195388D20070C39A /* InfoPlist.strings */; };
		DE03B3631F215E1A00A30B9C /* CAcert.pem in Resources */ = {isa = PBXBuildFile; fileRef = DE03B3621F215E1600A30B9C /* CAcert.pem */; };
		DE2EF0851F3D0B6E003D0CDC /* FSTArraySortedDictionaryTests.m in Sources */ = {isa = PBXBuildFile; fileRef = DE2EF07E1F3D0B6E003D0CDC /* FSTArraySortedDictionaryTests.m */; };
		DE2EF0861F3D0B6E003D0CDC /* FSTImmutableSortedDictionary+Testing.m in Sources */ = {isa = PBXBuildFile; fileRef = DE2EF0801F3D0B6E003D0CDC /* FSTImmutableSortedDictionary+Testing.m */; };
		DE2EF0871F3D0B6E003D0CDC /* FSTImmutableSortedSet+Testing.m in Sources */ = {isa = PBXBuildFile; fileRef = DE2EF0821F3D0B6E003D0CDC /* FSTImmutableSortedSet+Testing.m */; };
		DE2EF0881F3D0B6E003D0CDC /* FSTTreeSortedDictionaryTests.m in Sources */ = {isa = PBXBuildFile; fileRef = DE2EF0841F3D0B6E003D0CDC /* FSTTreeSortedDictionaryTests.m */; };
		EBFC611B1BF195D0EC710AF4 /* app_testing.mm in Sources */ = {isa = PBXBuildFile; fileRef = 5467FB07203E6A44009C9584 /* app_testing.mm */; };
/* End PBXBuildFile section */

/* Begin PBXContainerItemProxy section */
		54C9EDF62040E16300A969CD /* PBXContainerItemProxy */ = {
			isa = PBXContainerItemProxy;
			containerPortal = 6003F582195388D10070C39A /* Project object */;
			proxyType = 1;
			remoteGlobalIDString = 6003F589195388D20070C39A;
			remoteInfo = Firestore_Example;
		};
		54C9EDFE2040E41900A969CD /* PBXContainerItemProxy */ = {
			isa = PBXContainerItemProxy;
			containerPortal = 6003F582195388D10070C39A /* Project object */;
			proxyType = 1;
			remoteGlobalIDString = 54C9EDF02040E16300A969CD;
			remoteInfo = Firestore_SwiftTests_iOS;
		};
		5CAE131E20FFFED600BE9A4A /* PBXContainerItemProxy */ = {
			isa = PBXContainerItemProxy;
			containerPortal = 6003F582195388D10070C39A /* Project object */;
			proxyType = 1;
			remoteGlobalIDString = 6003F589195388D20070C39A;
			remoteInfo = Firestore_Example_iOS;
		};
		6003F5B3195388D20070C39A /* PBXContainerItemProxy */ = {
			isa = PBXContainerItemProxy;
			containerPortal = 6003F582195388D10070C39A /* Project object */;
			proxyType = 1;
			remoteGlobalIDString = 6003F589195388D20070C39A;
			remoteInfo = Firestore;
		};
		6EDD3AD320BF247500C33877 /* PBXContainerItemProxy */ = {
			isa = PBXContainerItemProxy;
			containerPortal = 6003F582195388D10070C39A /* Project object */;
			proxyType = 1;
			remoteGlobalIDString = 6003F589195388D20070C39A;
			remoteInfo = Firestore;
		};
		DE03B2961F2149D600A30B9C /* PBXContainerItemProxy */ = {
			isa = PBXContainerItemProxy;
			containerPortal = 6003F582195388D10070C39A /* Project object */;
			proxyType = 1;
			remoteGlobalIDString = 6003F589195388D20070C39A;
			remoteInfo = Firestore;
		};
		DE29E7F91F2174DD00909613 /* PBXContainerItemProxy */ = {
			isa = PBXContainerItemProxy;
			containerPortal = 6003F582195388D10070C39A /* Project object */;
			proxyType = 1;
			remoteGlobalIDString = 6003F5AD195388D20070C39A;
			remoteInfo = Firestore_Tests;
		};
		DE29E7FB1F2174DD00909613 /* PBXContainerItemProxy */ = {
			isa = PBXContainerItemProxy;
			containerPortal = 6003F582195388D10070C39A /* Project object */;
			proxyType = 1;
			remoteGlobalIDString = DE03B2941F2149D600A30B9C;
			remoteInfo = Firestore_IntegrationTests;
		};
/* End PBXContainerItemProxy section */

/* Begin PBXFileReference section */
		0EE5300F8233D14025EF0456 /* string_apple_test.mm */ = {isa = PBXFileReference; includeInIndex = 1; lastKnownFileType = sourcecode.cpp.objcpp; path = string_apple_test.mm; sourceTree = "<group>"; };
		11984BA0A99D7A7ABA5B0D90 /* Pods-Firestore_Example_iOS-Firestore_SwiftTests_iOS.release.xcconfig */ = {isa = PBXFileReference; includeInIndex = 1; lastKnownFileType = text.xcconfig; name = "Pods-Firestore_Example_iOS-Firestore_SwiftTests_iOS.release.xcconfig"; path = "Pods/Target Support Files/Pods-Firestore_Example_iOS-Firestore_SwiftTests_iOS/Pods-Firestore_Example_iOS-Firestore_SwiftTests_iOS.release.xcconfig"; sourceTree = "<group>"; };
		1277F98C20D2DF0867496976 /* Pods-Firestore_IntegrationTests_iOS.debug.xcconfig */ = {isa = PBXFileReference; includeInIndex = 1; lastKnownFileType = text.xcconfig; name = "Pods-Firestore_IntegrationTests_iOS.debug.xcconfig"; path = "Pods/Target Support Files/Pods-Firestore_IntegrationTests_iOS/Pods-Firestore_IntegrationTests_iOS.debug.xcconfig"; sourceTree = "<group>"; };
		12F4357299652983A615F886 /* LICENSE */ = {isa = PBXFileReference; includeInIndex = 1; lastKnownFileType = text; name = LICENSE; path = ../LICENSE; sourceTree = "<group>"; };
		132E32997D781B896672D30A /* reference_set_test.cc */ = {isa = PBXFileReference; fileEncoding = 4; lastKnownFileType = sourcecode.cpp.cpp; path = reference_set_test.cc; sourceTree = "<group>"; };
		132E36BB104830BD806351AC /* FSTLevelDBTransactionTests.mm */ = {isa = PBXFileReference; fileEncoding = 4; lastKnownFileType = sourcecode.cpp.objcpp; path = FSTLevelDBTransactionTests.mm; sourceTree = "<group>"; };
		132E3BB3D5C42282B4ACFB20 /* FSTLevelDBBenchmarkTests.mm */ = {isa = PBXFileReference; fileEncoding = 4; lastKnownFileType = sourcecode.cpp.objcpp; path = FSTLevelDBBenchmarkTests.mm; sourceTree = "<group>"; };
		2A0CF41BA5AED6049B0BEB2C /* type_traits_apple_test.mm */ = {isa = PBXFileReference; includeInIndex = 1; lastKnownFileType = sourcecode.cpp.objcpp; path = type_traits_apple_test.mm; sourceTree = "<group>"; };
		2B50B3A0DF77100EEE887891 /* Pods_Firestore_Tests_iOS.framework */ = {isa = PBXFileReference; explicitFileType = wrapper.framework; includeInIndex = 0; path = Pods_Firestore_Tests_iOS.framework; sourceTree = BUILT_PRODUCTS_DIR; };
		332485C4DCC6BA0DBB5E31B7 /* leveldb_util_test.cc */ = {isa = PBXFileReference; includeInIndex = 1; lastKnownFileType = sourcecode.cpp.cpp; path = leveldb_util_test.cc; sourceTree = "<group>"; };
		353EEE078EF3F39A9B7279F6 /* nanopb_string_test.cc */ = {isa = PBXFileReference; includeInIndex = 1; lastKnownFileType = sourcecode.cpp.cpp; name = nanopb_string_test.cc; path = nanopb/nanopb_string_test.cc; sourceTree = "<group>"; };
		358C3B5FE573B1D60A4F7592 /* strerror_test.cc */ = {isa = PBXFileReference; includeInIndex = 1; lastKnownFileType = sourcecode.cpp.cpp; path = strerror_test.cc; sourceTree = "<group>"; };
		3B843E4A1F3930A400548890 /* remote_store_spec_test.json */ = {isa = PBXFileReference; fileEncoding = 4; lastKnownFileType = text.json; path = remote_store_spec_test.json; sourceTree = "<group>"; };
		3C81DE3772628FE297055662 /* Pods-Firestore_Example_iOS.debug.xcconfig */ = {isa = PBXFileReference; includeInIndex = 1; lastKnownFileType = text.xcconfig; name = "Pods-Firestore_Example_iOS.debug.xcconfig"; path = "Pods/Target Support Files/Pods-Firestore_Example_iOS/Pods-Firestore_Example_iOS.debug.xcconfig"; sourceTree = "<group>"; };
		3F0992A4B83C60841C52E960 /* Pods-Firestore_Example_iOS.release.xcconfig */ = {isa = PBXFileReference; includeInIndex = 1; lastKnownFileType = text.xcconfig; name = "Pods-Firestore_Example_iOS.release.xcconfig"; path = "Pods/Target Support Files/Pods-Firestore_Example_iOS/Pods-Firestore_Example_iOS.release.xcconfig"; sourceTree = "<group>"; };
		403DBF6EFB541DFD01582AA3 /* path_test.cc */ = {isa = PBXFileReference; includeInIndex = 1; lastKnownFileType = sourcecode.cpp.cpp; path = path_test.cc; sourceTree = "<group>"; };
		444B7AB3F5A2929070CB1363 /* hard_assert_test.cc */ = {isa = PBXFileReference; includeInIndex = 1; lastKnownFileType = sourcecode.cpp.cpp; path = hard_assert_test.cc; sourceTree = "<group>"; };
		54131E9620ADE678001DF3FF /* string_format_test.cc */ = {isa = PBXFileReference; fileEncoding = 4; lastKnownFileType = sourcecode.cpp.cpp; path = string_format_test.cc; sourceTree = "<group>"; };
		544129D021C2DDC800EFB9CC /* query.pb.h */ = {isa = PBXFileReference; fileEncoding = 4; lastKnownFileType = sourcecode.c.h; path = query.pb.h; sourceTree = "<group>"; };
		544129D121C2DDC800EFB9CC /* common.pb.h */ = {isa = PBXFileReference; fileEncoding = 4; lastKnownFileType = sourcecode.c.h; path = common.pb.h; sourceTree = "<group>"; };
		544129D221C2DDC800EFB9CC /* common.pb.cc */ = {isa = PBXFileReference; fileEncoding = 4; lastKnownFileType = sourcecode.cpp.cpp; path = common.pb.cc; sourceTree = "<group>"; };
		544129D321C2DDC800EFB9CC /* firestore.pb.h */ = {isa = PBXFileReference; fileEncoding = 4; lastKnownFileType = sourcecode.c.h; path = firestore.pb.h; sourceTree = "<group>"; };
		544129D421C2DDC800EFB9CC /* firestore.pb.cc */ = {isa = PBXFileReference; fileEncoding = 4; lastKnownFileType = sourcecode.cpp.cpp; path = firestore.pb.cc; sourceTree = "<group>"; };
		544129D521C2DDC800EFB9CC /* write.pb.h */ = {isa = PBXFileReference; fileEncoding = 4; lastKnownFileType = sourcecode.c.h; path = write.pb.h; sourceTree = "<group>"; };
		544129D621C2DDC800EFB9CC /* query.pb.cc */ = {isa = PBXFileReference; fileEncoding = 4; lastKnownFileType = sourcecode.cpp.cpp; path = query.pb.cc; sourceTree = "<group>"; };
		544129D721C2DDC800EFB9CC /* document.pb.h */ = {isa = PBXFileReference; fileEncoding = 4; lastKnownFileType = sourcecode.c.h; path = document.pb.h; sourceTree = "<group>"; };
		544129D821C2DDC800EFB9CC /* document.pb.cc */ = {isa = PBXFileReference; fileEncoding = 4; lastKnownFileType = sourcecode.cpp.cpp; path = document.pb.cc; sourceTree = "<group>"; };
		544129D921C2DDC800EFB9CC /* write.pb.cc */ = {isa = PBXFileReference; fileEncoding = 4; lastKnownFileType = sourcecode.cpp.cpp; path = write.pb.cc; sourceTree = "<group>"; };
		54511E8D209805F8005BD28F /* hashing_test.cc */ = {isa = PBXFileReference; fileEncoding = 4; lastKnownFileType = sourcecode.cpp.cpp; path = hashing_test.cc; sourceTree = "<group>"; };
		5467FAFF203E56F8009C9584 /* FIRFirestoreTests.mm */ = {isa = PBXFileReference; fileEncoding = 4; lastKnownFileType = sourcecode.cpp.objcpp; path = FIRFirestoreTests.mm; sourceTree = "<group>"; };
		5467FB06203E6A44009C9584 /* app_testing.h */ = {isa = PBXFileReference; fileEncoding = 4; lastKnownFileType = sourcecode.c.h; path = app_testing.h; sourceTree = "<group>"; };
		5467FB07203E6A44009C9584 /* app_testing.mm */ = {isa = PBXFileReference; fileEncoding = 4; lastKnownFileType = sourcecode.cpp.objcpp; path = app_testing.mm; sourceTree = "<group>"; };
		546854A820A36867004BDBD5 /* datastore_test.mm */ = {isa = PBXFileReference; fileEncoding = 4; lastKnownFileType = sourcecode.cpp.objcpp; path = datastore_test.mm; sourceTree = "<group>"; };
		54740A521FC913E500713A1A /* autoid_test.cc */ = {isa = PBXFileReference; fileEncoding = 4; lastKnownFileType = sourcecode.cpp.cpp; path = autoid_test.cc; sourceTree = "<group>"; };
		54740A531FC913E500713A1A /* secure_random_test.cc */ = {isa = PBXFileReference; fileEncoding = 4; lastKnownFileType = sourcecode.cpp.cpp; path = secure_random_test.cc; sourceTree = "<group>"; };
		54764FAE1FAA21B90085E60A /* FSTGoogleTestTests.mm */ = {isa = PBXFileReference; fileEncoding = 4; lastKnownFileType = sourcecode.cpp.objcpp; path = FSTGoogleTestTests.mm; sourceTree = "<group>"; };
		548DB928200D59F600E00ABC /* comparison_test.cc */ = {isa = PBXFileReference; fileEncoding = 4; lastKnownFileType = sourcecode.cpp.cpp; path = comparison_test.cc; sourceTree = "<group>"; };
		5491BC711FB44593008B3588 /* FSTIntegrationTestCase.mm */ = {isa = PBXFileReference; fileEncoding = 4; lastKnownFileType = sourcecode.cpp.objcpp; path = FSTIntegrationTestCase.mm; sourceTree = "<group>"; };
		5492E02C20213FFB00B64F25 /* FSTLevelDBSpecTests.mm */ = {isa = PBXFileReference; fileEncoding = 4; lastKnownFileType = sourcecode.cpp.objcpp; path = FSTLevelDBSpecTests.mm; sourceTree = "<group>"; };
		5492E02D20213FFC00B64F25 /* FSTMockDatastore.mm */ = {isa = PBXFileReference; fileEncoding = 4; lastKnownFileType = sourcecode.cpp.objcpp; path = FSTMockDatastore.mm; sourceTree = "<group>"; };
		5492E02E20213FFC00B64F25 /* FSTSyncEngineTestDriver.mm */ = {isa = PBXFileReference; fileEncoding = 4; lastKnownFileType = sourcecode.cpp.objcpp; path = FSTSyncEngineTestDriver.mm; sourceTree = "<group>"; };
		5492E02F20213FFC00B64F25 /* FSTMemorySpecTests.mm */ = {isa = PBXFileReference; fileEncoding = 4; lastKnownFileType = sourcecode.cpp.objcpp; path = FSTMemorySpecTests.mm; sourceTree = "<group>"; };
		5492E03020213FFC00B64F25 /* FSTSpecTests.mm */ = {isa = PBXFileReference; fileEncoding = 4; lastKnownFileType = sourcecode.cpp.objcpp; path = FSTSpecTests.mm; sourceTree = "<group>"; };
		5492E0372021401E00B64F25 /* XCTestCase+Await.mm */ = {isa = PBXFileReference; fileEncoding = 4; lastKnownFileType = sourcecode.cpp.objcpp; path = "XCTestCase+Await.mm"; sourceTree = "<group>"; };
		5492E0392021401F00B64F25 /* FSTEventAccumulator.mm */ = {isa = PBXFileReference; fileEncoding = 4; lastKnownFileType = sourcecode.cpp.objcpp; path = FSTEventAccumulator.mm; sourceTree = "<group>"; };
		5492E03A2021401F00B64F25 /* FSTHelpers.mm */ = {isa = PBXFileReference; fileEncoding = 4; lastKnownFileType = sourcecode.cpp.objcpp; path = FSTHelpers.mm; sourceTree = "<group>"; };
		5492E045202154AA00B64F25 /* FIRCollectionReferenceTests.mm */ = {isa = PBXFileReference; fileEncoding = 4; lastKnownFileType = sourcecode.cpp.objcpp; path = FIRCollectionReferenceTests.mm; sourceTree = "<group>"; };
		5492E046202154AA00B64F25 /* FIRQueryTests.mm */ = {isa = PBXFileReference; fileEncoding = 4; lastKnownFileType = sourcecode.cpp.objcpp; path = FIRQueryTests.mm; sourceTree = "<group>"; };
		5492E047202154AA00B64F25 /* FSTAPIHelpers.h */ = {isa = PBXFileReference; fileEncoding = 4; lastKnownFileType = sourcecode.c.h; path = FSTAPIHelpers.h; sourceTree = "<group>"; };
		5492E048202154AA00B64F25 /* FIRGeoPointTests.mm */ = {isa = PBXFileReference; fileEncoding = 4; lastKnownFileType = sourcecode.cpp.objcpp; path = FIRGeoPointTests.mm; sourceTree = "<group>"; };
		5492E049202154AA00B64F25 /* FIRDocumentReferenceTests.mm */ = {isa = PBXFileReference; fileEncoding = 4; lastKnownFileType = sourcecode.cpp.objcpp; path = FIRDocumentReferenceTests.mm; sourceTree = "<group>"; };
		5492E04A202154AA00B64F25 /* FIRFieldValueTests.mm */ = {isa = PBXFileReference; fileEncoding = 4; lastKnownFileType = sourcecode.cpp.objcpp; path = FIRFieldValueTests.mm; sourceTree = "<group>"; };
		5492E04B202154AA00B64F25 /* FIRDocumentSnapshotTests.mm */ = {isa = PBXFileReference; fileEncoding = 4; lastKnownFileType = sourcecode.cpp.objcpp; path = FIRDocumentSnapshotTests.mm; sourceTree = "<group>"; };
		5492E04C202154AA00B64F25 /* FIRFieldPathTests.mm */ = {isa = PBXFileReference; fileEncoding = 4; lastKnownFileType = sourcecode.cpp.objcpp; path = FIRFieldPathTests.mm; sourceTree = "<group>"; };
		5492E04D202154AA00B64F25 /* FIRSnapshotMetadataTests.mm */ = {isa = PBXFileReference; fileEncoding = 4; lastKnownFileType = sourcecode.cpp.objcpp; path = FIRSnapshotMetadataTests.mm; sourceTree = "<group>"; };
		5492E04E202154AA00B64F25 /* FSTAPIHelpers.mm */ = {isa = PBXFileReference; fileEncoding = 4; lastKnownFileType = sourcecode.cpp.objcpp; path = FSTAPIHelpers.mm; sourceTree = "<group>"; };
		5492E04F202154AA00B64F25 /* FIRQuerySnapshotTests.mm */ = {isa = PBXFileReference; fileEncoding = 4; lastKnownFileType = sourcecode.cpp.objcpp; path = FIRQuerySnapshotTests.mm; sourceTree = "<group>"; };
		5492E05A202154B800B64F25 /* FSTSyncEngine+Testing.h */ = {isa = PBXFileReference; fileEncoding = 4; lastKnownFileType = sourcecode.c.h; path = "FSTSyncEngine+Testing.h"; sourceTree = "<group>"; };
		5492E05C202154B800B64F25 /* FSTViewSnapshotTest.mm */ = {isa = PBXFileReference; fileEncoding = 4; lastKnownFileType = sourcecode.cpp.objcpp; path = FSTViewSnapshotTest.mm; sourceTree = "<group>"; };
		5492E05D202154B900B64F25 /* FSTQueryListenerTests.mm */ = {isa = PBXFileReference; fileEncoding = 4; lastKnownFileType = sourcecode.cpp.objcpp; path = FSTQueryListenerTests.mm; sourceTree = "<group>"; };
		5492E05E202154B900B64F25 /* FSTViewTests.mm */ = {isa = PBXFileReference; fileEncoding = 4; lastKnownFileType = sourcecode.cpp.objcpp; path = FSTViewTests.mm; sourceTree = "<group>"; };
		5492E060202154B900B64F25 /* FSTEventManagerTests.mm */ = {isa = PBXFileReference; fileEncoding = 4; lastKnownFileType = sourcecode.cpp.objcpp; path = FSTEventManagerTests.mm; sourceTree = "<group>"; };
		5492E061202154B900B64F25 /* FSTQueryTests.mm */ = {isa = PBXFileReference; fileEncoding = 4; lastKnownFileType = sourcecode.cpp.objcpp; path = FSTQueryTests.mm; sourceTree = "<group>"; };
		5492E069202154D500B64F25 /* FIRQueryTests.mm */ = {isa = PBXFileReference; fileEncoding = 4; lastKnownFileType = sourcecode.cpp.objcpp; path = FIRQueryTests.mm; sourceTree = "<group>"; };
		5492E06A202154D500B64F25 /* FIRFieldsTests.mm */ = {isa = PBXFileReference; fileEncoding = 4; lastKnownFileType = sourcecode.cpp.objcpp; path = FIRFieldsTests.mm; sourceTree = "<group>"; };
		5492E06B202154D500B64F25 /* FIRListenerRegistrationTests.mm */ = {isa = PBXFileReference; fileEncoding = 4; lastKnownFileType = sourcecode.cpp.objcpp; path = FIRListenerRegistrationTests.mm; sourceTree = "<group>"; };
		5492E06C202154D500B64F25 /* FIRDatabaseTests.mm */ = {isa = PBXFileReference; fileEncoding = 4; lastKnownFileType = sourcecode.cpp.objcpp; path = FIRDatabaseTests.mm; sourceTree = "<group>"; };
		5492E06D202154D600B64F25 /* FIRValidationTests.mm */ = {isa = PBXFileReference; fileEncoding = 4; lastKnownFileType = sourcecode.cpp.objcpp; path = FIRValidationTests.mm; sourceTree = "<group>"; };
		5492E06E202154D600B64F25 /* FIRServerTimestampTests.mm */ = {isa = PBXFileReference; fileEncoding = 4; lastKnownFileType = sourcecode.cpp.objcpp; path = FIRServerTimestampTests.mm; sourceTree = "<group>"; };
		5492E06F202154D600B64F25 /* FIRWriteBatchTests.mm */ = {isa = PBXFileReference; fileEncoding = 4; lastKnownFileType = sourcecode.cpp.objcpp; path = FIRWriteBatchTests.mm; sourceTree = "<group>"; };
		5492E070202154D600B64F25 /* FIRCursorTests.mm */ = {isa = PBXFileReference; fileEncoding = 4; lastKnownFileType = sourcecode.cpp.objcpp; path = FIRCursorTests.mm; sourceTree = "<group>"; };
		5492E071202154D600B64F25 /* FIRTypeTests.mm */ = {isa = PBXFileReference; fileEncoding = 4; lastKnownFileType = sourcecode.cpp.objcpp; path = FIRTypeTests.mm; sourceTree = "<group>"; };
		5492E07B202154EB00B64F25 /* FSTTransactionTests.mm */ = {isa = PBXFileReference; fileEncoding = 4; lastKnownFileType = sourcecode.cpp.objcpp; path = FSTTransactionTests.mm; sourceTree = "<group>"; };
		5492E07C202154EB00B64F25 /* FSTSmokeTests.mm */ = {isa = PBXFileReference; fileEncoding = 4; lastKnownFileType = sourcecode.cpp.objcpp; path = FSTSmokeTests.mm; sourceTree = "<group>"; };
		5492E07E202154EC00B64F25 /* FSTDatastoreTests.mm */ = {isa = PBXFileReference; fileEncoding = 4; lastKnownFileType = sourcecode.cpp.objcpp; path = FSTDatastoreTests.mm; sourceTree = "<group>"; };
		5492E0832021552A00B64F25 /* FSTLocalStoreTests.mm */ = {isa = PBXFileReference; fileEncoding = 4; lastKnownFileType = sourcecode.cpp.objcpp; path = FSTLocalStoreTests.mm; sourceTree = "<group>"; };
		5492E0852021552A00B64F25 /* FSTRemoteDocumentCacheTests.h */ = {isa = PBXFileReference; fileEncoding = 4; lastKnownFileType = sourcecode.c.h; path = FSTRemoteDocumentCacheTests.h; sourceTree = "<group>"; };
		5492E0862021552A00B64F25 /* FSTLevelDBMigrationsTests.mm */ = {isa = PBXFileReference; fileEncoding = 4; lastKnownFileType = sourcecode.cpp.objcpp; path = FSTLevelDBMigrationsTests.mm; sourceTree = "<group>"; };
		5492E0872021552A00B64F25 /* FSTLevelDBMutationQueueTests.mm */ = {isa = PBXFileReference; fileEncoding = 4; lastKnownFileType = sourcecode.cpp.objcpp; path = FSTLevelDBMutationQueueTests.mm; sourceTree = "<group>"; };
		5492E0882021552A00B64F25 /* FSTMemoryLocalStoreTests.mm */ = {isa = PBXFileReference; fileEncoding = 4; lastKnownFileType = sourcecode.cpp.objcpp; path = FSTMemoryLocalStoreTests.mm; sourceTree = "<group>"; };
		5492E0892021552A00B64F25 /* FSTQueryCacheTests.mm */ = {isa = PBXFileReference; fileEncoding = 4; lastKnownFileType = sourcecode.cpp.objcpp; path = FSTQueryCacheTests.mm; sourceTree = "<group>"; };
		5492E08A2021552A00B64F25 /* FSTLocalSerializerTests.mm */ = {isa = PBXFileReference; fileEncoding = 4; lastKnownFileType = sourcecode.cpp.objcpp; path = FSTLocalSerializerTests.mm; sourceTree = "<group>"; };
		5492E08B2021552B00B64F25 /* FSTMemoryQueryCacheTests.mm */ = {isa = PBXFileReference; fileEncoding = 4; lastKnownFileType = sourcecode.cpp.objcpp; path = FSTMemoryQueryCacheTests.mm; sourceTree = "<group>"; };
		5492E08C2021552B00B64F25 /* FSTMemoryRemoteDocumentCacheTests.mm */ = {isa = PBXFileReference; fileEncoding = 4; lastKnownFileType = sourcecode.cpp.objcpp; path = FSTMemoryRemoteDocumentCacheTests.mm; sourceTree = "<group>"; };
		5492E08D2021552B00B64F25 /* FSTPersistenceTestHelpers.mm */ = {isa = PBXFileReference; fileEncoding = 4; lastKnownFileType = sourcecode.cpp.objcpp; path = FSTPersistenceTestHelpers.mm; sourceTree = "<group>"; };
		5492E08F2021552B00B64F25 /* FSTLevelDBLocalStoreTests.mm */ = {isa = PBXFileReference; fileEncoding = 4; lastKnownFileType = sourcecode.cpp.objcpp; path = FSTLevelDBLocalStoreTests.mm; sourceTree = "<group>"; };
		5492E0912021552B00B64F25 /* FSTLocalStoreTests.h */ = {isa = PBXFileReference; fileEncoding = 4; lastKnownFileType = sourcecode.c.h; path = FSTLocalStoreTests.h; sourceTree = "<group>"; };
		5492E0922021552B00B64F25 /* FSTLevelDBRemoteDocumentCacheTests.mm */ = {isa = PBXFileReference; fileEncoding = 4; lastKnownFileType = sourcecode.cpp.objcpp; path = FSTLevelDBRemoteDocumentCacheTests.mm; sourceTree = "<group>"; };
		5492E0942021552C00B64F25 /* FSTMutationQueueTests.h */ = {isa = PBXFileReference; fileEncoding = 4; lastKnownFileType = sourcecode.c.h; path = FSTMutationQueueTests.h; sourceTree = "<group>"; };
		5492E0952021552C00B64F25 /* FSTQueryCacheTests.h */ = {isa = PBXFileReference; fileEncoding = 4; lastKnownFileType = sourcecode.c.h; path = FSTQueryCacheTests.h; sourceTree = "<group>"; };
		5492E0962021552C00B64F25 /* FSTMutationQueueTests.mm */ = {isa = PBXFileReference; fileEncoding = 4; lastKnownFileType = sourcecode.cpp.objcpp; path = FSTMutationQueueTests.mm; sourceTree = "<group>"; };
		5492E0972021552C00B64F25 /* FSTMemoryMutationQueueTests.mm */ = {isa = PBXFileReference; fileEncoding = 4; lastKnownFileType = sourcecode.cpp.objcpp; path = FSTMemoryMutationQueueTests.mm; sourceTree = "<group>"; };
		5492E0982021552C00B64F25 /* FSTLevelDBQueryCacheTests.mm */ = {isa = PBXFileReference; fileEncoding = 4; lastKnownFileType = sourcecode.cpp.objcpp; path = FSTLevelDBQueryCacheTests.mm; sourceTree = "<group>"; };
		5492E0992021552C00B64F25 /* FSTPersistenceTestHelpers.h */ = {isa = PBXFileReference; fileEncoding = 4; lastKnownFileType = sourcecode.c.h; path = FSTPersistenceTestHelpers.h; sourceTree = "<group>"; };
		5492E09C2021552D00B64F25 /* FSTRemoteDocumentCacheTests.mm */ = {isa = PBXFileReference; fileEncoding = 4; lastKnownFileType = sourcecode.cpp.objcpp; path = FSTRemoteDocumentCacheTests.mm; sourceTree = "<group>"; };
		5492E0B22021555000B64F25 /* FSTDocumentKeyTests.mm */ = {isa = PBXFileReference; fileEncoding = 4; lastKnownFileType = sourcecode.cpp.objcpp; path = FSTDocumentKeyTests.mm; sourceTree = "<group>"; };
		5492E0B32021555100B64F25 /* FSTDocumentSetTests.mm */ = {isa = PBXFileReference; fileEncoding = 4; lastKnownFileType = sourcecode.cpp.objcpp; path = FSTDocumentSetTests.mm; sourceTree = "<group>"; };
		5492E0B62021555100B64F25 /* FSTDocumentTests.mm */ = {isa = PBXFileReference; fileEncoding = 4; lastKnownFileType = sourcecode.cpp.objcpp; path = FSTDocumentTests.mm; sourceTree = "<group>"; };
		5492E0B72021555100B64F25 /* FSTMutationTests.mm */ = {isa = PBXFileReference; fileEncoding = 4; lastKnownFileType = sourcecode.cpp.objcpp; path = FSTMutationTests.mm; sourceTree = "<group>"; };
		5492E0B82021555100B64F25 /* FSTFieldValueTests.mm */ = {isa = PBXFileReference; fileEncoding = 4; lastKnownFileType = sourcecode.cpp.objcpp; path = FSTFieldValueTests.mm; sourceTree = "<group>"; };
		5492E0C12021557E00B64F25 /* FSTSerializerBetaTests.mm */ = {isa = PBXFileReference; fileEncoding = 4; lastKnownFileType = sourcecode.cpp.objcpp; path = FSTSerializerBetaTests.mm; sourceTree = "<group>"; };
		5492E0C32021557E00B64F25 /* FSTRemoteEventTests.mm */ = {isa = PBXFileReference; fileEncoding = 4; lastKnownFileType = sourcecode.cpp.objcpp; path = FSTRemoteEventTests.mm; sourceTree = "<group>"; };
		5495EB022040E90200EBA509 /* CodableGeoPointTests.swift */ = {isa = PBXFileReference; fileEncoding = 4; lastKnownFileType = sourcecode.swift; path = CodableGeoPointTests.swift; sourceTree = "<group>"; };
		54995F6E205B6E12004EFFA0 /* leveldb_key_test.cc */ = {isa = PBXFileReference; fileEncoding = 4; lastKnownFileType = sourcecode.cpp.cpp; path = leveldb_key_test.cc; sourceTree = "<group>"; };
		549CCA4C20A36DBB00BCEB75 /* sorted_set_test.cc */ = {isa = PBXFileReference; fileEncoding = 4; lastKnownFileType = sourcecode.cpp.cpp; path = sorted_set_test.cc; sourceTree = "<group>"; };
		549CCA4D20A36DBB00BCEB75 /* tree_sorted_map_test.cc */ = {isa = PBXFileReference; fileEncoding = 4; lastKnownFileType = sourcecode.cpp.cpp; path = tree_sorted_map_test.cc; sourceTree = "<group>"; };
		549CCA4E20A36DBB00BCEB75 /* sorted_map_test.cc */ = {isa = PBXFileReference; fileEncoding = 4; lastKnownFileType = sourcecode.cpp.cpp; path = sorted_map_test.cc; sourceTree = "<group>"; };
		549CCA4F20A36DBC00BCEB75 /* testing.h */ = {isa = PBXFileReference; fileEncoding = 4; lastKnownFileType = sourcecode.c.h; path = testing.h; sourceTree = "<group>"; };
		549CCA5320A36E1F00BCEB75 /* field_mask_test.cc */ = {isa = PBXFileReference; fileEncoding = 4; lastKnownFileType = sourcecode.cpp.cpp; path = field_mask_test.cc; sourceTree = "<group>"; };
		549CCA5520A36E1F00BCEB75 /* precondition_test.cc */ = {isa = PBXFileReference; fileEncoding = 4; lastKnownFileType = sourcecode.cpp.cpp; path = precondition_test.cc; sourceTree = "<group>"; };
		54A0352220A3AEC3003E0143 /* transform_operations_test.mm */ = {isa = PBXFileReference; fileEncoding = 4; lastKnownFileType = sourcecode.cpp.objcpp; path = transform_operations_test.mm; sourceTree = "<group>"; };
		54A0352320A3AEC3003E0143 /* field_transform_test.mm */ = {isa = PBXFileReference; fileEncoding = 4; lastKnownFileType = sourcecode.cpp.objcpp; path = field_transform_test.mm; sourceTree = "<group>"; };
		54A0352820A3B3BD003E0143 /* testutil.cc */ = {isa = PBXFileReference; fileEncoding = 4; lastKnownFileType = sourcecode.cpp.cpp; path = testutil.cc; sourceTree = "<group>"; };
		54A0352920A3B3BD003E0143 /* testutil.h */ = {isa = PBXFileReference; fileEncoding = 4; lastKnownFileType = sourcecode.c.h; path = testutil.h; sourceTree = "<group>"; };
		54A0352B20A3B3D7003E0143 /* status_test_util.h */ = {isa = PBXFileReference; fileEncoding = 4; lastKnownFileType = sourcecode.c.h; path = status_test_util.h; sourceTree = "<group>"; };
		54A0352C20A3B3D7003E0143 /* status_test.cc */ = {isa = PBXFileReference; fileEncoding = 4; lastKnownFileType = sourcecode.cpp.cpp; path = status_test.cc; sourceTree = "<group>"; };
		54A0352D20A3B3D7003E0143 /* statusor_test.cc */ = {isa = PBXFileReference; fileEncoding = 4; lastKnownFileType = sourcecode.cpp.cpp; path = statusor_test.cc; sourceTree = "<group>"; };
		54A0353420A3D8CB003E0143 /* iterator_adaptors_test.cc */ = {isa = PBXFileReference; fileEncoding = 4; lastKnownFileType = sourcecode.cpp.cpp; path = iterator_adaptors_test.cc; sourceTree = "<group>"; };
		54C2294E1FECABAE007D065B /* log_test.cc */ = {isa = PBXFileReference; fileEncoding = 4; lastKnownFileType = sourcecode.cpp.cpp; path = log_test.cc; sourceTree = "<group>"; };
		54C9EDF12040E16300A969CD /* Firestore_SwiftTests_iOS.xctest */ = {isa = PBXFileReference; explicitFileType = wrapper.cfbundle; includeInIndex = 0; path = Firestore_SwiftTests_iOS.xctest; sourceTree = BUILT_PRODUCTS_DIR; };
		54C9EDF52040E16300A969CD /* Info.plist */ = {isa = PBXFileReference; lastKnownFileType = text.plist.xml; path = Info.plist; sourceTree = "<group>"; };
		54D400D32148BACE001D2BCC /* GoogleService-Info.plist */ = {isa = PBXFileReference; fileEncoding = 4; lastKnownFileType = text.plist.xml; name = "GoogleService-Info.plist"; path = "App/GoogleService-Info.plist"; sourceTree = SOURCE_ROOT; };
		54DA129C1F315EE100DD57A1 /* collection_spec_test.json */ = {isa = PBXFileReference; fileEncoding = 4; lastKnownFileType = text.json; path = collection_spec_test.json; sourceTree = "<group>"; };
		54DA129D1F315EE100DD57A1 /* existence_filter_spec_test.json */ = {isa = PBXFileReference; fileEncoding = 4; lastKnownFileType = text.json; path = existence_filter_spec_test.json; sourceTree = "<group>"; };
		54DA129E1F315EE100DD57A1 /* limbo_spec_test.json */ = {isa = PBXFileReference; fileEncoding = 4; lastKnownFileType = text.json; path = limbo_spec_test.json; sourceTree = "<group>"; };
		54DA129F1F315EE100DD57A1 /* limit_spec_test.json */ = {isa = PBXFileReference; fileEncoding = 4; lastKnownFileType = text.json; path = limit_spec_test.json; sourceTree = "<group>"; };
		54DA12A01F315EE100DD57A1 /* listen_spec_test.json */ = {isa = PBXFileReference; fileEncoding = 4; lastKnownFileType = text.json; path = listen_spec_test.json; sourceTree = "<group>"; };
		54DA12A11F315EE100DD57A1 /* offline_spec_test.json */ = {isa = PBXFileReference; fileEncoding = 4; lastKnownFileType = text.json; path = offline_spec_test.json; sourceTree = "<group>"; };
		54DA12A21F315EE100DD57A1 /* orderby_spec_test.json */ = {isa = PBXFileReference; fileEncoding = 4; lastKnownFileType = text.json; path = orderby_spec_test.json; sourceTree = "<group>"; };
		54DA12A31F315EE100DD57A1 /* persistence_spec_test.json */ = {isa = PBXFileReference; fileEncoding = 4; lastKnownFileType = text.json; path = persistence_spec_test.json; sourceTree = "<group>"; };
		54DA12A41F315EE100DD57A1 /* resume_token_spec_test.json */ = {isa = PBXFileReference; fileEncoding = 4; lastKnownFileType = text.json; path = resume_token_spec_test.json; sourceTree = "<group>"; };
		54DA12A51F315EE100DD57A1 /* write_spec_test.json */ = {isa = PBXFileReference; fileEncoding = 4; lastKnownFileType = text.json; path = write_spec_test.json; sourceTree = "<group>"; };
		54E9281C1F33950B00C1953E /* FSTEventAccumulator.h */ = {isa = PBXFileReference; fileEncoding = 4; lastKnownFileType = sourcecode.c.h; path = FSTEventAccumulator.h; sourceTree = "<group>"; };
		54E9281E1F33950B00C1953E /* FSTIntegrationTestCase.h */ = {isa = PBXFileReference; fileEncoding = 4; lastKnownFileType = sourcecode.c.h; path = FSTIntegrationTestCase.h; sourceTree = "<group>"; };
		54E9282A1F339CAD00C1953E /* XCTestCase+Await.h */ = {isa = PBXFileReference; fileEncoding = 4; lastKnownFileType = sourcecode.c.h; path = "XCTestCase+Await.h"; sourceTree = "<group>"; };
		54EB764C202277B30088B8F3 /* array_sorted_map_test.cc */ = {isa = PBXFileReference; fileEncoding = 4; lastKnownFileType = sourcecode.cpp.cpp; path = array_sorted_map_test.cc; sourceTree = "<group>"; };
		5918805E993304321A05E82B /* Pods_Firestore_Example_iOS.framework */ = {isa = PBXFileReference; explicitFileType = wrapper.framework; includeInIndex = 0; path = Pods_Firestore_Example_iOS.framework; sourceTree = BUILT_PRODUCTS_DIR; };
		5CAE131920FFFED600BE9A4A /* Firestore_Benchmarks_iOS.xctest */ = {isa = PBXFileReference; explicitFileType = wrapper.cfbundle; includeInIndex = 0; path = Firestore_Benchmarks_iOS.xctest; sourceTree = BUILT_PRODUCTS_DIR; };
		5CAE131D20FFFED600BE9A4A /* Info.plist */ = {isa = PBXFileReference; lastKnownFileType = text.plist.xml; path = Info.plist; sourceTree = "<group>"; };
		5CC9650120A0E93200A2D6A1 /* FSTLRUGarbageCollectorTests.h */ = {isa = PBXFileReference; fileEncoding = 4; lastKnownFileType = sourcecode.c.h; path = FSTLRUGarbageCollectorTests.h; sourceTree = "<group>"; };
		5CC9650220A0E93200A2D6A1 /* FSTLRUGarbageCollectorTests.mm */ = {isa = PBXFileReference; fileEncoding = 4; lastKnownFileType = sourcecode.cpp.objcpp; path = FSTLRUGarbageCollectorTests.mm; sourceTree = "<group>"; };
		5CC9650420A0E9BD00A2D6A1 /* FSTMemoryLRUGarbageCollectorTests.mm */ = {isa = PBXFileReference; fileEncoding = 4; lastKnownFileType = sourcecode.cpp.objcpp; path = FSTMemoryLRUGarbageCollectorTests.mm; sourceTree = "<group>"; };
		5CC9650620A0E9C600A2D6A1 /* FSTLevelDBLRUGarbageCollectorTests.mm */ = {isa = PBXFileReference; fileEncoding = 4; lastKnownFileType = sourcecode.cpp.objcpp; path = FSTLevelDBLRUGarbageCollectorTests.mm; sourceTree = "<group>"; };
		6003F58A195388D20070C39A /* Firestore_Example_iOS.app */ = {isa = PBXFileReference; explicitFileType = wrapper.application; includeInIndex = 0; path = Firestore_Example_iOS.app; sourceTree = BUILT_PRODUCTS_DIR; };
		6003F58D195388D20070C39A /* Foundation.framework */ = {isa = PBXFileReference; lastKnownFileType = wrapper.framework; name = Foundation.framework; path = System/Library/Frameworks/Foundation.framework; sourceTree = SDKROOT; };
		6003F58F195388D20070C39A /* CoreGraphics.framework */ = {isa = PBXFileReference; lastKnownFileType = wrapper.framework; name = CoreGraphics.framework; path = System/Library/Frameworks/CoreGraphics.framework; sourceTree = SDKROOT; };
		6003F591195388D20070C39A /* UIKit.framework */ = {isa = PBXFileReference; lastKnownFileType = wrapper.framework; name = UIKit.framework; path = System/Library/Frameworks/UIKit.framework; sourceTree = SDKROOT; };
		6003F595195388D20070C39A /* Firestore-Info.plist */ = {isa = PBXFileReference; lastKnownFileType = text.plist.xml; path = "Firestore-Info.plist"; sourceTree = "<group>"; };
		6003F597195388D20070C39A /* en */ = {isa = PBXFileReference; lastKnownFileType = text.plist.strings; name = en; path = en.lproj/InfoPlist.strings; sourceTree = "<group>"; };
		6003F599195388D20070C39A /* main.m */ = {isa = PBXFileReference; lastKnownFileType = sourcecode.c.objc; path = main.m; sourceTree = "<group>"; };
		6003F59C195388D20070C39A /* FIRAppDelegate.h */ = {isa = PBXFileReference; lastKnownFileType = sourcecode.c.h; path = FIRAppDelegate.h; sourceTree = "<group>"; };
		6003F59D195388D20070C39A /* FIRAppDelegate.m */ = {isa = PBXFileReference; lastKnownFileType = sourcecode.c.objc; path = FIRAppDelegate.m; sourceTree = "<group>"; };
		6003F5A5195388D20070C39A /* FIRViewController.h */ = {isa = PBXFileReference; lastKnownFileType = sourcecode.c.h; path = FIRViewController.h; sourceTree = "<group>"; };
		6003F5A6195388D20070C39A /* FIRViewController.m */ = {isa = PBXFileReference; lastKnownFileType = sourcecode.c.objc; path = FIRViewController.m; sourceTree = "<group>"; };
		6003F5A8195388D20070C39A /* Images.xcassets */ = {isa = PBXFileReference; lastKnownFileType = folder.assetcatalog; path = Images.xcassets; sourceTree = "<group>"; };
		6003F5AE195388D20070C39A /* Firestore_Tests_iOS.xctest */ = {isa = PBXFileReference; explicitFileType = wrapper.cfbundle; includeInIndex = 0; path = Firestore_Tests_iOS.xctest; sourceTree = BUILT_PRODUCTS_DIR; };
		6003F5AF195388D20070C39A /* XCTest.framework */ = {isa = PBXFileReference; lastKnownFileType = wrapper.framework; name = XCTest.framework; path = Library/Frameworks/XCTest.framework; sourceTree = DEVELOPER_DIR; };
		6003F5B7195388D20070C39A /* Tests-Info.plist */ = {isa = PBXFileReference; lastKnownFileType = text.plist.xml; path = "Tests-Info.plist"; sourceTree = "<group>"; };
		6003F5B9195388D20070C39A /* en */ = {isa = PBXFileReference; lastKnownFileType = text.plist.strings; name = en; path = en.lproj/InfoPlist.strings; sourceTree = "<group>"; };
		6161B5012047140400A99DBB /* FIRFirestoreSourceTests.mm */ = {isa = PBXFileReference; fileEncoding = 4; lastKnownFileType = sourcecode.cpp.objcpp; path = FIRFirestoreSourceTests.mm; sourceTree = "<group>"; };
		618BBE7D20B89AAC00B5BCE7 /* target.pb.cc */ = {isa = PBXFileReference; fileEncoding = 4; lastKnownFileType = sourcecode.cpp.cpp; path = target.pb.cc; sourceTree = "<group>"; };
		618BBE7E20B89AAC00B5BCE7 /* maybe_document.pb.cc */ = {isa = PBXFileReference; fileEncoding = 4; lastKnownFileType = sourcecode.cpp.cpp; path = maybe_document.pb.cc; sourceTree = "<group>"; };
		618BBE7F20B89AAC00B5BCE7 /* target.pb.h */ = {isa = PBXFileReference; fileEncoding = 4; lastKnownFileType = sourcecode.c.h; path = target.pb.h; sourceTree = "<group>"; };
		618BBE8020B89AAC00B5BCE7 /* maybe_document.pb.h */ = {isa = PBXFileReference; fileEncoding = 4; lastKnownFileType = sourcecode.c.h; path = maybe_document.pb.h; sourceTree = "<group>"; };
		618BBE8120B89AAC00B5BCE7 /* mutation.pb.h */ = {isa = PBXFileReference; fileEncoding = 4; lastKnownFileType = sourcecode.c.h; path = mutation.pb.h; sourceTree = "<group>"; };
		618BBE8220B89AAC00B5BCE7 /* mutation.pb.cc */ = {isa = PBXFileReference; fileEncoding = 4; lastKnownFileType = sourcecode.cpp.cpp; path = mutation.pb.cc; sourceTree = "<group>"; };
		618BBE9120B89AAC00B5BCE7 /* latlng.pb.h */ = {isa = PBXFileReference; fileEncoding = 4; lastKnownFileType = sourcecode.c.h; path = latlng.pb.h; sourceTree = "<group>"; };
		618BBE9220B89AAC00B5BCE7 /* latlng.pb.cc */ = {isa = PBXFileReference; fileEncoding = 4; lastKnownFileType = sourcecode.cpp.cpp; path = latlng.pb.cc; sourceTree = "<group>"; };
		618BBE9420B89AAC00B5BCE7 /* http.pb.h */ = {isa = PBXFileReference; fileEncoding = 4; lastKnownFileType = sourcecode.c.h; path = http.pb.h; sourceTree = "<group>"; };
		618BBE9520B89AAC00B5BCE7 /* annotations.pb.cc */ = {isa = PBXFileReference; fileEncoding = 4; lastKnownFileType = sourcecode.cpp.cpp; path = annotations.pb.cc; sourceTree = "<group>"; };
		618BBE9620B89AAC00B5BCE7 /* annotations.pb.h */ = {isa = PBXFileReference; fileEncoding = 4; lastKnownFileType = sourcecode.c.h; path = annotations.pb.h; sourceTree = "<group>"; };
		618BBE9720B89AAC00B5BCE7 /* http.pb.cc */ = {isa = PBXFileReference; fileEncoding = 4; lastKnownFileType = sourcecode.cpp.cpp; path = http.pb.cc; sourceTree = "<group>"; };
		618BBE9920B89AAC00B5BCE7 /* status.pb.cc */ = {isa = PBXFileReference; fileEncoding = 4; lastKnownFileType = sourcecode.cpp.cpp; path = status.pb.cc; sourceTree = "<group>"; };
		618BBE9A20B89AAC00B5BCE7 /* status.pb.h */ = {isa = PBXFileReference; fileEncoding = 4; lastKnownFileType = sourcecode.c.h; path = status.pb.h; sourceTree = "<group>"; };
		61F72C5520BC48FD001A68CB /* serializer_test.cc */ = {isa = PBXFileReference; fileEncoding = 4; lastKnownFileType = sourcecode.cpp.cpp; path = serializer_test.cc; sourceTree = "<group>"; };
		69E6C311558EC77729A16CF1 /* Pods-Firestore_Example_iOS-Firestore_SwiftTests_iOS.debug.xcconfig */ = {isa = PBXFileReference; includeInIndex = 1; lastKnownFileType = text.xcconfig; name = "Pods-Firestore_Example_iOS-Firestore_SwiftTests_iOS.debug.xcconfig"; path = "Pods/Target Support Files/Pods-Firestore_Example_iOS-Firestore_SwiftTests_iOS/Pods-Firestore_Example_iOS-Firestore_SwiftTests_iOS.debug.xcconfig"; sourceTree = "<group>"; };
		6E8302DE210222ED003E1EA3 /* FSTFuzzTestFieldPath.h */ = {isa = PBXFileReference; lastKnownFileType = sourcecode.c.h; path = FSTFuzzTestFieldPath.h; sourceTree = "<group>"; };
		6E8302DF21022309003E1EA3 /* FSTFuzzTestFieldPath.mm */ = {isa = PBXFileReference; fileEncoding = 4; lastKnownFileType = sourcecode.cpp.objcpp; path = FSTFuzzTestFieldPath.mm; sourceTree = "<group>"; };
		6EA39FDD20FE820E008D461F /* FSTFuzzTestSerializer.mm */ = {isa = PBXFileReference; lastKnownFileType = sourcecode.cpp.objcpp; path = FSTFuzzTestSerializer.mm; sourceTree = "<group>"; };
		6EA39FDF20FE824E008D461F /* FSTFuzzTestSerializer.h */ = {isa = PBXFileReference; lastKnownFileType = sourcecode.c.h; path = FSTFuzzTestSerializer.h; sourceTree = "<group>"; };
		6ED6DEA120F5502700FC6076 /* FuzzingResources */ = {isa = PBXFileReference; lastKnownFileType = folder; path = FuzzingResources; sourceTree = "<group>"; };
		6EDD3B5B20BF247500C33877 /* Firestore_FuzzTests_iOS.xctest */ = {isa = PBXFileReference; explicitFileType = wrapper.cfbundle; includeInIndex = 0; path = Firestore_FuzzTests_iOS.xctest; sourceTree = BUILT_PRODUCTS_DIR; };
		6EDD3B5C20BF247500C33877 /* Firestore_FuzzTests_iOS-Info.plist */ = {isa = PBXFileReference; lastKnownFileType = text.plist.xml; path = "Firestore_FuzzTests_iOS-Info.plist"; sourceTree = "<group>"; };
		6EDD3B5E20BF24D000C33877 /* FSTFuzzTestsPrincipal.mm */ = {isa = PBXFileReference; lastKnownFileType = sourcecode.cpp.objcpp; path = FSTFuzzTestsPrincipal.mm; sourceTree = "<group>"; };
		71719F9E1E33DC2100824A3D /* Base */ = {isa = PBXFileReference; lastKnownFileType = file.storyboard; name = Base; path = Base.lproj/LaunchScreen.storyboard; sourceTree = "<group>"; };
		73866A9F2082B069009BB4FF /* FIRArrayTransformTests.mm */ = {isa = PBXFileReference; lastKnownFileType = sourcecode.cpp.objcpp; path = FIRArrayTransformTests.mm; sourceTree = "<group>"; };
		79507DF8378D3C42F5B36268 /* string_win_test.cc */ = {isa = PBXFileReference; includeInIndex = 1; lastKnownFileType = sourcecode.cpp.cpp; path = string_win_test.cc; sourceTree = "<group>"; };
		84434E57CA72951015FC71BC /* Pods-Firestore_FuzzTests_iOS.debug.xcconfig */ = {isa = PBXFileReference; includeInIndex = 1; lastKnownFileType = text.xcconfig; name = "Pods-Firestore_FuzzTests_iOS.debug.xcconfig"; path = "Pods/Target Support Files/Pods-Firestore_FuzzTests_iOS/Pods-Firestore_FuzzTests_iOS.debug.xcconfig"; sourceTree = "<group>"; };
		873B8AEA1B1F5CCA007FD442 /* Main.storyboard */ = {isa = PBXFileReference; fileEncoding = 4; lastKnownFileType = file.storyboard; name = Main.storyboard; path = Base.lproj/Main.storyboard; sourceTree = "<group>"; };
		8E002F4AD5D9B6197C940847 /* Firestore.podspec */ = {isa = PBXFileReference; includeInIndex = 1; lastKnownFileType = text; name = Firestore.podspec; path = ../Firestore.podspec; sourceTree = "<group>"; };
		97C492D2524E92927C11F425 /* Pods-Firestore_FuzzTests_iOS.release.xcconfig */ = {isa = PBXFileReference; includeInIndex = 1; lastKnownFileType = text.xcconfig; name = "Pods-Firestore_FuzzTests_iOS.release.xcconfig"; path = "Pods/Target Support Files/Pods-Firestore_FuzzTests_iOS/Pods-Firestore_FuzzTests_iOS.release.xcconfig"; sourceTree = "<group>"; };
		98366480BD1FD44A1FEDD982 /* Pods-macOS_example.debug.xcconfig */ = {isa = PBXFileReference; includeInIndex = 1; lastKnownFileType = text.xcconfig; name = "Pods-macOS_example.debug.xcconfig"; path = "Pods/Target Support Files/Pods-macOS_example/Pods-macOS_example.debug.xcconfig"; sourceTree = "<group>"; };
		9CFD366B783AE27B9E79EE7A /* string_format_apple_test.mm */ = {isa = PBXFileReference; includeInIndex = 1; lastKnownFileType = sourcecode.cpp.objcpp; path = string_format_apple_test.mm; sourceTree = "<group>"; };
		A5FA86650A18F3B7A8162287 /* Pods-Firestore_Benchmarks_iOS.release.xcconfig */ = {isa = PBXFileReference; includeInIndex = 1; lastKnownFileType = text.xcconfig; name = "Pods-Firestore_Benchmarks_iOS.release.xcconfig"; path = "Pods/Target Support Files/Pods-Firestore_Benchmarks_iOS/Pods-Firestore_Benchmarks_iOS.release.xcconfig"; sourceTree = "<group>"; };
		AB356EF6200EA5EB0089B766 /* field_value_test.cc */ = {isa = PBXFileReference; lastKnownFileType = sourcecode.cpp.cpp; path = field_value_test.cc; sourceTree = "<group>"; };
		AB380CF82019382300D97691 /* target_id_generator_test.cc */ = {isa = PBXFileReference; fileEncoding = 4; lastKnownFileType = sourcecode.cpp.cpp; path = target_id_generator_test.cc; sourceTree = "<group>"; };
		AB380CFC201A2EE200D97691 /* string_util_test.cc */ = {isa = PBXFileReference; fileEncoding = 4; lastKnownFileType = sourcecode.cpp.cpp; path = string_util_test.cc; sourceTree = "<group>"; };
		AB380D01201BC69F00D97691 /* bits_test.cc */ = {isa = PBXFileReference; fileEncoding = 4; lastKnownFileType = sourcecode.cpp.cpp; path = bits_test.cc; sourceTree = "<group>"; };
		AB380D03201BC6E400D97691 /* ordered_code_test.cc */ = {isa = PBXFileReference; fileEncoding = 4; lastKnownFileType = sourcecode.cpp.cpp; path = ordered_code_test.cc; sourceTree = "<group>"; };
		AB38D92E20235D22000A432D /* database_info_test.cc */ = {isa = PBXFileReference; fileEncoding = 4; lastKnownFileType = sourcecode.cpp.cpp; path = database_info_test.cc; sourceTree = "<group>"; };
		AB38D93220239654000A432D /* user_test.cc */ = {isa = PBXFileReference; fileEncoding = 4; lastKnownFileType = sourcecode.cpp.cpp; path = user_test.cc; sourceTree = "<group>"; };
		AB38D9342023966E000A432D /* credentials_provider_test.cc */ = {isa = PBXFileReference; fileEncoding = 4; lastKnownFileType = sourcecode.cpp.cpp; path = credentials_provider_test.cc; sourceTree = "<group>"; };
		AB38D93620239689000A432D /* empty_credentials_provider_test.cc */ = {isa = PBXFileReference; fileEncoding = 4; lastKnownFileType = sourcecode.cpp.cpp; path = empty_credentials_provider_test.cc; sourceTree = "<group>"; };
		AB6B908320322E4D00CC290A /* document_test.cc */ = {isa = PBXFileReference; lastKnownFileType = sourcecode.cpp.cpp; path = document_test.cc; sourceTree = "<group>"; };
		AB6B908720322E8800CC290A /* no_document_test.cc */ = {isa = PBXFileReference; lastKnownFileType = sourcecode.cpp.cpp; path = no_document_test.cc; sourceTree = "<group>"; };
		AB71064B201FA60300344F18 /* database_id_test.cc */ = {isa = PBXFileReference; fileEncoding = 4; lastKnownFileType = sourcecode.cpp.cpp; path = database_id_test.cc; sourceTree = "<group>"; };
		AB7BAB332012B519001E0872 /* geo_point_test.cc */ = {isa = PBXFileReference; fileEncoding = 4; lastKnownFileType = sourcecode.cpp.cpp; path = geo_point_test.cc; sourceTree = "<group>"; };
		ABA495B9202B7E79008A7851 /* snapshot_version_test.cc */ = {isa = PBXFileReference; fileEncoding = 4; lastKnownFileType = sourcecode.cpp.cpp; path = snapshot_version_test.cc; sourceTree = "<group>"; };
		ABC1D7DF2023A3EF00BA84F0 /* token_test.cc */ = {isa = PBXFileReference; fileEncoding = 4; lastKnownFileType = sourcecode.cpp.cpp; path = token_test.cc; sourceTree = "<group>"; };
		ABC1D7E22023CDC500BA84F0 /* firebase_credentials_provider_test.mm */ = {isa = PBXFileReference; fileEncoding = 4; lastKnownFileType = sourcecode.cpp.objcpp; path = firebase_credentials_provider_test.mm; sourceTree = "<group>"; };
		ABF6506B201131F8005F2C74 /* timestamp_test.cc */ = {isa = PBXFileReference; lastKnownFileType = sourcecode.cpp.cpp; path = timestamp_test.cc; sourceTree = "<group>"; };
		B1A7E1959AF8141FA7E6B888 /* grpc_stream_tester.cc */ = {isa = PBXFileReference; includeInIndex = 1; lastKnownFileType = sourcecode.cpp.cpp; path = grpc_stream_tester.cc; sourceTree = "<group>"; };
		B3F5B3AAE791A5911B9EAA82 /* Pods-Firestore_Tests_iOS.release.xcconfig */ = {isa = PBXFileReference; includeInIndex = 1; lastKnownFileType = text.xcconfig; name = "Pods-Firestore_Tests_iOS.release.xcconfig"; path = "Pods/Target Support Files/Pods-Firestore_Tests_iOS/Pods-Firestore_Tests_iOS.release.xcconfig"; sourceTree = "<group>"; };
		B60894F52170207100EBC644 /* fake_credentials_provider.h */ = {isa = PBXFileReference; fileEncoding = 4; lastKnownFileType = sourcecode.c.h; path = fake_credentials_provider.h; sourceTree = "<group>"; };
		B60894F62170207100EBC644 /* fake_credentials_provider.cc */ = {isa = PBXFileReference; fileEncoding = 4; lastKnownFileType = sourcecode.cpp.cpp; path = fake_credentials_provider.cc; sourceTree = "<group>"; };
		B6152AD5202A5385000E5744 /* document_key_test.cc */ = {isa = PBXFileReference; fileEncoding = 4; lastKnownFileType = sourcecode.cpp.cpp; path = document_key_test.cc; sourceTree = "<group>"; };
		B65D34A7203C99090076A5E1 /* FIRTimestampTest.m */ = {isa = PBXFileReference; fileEncoding = 4; lastKnownFileType = sourcecode.c.objc; path = FIRTimestampTest.m; sourceTree = "<group>"; };
		B66D8995213609EE0086DA0C /* stream_test.mm */ = {isa = PBXFileReference; fileEncoding = 4; lastKnownFileType = sourcecode.cpp.objcpp; path = stream_test.mm; sourceTree = "<group>"; };
		B67BF447216EB42F00CA9097 /* create_noop_connectivity_monitor.h */ = {isa = PBXFileReference; fileEncoding = 4; lastKnownFileType = sourcecode.c.h; path = create_noop_connectivity_monitor.h; sourceTree = "<group>"; };
		B67BF448216EB43000CA9097 /* create_noop_connectivity_monitor.cc */ = {isa = PBXFileReference; fileEncoding = 4; lastKnownFileType = sourcecode.cpp.cpp; path = create_noop_connectivity_monitor.cc; sourceTree = "<group>"; };
		B686F2AD2023DDB20028D6BE /* field_path_test.cc */ = {isa = PBXFileReference; fileEncoding = 4; lastKnownFileType = sourcecode.cpp.cpp; path = field_path_test.cc; sourceTree = "<group>"; };
		B686F2B02024FFD70028D6BE /* resource_path_test.cc */ = {isa = PBXFileReference; fileEncoding = 4; lastKnownFileType = sourcecode.cpp.cpp; path = resource_path_test.cc; sourceTree = "<group>"; };
		B68B1E002213A764008977EF /* to_string_apple_test.mm */ = {isa = PBXFileReference; fileEncoding = 4; lastKnownFileType = sourcecode.cpp.objcpp; path = to_string_apple_test.mm; sourceTree = "<group>"; };
		B68FC0E421F6848700A7055C /* watch_change_test.mm */ = {isa = PBXFileReference; fileEncoding = 4; lastKnownFileType = sourcecode.cpp.objcpp; path = watch_change_test.mm; sourceTree = "<group>"; };
		B696858D2214B53900271095 /* to_string_test.cc */ = {isa = PBXFileReference; fileEncoding = 4; lastKnownFileType = sourcecode.cpp.cpp; path = to_string_test.cc; sourceTree = "<group>"; };
		B696858F221770F000271095 /* objc_compatibility_apple_test.mm */ = {isa = PBXFileReference; fileEncoding = 4; lastKnownFileType = sourcecode.cpp.objcpp; path = objc_compatibility_apple_test.mm; sourceTree = "<group>"; };
		B69CF05A219B9105004C434D /* FIRFirestore+Testing.h */ = {isa = PBXFileReference; fileEncoding = 4; lastKnownFileType = sourcecode.c.h; path = "FIRFirestore+Testing.h"; sourceTree = "<group>"; };
		B69CF3F02227386500B281C8 /* hashing_test_apple.mm */ = {isa = PBXFileReference; fileEncoding = 4; lastKnownFileType = sourcecode.cpp.objcpp; path = hashing_test_apple.mm; sourceTree = "<group>"; };
		B6BBE42F21262CF400C6A53E /* grpc_stream_test.cc */ = {isa = PBXFileReference; fileEncoding = 4; lastKnownFileType = sourcecode.cpp.cpp; path = grpc_stream_test.cc; sourceTree = "<group>"; };
		B6D1B68420E2AB1A00B35856 /* exponential_backoff_test.cc */ = {isa = PBXFileReference; fileEncoding = 4; lastKnownFileType = sourcecode.cpp.cpp; path = exponential_backoff_test.cc; sourceTree = "<group>"; };
		B6D9649021544D4F00EB9CFB /* grpc_connection_test.cc */ = {isa = PBXFileReference; fileEncoding = 4; lastKnownFileType = sourcecode.cpp.cpp; path = grpc_connection_test.cc; sourceTree = "<group>"; };
		B6D964922154AB8F00EB9CFB /* grpc_streaming_reader_test.cc */ = {isa = PBXFileReference; fileEncoding = 4; lastKnownFileType = sourcecode.cpp.cpp; path = grpc_streaming_reader_test.cc; sourceTree = "<group>"; };
		B6D964942163E63900EB9CFB /* grpc_unary_call_test.cc */ = {isa = PBXFileReference; fileEncoding = 4; lastKnownFileType = sourcecode.cpp.cpp; path = grpc_unary_call_test.cc; sourceTree = "<group>"; };
		B6FB467A208E9A8200554BA2 /* async_queue_test.h */ = {isa = PBXFileReference; fileEncoding = 4; lastKnownFileType = sourcecode.c.h; path = async_queue_test.h; sourceTree = "<group>"; };
		B6FB467B208E9A8200554BA2 /* async_queue_test.cc */ = {isa = PBXFileReference; fileEncoding = 4; lastKnownFileType = sourcecode.cpp.cpp; path = async_queue_test.cc; sourceTree = "<group>"; };
		B6FB4680208EA0BE00554BA2 /* async_queue_libdispatch_test.mm */ = {isa = PBXFileReference; fileEncoding = 4; lastKnownFileType = sourcecode.cpp.objcpp; path = async_queue_libdispatch_test.mm; sourceTree = "<group>"; };
		B6FB4681208EA0BE00554BA2 /* async_queue_std_test.cc */ = {isa = PBXFileReference; fileEncoding = 4; lastKnownFileType = sourcecode.cpp.cpp; path = async_queue_std_test.cc; sourceTree = "<group>"; };
		B6FB4686208F9B9100554BA2 /* async_tests_util.h */ = {isa = PBXFileReference; fileEncoding = 4; lastKnownFileType = sourcecode.c.h; path = async_tests_util.h; sourceTree = "<group>"; };
		B6FB4687208F9B9100554BA2 /* executor_std_test.cc */ = {isa = PBXFileReference; fileEncoding = 4; lastKnownFileType = sourcecode.cpp.cpp; path = executor_std_test.cc; sourceTree = "<group>"; };
		B6FB4688208F9B9100554BA2 /* executor_test.cc */ = {isa = PBXFileReference; fileEncoding = 4; lastKnownFileType = sourcecode.cpp.cpp; path = executor_test.cc; sourceTree = "<group>"; };
		B6FB4689208F9B9100554BA2 /* executor_libdispatch_test.mm */ = {isa = PBXFileReference; fileEncoding = 4; lastKnownFileType = sourcecode.cpp.objcpp; path = executor_libdispatch_test.mm; sourceTree = "<group>"; };
		B6FB468A208F9B9100554BA2 /* executor_test.h */ = {isa = PBXFileReference; fileEncoding = 4; lastKnownFileType = sourcecode.c.h; path = executor_test.h; sourceTree = "<group>"; };
		B79CA87A1A01FC5329031C9B /* Pods_Firestore_FuzzTests_iOS.framework */ = {isa = PBXFileReference; explicitFileType = wrapper.framework; includeInIndex = 0; path = Pods_Firestore_FuzzTests_iOS.framework; sourceTree = BUILT_PRODUCTS_DIR; };
		B9C261C26C5D311E1E3C0CB9 /* query_test.cc */ = {isa = PBXFileReference; includeInIndex = 1; lastKnownFileType = sourcecode.cpp.cpp; path = query_test.cc; sourceTree = "<group>"; };
		BB92EB03E3F92485023F64ED /* Pods_Firestore_Example_iOS_Firestore_SwiftTests_iOS.framework */ = {isa = PBXFileReference; explicitFileType = wrapper.framework; includeInIndex = 0; path = Pods_Firestore_Example_iOS_Firestore_SwiftTests_iOS.framework; sourceTree = BUILT_PRODUCTS_DIR; };
		C8522DE226C467C54E6788D8 /* mutation_test.cc */ = {isa = PBXFileReference; includeInIndex = 1; lastKnownFileType = sourcecode.cpp.cpp; path = mutation_test.cc; sourceTree = "<group>"; };
		D3CC3DC5338DCAF43A211155 /* README.md */ = {isa = PBXFileReference; includeInIndex = 1; lastKnownFileType = net.daringfireball.markdown; name = README.md; path = ../README.md; sourceTree = "<group>"; };
		D5B2593BCB52957D62F1C9D3 /* perf_spec_test.json */ = {isa = PBXFileReference; fileEncoding = 4; lastKnownFileType = text.json; path = perf_spec_test.json; sourceTree = "<group>"; };
<<<<<<< HEAD
		D5B25E7E7D6873CBA4571841 /* FIRNumericTransformTests.mm */ = {isa = PBXFileReference; fileEncoding = 4; lastKnownFileType = sourcecode.cpp.objcpp; path = FIRNumericTransformTests.mm; sourceTree = "<group>"; };
=======
		DAFF0CF521E64AC30062958F /* macOS_example.app */ = {isa = PBXFileReference; explicitFileType = wrapper.application; includeInIndex = 0; path = macOS_example.app; sourceTree = BUILT_PRODUCTS_DIR; };
		DAFF0CF721E64AC30062958F /* AppDelegate.h */ = {isa = PBXFileReference; lastKnownFileType = sourcecode.c.h; path = AppDelegate.h; sourceTree = "<group>"; };
		DAFF0CF821E64AC30062958F /* AppDelegate.m */ = {isa = PBXFileReference; lastKnownFileType = sourcecode.c.objc; path = AppDelegate.m; sourceTree = "<group>"; };
		DAFF0CFA21E64AC40062958F /* Assets.xcassets */ = {isa = PBXFileReference; lastKnownFileType = folder.assetcatalog; path = Assets.xcassets; sourceTree = "<group>"; };
		DAFF0CFD21E64AC40062958F /* Base */ = {isa = PBXFileReference; lastKnownFileType = file.xib; name = Base; path = Base.lproj/MainMenu.xib; sourceTree = "<group>"; };
		DAFF0CFF21E64AC40062958F /* Info.plist */ = {isa = PBXFileReference; lastKnownFileType = text.plist.xml; path = Info.plist; sourceTree = "<group>"; };
		DAFF0D0021E64AC40062958F /* main.m */ = {isa = PBXFileReference; lastKnownFileType = sourcecode.c.objc; path = main.m; sourceTree = "<group>"; };
		DAFF0D0221E64AC40062958F /* macOS_example.entitlements */ = {isa = PBXFileReference; lastKnownFileType = text.plist.entitlements; path = macOS_example.entitlements; sourceTree = "<group>"; };
		DAFF0D0721E653460062958F /* roots.pem */ = {isa = PBXFileReference; fileEncoding = 4; lastKnownFileType = text; name = roots.pem; path = ../../../../etc/roots.pem; sourceTree = "<group>"; };
>>>>>>> 9848883d
		DE03B2E91F2149D600A30B9C /* Firestore_IntegrationTests_iOS.xctest */ = {isa = PBXFileReference; explicitFileType = wrapper.cfbundle; includeInIndex = 0; path = Firestore_IntegrationTests_iOS.xctest; sourceTree = BUILT_PRODUCTS_DIR; };
		DE03B3621F215E1600A30B9C /* CAcert.pem */ = {isa = PBXFileReference; lastKnownFileType = text; path = CAcert.pem; sourceTree = "<group>"; };
		DE0761F61F2FE68D003233AF /* BasicCompileTests.swift */ = {isa = PBXFileReference; fileEncoding = 4; lastKnownFileType = sourcecode.swift; path = BasicCompileTests.swift; sourceTree = "<group>"; };
		DE2EF07E1F3D0B6E003D0CDC /* FSTArraySortedDictionaryTests.m */ = {isa = PBXFileReference; fileEncoding = 4; lastKnownFileType = sourcecode.c.objc; name = FSTArraySortedDictionaryTests.m; path = ../../third_party/Immutable/Tests/FSTArraySortedDictionaryTests.m; sourceTree = "<group>"; };
		DE2EF07F1F3D0B6E003D0CDC /* FSTImmutableSortedDictionary+Testing.h */ = {isa = PBXFileReference; fileEncoding = 4; lastKnownFileType = sourcecode.c.h; name = "FSTImmutableSortedDictionary+Testing.h"; path = "../../third_party/Immutable/Tests/FSTImmutableSortedDictionary+Testing.h"; sourceTree = "<group>"; };
		DE2EF0801F3D0B6E003D0CDC /* FSTImmutableSortedDictionary+Testing.m */ = {isa = PBXFileReference; fileEncoding = 4; lastKnownFileType = sourcecode.c.objc; name = "FSTImmutableSortedDictionary+Testing.m"; path = "../../third_party/Immutable/Tests/FSTImmutableSortedDictionary+Testing.m"; sourceTree = "<group>"; };
		DE2EF0811F3D0B6E003D0CDC /* FSTImmutableSortedSet+Testing.h */ = {isa = PBXFileReference; fileEncoding = 4; lastKnownFileType = sourcecode.c.h; name = "FSTImmutableSortedSet+Testing.h"; path = "../../third_party/Immutable/Tests/FSTImmutableSortedSet+Testing.h"; sourceTree = "<group>"; };
		DE2EF0821F3D0B6E003D0CDC /* FSTImmutableSortedSet+Testing.m */ = {isa = PBXFileReference; fileEncoding = 4; lastKnownFileType = sourcecode.c.objc; name = "FSTImmutableSortedSet+Testing.m"; path = "../../third_party/Immutable/Tests/FSTImmutableSortedSet+Testing.m"; sourceTree = "<group>"; };
		DE2EF0831F3D0B6E003D0CDC /* FSTLLRBValueNode+Test.h */ = {isa = PBXFileReference; fileEncoding = 4; lastKnownFileType = sourcecode.c.h; name = "FSTLLRBValueNode+Test.h"; path = "../../third_party/Immutable/Tests/FSTLLRBValueNode+Test.h"; sourceTree = "<group>"; };
		DE2EF0841F3D0B6E003D0CDC /* FSTTreeSortedDictionaryTests.m */ = {isa = PBXFileReference; fileEncoding = 4; lastKnownFileType = sourcecode.c.objc; name = FSTTreeSortedDictionaryTests.m; path = ../../third_party/Immutable/Tests/FSTTreeSortedDictionaryTests.m; sourceTree = "<group>"; };
		DE51B1881F0D48AC0013853F /* FSTHelpers.h */ = {isa = PBXFileReference; lastKnownFileType = sourcecode.c.h; path = FSTHelpers.h; sourceTree = "<group>"; };
		DE51B1961F0D48AC0013853F /* FSTMockDatastore.h */ = {isa = PBXFileReference; lastKnownFileType = sourcecode.c.h; path = FSTMockDatastore.h; sourceTree = "<group>"; };
		DE51B1981F0D48AC0013853F /* FSTSpecTests.h */ = {isa = PBXFileReference; lastKnownFileType = sourcecode.c.h; path = FSTSpecTests.h; sourceTree = "<group>"; };
		DE51B19A1F0D48AC0013853F /* FSTSyncEngineTestDriver.h */ = {isa = PBXFileReference; lastKnownFileType = sourcecode.c.h; path = FSTSyncEngineTestDriver.h; sourceTree = "<group>"; };
		DE51B1A71F0D48AC0013853F /* README.md */ = {isa = PBXFileReference; lastKnownFileType = net.daringfireball.markdown; path = README.md; sourceTree = "<group>"; };
		DF148C0D5EEC4A2CD9FA484C /* Pods-macOS_example.release.xcconfig */ = {isa = PBXFileReference; includeInIndex = 1; lastKnownFileType = text.xcconfig; name = "Pods-macOS_example.release.xcconfig"; path = "Pods/Target Support Files/Pods-macOS_example/Pods-macOS_example.release.xcconfig"; sourceTree = "<group>"; };
		E42355285B9EF55ABD785792 /* Pods_macOS_example.framework */ = {isa = PBXFileReference; explicitFileType = wrapper.framework; includeInIndex = 0; path = Pods_macOS_example.framework; sourceTree = BUILT_PRODUCTS_DIR; };
		E592181BFD7C53C305123739 /* Pods-Firestore_Tests_iOS.debug.xcconfig */ = {isa = PBXFileReference; includeInIndex = 1; lastKnownFileType = text.xcconfig; name = "Pods-Firestore_Tests_iOS.debug.xcconfig"; path = "Pods/Target Support Files/Pods-Firestore_Tests_iOS/Pods-Firestore_Tests_iOS.debug.xcconfig"; sourceTree = "<group>"; };
		ECEBABC7E7B693BE808A1052 /* Pods_Firestore_IntegrationTests_iOS.framework */ = {isa = PBXFileReference; explicitFileType = wrapper.framework; includeInIndex = 0; path = Pods_Firestore_IntegrationTests_iOS.framework; sourceTree = BUILT_PRODUCTS_DIR; };
		ED4B3E3EA0EBF3ED19A07060 /* grpc_stream_tester.h */ = {isa = PBXFileReference; includeInIndex = 1; lastKnownFileType = sourcecode.c.h; path = grpc_stream_tester.h; sourceTree = "<group>"; };
		F354C0FE92645B56A6C6FD44 /* Pods-Firestore_IntegrationTests_iOS.release.xcconfig */ = {isa = PBXFileReference; includeInIndex = 1; lastKnownFileType = text.xcconfig; name = "Pods-Firestore_IntegrationTests_iOS.release.xcconfig"; path = "Pods/Target Support Files/Pods-Firestore_IntegrationTests_iOS/Pods-Firestore_IntegrationTests_iOS.release.xcconfig"; sourceTree = "<group>"; };
		F51859B394D01C0C507282F1 /* filesystem_test.cc */ = {isa = PBXFileReference; includeInIndex = 1; lastKnownFileType = sourcecode.cpp.cpp; path = filesystem_test.cc; sourceTree = "<group>"; };
		F694C3CE4B77B3C0FA4BBA53 /* Pods_Firestore_Benchmarks_iOS.framework */ = {isa = PBXFileReference; explicitFileType = wrapper.framework; includeInIndex = 0; path = Pods_Firestore_Benchmarks_iOS.framework; sourceTree = BUILT_PRODUCTS_DIR; };
		F8043813A5D16963EC02B182 /* local_serializer_test.cc */ = {isa = PBXFileReference; includeInIndex = 1; lastKnownFileType = sourcecode.cpp.cpp; path = local_serializer_test.cc; sourceTree = "<group>"; };
		FA2E9952BA2B299C1156C43C /* Pods-Firestore_Benchmarks_iOS.debug.xcconfig */ = {isa = PBXFileReference; includeInIndex = 1; lastKnownFileType = text.xcconfig; name = "Pods-Firestore_Benchmarks_iOS.debug.xcconfig"; path = "Pods/Target Support Files/Pods-Firestore_Benchmarks_iOS/Pods-Firestore_Benchmarks_iOS.debug.xcconfig"; sourceTree = "<group>"; };
/* End PBXFileReference section */

/* Begin PBXFrameworksBuildPhase section */
		54C9EDEE2040E16300A969CD /* Frameworks */ = {
			isa = PBXFrameworksBuildPhase;
			buildActionMask = 2147483647;
			files = (
				C1AA536F90A0A576CA2816EB /* Pods_Firestore_Example_iOS_Firestore_SwiftTests_iOS.framework in Frameworks */,
			);
			runOnlyForDeploymentPostprocessing = 0;
		};
		5CAE131620FFFED600BE9A4A /* Frameworks */ = {
			isa = PBXFrameworksBuildPhase;
			buildActionMask = 2147483647;
			files = (
				4AA4ABE36065DB79CD76DD8D /* Pods_Firestore_Benchmarks_iOS.framework in Frameworks */,
			);
			runOnlyForDeploymentPostprocessing = 0;
		};
		6003F587195388D20070C39A /* Frameworks */ = {
			isa = PBXFrameworksBuildPhase;
			buildActionMask = 2147483647;
			files = (
				6003F590195388D20070C39A /* CoreGraphics.framework in Frameworks */,
				6003F58E195388D20070C39A /* Foundation.framework in Frameworks */,
				C8D3CE2343E53223E6487F2C /* Pods_Firestore_Example_iOS.framework in Frameworks */,
				6003F592195388D20070C39A /* UIKit.framework in Frameworks */,
			);
			runOnlyForDeploymentPostprocessing = 0;
		};
		6003F5AB195388D20070C39A /* Frameworks */ = {
			isa = PBXFrameworksBuildPhase;
			buildActionMask = 2147483647;
			files = (
				6003F5B1195388D20070C39A /* Foundation.framework in Frameworks */,
				5D405BE298CE4692CB00790A /* Pods_Firestore_Tests_iOS.framework in Frameworks */,
				6003F5B2195388D20070C39A /* UIKit.framework in Frameworks */,
				6003F5B0195388D20070C39A /* XCTest.framework in Frameworks */,
			);
			runOnlyForDeploymentPostprocessing = 0;
		};
		6EDD3B4520BF247500C33877 /* Frameworks */ = {
			isa = PBXFrameworksBuildPhase;
			buildActionMask = 2147483647;
			files = (
				6EDD3B4620BF247500C33877 /* Foundation.framework in Frameworks */,
				C482E724F4B10968417C3F78 /* Pods_Firestore_FuzzTests_iOS.framework in Frameworks */,
				6EDD3B4820BF247500C33877 /* UIKit.framework in Frameworks */,
				6EDD3B4920BF247500C33877 /* XCTest.framework in Frameworks */,
			);
			runOnlyForDeploymentPostprocessing = 0;
		};
		DAFF0CF221E64AC30062958F /* Frameworks */ = {
			isa = PBXFrameworksBuildPhase;
			buildActionMask = 2147483647;
			files = (
				DD213F68A6F79E1D4924BD95 /* Pods_macOS_example.framework in Frameworks */,
			);
			runOnlyForDeploymentPostprocessing = 0;
		};
		DE03B2D31F2149D600A30B9C /* Frameworks */ = {
			isa = PBXFrameworksBuildPhase;
			buildActionMask = 2147483647;
			files = (
				DE03B2D61F2149D600A30B9C /* Foundation.framework in Frameworks */,
				8C82D4D3F9AB63E79CC52DC8 /* Pods_Firestore_IntegrationTests_iOS.framework in Frameworks */,
				DE03B2D51F2149D600A30B9C /* UIKit.framework in Frameworks */,
				DE03B2D41F2149D600A30B9C /* XCTest.framework in Frameworks */,
			);
			runOnlyForDeploymentPostprocessing = 0;
		};
/* End PBXFrameworksBuildPhase section */

/* Begin PBXGroup section */
		543B4F0520A91E4B001F506D /* App */ = {
			isa = PBXGroup;
			children = (
				6003F593195388D20070C39A /* iOS */,
				DAFF0CF621E64AC30062958F /* macOS_example */,
				54D400D32148BACE001D2BCC /* GoogleService-Info.plist */,
			);
			path = App;
			sourceTree = "<group>";
		};
		544129CF21C2DDC800EFB9CC /* v1 */ = {
			isa = PBXGroup;
			children = (
				544129D221C2DDC800EFB9CC /* common.pb.cc */,
				544129D121C2DDC800EFB9CC /* common.pb.h */,
				544129D821C2DDC800EFB9CC /* document.pb.cc */,
				544129D721C2DDC800EFB9CC /* document.pb.h */,
				544129D421C2DDC800EFB9CC /* firestore.pb.cc */,
				544129D321C2DDC800EFB9CC /* firestore.pb.h */,
				544129D621C2DDC800EFB9CC /* query.pb.cc */,
				544129D021C2DDC800EFB9CC /* query.pb.h */,
				544129D921C2DDC800EFB9CC /* write.pb.cc */,
				544129D521C2DDC800EFB9CC /* write.pb.h */,
			);
			path = v1;
			sourceTree = "<group>";
		};
		544A20ED20F6C046004E52CD /* API */ = {
			isa = PBXGroup;
			children = (
				DE0761F61F2FE68D003233AF /* BasicCompileTests.swift */,
			);
			path = API;
			sourceTree = "<group>";
		};
		5467FB05203E652F009C9584 /* testutil */ = {
			isa = PBXGroup;
			children = (
				5467FB06203E6A44009C9584 /* app_testing.h */,
				5467FB07203E6A44009C9584 /* app_testing.mm */,
				54A0352820A3B3BD003E0143 /* testutil.cc */,
				54A0352920A3B3BD003E0143 /* testutil.h */,
			);
			path = testutil;
			sourceTree = "<group>";
		};
		546854A720A3681B004BDBD5 /* remote */ = {
			isa = PBXGroup;
			children = (
				546854A820A36867004BDBD5 /* datastore_test.mm */,
				B6D1B68420E2AB1A00B35856 /* exponential_backoff_test.cc */,
				B6D9649021544D4F00EB9CFB /* grpc_connection_test.cc */,
				B6BBE42F21262CF400C6A53E /* grpc_stream_test.cc */,
				B6D964922154AB8F00EB9CFB /* grpc_streaming_reader_test.cc */,
				B6D964942163E63900EB9CFB /* grpc_unary_call_test.cc */,
				61F72C5520BC48FD001A68CB /* serializer_test.cc */,
				B66D8995213609EE0086DA0C /* stream_test.mm */,
				B68FC0E421F6848700A7055C /* watch_change_test.mm */,
			);
			path = remote;
			sourceTree = "<group>";
		};
		54740A561FC913EB00713A1A /* util */ = {
			isa = PBXGroup;
			children = (
				B6FB4680208EA0BE00554BA2 /* async_queue_libdispatch_test.mm */,
				B6FB4681208EA0BE00554BA2 /* async_queue_std_test.cc */,
				B6FB467B208E9A8200554BA2 /* async_queue_test.cc */,
				B6FB467A208E9A8200554BA2 /* async_queue_test.h */,
				B6FB4686208F9B9100554BA2 /* async_tests_util.h */,
				54740A521FC913E500713A1A /* autoid_test.cc */,
				AB380D01201BC69F00D97691 /* bits_test.cc */,
				548DB928200D59F600E00ABC /* comparison_test.cc */,
				B67BF448216EB43000CA9097 /* create_noop_connectivity_monitor.cc */,
				B67BF447216EB42F00CA9097 /* create_noop_connectivity_monitor.h */,
				B6FB4689208F9B9100554BA2 /* executor_libdispatch_test.mm */,
				B6FB4687208F9B9100554BA2 /* executor_std_test.cc */,
				B6FB4688208F9B9100554BA2 /* executor_test.cc */,
				B6FB468A208F9B9100554BA2 /* executor_test.h */,
				B60894F62170207100EBC644 /* fake_credentials_provider.cc */,
				B60894F52170207100EBC644 /* fake_credentials_provider.h */,
				F51859B394D01C0C507282F1 /* filesystem_test.cc */,
				B1A7E1959AF8141FA7E6B888 /* grpc_stream_tester.cc */,
				ED4B3E3EA0EBF3ED19A07060 /* grpc_stream_tester.h */,
				444B7AB3F5A2929070CB1363 /* hard_assert_test.cc */,
				54511E8D209805F8005BD28F /* hashing_test.cc */,
				B69CF3F02227386500B281C8 /* hashing_test_apple.mm */,
				54A0353420A3D8CB003E0143 /* iterator_adaptors_test.cc */,
				54C2294E1FECABAE007D065B /* log_test.cc */,
				B696858F221770F000271095 /* objc_compatibility_apple_test.mm */,
				AB380D03201BC6E400D97691 /* ordered_code_test.cc */,
				403DBF6EFB541DFD01582AA3 /* path_test.cc */,
				54740A531FC913E500713A1A /* secure_random_test.cc */,
				54A0352C20A3B3D7003E0143 /* status_test.cc */,
				54A0352B20A3B3D7003E0143 /* status_test_util.h */,
				54A0352D20A3B3D7003E0143 /* statusor_test.cc */,
				358C3B5FE573B1D60A4F7592 /* strerror_test.cc */,
				0EE5300F8233D14025EF0456 /* string_apple_test.mm */,
				9CFD366B783AE27B9E79EE7A /* string_format_apple_test.mm */,
				54131E9620ADE678001DF3FF /* string_format_test.cc */,
				AB380CFC201A2EE200D97691 /* string_util_test.cc */,
				79507DF8378D3C42F5B36268 /* string_win_test.cc */,
				B68B1E002213A764008977EF /* to_string_apple_test.mm */,
				B696858D2214B53900271095 /* to_string_test.cc */,
				2A0CF41BA5AED6049B0BEB2C /* type_traits_apple_test.mm */,
			);
			path = util;
			sourceTree = "<group>";
		};
		54764FAC1FAA0C390085E60A /* CoreTests */ = {
			isa = PBXGroup;
			children = (
				AB38D9312023962A000A432D /* auth */,
				AB380CF7201937B800D97691 /* core */,
				54EB764B202277970088B8F3 /* immutable */,
				54995F70205B6E1A004EFFA0 /* local */,
				AB356EF5200E9D1A0089B766 /* model */,
				5C332D7293E6114E491D3662 /* nanopb */,
				546854A720A3681B004BDBD5 /* remote */,
				5467FB05203E652F009C9584 /* testutil */,
				54740A561FC913EB00713A1A /* util */,
				54764FAE1FAA21B90085E60A /* FSTGoogleTestTests.mm */,
				AB7BAB332012B519001E0872 /* geo_point_test.cc */,
				ABF6506B201131F8005F2C74 /* timestamp_test.cc */,
			);
			name = CoreTests;
			path = ../core/test/firebase/firestore;
			sourceTree = "<group>";
		};
		5495EB012040E90200EBA509 /* Codable */ = {
			isa = PBXGroup;
			children = (
				5495EB022040E90200EBA509 /* CodableGeoPointTests.swift */,
			);
			path = Codable;
			sourceTree = "<group>";
		};
		54995F70205B6E1A004EFFA0 /* local */ = {
			isa = PBXGroup;
			children = (
				54995F6E205B6E12004EFFA0 /* leveldb_key_test.cc */,
				332485C4DCC6BA0DBB5E31B7 /* leveldb_util_test.cc */,
				F8043813A5D16963EC02B182 /* local_serializer_test.cc */,
				132E32997D781B896672D30A /* reference_set_test.cc */,
			);
			path = local;
			sourceTree = "<group>";
		};
		54C9EDF22040E16300A969CD /* SwiftTests */ = {
			isa = PBXGroup;
			children = (
				544A20ED20F6C046004E52CD /* API */,
				5495EB012040E90200EBA509 /* Codable */,
				54C9EDF52040E16300A969CD /* Info.plist */,
			);
			name = SwiftTests;
			path = ../Swift/Tests;
			sourceTree = "<group>";
		};
		54EB764B202277970088B8F3 /* immutable */ = {
			isa = PBXGroup;
			children = (
				54EB764C202277B30088B8F3 /* array_sorted_map_test.cc */,
				549CCA4E20A36DBB00BCEB75 /* sorted_map_test.cc */,
				549CCA4C20A36DBB00BCEB75 /* sorted_set_test.cc */,
				549CCA4F20A36DBC00BCEB75 /* testing.h */,
				549CCA4D20A36DBB00BCEB75 /* tree_sorted_map_test.cc */,
			);
			path = immutable;
			sourceTree = "<group>";
		};
		5C332D7293E6114E491D3662 /* nanopb */ = {
			isa = PBXGroup;
			children = (
				353EEE078EF3F39A9B7279F6 /* nanopb_string_test.cc */,
			);
			name = nanopb;
			sourceTree = "<group>";
		};
		5CAE131A20FFFED600BE9A4A /* Benchmarks */ = {
			isa = PBXGroup;
			children = (
				132E3BB3D5C42282B4ACFB20 /* FSTLevelDBBenchmarkTests.mm */,
				5CAE131D20FFFED600BE9A4A /* Info.plist */,
			);
			path = Benchmarks;
			sourceTree = "<group>";
		};
		6003F581195388D10070C39A = {
			isa = PBXGroup;
			children = (
				618BBE7A20B89AAC00B5BCE7 /* CoreTestsProtos */,
				6EDD3B5D20BF24A700C33877 /* FuzzTests */,
				543B4F0520A91E4B001F506D /* App */,
				60FF7A9C1954A5C5007DD14C /* Podspec Metadata */,
				6003F5B5195388D20070C39A /* Tests */,
				54764FAC1FAA0C390085E60A /* CoreTests */,
				54C9EDF22040E16300A969CD /* SwiftTests */,
				5CAE131A20FFFED600BE9A4A /* Benchmarks */,
				6003F58C195388D20070C39A /* Frameworks */,
				6003F58B195388D20070C39A /* Products */,
				AAEA2A72CFD1FA5AD34462F7 /* Pods */,
			);
			sourceTree = "<group>";
		};
		6003F58B195388D20070C39A /* Products */ = {
			isa = PBXGroup;
			children = (
				5CAE131920FFFED600BE9A4A /* Firestore_Benchmarks_iOS.xctest */,
				6003F58A195388D20070C39A /* Firestore_Example_iOS.app */,
				6EDD3B5B20BF247500C33877 /* Firestore_FuzzTests_iOS.xctest */,
				DE03B2E91F2149D600A30B9C /* Firestore_IntegrationTests_iOS.xctest */,
				54C9EDF12040E16300A969CD /* Firestore_SwiftTests_iOS.xctest */,
				6003F5AE195388D20070C39A /* Firestore_Tests_iOS.xctest */,
				DAFF0CF521E64AC30062958F /* macOS_example.app */,
			);
			name = Products;
			sourceTree = "<group>";
		};
		6003F58C195388D20070C39A /* Frameworks */ = {
			isa = PBXGroup;
			children = (
				6003F58F195388D20070C39A /* CoreGraphics.framework */,
				6003F58D195388D20070C39A /* Foundation.framework */,
				F694C3CE4B77B3C0FA4BBA53 /* Pods_Firestore_Benchmarks_iOS.framework */,
				5918805E993304321A05E82B /* Pods_Firestore_Example_iOS.framework */,
				BB92EB03E3F92485023F64ED /* Pods_Firestore_Example_iOS_Firestore_SwiftTests_iOS.framework */,
				B79CA87A1A01FC5329031C9B /* Pods_Firestore_FuzzTests_iOS.framework */,
				ECEBABC7E7B693BE808A1052 /* Pods_Firestore_IntegrationTests_iOS.framework */,
				2B50B3A0DF77100EEE887891 /* Pods_Firestore_Tests_iOS.framework */,
				E42355285B9EF55ABD785792 /* Pods_macOS_example.framework */,
				6003F591195388D20070C39A /* UIKit.framework */,
				6003F5AF195388D20070C39A /* XCTest.framework */,
			);
			name = Frameworks;
			sourceTree = "<group>";
		};
		6003F593195388D20070C39A /* iOS */ = {
			isa = PBXGroup;
			children = (
				6003F59C195388D20070C39A /* FIRAppDelegate.h */,
				6003F59D195388D20070C39A /* FIRAppDelegate.m */,
				6003F5A5195388D20070C39A /* FIRViewController.h */,
				6003F5A6195388D20070C39A /* FIRViewController.m */,
				6003F595195388D20070C39A /* Firestore-Info.plist */,
				6003F5A8195388D20070C39A /* Images.xcassets */,
				6003F596195388D20070C39A /* InfoPlist.strings */,
				71719F9D1E33DC2100824A3D /* LaunchScreen.storyboard */,
				873B8AEA1B1F5CCA007FD442 /* Main.storyboard */,
				6003F599195388D20070C39A /* main.m */,
			);
			path = iOS;
			sourceTree = "<group>";
		};
		6003F5B5195388D20070C39A /* Tests */ = {
			isa = PBXGroup;
			children = (
				DE51B1831F0D48AC0013853F /* API */,
				DE51B1A81F0D48AC0013853F /* Core */,
				DE2EF06E1F3D07D7003D0CDC /* Immutable */,
				DE51B1BB1F0D48AC0013853F /* Integration */,
				DE51B1621F0D48AC0013853F /* Local */,
				DE51B17B1F0D48AC0013853F /* Model */,
				DE51B1B21F0D48AC0013853F /* Remote */,
				DE51B1931F0D48AC0013853F /* SpecTests */,
				6003F5B6195388D20070C39A /* Supporting Files */,
				DE51B1851F0D48AC0013853F /* Util */,
			);
			path = Tests;
			sourceTree = "<group>";
		};
		6003F5B6195388D20070C39A /* Supporting Files */ = {
			isa = PBXGroup;
			children = (
				6003F5B8195388D20070C39A /* InfoPlist.strings */,
				6003F5B7195388D20070C39A /* Tests-Info.plist */,
			);
			name = "Supporting Files";
			sourceTree = "<group>";
		};
		60FF7A9C1954A5C5007DD14C /* Podspec Metadata */ = {
			isa = PBXGroup;
			children = (
				8E002F4AD5D9B6197C940847 /* Firestore.podspec */,
				12F4357299652983A615F886 /* LICENSE */,
				D3CC3DC5338DCAF43A211155 /* README.md */,
			);
			name = "Podspec Metadata";
			sourceTree = "<group>";
		};
		618BBE7A20B89AAC00B5BCE7 /* CoreTestsProtos */ = {
			isa = PBXGroup;
			children = (
				618BBE7B20B89AAC00B5BCE7 /* firestore */,
				618BBE8320B89AAC00B5BCE7 /* google */,
			);
			name = CoreTestsProtos;
			path = ../Protos/cpp;
			sourceTree = "<group>";
		};
		618BBE7B20B89AAC00B5BCE7 /* firestore */ = {
			isa = PBXGroup;
			children = (
				618BBE7C20B89AAC00B5BCE7 /* local */,
			);
			path = firestore;
			sourceTree = "<group>";
		};
		618BBE7C20B89AAC00B5BCE7 /* local */ = {
			isa = PBXGroup;
			children = (
				618BBE7E20B89AAC00B5BCE7 /* maybe_document.pb.cc */,
				618BBE8020B89AAC00B5BCE7 /* maybe_document.pb.h */,
				618BBE8220B89AAC00B5BCE7 /* mutation.pb.cc */,
				618BBE8120B89AAC00B5BCE7 /* mutation.pb.h */,
				618BBE7D20B89AAC00B5BCE7 /* target.pb.cc */,
				618BBE7F20B89AAC00B5BCE7 /* target.pb.h */,
			);
			path = local;
			sourceTree = "<group>";
		};
		618BBE8320B89AAC00B5BCE7 /* google */ = {
			isa = PBXGroup;
			children = (
				618BBE9320B89AAC00B5BCE7 /* api */,
				618BBE8420B89AAC00B5BCE7 /* firestore */,
				618BBE9820B89AAC00B5BCE7 /* rpc */,
				618BBE9020B89AAC00B5BCE7 /* type */,
			);
			path = google;
			sourceTree = "<group>";
		};
		618BBE8420B89AAC00B5BCE7 /* firestore */ = {
			isa = PBXGroup;
			children = (
				544129CF21C2DDC800EFB9CC /* v1 */,
			);
			path = firestore;
			sourceTree = "<group>";
		};
		618BBE9020B89AAC00B5BCE7 /* type */ = {
			isa = PBXGroup;
			children = (
				618BBE9220B89AAC00B5BCE7 /* latlng.pb.cc */,
				618BBE9120B89AAC00B5BCE7 /* latlng.pb.h */,
			);
			path = type;
			sourceTree = "<group>";
		};
		618BBE9320B89AAC00B5BCE7 /* api */ = {
			isa = PBXGroup;
			children = (
				618BBE9520B89AAC00B5BCE7 /* annotations.pb.cc */,
				618BBE9620B89AAC00B5BCE7 /* annotations.pb.h */,
				618BBE9720B89AAC00B5BCE7 /* http.pb.cc */,
				618BBE9420B89AAC00B5BCE7 /* http.pb.h */,
			);
			path = api;
			sourceTree = "<group>";
		};
		618BBE9820B89AAC00B5BCE7 /* rpc */ = {
			isa = PBXGroup;
			children = (
				618BBE9920B89AAC00B5BCE7 /* status.pb.cc */,
				618BBE9A20B89AAC00B5BCE7 /* status.pb.h */,
			);
			path = rpc;
			sourceTree = "<group>";
		};
		6EA39FDC20FE81DD008D461F /* FuzzingTargets */ = {
			isa = PBXGroup;
			children = (
				6E8302DE210222ED003E1EA3 /* FSTFuzzTestFieldPath.h */,
				6E8302DF21022309003E1EA3 /* FSTFuzzTestFieldPath.mm */,
				6EA39FDF20FE824E008D461F /* FSTFuzzTestSerializer.h */,
				6EA39FDD20FE820E008D461F /* FSTFuzzTestSerializer.mm */,
			);
			path = FuzzingTargets;
			sourceTree = "<group>";
		};
		6EDD3B5D20BF24A700C33877 /* FuzzTests */ = {
			isa = PBXGroup;
			children = (
				6EA39FDC20FE81DD008D461F /* FuzzingTargets */,
				6EDD3B5E20BF24D000C33877 /* FSTFuzzTestsPrincipal.mm */,
				6EDD3B5C20BF247500C33877 /* Firestore_FuzzTests_iOS-Info.plist */,
				6ED6DEA120F5502700FC6076 /* FuzzingResources */,
			);
			path = FuzzTests;
			sourceTree = "<group>";
		};
		AAEA2A72CFD1FA5AD34462F7 /* Pods */ = {
			isa = PBXGroup;
			children = (
				FA2E9952BA2B299C1156C43C /* Pods-Firestore_Benchmarks_iOS.debug.xcconfig */,
				A5FA86650A18F3B7A8162287 /* Pods-Firestore_Benchmarks_iOS.release.xcconfig */,
				69E6C311558EC77729A16CF1 /* Pods-Firestore_Example_iOS-Firestore_SwiftTests_iOS.debug.xcconfig */,
				11984BA0A99D7A7ABA5B0D90 /* Pods-Firestore_Example_iOS-Firestore_SwiftTests_iOS.release.xcconfig */,
				3C81DE3772628FE297055662 /* Pods-Firestore_Example_iOS.debug.xcconfig */,
				3F0992A4B83C60841C52E960 /* Pods-Firestore_Example_iOS.release.xcconfig */,
				84434E57CA72951015FC71BC /* Pods-Firestore_FuzzTests_iOS.debug.xcconfig */,
				97C492D2524E92927C11F425 /* Pods-Firestore_FuzzTests_iOS.release.xcconfig */,
				1277F98C20D2DF0867496976 /* Pods-Firestore_IntegrationTests_iOS.debug.xcconfig */,
				F354C0FE92645B56A6C6FD44 /* Pods-Firestore_IntegrationTests_iOS.release.xcconfig */,
				E592181BFD7C53C305123739 /* Pods-Firestore_Tests_iOS.debug.xcconfig */,
				B3F5B3AAE791A5911B9EAA82 /* Pods-Firestore_Tests_iOS.release.xcconfig */,
				98366480BD1FD44A1FEDD982 /* Pods-macOS_example.debug.xcconfig */,
				DF148C0D5EEC4A2CD9FA484C /* Pods-macOS_example.release.xcconfig */,
			);
			name = Pods;
			sourceTree = "<group>";
		};
		AB356EF5200E9D1A0089B766 /* model */ = {
			isa = PBXGroup;
			children = (
				AB71064B201FA60300344F18 /* database_id_test.cc */,
				B6152AD5202A5385000E5744 /* document_key_test.cc */,
				AB6B908320322E4D00CC290A /* document_test.cc */,
				549CCA5320A36E1F00BCEB75 /* field_mask_test.cc */,
				B686F2AD2023DDB20028D6BE /* field_path_test.cc */,
				AB356EF6200EA5EB0089B766 /* field_value_test.cc */,
				C8522DE226C467C54E6788D8 /* mutation_test.cc */,
				AB6B908720322E8800CC290A /* no_document_test.cc */,
				549CCA5520A36E1F00BCEB75 /* precondition_test.cc */,
				B686F2B02024FFD70028D6BE /* resource_path_test.cc */,
				ABA495B9202B7E79008A7851 /* snapshot_version_test.cc */,
			);
			path = model;
			sourceTree = "<group>";
		};
		AB380CF7201937B800D97691 /* core */ = {
			isa = PBXGroup;
			children = (
				AB38D92E20235D22000A432D /* database_info_test.cc */,
				B9C261C26C5D311E1E3C0CB9 /* query_test.cc */,
				AB380CF82019382300D97691 /* target_id_generator_test.cc */,
			);
			path = core;
			sourceTree = "<group>";
		};
		AB38D9312023962A000A432D /* auth */ = {
			isa = PBXGroup;
			children = (
				AB38D9342023966E000A432D /* credentials_provider_test.cc */,
				AB38D93620239689000A432D /* empty_credentials_provider_test.cc */,
				ABC1D7E22023CDC500BA84F0 /* firebase_credentials_provider_test.mm */,
				ABC1D7DF2023A3EF00BA84F0 /* token_test.cc */,
				AB38D93220239654000A432D /* user_test.cc */,
			);
			path = auth;
			sourceTree = "<group>";
		};
		DAFF0CF621E64AC30062958F /* macOS_example */ = {
			isa = PBXGroup;
			children = (
				DAFF0D0621E652FD0062958F /* resources */,
				DAFF0CF721E64AC30062958F /* AppDelegate.h */,
				DAFF0CF821E64AC30062958F /* AppDelegate.m */,
				DAFF0CFA21E64AC40062958F /* Assets.xcassets */,
				DAFF0CFF21E64AC40062958F /* Info.plist */,
				DAFF0CFC21E64AC40062958F /* MainMenu.xib */,
				DAFF0D0221E64AC40062958F /* macOS_example.entitlements */,
				DAFF0D0021E64AC40062958F /* main.m */,
			);
			path = macOS_example;
			sourceTree = "<group>";
		};
		DAFF0D0621E652FD0062958F /* resources */ = {
			isa = PBXGroup;
			children = (
				DAFF0D0721E653460062958F /* roots.pem */,
			);
			path = resources;
			sourceTree = "<group>";
		};
		DE2EF06E1F3D07D7003D0CDC /* Immutable */ = {
			isa = PBXGroup;
			children = (
				DE2EF07E1F3D0B6E003D0CDC /* FSTArraySortedDictionaryTests.m */,
				DE2EF07F1F3D0B6E003D0CDC /* FSTImmutableSortedDictionary+Testing.h */,
				DE2EF0801F3D0B6E003D0CDC /* FSTImmutableSortedDictionary+Testing.m */,
				DE2EF0811F3D0B6E003D0CDC /* FSTImmutableSortedSet+Testing.h */,
				DE2EF0821F3D0B6E003D0CDC /* FSTImmutableSortedSet+Testing.m */,
				DE2EF0831F3D0B6E003D0CDC /* FSTLLRBValueNode+Test.h */,
				DE2EF0841F3D0B6E003D0CDC /* FSTTreeSortedDictionaryTests.m */,
			);
			name = Immutable;
			sourceTree = "<group>";
		};
		DE51B1621F0D48AC0013853F /* Local */ = {
			isa = PBXGroup;
			children = (
				5CC9650120A0E93200A2D6A1 /* FSTLRUGarbageCollectorTests.h */,
				5CC9650220A0E93200A2D6A1 /* FSTLRUGarbageCollectorTests.mm */,
				5CC9650620A0E9C600A2D6A1 /* FSTLevelDBLRUGarbageCollectorTests.mm */,
				5492E08F2021552B00B64F25 /* FSTLevelDBLocalStoreTests.mm */,
				5492E0862021552A00B64F25 /* FSTLevelDBMigrationsTests.mm */,
				5492E0872021552A00B64F25 /* FSTLevelDBMutationQueueTests.mm */,
				5492E0982021552C00B64F25 /* FSTLevelDBQueryCacheTests.mm */,
				5492E0922021552B00B64F25 /* FSTLevelDBRemoteDocumentCacheTests.mm */,
				132E36BB104830BD806351AC /* FSTLevelDBTransactionTests.mm */,
				5492E08A2021552A00B64F25 /* FSTLocalSerializerTests.mm */,
				5492E0912021552B00B64F25 /* FSTLocalStoreTests.h */,
				5492E0832021552A00B64F25 /* FSTLocalStoreTests.mm */,
				5CC9650420A0E9BD00A2D6A1 /* FSTMemoryLRUGarbageCollectorTests.mm */,
				5492E0882021552A00B64F25 /* FSTMemoryLocalStoreTests.mm */,
				5492E0972021552C00B64F25 /* FSTMemoryMutationQueueTests.mm */,
				5492E08B2021552B00B64F25 /* FSTMemoryQueryCacheTests.mm */,
				5492E08C2021552B00B64F25 /* FSTMemoryRemoteDocumentCacheTests.mm */,
				5492E0942021552C00B64F25 /* FSTMutationQueueTests.h */,
				5492E0962021552C00B64F25 /* FSTMutationQueueTests.mm */,
				5492E0992021552C00B64F25 /* FSTPersistenceTestHelpers.h */,
				5492E08D2021552B00B64F25 /* FSTPersistenceTestHelpers.mm */,
				5492E0952021552C00B64F25 /* FSTQueryCacheTests.h */,
				5492E0892021552A00B64F25 /* FSTQueryCacheTests.mm */,
				5492E0852021552A00B64F25 /* FSTRemoteDocumentCacheTests.h */,
				5492E09C2021552D00B64F25 /* FSTRemoteDocumentCacheTests.mm */,
			);
			path = Local;
			sourceTree = "<group>";
		};
		DE51B17B1F0D48AC0013853F /* Model */ = {
			isa = PBXGroup;
			children = (
				5492E0B22021555000B64F25 /* FSTDocumentKeyTests.mm */,
				5492E0B32021555100B64F25 /* FSTDocumentSetTests.mm */,
				5492E0B62021555100B64F25 /* FSTDocumentTests.mm */,
				5492E0B82021555100B64F25 /* FSTFieldValueTests.mm */,
				5492E0B72021555100B64F25 /* FSTMutationTests.mm */,
				54A0352320A3AEC3003E0143 /* field_transform_test.mm */,
				54A0352220A3AEC3003E0143 /* transform_operations_test.mm */,
			);
			path = Model;
			sourceTree = "<group>";
		};
		DE51B1831F0D48AC0013853F /* API */ = {
			isa = PBXGroup;
			children = (
				5492E045202154AA00B64F25 /* FIRCollectionReferenceTests.mm */,
				5492E049202154AA00B64F25 /* FIRDocumentReferenceTests.mm */,
				5492E04B202154AA00B64F25 /* FIRDocumentSnapshotTests.mm */,
				5492E04C202154AA00B64F25 /* FIRFieldPathTests.mm */,
				5492E04A202154AA00B64F25 /* FIRFieldValueTests.mm */,
				5467FAFF203E56F8009C9584 /* FIRFirestoreTests.mm */,
				5492E048202154AA00B64F25 /* FIRGeoPointTests.mm */,
				5492E04F202154AA00B64F25 /* FIRQuerySnapshotTests.mm */,
				5492E046202154AA00B64F25 /* FIRQueryTests.mm */,
				5492E04D202154AA00B64F25 /* FIRSnapshotMetadataTests.mm */,
				B65D34A7203C99090076A5E1 /* FIRTimestampTest.m */,
				5492E047202154AA00B64F25 /* FSTAPIHelpers.h */,
				5492E04E202154AA00B64F25 /* FSTAPIHelpers.mm */,
			);
			path = API;
			sourceTree = "<group>";
		};
		DE51B1851F0D48AC0013853F /* Util */ = {
			isa = PBXGroup;
			children = (
				B69CF05A219B9105004C434D /* FIRFirestore+Testing.h */,
				54E9281C1F33950B00C1953E /* FSTEventAccumulator.h */,
				5492E0392021401F00B64F25 /* FSTEventAccumulator.mm */,
				DE51B1881F0D48AC0013853F /* FSTHelpers.h */,
				5492E03A2021401F00B64F25 /* FSTHelpers.mm */,
				54E9281E1F33950B00C1953E /* FSTIntegrationTestCase.h */,
				5491BC711FB44593008B3588 /* FSTIntegrationTestCase.mm */,
				54E9282A1F339CAD00C1953E /* XCTestCase+Await.h */,
				5492E0372021401E00B64F25 /* XCTestCase+Await.mm */,
			);
			path = Util;
			sourceTree = "<group>";
		};
		DE51B1931F0D48AC0013853F /* SpecTests */ = {
			isa = PBXGroup;
			children = (
				DE51B19C1F0D48AC0013853F /* json */,
				5492E02C20213FFB00B64F25 /* FSTLevelDBSpecTests.mm */,
				5492E02F20213FFC00B64F25 /* FSTMemorySpecTests.mm */,
				DE51B1961F0D48AC0013853F /* FSTMockDatastore.h */,
				5492E02D20213FFC00B64F25 /* FSTMockDatastore.mm */,
				DE51B1981F0D48AC0013853F /* FSTSpecTests.h */,
				5492E03020213FFC00B64F25 /* FSTSpecTests.mm */,
				DE51B19A1F0D48AC0013853F /* FSTSyncEngineTestDriver.h */,
				5492E02E20213FFC00B64F25 /* FSTSyncEngineTestDriver.mm */,
			);
			path = SpecTests;
			sourceTree = "<group>";
		};
		DE51B19C1F0D48AC0013853F /* json */ = {
			isa = PBXGroup;
			children = (
				DE51B1A71F0D48AC0013853F /* README.md */,
				54DA129C1F315EE100DD57A1 /* collection_spec_test.json */,
				54DA129D1F315EE100DD57A1 /* existence_filter_spec_test.json */,
				54DA129E1F315EE100DD57A1 /* limbo_spec_test.json */,
				54DA129F1F315EE100DD57A1 /* limit_spec_test.json */,
				54DA12A01F315EE100DD57A1 /* listen_spec_test.json */,
				54DA12A11F315EE100DD57A1 /* offline_spec_test.json */,
				54DA12A21F315EE100DD57A1 /* orderby_spec_test.json */,
				D5B2593BCB52957D62F1C9D3 /* perf_spec_test.json */,
				54DA12A31F315EE100DD57A1 /* persistence_spec_test.json */,
				3B843E4A1F3930A400548890 /* remote_store_spec_test.json */,
				54DA12A41F315EE100DD57A1 /* resume_token_spec_test.json */,
				54DA12A51F315EE100DD57A1 /* write_spec_test.json */,
			);
			path = json;
			sourceTree = "<group>";
		};
		DE51B1A81F0D48AC0013853F /* Core */ = {
			isa = PBXGroup;
			children = (
				5492E060202154B900B64F25 /* FSTEventManagerTests.mm */,
				5492E05D202154B900B64F25 /* FSTQueryListenerTests.mm */,
				5492E061202154B900B64F25 /* FSTQueryTests.mm */,
				5492E05A202154B800B64F25 /* FSTSyncEngine+Testing.h */,
				5492E05C202154B800B64F25 /* FSTViewSnapshotTest.mm */,
				5492E05E202154B900B64F25 /* FSTViewTests.mm */,
			);
			path = Core;
			sourceTree = "<group>";
		};
		DE51B1B21F0D48AC0013853F /* Remote */ = {
			isa = PBXGroup;
			children = (
				5492E0C32021557E00B64F25 /* FSTRemoteEventTests.mm */,
				5492E0C12021557E00B64F25 /* FSTSerializerBetaTests.mm */,
			);
			path = Remote;
			sourceTree = "<group>";
		};
		DE51B1BB1F0D48AC0013853F /* Integration */ = {
			isa = PBXGroup;
			children = (
				DE51B1BC1F0D48AC0013853F /* API */,
				DE03B3621F215E1600A30B9C /* CAcert.pem */,
				5492E07E202154EC00B64F25 /* FSTDatastoreTests.mm */,
				5492E07C202154EB00B64F25 /* FSTSmokeTests.mm */,
				5492E07B202154EB00B64F25 /* FSTTransactionTests.mm */,
			);
			path = Integration;
			sourceTree = "<group>";
		};
		DE51B1BC1F0D48AC0013853F /* API */ = {
			isa = PBXGroup;
			children = (
				73866A9F2082B069009BB4FF /* FIRArrayTransformTests.mm */,
				5492E070202154D600B64F25 /* FIRCursorTests.mm */,
				5492E06C202154D500B64F25 /* FIRDatabaseTests.mm */,
				5492E06A202154D500B64F25 /* FIRFieldsTests.mm */,
				6161B5012047140400A99DBB /* FIRFirestoreSourceTests.mm */,
				5492E06B202154D500B64F25 /* FIRListenerRegistrationTests.mm */,
				5492E069202154D500B64F25 /* FIRQueryTests.mm */,
				5492E06E202154D600B64F25 /* FIRServerTimestampTests.mm */,
				5492E071202154D600B64F25 /* FIRTypeTests.mm */,
				5492E06D202154D600B64F25 /* FIRValidationTests.mm */,
				5492E06F202154D600B64F25 /* FIRWriteBatchTests.mm */,
				D5B25E7E7D6873CBA4571841 /* FIRNumericTransformTests.mm */,
			);
			path = API;
			sourceTree = "<group>";
		};
/* End PBXGroup section */

/* Begin PBXNativeTarget section */
		54C9EDF02040E16300A969CD /* Firestore_SwiftTests_iOS */ = {
			isa = PBXNativeTarget;
			buildConfigurationList = 54C9EDFA2040E16300A969CD /* Build configuration list for PBXNativeTarget "Firestore_SwiftTests_iOS" */;
			buildPhases = (
				D2D94DFA64939EF6DECDF908 /* [CP] Check Pods Manifest.lock */,
				54C9EDED2040E16300A969CD /* Sources */,
				54C9EDEE2040E16300A969CD /* Frameworks */,
				54C9EDEF2040E16300A969CD /* Resources */,
				EA424838F4A5DD7B337F57AB /* [CP] Embed Pods Frameworks */,
			);
			buildRules = (
			);
			dependencies = (
				54C9EDF72040E16300A969CD /* PBXTargetDependency */,
			);
			name = Firestore_SwiftTests_iOS;
			productName = Firestore_SwiftTests_iOS;
			productReference = 54C9EDF12040E16300A969CD /* Firestore_SwiftTests_iOS.xctest */;
			productType = "com.apple.product-type.bundle.unit-test";
		};
		5CAE131820FFFED600BE9A4A /* Firestore_Benchmarks_iOS */ = {
			isa = PBXNativeTarget;
			buildConfigurationList = 5CAE132020FFFED600BE9A4A /* Build configuration list for PBXNativeTarget "Firestore_Benchmarks_iOS" */;
			buildPhases = (
				BF6384844477A4F850F0E89F /* [CP] Check Pods Manifest.lock */,
				5CAE131520FFFED600BE9A4A /* Sources */,
				5CAE131620FFFED600BE9A4A /* Frameworks */,
				5CAE131720FFFED600BE9A4A /* Resources */,
				4C71ED5B5EF024AEF16B5E55 /* [CP] Embed Pods Frameworks */,
			);
			buildRules = (
			);
			dependencies = (
				5CAE131F20FFFED600BE9A4A /* PBXTargetDependency */,
			);
			name = Firestore_Benchmarks_iOS;
			productName = Firestore_Benchmarks_iOS;
			productReference = 5CAE131920FFFED600BE9A4A /* Firestore_Benchmarks_iOS.xctest */;
			productType = "com.apple.product-type.bundle.unit-test";
		};
		6003F589195388D20070C39A /* Firestore_Example_iOS */ = {
			isa = PBXNativeTarget;
			buildConfigurationList = 6003F5BF195388D20070C39A /* Build configuration list for PBXNativeTarget "Firestore_Example_iOS" */;
			buildPhases = (
				83F2AB95D08093BB076EE521 /* [CP] Check Pods Manifest.lock */,
				6003F586195388D20070C39A /* Sources */,
				6003F587195388D20070C39A /* Frameworks */,
				6003F588195388D20070C39A /* Resources */,
				1EE692C7509A98D7EB03CA51 /* [CP] Embed Pods Frameworks */,
			);
			buildRules = (
			);
			dependencies = (
			);
			name = Firestore_Example_iOS;
			productName = Firestore;
			productReference = 6003F58A195388D20070C39A /* Firestore_Example_iOS.app */;
			productType = "com.apple.product-type.application";
		};
		6003F5AD195388D20070C39A /* Firestore_Tests_iOS */ = {
			isa = PBXNativeTarget;
			buildConfigurationList = 6003F5C2195388D20070C39A /* Build configuration list for PBXNativeTarget "Firestore_Tests_iOS" */;
			buildPhases = (
				8B469EB6DA9E6404589402E2 /* [CP] Check Pods Manifest.lock */,
				6003F5AA195388D20070C39A /* Sources */,
				6003F5AB195388D20070C39A /* Frameworks */,
				6003F5AC195388D20070C39A /* Resources */,
				329C25E418360CEF62F6CB2B /* [CP] Embed Pods Frameworks */,
			);
			buildRules = (
			);
			dependencies = (
				6003F5B4195388D20070C39A /* PBXTargetDependency */,
			);
			name = Firestore_Tests_iOS;
			productName = FirestoreTests;
			productReference = 6003F5AE195388D20070C39A /* Firestore_Tests_iOS.xctest */;
			productType = "com.apple.product-type.bundle.unit-test";
		};
		6EDD3AD120BF247500C33877 /* Firestore_FuzzTests_iOS */ = {
			isa = PBXNativeTarget;
			buildConfigurationList = 6EDD3B5820BF247500C33877 /* Build configuration list for PBXNativeTarget "Firestore_FuzzTests_iOS" */;
			buildPhases = (
				6EDD3AD420BF247500C33877 /* [CP] Check Pods Manifest.lock */,
				6EDD3AD520BF247500C33877 /* Sources */,
				6EDD3B4520BF247500C33877 /* Frameworks */,
				6EDD3B4A20BF247500C33877 /* Resources */,
				6EDD3B5720BF247500C33877 /* [CP] Embed Pods Frameworks */,
				6E622C7A20F52C8300B7E93A /* Run Script */,
			);
			buildRules = (
			);
			dependencies = (
				6EDD3AD220BF247500C33877 /* PBXTargetDependency */,
			);
			name = Firestore_FuzzTests_iOS;
			productName = FirestoreTests;
			productReference = 6EDD3B5B20BF247500C33877 /* Firestore_FuzzTests_iOS.xctest */;
			productType = "com.apple.product-type.bundle.unit-test";
		};
		DAFF0CF421E64AC30062958F /* macOS_example */ = {
			isa = PBXNativeTarget;
			buildConfigurationList = DAFF0D0521E64AC40062958F /* Build configuration list for PBXNativeTarget "macOS_example" */;
			buildPhases = (
				7C2467DCD3E3E16FB0A737DE /* [CP] Check Pods Manifest.lock */,
				DAFF0CF121E64AC30062958F /* Sources */,
				DAFF0CF221E64AC30062958F /* Frameworks */,
				DAFF0CF321E64AC30062958F /* Resources */,
				6A86E48DF663B6AA1CB5BA83 /* [CP] Embed Pods Frameworks */,
			);
			buildRules = (
			);
			dependencies = (
			);
			name = macOS_example;
			productName = macOS_example;
			productReference = DAFF0CF521E64AC30062958F /* macOS_example.app */;
			productType = "com.apple.product-type.application";
		};
		DE03B2941F2149D600A30B9C /* Firestore_IntegrationTests_iOS */ = {
			isa = PBXNativeTarget;
			buildConfigurationList = DE03B2E61F2149D600A30B9C /* Build configuration list for PBXNativeTarget "Firestore_IntegrationTests_iOS" */;
			buildPhases = (
				A827A009A65B69DC1B80EAD4 /* [CP] Check Pods Manifest.lock */,
				DE03B2981F2149D600A30B9C /* Sources */,
				DE03B2D31F2149D600A30B9C /* Frameworks */,
				DE03B2D81F2149D600A30B9C /* Resources */,
				B7923D95031DB0DA112AAE9B /* [CP] Embed Pods Frameworks */,
			);
			buildRules = (
			);
			dependencies = (
				DE03B2951F2149D600A30B9C /* PBXTargetDependency */,
			);
			name = Firestore_IntegrationTests_iOS;
			productName = FirestoreTests;
			productReference = DE03B2E91F2149D600A30B9C /* Firestore_IntegrationTests_iOS.xctest */;
			productType = "com.apple.product-type.bundle.unit-test";
		};
/* End PBXNativeTarget section */

/* Begin PBXProject section */
		6003F582195388D10070C39A /* Project object */ = {
			isa = PBXProject;
			attributes = {
				CLASSPREFIX = FIR;
				LastSwiftUpdateCheck = 0920;
				LastUpgradeCheck = 0720;
				ORGANIZATIONNAME = Google;
				TargetAttributes = {
					54C9EDF02040E16300A969CD = {
						CreatedOnToolsVersion = 9.2;
						ProvisioningStyle = Automatic;
						TestTargetID = 6003F589195388D20070C39A;
					};
					5CAE131820FFFED600BE9A4A = {
						CreatedOnToolsVersion = 9.3.1;
						DevelopmentTeam = EQHXZ8M8AV;
						ProvisioningStyle = Automatic;
						TestTargetID = 6003F589195388D20070C39A;
					};
					6003F5AD195388D20070C39A = {
						DevelopmentTeam = EQHXZ8M8AV;
						TestTargetID = 6003F589195388D20070C39A;
					};
					6EDD3AD120BF247500C33877 = {
						DevelopmentTeam = EQHXZ8M8AV;
					};
					DAFF0CF421E64AC30062958F = {
						CreatedOnToolsVersion = 10.0;
						DevelopmentTeam = 63PT2H4G8K;
						ProvisioningStyle = Automatic;
						SystemCapabilities = {
							com.apple.Sandbox = {
								enabled = 1;
							};
						};
					};
					DE03B2941F2149D600A30B9C = {
						DevelopmentTeam = EQHXZ8M8AV;
					};
					DE29E7F51F2174B000909613 = {
						CreatedOnToolsVersion = 9.0;
						DevelopmentTeam = EQHXZ8M8AV;
					};
				};
			};
			buildConfigurationList = 6003F585195388D10070C39A /* Build configuration list for PBXProject "Firestore" */;
			compatibilityVersion = "Xcode 3.2";
			developmentRegion = English;
			hasScannedForEncodings = 0;
			knownRegions = (
				en,
				Base,
			);
			mainGroup = 6003F581195388D10070C39A;
			productRefGroup = 6003F58B195388D20070C39A /* Products */;
			projectDirPath = "";
			projectRoot = "";
			targets = (
				6003F589195388D20070C39A /* Firestore_Example_iOS */,
				6003F5AD195388D20070C39A /* Firestore_Tests_iOS */,
				54C9EDF02040E16300A969CD /* Firestore_SwiftTests_iOS */,
				DE03B2941F2149D600A30B9C /* Firestore_IntegrationTests_iOS */,
				DE29E7F51F2174B000909613 /* AllTests_iOS */,
				6EDD3AD120BF247500C33877 /* Firestore_FuzzTests_iOS */,
				5CAE131820FFFED600BE9A4A /* Firestore_Benchmarks_iOS */,
				DAFF0CF421E64AC30062958F /* macOS_example */,
			);
		};
/* End PBXProject section */

/* Begin PBXResourcesBuildPhase section */
		54C9EDEF2040E16300A969CD /* Resources */ = {
			isa = PBXResourcesBuildPhase;
			buildActionMask = 2147483647;
			files = (
			);
			runOnlyForDeploymentPostprocessing = 0;
		};
		5CAE131720FFFED600BE9A4A /* Resources */ = {
			isa = PBXResourcesBuildPhase;
			buildActionMask = 2147483647;
			files = (
			);
			runOnlyForDeploymentPostprocessing = 0;
		};
		6003F588195388D20070C39A /* Resources */ = {
			isa = PBXResourcesBuildPhase;
			buildActionMask = 2147483647;
			files = (
				54D400D42148BACE001D2BCC /* GoogleService-Info.plist in Resources */,
				6003F5A9195388D20070C39A /* Images.xcassets in Resources */,
				873B8AEB1B1F5CCA007FD442 /* Main.storyboard in Resources */,
				71719F9F1E33DC2100824A3D /* LaunchScreen.storyboard in Resources */,
				6003F598195388D20070C39A /* InfoPlist.strings in Resources */,
			);
			runOnlyForDeploymentPostprocessing = 0;
		};
		6003F5AC195388D20070C39A /* Resources */ = {
			isa = PBXResourcesBuildPhase;
			buildActionMask = 2147483647;
			files = (
				6003F5BA195388D20070C39A /* InfoPlist.strings in Resources */,
				54DA12A61F315EE100DD57A1 /* collection_spec_test.json in Resources */,
				54DA12A71F315EE100DD57A1 /* existence_filter_spec_test.json in Resources */,
				54DA12A81F315EE100DD57A1 /* limbo_spec_test.json in Resources */,
				54DA12A91F315EE100DD57A1 /* limit_spec_test.json in Resources */,
				54DA12AA1F315EE100DD57A1 /* listen_spec_test.json in Resources */,
				54DA12AB1F315EE100DD57A1 /* offline_spec_test.json in Resources */,
				54DA12AC1F315EE100DD57A1 /* orderby_spec_test.json in Resources */,
				D5B25CBF07F65E885C9D68AB /* perf_spec_test.json in Resources */,
				54DA12AD1F315EE100DD57A1 /* persistence_spec_test.json in Resources */,
				3B843E4C1F3A182900548890 /* remote_store_spec_test.json in Resources */,
				54DA12AE1F315EE100DD57A1 /* resume_token_spec_test.json in Resources */,
				54DA12AF1F315EE100DD57A1 /* write_spec_test.json in Resources */,
			);
			runOnlyForDeploymentPostprocessing = 0;
		};
		6EDD3B4A20BF247500C33877 /* Resources */ = {
			isa = PBXResourcesBuildPhase;
			buildActionMask = 2147483647;
			files = (
				6E59498D20F55BA800ECD9A5 /* FuzzingResources in Resources */,
			);
			runOnlyForDeploymentPostprocessing = 0;
		};
		DAFF0CF321E64AC30062958F /* Resources */ = {
			isa = PBXResourcesBuildPhase;
			buildActionMask = 2147483647;
			files = (
				DAFF0CFB21E64AC40062958F /* Assets.xcassets in Resources */,
				DAFF0D0921E653A00062958F /* GoogleService-Info.plist in Resources */,
				DAFF0CFE21E64AC40062958F /* MainMenu.xib in Resources */,
			);
			runOnlyForDeploymentPostprocessing = 0;
		};
		DE03B2D81F2149D600A30B9C /* Resources */ = {
			isa = PBXResourcesBuildPhase;
			buildActionMask = 2147483647;
			files = (
				DE03B3631F215E1A00A30B9C /* CAcert.pem in Resources */,
				DE03B2DD1F2149D600A30B9C /* InfoPlist.strings in Resources */,
			);
			runOnlyForDeploymentPostprocessing = 0;
		};
/* End PBXResourcesBuildPhase section */

/* Begin PBXShellScriptBuildPhase section */
		1EE692C7509A98D7EB03CA51 /* [CP] Embed Pods Frameworks */ = {
			isa = PBXShellScriptBuildPhase;
			buildActionMask = 2147483647;
			files = (
			);
			inputPaths = (
				"${SRCROOT}/Pods/Target Support Files/Pods-Firestore_Example_iOS/Pods-Firestore_Example_iOS-frameworks.sh",
				"${BUILT_PRODUCTS_DIR}/BoringSSL-GRPC-iOS/openssl_grpc.framework",
				"${BUILT_PRODUCTS_DIR}/GTMSessionFetcher-iOS/GTMSessionFetcher.framework",
				"${BUILT_PRODUCTS_DIR}/GoogleUtilities/GoogleUtilities.framework",
				"${BUILT_PRODUCTS_DIR}/Protobuf-iOS8.0/Protobuf.framework",
				"${BUILT_PRODUCTS_DIR}/gRPC-C++-iOS/grpcpp.framework",
				"${BUILT_PRODUCTS_DIR}/gRPC-Core-iOS/grpc.framework",
				"${BUILT_PRODUCTS_DIR}/leveldb-library-iOS/leveldb.framework",
				"${BUILT_PRODUCTS_DIR}/nanopb-iOS/nanopb.framework",
			);
			name = "[CP] Embed Pods Frameworks";
			outputPaths = (
				"${TARGET_BUILD_DIR}/${FRAMEWORKS_FOLDER_PATH}/openssl_grpc.framework",
				"${TARGET_BUILD_DIR}/${FRAMEWORKS_FOLDER_PATH}/GTMSessionFetcher.framework",
				"${TARGET_BUILD_DIR}/${FRAMEWORKS_FOLDER_PATH}/GoogleUtilities.framework",
				"${TARGET_BUILD_DIR}/${FRAMEWORKS_FOLDER_PATH}/Protobuf.framework",
				"${TARGET_BUILD_DIR}/${FRAMEWORKS_FOLDER_PATH}/grpcpp.framework",
				"${TARGET_BUILD_DIR}/${FRAMEWORKS_FOLDER_PATH}/grpc.framework",
				"${TARGET_BUILD_DIR}/${FRAMEWORKS_FOLDER_PATH}/leveldb.framework",
				"${TARGET_BUILD_DIR}/${FRAMEWORKS_FOLDER_PATH}/nanopb.framework",
			);
			runOnlyForDeploymentPostprocessing = 0;
			shellPath = /bin/sh;
			shellScript = "\"${SRCROOT}/Pods/Target Support Files/Pods-Firestore_Example_iOS/Pods-Firestore_Example_iOS-frameworks.sh\"\n";
			showEnvVarsInLog = 0;
		};
		329C25E418360CEF62F6CB2B /* [CP] Embed Pods Frameworks */ = {
			isa = PBXShellScriptBuildPhase;
			buildActionMask = 2147483647;
			files = (
			);
			inputPaths = (
				"${SRCROOT}/Pods/Target Support Files/Pods-Firestore_Tests_iOS/Pods-Firestore_Tests_iOS-frameworks.sh",
				"${BUILT_PRODUCTS_DIR}/leveldb-library-iOS/leveldb.framework",
				"${BUILT_PRODUCTS_DIR}/GoogleTest/GoogleTest.framework",
				"${BUILT_PRODUCTS_DIR}/OCMock/OCMock.framework",
				"${BUILT_PRODUCTS_DIR}/ProtobufCpp/ProtobufCpp.framework",
			);
			name = "[CP] Embed Pods Frameworks";
			outputPaths = (
				"${TARGET_BUILD_DIR}/${FRAMEWORKS_FOLDER_PATH}/leveldb.framework",
				"${TARGET_BUILD_DIR}/${FRAMEWORKS_FOLDER_PATH}/GoogleTest.framework",
				"${TARGET_BUILD_DIR}/${FRAMEWORKS_FOLDER_PATH}/OCMock.framework",
				"${TARGET_BUILD_DIR}/${FRAMEWORKS_FOLDER_PATH}/ProtobufCpp.framework",
			);
			runOnlyForDeploymentPostprocessing = 0;
			shellPath = /bin/sh;
			shellScript = "\"${SRCROOT}/Pods/Target Support Files/Pods-Firestore_Tests_iOS/Pods-Firestore_Tests_iOS-frameworks.sh\"\n";
			showEnvVarsInLog = 0;
		};
		4C71ED5B5EF024AEF16B5E55 /* [CP] Embed Pods Frameworks */ = {
			isa = PBXShellScriptBuildPhase;
			buildActionMask = 2147483647;
			files = (
			);
			inputPaths = (
				"${SRCROOT}/Pods/Target Support Files/Pods-Firestore_Benchmarks_iOS/Pods-Firestore_Benchmarks_iOS-frameworks.sh",
				"${BUILT_PRODUCTS_DIR}/GoogleBenchmark/GoogleBenchmark.framework",
			);
			name = "[CP] Embed Pods Frameworks";
			outputPaths = (
				"${TARGET_BUILD_DIR}/${FRAMEWORKS_FOLDER_PATH}/GoogleBenchmark.framework",
			);
			runOnlyForDeploymentPostprocessing = 0;
			shellPath = /bin/sh;
			shellScript = "\"${SRCROOT}/Pods/Target Support Files/Pods-Firestore_Benchmarks_iOS/Pods-Firestore_Benchmarks_iOS-frameworks.sh\"\n";
			showEnvVarsInLog = 0;
		};
		6A86E48DF663B6AA1CB5BA83 /* [CP] Embed Pods Frameworks */ = {
			isa = PBXShellScriptBuildPhase;
			buildActionMask = 2147483647;
			files = (
			);
			inputPaths = (
				"${SRCROOT}/Pods/Target Support Files/Pods-macOS_example/Pods-macOS_example-frameworks.sh",
				"${BUILT_PRODUCTS_DIR}/BoringSSL-GRPC-macOS/openssl_grpc.framework",
				"${BUILT_PRODUCTS_DIR}/GTMSessionFetcher-macOS/GTMSessionFetcher.framework",
				"${BUILT_PRODUCTS_DIR}/GoogleUtilities-Environment-Logger/GoogleUtilities.framework",
				"${BUILT_PRODUCTS_DIR}/Protobuf-macOS10.10/Protobuf.framework",
				"${BUILT_PRODUCTS_DIR}/gRPC-C++-macOS/grpcpp.framework",
				"${BUILT_PRODUCTS_DIR}/gRPC-Core-macOS/grpc.framework",
				"${BUILT_PRODUCTS_DIR}/leveldb-library-macOS/leveldb.framework",
				"${BUILT_PRODUCTS_DIR}/nanopb-macOS/nanopb.framework",
			);
			name = "[CP] Embed Pods Frameworks";
			outputPaths = (
				"${TARGET_BUILD_DIR}/${FRAMEWORKS_FOLDER_PATH}/openssl_grpc.framework",
				"${TARGET_BUILD_DIR}/${FRAMEWORKS_FOLDER_PATH}/GTMSessionFetcher.framework",
				"${TARGET_BUILD_DIR}/${FRAMEWORKS_FOLDER_PATH}/GoogleUtilities.framework",
				"${TARGET_BUILD_DIR}/${FRAMEWORKS_FOLDER_PATH}/Protobuf.framework",
				"${TARGET_BUILD_DIR}/${FRAMEWORKS_FOLDER_PATH}/grpcpp.framework",
				"${TARGET_BUILD_DIR}/${FRAMEWORKS_FOLDER_PATH}/grpc.framework",
				"${TARGET_BUILD_DIR}/${FRAMEWORKS_FOLDER_PATH}/leveldb.framework",
				"${TARGET_BUILD_DIR}/${FRAMEWORKS_FOLDER_PATH}/nanopb.framework",
			);
			runOnlyForDeploymentPostprocessing = 0;
			shellPath = /bin/sh;
			shellScript = "\"${SRCROOT}/Pods/Target Support Files/Pods-macOS_example/Pods-macOS_example-frameworks.sh\"\n";
			showEnvVarsInLog = 0;
		};
		6E622C7A20F52C8300B7E93A /* Run Script */ = {
			isa = PBXShellScriptBuildPhase;
			buildActionMask = 12;
			files = (
			);
			inputPaths = (
				"$(SRCROOT)/FuzzTests/FuzzingResources/Serializer/Corpus/TextProtos",
			);
			name = "Run Script";
			outputPaths = (
				"$(TARGET_BUILD_DIR)/FuzzTestsCorpus",
			);
			runOnlyForDeploymentPostprocessing = 0;
			shellPath = /bin/sh;
			shellScript = "\"${SRCROOT}/FuzzTests/FuzzingResources/Serializer/Corpus/ConvertTextToBinary.sh\"";
			showEnvVarsInLog = 0;
		};
		6EDD3AD420BF247500C33877 /* [CP] Check Pods Manifest.lock */ = {
			isa = PBXShellScriptBuildPhase;
			buildActionMask = 2147483647;
			files = (
			);
			inputPaths = (
				"${PODS_PODFILE_DIR_PATH}/Podfile.lock",
				"${PODS_ROOT}/Manifest.lock",
			);
			name = "[CP] Check Pods Manifest.lock";
			outputPaths = (
				"$(DERIVED_FILE_DIR)/Pods-Firestore_FuzzTests_iOS-checkManifestLockResult.txt",
			);
			runOnlyForDeploymentPostprocessing = 0;
			shellPath = /bin/sh;
			shellScript = "diff \"${PODS_PODFILE_DIR_PATH}/Podfile.lock\" \"${PODS_ROOT}/Manifest.lock\" > /dev/null\nif [ $? != 0 ] ; then\n    # print error to STDERR\n    echo \"error: The sandbox is not in sync with the Podfile.lock. Run 'pod install' or update your CocoaPods installation.\" >&2\n    exit 1\nfi\n# This output is used by Xcode 'outputs' to avoid re-running this script phase.\necho \"SUCCESS\" > \"${SCRIPT_OUTPUT_FILE_0}\"\n";
			showEnvVarsInLog = 0;
		};
		6EDD3B5720BF247500C33877 /* [CP] Embed Pods Frameworks */ = {
			isa = PBXShellScriptBuildPhase;
			buildActionMask = 2147483647;
			files = (
			);
			inputPaths = (
				"${SRCROOT}/Pods/Target Support Files/Pods-Firestore_FuzzTests_iOS/Pods-Firestore_FuzzTests_iOS-frameworks.sh",
				"${BUILT_PRODUCTS_DIR}/Protobuf-iOS9.0/Protobuf.framework",
				"${BUILT_PRODUCTS_DIR}/LibFuzzer/LibFuzzer.framework",
			);
			name = "[CP] Embed Pods Frameworks";
			outputPaths = (
				"${TARGET_BUILD_DIR}/${FRAMEWORKS_FOLDER_PATH}/Protobuf.framework",
				"${TARGET_BUILD_DIR}/${FRAMEWORKS_FOLDER_PATH}/LibFuzzer.framework",
			);
			runOnlyForDeploymentPostprocessing = 0;
			shellPath = /bin/sh;
			shellScript = "\"${SRCROOT}/Pods/Target Support Files/Pods-Firestore_FuzzTests_iOS/Pods-Firestore_FuzzTests_iOS-frameworks.sh\"\n";
			showEnvVarsInLog = 0;
		};
		7C2467DCD3E3E16FB0A737DE /* [CP] Check Pods Manifest.lock */ = {
			isa = PBXShellScriptBuildPhase;
			buildActionMask = 2147483647;
			files = (
			);
			inputPaths = (
				"${PODS_PODFILE_DIR_PATH}/Podfile.lock",
				"${PODS_ROOT}/Manifest.lock",
			);
			name = "[CP] Check Pods Manifest.lock";
			outputPaths = (
				"$(DERIVED_FILE_DIR)/Pods-macOS_example-checkManifestLockResult.txt",
			);
			runOnlyForDeploymentPostprocessing = 0;
			shellPath = /bin/sh;
			shellScript = "diff \"${PODS_PODFILE_DIR_PATH}/Podfile.lock\" \"${PODS_ROOT}/Manifest.lock\" > /dev/null\nif [ $? != 0 ] ; then\n    # print error to STDERR\n    echo \"error: The sandbox is not in sync with the Podfile.lock. Run 'pod install' or update your CocoaPods installation.\" >&2\n    exit 1\nfi\n# This output is used by Xcode 'outputs' to avoid re-running this script phase.\necho \"SUCCESS\" > \"${SCRIPT_OUTPUT_FILE_0}\"\n";
			showEnvVarsInLog = 0;
		};
		83F2AB95D08093BB076EE521 /* [CP] Check Pods Manifest.lock */ = {
			isa = PBXShellScriptBuildPhase;
			buildActionMask = 2147483647;
			files = (
			);
			inputPaths = (
				"${PODS_PODFILE_DIR_PATH}/Podfile.lock",
				"${PODS_ROOT}/Manifest.lock",
			);
			name = "[CP] Check Pods Manifest.lock";
			outputPaths = (
				"$(DERIVED_FILE_DIR)/Pods-Firestore_Example_iOS-checkManifestLockResult.txt",
			);
			runOnlyForDeploymentPostprocessing = 0;
			shellPath = /bin/sh;
			shellScript = "diff \"${PODS_PODFILE_DIR_PATH}/Podfile.lock\" \"${PODS_ROOT}/Manifest.lock\" > /dev/null\nif [ $? != 0 ] ; then\n    # print error to STDERR\n    echo \"error: The sandbox is not in sync with the Podfile.lock. Run 'pod install' or update your CocoaPods installation.\" >&2\n    exit 1\nfi\n# This output is used by Xcode 'outputs' to avoid re-running this script phase.\necho \"SUCCESS\" > \"${SCRIPT_OUTPUT_FILE_0}\"\n";
			showEnvVarsInLog = 0;
		};
		8B469EB6DA9E6404589402E2 /* [CP] Check Pods Manifest.lock */ = {
			isa = PBXShellScriptBuildPhase;
			buildActionMask = 2147483647;
			files = (
			);
			inputPaths = (
				"${PODS_PODFILE_DIR_PATH}/Podfile.lock",
				"${PODS_ROOT}/Manifest.lock",
			);
			name = "[CP] Check Pods Manifest.lock";
			outputPaths = (
				"$(DERIVED_FILE_DIR)/Pods-Firestore_Tests_iOS-checkManifestLockResult.txt",
			);
			runOnlyForDeploymentPostprocessing = 0;
			shellPath = /bin/sh;
			shellScript = "diff \"${PODS_PODFILE_DIR_PATH}/Podfile.lock\" \"${PODS_ROOT}/Manifest.lock\" > /dev/null\nif [ $? != 0 ] ; then\n    # print error to STDERR\n    echo \"error: The sandbox is not in sync with the Podfile.lock. Run 'pod install' or update your CocoaPods installation.\" >&2\n    exit 1\nfi\n# This output is used by Xcode 'outputs' to avoid re-running this script phase.\necho \"SUCCESS\" > \"${SCRIPT_OUTPUT_FILE_0}\"\n";
			showEnvVarsInLog = 0;
		};
		A827A009A65B69DC1B80EAD4 /* [CP] Check Pods Manifest.lock */ = {
			isa = PBXShellScriptBuildPhase;
			buildActionMask = 2147483647;
			files = (
			);
			inputPaths = (
				"${PODS_PODFILE_DIR_PATH}/Podfile.lock",
				"${PODS_ROOT}/Manifest.lock",
			);
			name = "[CP] Check Pods Manifest.lock";
			outputPaths = (
				"$(DERIVED_FILE_DIR)/Pods-Firestore_IntegrationTests_iOS-checkManifestLockResult.txt",
			);
			runOnlyForDeploymentPostprocessing = 0;
			shellPath = /bin/sh;
			shellScript = "diff \"${PODS_PODFILE_DIR_PATH}/Podfile.lock\" \"${PODS_ROOT}/Manifest.lock\" > /dev/null\nif [ $? != 0 ] ; then\n    # print error to STDERR\n    echo \"error: The sandbox is not in sync with the Podfile.lock. Run 'pod install' or update your CocoaPods installation.\" >&2\n    exit 1\nfi\n# This output is used by Xcode 'outputs' to avoid re-running this script phase.\necho \"SUCCESS\" > \"${SCRIPT_OUTPUT_FILE_0}\"\n";
			showEnvVarsInLog = 0;
		};
		B7923D95031DB0DA112AAE9B /* [CP] Embed Pods Frameworks */ = {
			isa = PBXShellScriptBuildPhase;
			buildActionMask = 2147483647;
			files = (
			);
			inputPaths = (
				"${SRCROOT}/Pods/Target Support Files/Pods-Firestore_IntegrationTests_iOS/Pods-Firestore_IntegrationTests_iOS-frameworks.sh",
				"${BUILT_PRODUCTS_DIR}/leveldb-library-iOS/leveldb.framework",
				"${BUILT_PRODUCTS_DIR}/GoogleTest/GoogleTest.framework",
				"${BUILT_PRODUCTS_DIR}/OCMock/OCMock.framework",
			);
			name = "[CP] Embed Pods Frameworks";
			outputPaths = (
				"${TARGET_BUILD_DIR}/${FRAMEWORKS_FOLDER_PATH}/leveldb.framework",
				"${TARGET_BUILD_DIR}/${FRAMEWORKS_FOLDER_PATH}/GoogleTest.framework",
				"${TARGET_BUILD_DIR}/${FRAMEWORKS_FOLDER_PATH}/OCMock.framework",
			);
			runOnlyForDeploymentPostprocessing = 0;
			shellPath = /bin/sh;
			shellScript = "\"${SRCROOT}/Pods/Target Support Files/Pods-Firestore_IntegrationTests_iOS/Pods-Firestore_IntegrationTests_iOS-frameworks.sh\"\n";
			showEnvVarsInLog = 0;
		};
		BF6384844477A4F850F0E89F /* [CP] Check Pods Manifest.lock */ = {
			isa = PBXShellScriptBuildPhase;
			buildActionMask = 2147483647;
			files = (
			);
			inputPaths = (
				"${PODS_PODFILE_DIR_PATH}/Podfile.lock",
				"${PODS_ROOT}/Manifest.lock",
			);
			name = "[CP] Check Pods Manifest.lock";
			outputPaths = (
				"$(DERIVED_FILE_DIR)/Pods-Firestore_Benchmarks_iOS-checkManifestLockResult.txt",
			);
			runOnlyForDeploymentPostprocessing = 0;
			shellPath = /bin/sh;
			shellScript = "diff \"${PODS_PODFILE_DIR_PATH}/Podfile.lock\" \"${PODS_ROOT}/Manifest.lock\" > /dev/null\nif [ $? != 0 ] ; then\n    # print error to STDERR\n    echo \"error: The sandbox is not in sync with the Podfile.lock. Run 'pod install' or update your CocoaPods installation.\" >&2\n    exit 1\nfi\n# This output is used by Xcode 'outputs' to avoid re-running this script phase.\necho \"SUCCESS\" > \"${SCRIPT_OUTPUT_FILE_0}\"\n";
			showEnvVarsInLog = 0;
		};
		D2D94DFA64939EF6DECDF908 /* [CP] Check Pods Manifest.lock */ = {
			isa = PBXShellScriptBuildPhase;
			buildActionMask = 2147483647;
			files = (
			);
			inputPaths = (
				"${PODS_PODFILE_DIR_PATH}/Podfile.lock",
				"${PODS_ROOT}/Manifest.lock",
			);
			name = "[CP] Check Pods Manifest.lock";
			outputPaths = (
				"$(DERIVED_FILE_DIR)/Pods-Firestore_Example_iOS-Firestore_SwiftTests_iOS-checkManifestLockResult.txt",
			);
			runOnlyForDeploymentPostprocessing = 0;
			shellPath = /bin/sh;
			shellScript = "diff \"${PODS_PODFILE_DIR_PATH}/Podfile.lock\" \"${PODS_ROOT}/Manifest.lock\" > /dev/null\nif [ $? != 0 ] ; then\n    # print error to STDERR\n    echo \"error: The sandbox is not in sync with the Podfile.lock. Run 'pod install' or update your CocoaPods installation.\" >&2\n    exit 1\nfi\n# This output is used by Xcode 'outputs' to avoid re-running this script phase.\necho \"SUCCESS\" > \"${SCRIPT_OUTPUT_FILE_0}\"\n";
			showEnvVarsInLog = 0;
		};
		EA424838F4A5DD7B337F57AB /* [CP] Embed Pods Frameworks */ = {
			isa = PBXShellScriptBuildPhase;
			buildActionMask = 2147483647;
			files = (
			);
			inputPaths = (
				"${SRCROOT}/Pods/Target Support Files/Pods-Firestore_Example_iOS-Firestore_SwiftTests_iOS/Pods-Firestore_Example_iOS-Firestore_SwiftTests_iOS-frameworks.sh",
				"${BUILT_PRODUCTS_DIR}/BoringSSL-GRPC-iOS/openssl_grpc.framework",
				"${BUILT_PRODUCTS_DIR}/GTMSessionFetcher-iOS/GTMSessionFetcher.framework",
				"${BUILT_PRODUCTS_DIR}/GoogleUtilities/GoogleUtilities.framework",
				"${BUILT_PRODUCTS_DIR}/Protobuf-iOS8.0/Protobuf.framework",
				"${BUILT_PRODUCTS_DIR}/gRPC-C++-iOS/grpcpp.framework",
				"${BUILT_PRODUCTS_DIR}/gRPC-Core-iOS/grpc.framework",
				"${BUILT_PRODUCTS_DIR}/leveldb-library-iOS/leveldb.framework",
				"${BUILT_PRODUCTS_DIR}/nanopb-iOS/nanopb.framework",
			);
			name = "[CP] Embed Pods Frameworks";
			outputPaths = (
				"${TARGET_BUILD_DIR}/${FRAMEWORKS_FOLDER_PATH}/openssl_grpc.framework",
				"${TARGET_BUILD_DIR}/${FRAMEWORKS_FOLDER_PATH}/GTMSessionFetcher.framework",
				"${TARGET_BUILD_DIR}/${FRAMEWORKS_FOLDER_PATH}/GoogleUtilities.framework",
				"${TARGET_BUILD_DIR}/${FRAMEWORKS_FOLDER_PATH}/Protobuf.framework",
				"${TARGET_BUILD_DIR}/${FRAMEWORKS_FOLDER_PATH}/grpcpp.framework",
				"${TARGET_BUILD_DIR}/${FRAMEWORKS_FOLDER_PATH}/grpc.framework",
				"${TARGET_BUILD_DIR}/${FRAMEWORKS_FOLDER_PATH}/leveldb.framework",
				"${TARGET_BUILD_DIR}/${FRAMEWORKS_FOLDER_PATH}/nanopb.framework",
			);
			runOnlyForDeploymentPostprocessing = 0;
			shellPath = /bin/sh;
			shellScript = "\"${SRCROOT}/Pods/Target Support Files/Pods-Firestore_Example_iOS-Firestore_SwiftTests_iOS/Pods-Firestore_Example_iOS-Firestore_SwiftTests_iOS-frameworks.sh\"\n";
			showEnvVarsInLog = 0;
		};
/* End PBXShellScriptBuildPhase section */

/* Begin PBXSourcesBuildPhase section */
		54C9EDED2040E16300A969CD /* Sources */ = {
			isa = PBXSourcesBuildPhase;
			buildActionMask = 2147483647;
			files = (
				544A20EE20F6C10C004E52CD /* BasicCompileTests.swift in Sources */,
				5495EB032040E90200EBA509 /* CodableGeoPointTests.swift in Sources */,
			);
			runOnlyForDeploymentPostprocessing = 0;
		};
		5CAE131520FFFED600BE9A4A /* Sources */ = {
			isa = PBXSourcesBuildPhase;
			buildActionMask = 2147483647;
			files = (
				132E3EE56C143B2C9ACB6187 /* FSTLevelDBBenchmarkTests.mm in Sources */,
			);
			runOnlyForDeploymentPostprocessing = 0;
		};
		6003F586195388D20070C39A /* Sources */ = {
			isa = PBXSourcesBuildPhase;
			buildActionMask = 2147483647;
			files = (
				6003F59E195388D20070C39A /* FIRAppDelegate.m in Sources */,
				6003F5A7195388D20070C39A /* FIRViewController.m in Sources */,
				6003F59A195388D20070C39A /* main.m in Sources */,
			);
			runOnlyForDeploymentPostprocessing = 0;
		};
		6003F5AA195388D20070C39A /* Sources */ = {
			isa = PBXSourcesBuildPhase;
			buildActionMask = 2147483647;
			files = (
				5492E050202154AA00B64F25 /* FIRCollectionReferenceTests.mm in Sources */,
				5492E053202154AB00B64F25 /* FIRDocumentReferenceTests.mm in Sources */,
				5492E055202154AB00B64F25 /* FIRDocumentSnapshotTests.mm in Sources */,
				5492E056202154AB00B64F25 /* FIRFieldPathTests.mm in Sources */,
				5492E054202154AB00B64F25 /* FIRFieldValueTests.mm in Sources */,
				5467FB01203E5717009C9584 /* FIRFirestoreTests.mm in Sources */,
				5492E052202154AB00B64F25 /* FIRGeoPointTests.mm in Sources */,
				5492E059202154AB00B64F25 /* FIRQuerySnapshotTests.mm in Sources */,
				5492E051202154AA00B64F25 /* FIRQueryTests.mm in Sources */,
				5492E057202154AB00B64F25 /* FIRSnapshotMetadataTests.mm in Sources */,
				B65D34A9203C995B0076A5E1 /* FIRTimestampTest.m in Sources */,
				5492E058202154AB00B64F25 /* FSTAPIHelpers.mm in Sources */,
				DE2EF0851F3D0B6E003D0CDC /* FSTArraySortedDictionaryTests.m in Sources */,
				5492E0B92021555100B64F25 /* FSTDocumentKeyTests.mm in Sources */,
				5492E0BA2021555100B64F25 /* FSTDocumentSetTests.mm in Sources */,
				5492E0BD2021555100B64F25 /* FSTDocumentTests.mm in Sources */,
				5492E03E2021401F00B64F25 /* FSTEventAccumulator.mm in Sources */,
				5492E067202154B900B64F25 /* FSTEventManagerTests.mm in Sources */,
				5492E0BF2021555100B64F25 /* FSTFieldValueTests.mm in Sources */,
				54764FAF1FAA21B90085E60A /* FSTGoogleTestTests.mm in Sources */,
				5492E03F2021401F00B64F25 /* FSTHelpers.mm in Sources */,
				DE2EF0861F3D0B6E003D0CDC /* FSTImmutableSortedDictionary+Testing.m in Sources */,
				DE2EF0871F3D0B6E003D0CDC /* FSTImmutableSortedSet+Testing.m in Sources */,
				5491BC721FB44593008B3588 /* FSTIntegrationTestCase.mm in Sources */,
				5CC9650320A0E93200A2D6A1 /* FSTLRUGarbageCollectorTests.mm in Sources */,
				5CC9650720A0E9C600A2D6A1 /* FSTLevelDBLRUGarbageCollectorTests.mm in Sources */,
				5492E0A82021552D00B64F25 /* FSTLevelDBLocalStoreTests.mm in Sources */,
				5492E09F2021552D00B64F25 /* FSTLevelDBMigrationsTests.mm in Sources */,
				5492E0A02021552D00B64F25 /* FSTLevelDBMutationQueueTests.mm in Sources */,
				5492E0AE2021552D00B64F25 /* FSTLevelDBQueryCacheTests.mm in Sources */,
				5492E0AA2021552D00B64F25 /* FSTLevelDBRemoteDocumentCacheTests.mm in Sources */,
				5492E03120213FFC00B64F25 /* FSTLevelDBSpecTests.mm in Sources */,
				132E3E53179DE287D875F3F2 /* FSTLevelDBTransactionTests.mm in Sources */,
				5492E0A32021552D00B64F25 /* FSTLocalSerializerTests.mm in Sources */,
				5492E09D2021552D00B64F25 /* FSTLocalStoreTests.mm in Sources */,
				5CC9650520A0E9BD00A2D6A1 /* FSTMemoryLRUGarbageCollectorTests.mm in Sources */,
				5492E0A12021552D00B64F25 /* FSTMemoryLocalStoreTests.mm in Sources */,
				5492E0AD2021552D00B64F25 /* FSTMemoryMutationQueueTests.mm in Sources */,
				5492E0A42021552D00B64F25 /* FSTMemoryQueryCacheTests.mm in Sources */,
				5492E0A52021552D00B64F25 /* FSTMemoryRemoteDocumentCacheTests.mm in Sources */,
				5492E03420213FFC00B64F25 /* FSTMemorySpecTests.mm in Sources */,
				5492E03220213FFC00B64F25 /* FSTMockDatastore.mm in Sources */,
				5492E0AC2021552D00B64F25 /* FSTMutationQueueTests.mm in Sources */,
				5492E0BE2021555100B64F25 /* FSTMutationTests.mm in Sources */,
				5492E0A62021552D00B64F25 /* FSTPersistenceTestHelpers.mm in Sources */,
				5492E0A22021552D00B64F25 /* FSTQueryCacheTests.mm in Sources */,
				5492E064202154B900B64F25 /* FSTQueryListenerTests.mm in Sources */,
				5492E068202154B900B64F25 /* FSTQueryTests.mm in Sources */,
				5492E0B12021552D00B64F25 /* FSTRemoteDocumentCacheTests.mm in Sources */,
				5492E0C92021557E00B64F25 /* FSTRemoteEventTests.mm in Sources */,
				5492E0C72021557E00B64F25 /* FSTSerializerBetaTests.mm in Sources */,
				5492E03520213FFC00B64F25 /* FSTSpecTests.mm in Sources */,
				5492E03320213FFC00B64F25 /* FSTSyncEngineTestDriver.mm in Sources */,
				DE2EF0881F3D0B6E003D0CDC /* FSTTreeSortedDictionaryTests.m in Sources */,
				5492E063202154B900B64F25 /* FSTViewSnapshotTest.mm in Sources */,
				5492E065202154B900B64F25 /* FSTViewTests.mm in Sources */,
				5492E03C2021401F00B64F25 /* XCTestCase+Await.mm in Sources */,
				618BBEAF20B89AAC00B5BCE7 /* annotations.pb.cc in Sources */,
				5467FB08203E6A44009C9584 /* app_testing.mm in Sources */,
				54EB764D202277B30088B8F3 /* array_sorted_map_test.cc in Sources */,
				B6FB4684208EA0EC00554BA2 /* async_queue_libdispatch_test.mm in Sources */,
				B6FB4685208EA0F000554BA2 /* async_queue_std_test.cc in Sources */,
				B6FB467D208E9D3C00554BA2 /* async_queue_test.cc in Sources */,
				54740A581FC914F000713A1A /* autoid_test.cc in Sources */,
				AB380D02201BC69F00D97691 /* bits_test.cc in Sources */,
				544129DA21C2DDC800EFB9CC /* common.pb.cc in Sources */,
				548DB929200D59F600E00ABC /* comparison_test.cc in Sources */,
				B67BF449216EB43000CA9097 /* create_noop_connectivity_monitor.cc in Sources */,
				ABC1D7DC2023A04B00BA84F0 /* credentials_provider_test.cc in Sources */,
				ABE6637A201FA81900ED349A /* database_id_test.cc in Sources */,
				AB38D93020236E21000A432D /* database_info_test.cc in Sources */,
				546854AA20A36867004BDBD5 /* datastore_test.mm in Sources */,
				544129DD21C2DDC800EFB9CC /* document.pb.cc in Sources */,
				B6152AD7202A53CB000E5744 /* document_key_test.cc in Sources */,
				AB6B908420322E4D00CC290A /* document_test.cc in Sources */,
				ABC1D7DD2023A04F00BA84F0 /* empty_credentials_provider_test.cc in Sources */,
				B6FB468E208F9BAB00554BA2 /* executor_libdispatch_test.mm in Sources */,
				B6FB468F208F9BAE00554BA2 /* executor_std_test.cc in Sources */,
				B6FB4690208F9BB300554BA2 /* executor_test.cc in Sources */,
				B6D1B68520E2AB1B00B35856 /* exponential_backoff_test.cc in Sources */,
				B60894F72170207200EBC644 /* fake_credentials_provider.cc in Sources */,
				549CCA5720A36E1F00BCEB75 /* field_mask_test.cc in Sources */,
				B686F2AF2023DDEE0028D6BE /* field_path_test.cc in Sources */,
				54A0352620A3AED0003E0143 /* field_transform_test.mm in Sources */,
				AB356EF7200EA5EB0089B766 /* field_value_test.cc in Sources */,
				D94A1862B8FB778225DB54A1 /* filesystem_test.cc in Sources */,
				ABC1D7E42024AFDE00BA84F0 /* firebase_credentials_provider_test.mm in Sources */,
				544129DB21C2DDC800EFB9CC /* firestore.pb.cc in Sources */,
				AB7BAB342012B519001E0872 /* geo_point_test.cc in Sources */,
				B6D9649121544D4F00EB9CFB /* grpc_connection_test.cc in Sources */,
				B6BBE43121262CF400C6A53E /* grpc_stream_test.cc in Sources */,
				333FCB7BB0C9986B5DF28FC8 /* grpc_stream_tester.cc in Sources */,
				B6D964932154AB8F00EB9CFB /* grpc_streaming_reader_test.cc in Sources */,
				B6D964952163E63900EB9CFB /* grpc_unary_call_test.cc in Sources */,
				73FE5066020EF9B2892C86BF /* hard_assert_test.cc in Sources */,
				54511E8E209805F8005BD28F /* hashing_test.cc in Sources */,
				B69CF3F12227386500B281C8 /* hashing_test_apple.mm in Sources */,
				618BBEB020B89AAC00B5BCE7 /* http.pb.cc in Sources */,
				54A0353520A3D8CB003E0143 /* iterator_adaptors_test.cc in Sources */,
				618BBEAE20B89AAC00B5BCE7 /* latlng.pb.cc in Sources */,
				54995F6F205B6E12004EFFA0 /* leveldb_key_test.cc in Sources */,
				BEE0294A23AB993E5DE0E946 /* leveldb_util_test.cc in Sources */,
				020AFD89BB40E5175838BB76 /* local_serializer_test.cc in Sources */,
				54C2294F1FECABAE007D065B /* log_test.cc in Sources */,
				618BBEA720B89AAC00B5BCE7 /* maybe_document.pb.cc in Sources */,
				618BBEA820B89AAC00B5BCE7 /* mutation.pb.cc in Sources */,
				32F022CB75AEE48CDDAF2982 /* mutation_test.cc in Sources */,
				84DBE646DCB49305879D3500 /* nanopb_string_test.cc in Sources */,
				AB6B908820322E8800CC290A /* no_document_test.cc in Sources */,
				B6968590221770F100271095 /* objc_compatibility_apple_test.mm in Sources */,
				AB380D04201BC6E400D97691 /* ordered_code_test.cc in Sources */,
				5A080105CCBFDB6BF3F3772D /* path_test.cc in Sources */,
				549CCA5920A36E1F00BCEB75 /* precondition_test.cc in Sources */,
				544129DC21C2DDC800EFB9CC /* query.pb.cc in Sources */,
				6F3CAC76D918D6B0917EDF92 /* query_test.cc in Sources */,
				132E3483789344640A52F223 /* reference_set_test.cc in Sources */,
				B686F2B22025000D0028D6BE /* resource_path_test.cc in Sources */,
				54740A571FC914BA00713A1A /* secure_random_test.cc in Sources */,
				61F72C5620BC48FD001A68CB /* serializer_test.cc in Sources */,
				ABA495BB202B7E80008A7851 /* snapshot_version_test.cc in Sources */,
				549CCA5220A36DBC00BCEB75 /* sorted_map_test.cc in Sources */,
				549CCA5020A36DBC00BCEB75 /* sorted_set_test.cc in Sources */,
				618BBEB120B89AAC00B5BCE7 /* status.pb.cc in Sources */,
				54A0352F20A3B3D8003E0143 /* status_test.cc in Sources */,
				54A0353020A3B3D8003E0143 /* statusor_test.cc in Sources */,
				B66D8996213609EE0086DA0C /* stream_test.mm in Sources */,
				1CAA9012B25F975D445D5978 /* strerror_test.cc in Sources */,
				36FD4CE79613D18BC783C55B /* string_apple_test.mm in Sources */,
				0535C1B65DADAE1CE47FA3CA /* string_format_apple_test.mm in Sources */,
				54131E9720ADE679001DF3FF /* string_format_test.cc in Sources */,
				AB380CFE201A2F4500D97691 /* string_util_test.cc in Sources */,
				DD5976A45071455FF3FE74B8 /* string_win_test.cc in Sources */,
				618BBEA620B89AAC00B5BCE7 /* target.pb.cc in Sources */,
				AB380CFB2019388600D97691 /* target_id_generator_test.cc in Sources */,
				54A0352A20A3B3BD003E0143 /* testutil.cc in Sources */,
				ABF6506C201131F8005F2C74 /* timestamp_test.cc in Sources */,
				B68B1E012213A765008977EF /* to_string_apple_test.mm in Sources */,
				B696858E2214B53900271095 /* to_string_test.cc in Sources */,
				ABC1D7E12023A40C00BA84F0 /* token_test.cc in Sources */,
				54A0352720A3AED0003E0143 /* transform_operations_test.mm in Sources */,
				549CCA5120A36DBC00BCEB75 /* tree_sorted_map_test.cc in Sources */,
				C80B10E79CDD7EF7843C321E /* type_traits_apple_test.mm in Sources */,
				ABC1D7DE2023A05300BA84F0 /* user_test.cc in Sources */,
				B68FC0E521F6848700A7055C /* watch_change_test.mm in Sources */,
				544129DE21C2DDC800EFB9CC /* write.pb.cc in Sources */,
			);
			runOnlyForDeploymentPostprocessing = 0;
		};
		6EDD3AD520BF247500C33877 /* Sources */ = {
			isa = PBXSourcesBuildPhase;
			buildActionMask = 2147483647;
			files = (
				6E8302E021022309003E1EA3 /* FSTFuzzTestFieldPath.mm in Sources */,
				6EA39FDE20FE820E008D461F /* FSTFuzzTestSerializer.mm in Sources */,
				6EDD3B6020BF25AE00C33877 /* FSTFuzzTestsPrincipal.mm in Sources */,
			);
			runOnlyForDeploymentPostprocessing = 0;
		};
		DAFF0CF121E64AC30062958F /* Sources */ = {
			isa = PBXSourcesBuildPhase;
			buildActionMask = 2147483647;
			files = (
				DAFF0CF921E64AC30062958F /* AppDelegate.m in Sources */,
				DAFF0D0121E64AC40062958F /* main.m in Sources */,
			);
			runOnlyForDeploymentPostprocessing = 0;
		};
		DE03B2981F2149D600A30B9C /* Sources */ = {
			isa = PBXSourcesBuildPhase;
			buildActionMask = 2147483647;
			files = (
				73866AA12082B0A5009BB4FF /* FIRArrayTransformTests.mm in Sources */,
				5492E079202154D600B64F25 /* FIRCursorTests.mm in Sources */,
				5492E075202154D600B64F25 /* FIRDatabaseTests.mm in Sources */,
				5492E073202154D600B64F25 /* FIRFieldsTests.mm in Sources */,
				6161B5032047140C00A99DBB /* FIRFirestoreSourceTests.mm in Sources */,
				5492E074202154D600B64F25 /* FIRListenerRegistrationTests.mm in Sources */,
				5492E072202154D600B64F25 /* FIRQueryTests.mm in Sources */,
				5492E077202154D600B64F25 /* FIRServerTimestampTests.mm in Sources */,
				5492E07A202154D600B64F25 /* FIRTypeTests.mm in Sources */,
				5492E076202154D600B64F25 /* FIRValidationTests.mm in Sources */,
				5492E078202154D600B64F25 /* FIRWriteBatchTests.mm in Sources */,
				5492E082202154EC00B64F25 /* FSTDatastoreTests.mm in Sources */,
				5492E041202143E700B64F25 /* FSTEventAccumulator.mm in Sources */,
				5492E0422021440500B64F25 /* FSTHelpers.mm in Sources */,
				5491BC731FB44593008B3588 /* FSTIntegrationTestCase.mm in Sources */,
				5492E080202154EC00B64F25 /* FSTSmokeTests.mm in Sources */,
				5492E07F202154EC00B64F25 /* FSTTransactionTests.mm in Sources */,
				5492E0442021457E00B64F25 /* XCTestCase+Await.mm in Sources */,
				EBFC611B1BF195D0EC710AF4 /* app_testing.mm in Sources */,
				CA989C0E6020C372A62B7062 /* testutil.cc in Sources */,
				D5B252EE3F4037405DB1ECE3 /* FIRNumericTransformTests.mm in Sources */,
			);
			runOnlyForDeploymentPostprocessing = 0;
		};
/* End PBXSourcesBuildPhase section */

/* Begin PBXTargetDependency section */
		54C9EDF72040E16300A969CD /* PBXTargetDependency */ = {
			isa = PBXTargetDependency;
			target = 6003F589195388D20070C39A /* Firestore_Example_iOS */;
			targetProxy = 54C9EDF62040E16300A969CD /* PBXContainerItemProxy */;
		};
		54C9EDFF2040E41900A969CD /* PBXTargetDependency */ = {
			isa = PBXTargetDependency;
			target = 54C9EDF02040E16300A969CD /* Firestore_SwiftTests_iOS */;
			targetProxy = 54C9EDFE2040E41900A969CD /* PBXContainerItemProxy */;
		};
		5CAE131F20FFFED600BE9A4A /* PBXTargetDependency */ = {
			isa = PBXTargetDependency;
			target = 6003F589195388D20070C39A /* Firestore_Example_iOS */;
			targetProxy = 5CAE131E20FFFED600BE9A4A /* PBXContainerItemProxy */;
		};
		6003F5B4195388D20070C39A /* PBXTargetDependency */ = {
			isa = PBXTargetDependency;
			target = 6003F589195388D20070C39A /* Firestore_Example_iOS */;
			targetProxy = 6003F5B3195388D20070C39A /* PBXContainerItemProxy */;
		};
		6EDD3AD220BF247500C33877 /* PBXTargetDependency */ = {
			isa = PBXTargetDependency;
			target = 6003F589195388D20070C39A /* Firestore_Example_iOS */;
			targetProxy = 6EDD3AD320BF247500C33877 /* PBXContainerItemProxy */;
		};
		DE03B2951F2149D600A30B9C /* PBXTargetDependency */ = {
			isa = PBXTargetDependency;
			target = 6003F589195388D20070C39A /* Firestore_Example_iOS */;
			targetProxy = DE03B2961F2149D600A30B9C /* PBXContainerItemProxy */;
		};
		DE29E7FA1F2174DD00909613 /* PBXTargetDependency */ = {
			isa = PBXTargetDependency;
			target = 6003F5AD195388D20070C39A /* Firestore_Tests_iOS */;
			targetProxy = DE29E7F91F2174DD00909613 /* PBXContainerItemProxy */;
		};
		DE29E7FC1F2174DD00909613 /* PBXTargetDependency */ = {
			isa = PBXTargetDependency;
			target = DE03B2941F2149D600A30B9C /* Firestore_IntegrationTests_iOS */;
			targetProxy = DE29E7FB1F2174DD00909613 /* PBXContainerItemProxy */;
		};
/* End PBXTargetDependency section */

/* Begin PBXVariantGroup section */
		6003F596195388D20070C39A /* InfoPlist.strings */ = {
			isa = PBXVariantGroup;
			children = (
				6003F597195388D20070C39A /* en */,
			);
			name = InfoPlist.strings;
			sourceTree = "<group>";
		};
		6003F5B8195388D20070C39A /* InfoPlist.strings */ = {
			isa = PBXVariantGroup;
			children = (
				6003F5B9195388D20070C39A /* en */,
			);
			name = InfoPlist.strings;
			sourceTree = "<group>";
		};
		71719F9D1E33DC2100824A3D /* LaunchScreen.storyboard */ = {
			isa = PBXVariantGroup;
			children = (
				71719F9E1E33DC2100824A3D /* Base */,
			);
			name = LaunchScreen.storyboard;
			sourceTree = "<group>";
		};
		DAFF0CFC21E64AC40062958F /* MainMenu.xib */ = {
			isa = PBXVariantGroup;
			children = (
				DAFF0CFD21E64AC40062958F /* Base */,
			);
			name = MainMenu.xib;
			sourceTree = "<group>";
		};
/* End PBXVariantGroup section */

/* Begin XCBuildConfiguration section */
		54C9EDF82040E16300A969CD /* Debug */ = {
			isa = XCBuildConfiguration;
			baseConfigurationReference = 69E6C311558EC77729A16CF1 /* Pods-Firestore_Example_iOS-Firestore_SwiftTests_iOS.debug.xcconfig */;
			buildSettings = {
				BUNDLE_LOADER = "$(TEST_HOST)";
				CLANG_ANALYZER_NONNULL = YES;
				CLANG_ANALYZER_NUMBER_OBJECT_CONVERSION = YES_AGGRESSIVE;
				CLANG_WARN_BLOCK_CAPTURE_AUTORELEASING = YES;
				CLANG_WARN_COMMA = YES;
				CLANG_WARN_DOCUMENTATION_COMMENTS = YES;
				CLANG_WARN_INFINITE_RECURSION = YES;
				CLANG_WARN_NON_LITERAL_NULL_CONVERSION = YES;
				CLANG_WARN_OBJC_LITERAL_CONVERSION = YES;
				CLANG_WARN_RANGE_LOOP_ANALYSIS = YES;
				CLANG_WARN_STRICT_PROTOTYPES = YES;
				CLANG_WARN_SUSPICIOUS_MOVE = YES;
				CLANG_WARN_UNGUARDED_AVAILABILITY = YES_AGGRESSIVE;
				CLANG_WARN_UNREACHABLE_CODE = YES;
				CODE_SIGN_IDENTITY = "iPhone Developer";
				CODE_SIGN_STYLE = Automatic;
				DEBUG_INFORMATION_FORMAT = dwarf;
				ENABLE_STRICT_OBJC_MSGSEND = YES;
				GCC_C_LANGUAGE_STANDARD = c99;
				GCC_NO_COMMON_BLOCKS = YES;
				INFOPLIST_FILE = ../Swift/Tests/Info.plist;
				IPHONEOS_DEPLOYMENT_TARGET = 11.2;
				LD_RUNPATH_SEARCH_PATHS = "$(inherited) @executable_path/Frameworks @loader_path/Frameworks";
				MTL_ENABLE_DEBUG_INFO = YES;
				PRODUCT_BUNDLE_IDENTIFIER = "com.google.Firestore-SwiftTests-iOS";
				PRODUCT_NAME = "$(TARGET_NAME)";
				SWIFT_ACTIVE_COMPILATION_CONDITIONS = DEBUG;
				SWIFT_OPTIMIZATION_LEVEL = "-Onone";
				SWIFT_VERSION = 4.0;
				TARGETED_DEVICE_FAMILY = "1,2";
				TEST_HOST = "$(BUILT_PRODUCTS_DIR)/Firestore_Example_iOS.app/Firestore_Example_iOS";
			};
			name = Debug;
		};
		54C9EDF92040E16300A969CD /* Release */ = {
			isa = XCBuildConfiguration;
			baseConfigurationReference = 11984BA0A99D7A7ABA5B0D90 /* Pods-Firestore_Example_iOS-Firestore_SwiftTests_iOS.release.xcconfig */;
			buildSettings = {
				BUNDLE_LOADER = "$(TEST_HOST)";
				CLANG_ANALYZER_NONNULL = YES;
				CLANG_ANALYZER_NUMBER_OBJECT_CONVERSION = YES_AGGRESSIVE;
				CLANG_WARN_BLOCK_CAPTURE_AUTORELEASING = YES;
				CLANG_WARN_COMMA = YES;
				CLANG_WARN_DOCUMENTATION_COMMENTS = YES;
				CLANG_WARN_INFINITE_RECURSION = YES;
				CLANG_WARN_NON_LITERAL_NULL_CONVERSION = YES;
				CLANG_WARN_OBJC_LITERAL_CONVERSION = YES;
				CLANG_WARN_RANGE_LOOP_ANALYSIS = YES;
				CLANG_WARN_STRICT_PROTOTYPES = YES;
				CLANG_WARN_SUSPICIOUS_MOVE = YES;
				CLANG_WARN_UNGUARDED_AVAILABILITY = YES_AGGRESSIVE;
				CLANG_WARN_UNREACHABLE_CODE = YES;
				CODE_SIGN_IDENTITY = "iPhone Developer";
				CODE_SIGN_STYLE = Automatic;
				COPY_PHASE_STRIP = NO;
				DEBUG_INFORMATION_FORMAT = "dwarf-with-dsym";
				ENABLE_STRICT_OBJC_MSGSEND = YES;
				GCC_C_LANGUAGE_STANDARD = c99;
				GCC_NO_COMMON_BLOCKS = YES;
				INFOPLIST_FILE = ../Swift/Tests/Info.plist;
				IPHONEOS_DEPLOYMENT_TARGET = 11.2;
				LD_RUNPATH_SEARCH_PATHS = "$(inherited) @executable_path/Frameworks @loader_path/Frameworks";
				MTL_ENABLE_DEBUG_INFO = NO;
				PRODUCT_BUNDLE_IDENTIFIER = "com.google.Firestore-SwiftTests-iOS";
				PRODUCT_NAME = "$(TARGET_NAME)";
				SWIFT_OPTIMIZATION_LEVEL = "-Owholemodule";
				SWIFT_VERSION = 4.0;
				TARGETED_DEVICE_FAMILY = "1,2";
				TEST_HOST = "$(BUILT_PRODUCTS_DIR)/Firestore_Example_iOS.app/Firestore_Example_iOS";
			};
			name = Release;
		};
		5CAE132120FFFED600BE9A4A /* Debug */ = {
			isa = XCBuildConfiguration;
			baseConfigurationReference = FA2E9952BA2B299C1156C43C /* Pods-Firestore_Benchmarks_iOS.debug.xcconfig */;
			buildSettings = {
				BUNDLE_LOADER = "$(TEST_HOST)";
				DEVELOPMENT_TEAM = EQHXZ8M8AV;
				FRAMEWORK_SEARCH_PATHS = (
					"$(SDKROOT)/Developer/Library/Frameworks",
					"$(inherited)",
					"$(DEVELOPER_FRAMEWORKS_DIR)",
				);
				GCC_PRECOMPILE_PREFIX_HEADER = YES;
				GCC_PREFIX_HEADER = "";
				GCC_PREPROCESSOR_DEFINITIONS = (
					"$(inherited)",
					"COCOAPODS=1",
					"GPB_USE_PROTOBUF_FRAMEWORK_IMPORTS=1",
				);
				HEADER_SEARCH_PATHS = (
					"$(inherited)",
					"\"${PODS_ROOT}/../../..\"",
					"\"${PODS_ROOT}/../../../Firestore/third_party/abseil-cpp\"",
					"\"${PODS_ROOT}/GoogleTest/googlemock/include\"",
					"\"${PODS_ROOT}/GoogleTest/googletest/include\"",
					"\"${PODS_ROOT}/leveldb-library/include\"",
					"\"${PODS_ROOT}/../../../Firestore/Protos/cpp\"",
					"\"${PODS_ROOT}/ProtobufCpp/src\"",
				);
				INFOPLIST_FILE = Benchmarks/Info.plist;
				OTHER_CFLAGS = (
					"$(inherited)",
					"-iquote",
					"\"${PODS_CONFIGURATION_BUILD_DIR}/GoogleTest/GoogleTest.framework/Headers\"",
					"-iquote",
					"\"${PODS_CONFIGURATION_BUILD_DIR}/OCMock/OCMock.framework/Headers\"",
					"-iquote",
					"\"${PODS_CONFIGURATION_BUILD_DIR}/ProtobufCpp/ProtobufCpp.framework/Headers\"",
					"-iquote",
					"\"${PODS_CONFIGURATION_BUILD_DIR}/leveldb-library/leveldb.framework/Headers\"",
					"$(inherited)",
					"-iquote",
					"\"${PODS_CONFIGURATION_BUILD_DIR}/BoringSSL/openssl.framework/Headers\"",
					"-iquote",
					"\"${PODS_CONFIGURATION_BUILD_DIR}/FirebaseAuth/FirebaseAuth.framework/Headers\"",
					"-iquote",
					"\"${PODS_CONFIGURATION_BUILD_DIR}/FirebaseCore/FirebaseCore.framework/Headers\"",
					"-iquote",
					"\"${PODS_CONFIGURATION_BUILD_DIR}/FirebaseFirestore/FirebaseFirestore.framework/Headers\"",
					"-iquote",
					"\"${PODS_CONFIGURATION_BUILD_DIR}/GTMSessionFetcher/GTMSessionFetcher.framework/Headers\"",
					"-iquote",
					"\"${PODS_CONFIGURATION_BUILD_DIR}/GoogleToolboxForMac/GoogleToolboxForMac.framework/Headers\"",
					"-iquote",
					"\"${PODS_CONFIGURATION_BUILD_DIR}/Protobuf/Protobuf.framework/Headers\"",
					"-iquote",
					"\"${PODS_CONFIGURATION_BUILD_DIR}/leveldb-library/leveldb.framework/Headers\"",
					"-iquote",
					"\"${PODS_CONFIGURATION_BUILD_DIR}/nanopb/nanopb.framework/Headers\"",
					"-isystem",
					"\"${PODS_ROOT}/Headers/Public\"",
					"-isystem",
					"\"${PODS_ROOT}/Headers/Public/Firebase\"",
					"-isystem",
					"\"${PODS_ROOT}/Headers/Public/FirebaseAnalytics\"",
					"-isystem",
					"\"${PODS_ROOT}/Headers/Public/FirebaseInstanceID\"",
					"-DPB_FIELD_32BIT",
					"-DPB_NO_PACKED_STRUCTS=1",
				);
				PRODUCT_BUNDLE_IDENTIFIER = "Firebase.Firestore-Benchmarks-iOS";
				PRODUCT_NAME = "$(TARGET_NAME)";
				SYSTEM_HEADER_SEARCH_PATHS = "\"${PODS_ROOT}/nanopb\"";
				TEST_HOST = "$(BUILT_PRODUCTS_DIR)/Firestore_Example_iOS.app/Firestore_Example_iOS";
			};
			name = Debug;
		};
		5CAE132220FFFED600BE9A4A /* Release */ = {
			isa = XCBuildConfiguration;
			baseConfigurationReference = A5FA86650A18F3B7A8162287 /* Pods-Firestore_Benchmarks_iOS.release.xcconfig */;
			buildSettings = {
				BUNDLE_LOADER = "$(TEST_HOST)";
				DEVELOPMENT_TEAM = EQHXZ8M8AV;
				FRAMEWORK_SEARCH_PATHS = (
					"$(SDKROOT)/Developer/Library/Frameworks",
					"$(inherited)",
					"$(DEVELOPER_FRAMEWORKS_DIR)",
				);
				GCC_PRECOMPILE_PREFIX_HEADER = YES;
				GCC_PREFIX_HEADER = "";
				GCC_PREPROCESSOR_DEFINITIONS = (
					"$(inherited)",
					"COCOAPODS=1",
					"GPB_USE_PROTOBUF_FRAMEWORK_IMPORTS=1",
				);
				HEADER_SEARCH_PATHS = (
					"$(inherited)",
					"\"${PODS_ROOT}/../../..\"",
					"\"${PODS_ROOT}/../../../Firestore/third_party/abseil-cpp\"",
					"\"${PODS_ROOT}/GoogleTest/googlemock/include\"",
					"\"${PODS_ROOT}/GoogleTest/googletest/include\"",
					"\"${PODS_ROOT}/leveldb-library/include\"",
					"\"${PODS_ROOT}/../../../Firestore/Protos/cpp\"",
					"\"${PODS_ROOT}/ProtobufCpp/src\"",
				);
				INFOPLIST_FILE = Benchmarks/Info.plist;
				OTHER_CFLAGS = (
					"$(inherited)",
					"-iquote",
					"\"${PODS_CONFIGURATION_BUILD_DIR}/GoogleTest/GoogleTest.framework/Headers\"",
					"-iquote",
					"\"${PODS_CONFIGURATION_BUILD_DIR}/OCMock/OCMock.framework/Headers\"",
					"-iquote",
					"\"${PODS_CONFIGURATION_BUILD_DIR}/ProtobufCpp/ProtobufCpp.framework/Headers\"",
					"-iquote",
					"\"${PODS_CONFIGURATION_BUILD_DIR}/leveldb-library/leveldb.framework/Headers\"",
					"$(inherited)",
					"-iquote",
					"\"${PODS_CONFIGURATION_BUILD_DIR}/BoringSSL/openssl.framework/Headers\"",
					"-iquote",
					"\"${PODS_CONFIGURATION_BUILD_DIR}/FirebaseAuth/FirebaseAuth.framework/Headers\"",
					"-iquote",
					"\"${PODS_CONFIGURATION_BUILD_DIR}/FirebaseCore/FirebaseCore.framework/Headers\"",
					"-iquote",
					"\"${PODS_CONFIGURATION_BUILD_DIR}/FirebaseFirestore/FirebaseFirestore.framework/Headers\"",
					"-iquote",
					"\"${PODS_CONFIGURATION_BUILD_DIR}/GTMSessionFetcher/GTMSessionFetcher.framework/Headers\"",
					"-iquote",
					"\"${PODS_CONFIGURATION_BUILD_DIR}/GoogleToolboxForMac/GoogleToolboxForMac.framework/Headers\"",
					"-iquote",
					"\"${PODS_CONFIGURATION_BUILD_DIR}/Protobuf/Protobuf.framework/Headers\"",
					"-iquote",
					"\"${PODS_CONFIGURATION_BUILD_DIR}/leveldb-library/leveldb.framework/Headers\"",
					"-iquote",
					"\"${PODS_CONFIGURATION_BUILD_DIR}/nanopb/nanopb.framework/Headers\"",
					"-isystem",
					"\"${PODS_ROOT}/Headers/Public\"",
					"-isystem",
					"\"${PODS_ROOT}/Headers/Public/Firebase\"",
					"-isystem",
					"\"${PODS_ROOT}/Headers/Public/FirebaseAnalytics\"",
					"-isystem",
					"\"${PODS_ROOT}/Headers/Public/FirebaseInstanceID\"",
					"-DPB_FIELD_32BIT",
					"-DPB_NO_PACKED_STRUCTS=1",
				);
				PRODUCT_BUNDLE_IDENTIFIER = "Firebase.Firestore-Benchmarks-iOS";
				PRODUCT_NAME = "$(TARGET_NAME)";
				SYSTEM_HEADER_SEARCH_PATHS = "\"${PODS_ROOT}/nanopb\"";
				TEST_HOST = "$(BUILT_PRODUCTS_DIR)/Firestore_Example_iOS.app/Firestore_Example_iOS";
			};
			name = Release;
		};
		6003F5BD195388D20070C39A /* Debug */ = {
			isa = XCBuildConfiguration;
			buildSettings = {
				ALWAYS_SEARCH_USER_PATHS = NO;
				CLANG_CXX_LANGUAGE_STANDARD = "c++0x";
				CLANG_CXX_LIBRARY = "libc++";
				CLANG_ENABLE_MODULES = YES;
				CLANG_ENABLE_OBJC_ARC = YES;
				CLANG_WARN_BOOL_CONVERSION = YES;
				CLANG_WARN_CONSTANT_CONVERSION = YES;
				CLANG_WARN_DIRECT_OBJC_ISA_USAGE = YES_ERROR;
				CLANG_WARN_EMPTY_BODY = YES;
				CLANG_WARN_ENUM_CONVERSION = YES;
				CLANG_WARN_INT_CONVERSION = YES;
				CLANG_WARN_OBJC_ROOT_CLASS = YES_ERROR;
				CLANG_WARN__DUPLICATE_METHOD_MATCH = YES;
				"CODE_SIGN_IDENTITY[sdk=iphoneos*]" = "iPhone Developer";
				COPY_PHASE_STRIP = NO;
				ENABLE_TESTABILITY = YES;
				GCC_C_LANGUAGE_STANDARD = c99;
				GCC_DYNAMIC_NO_PIC = NO;
				GCC_OPTIMIZATION_LEVEL = 0;
				GCC_PREPROCESSOR_DEFINITIONS = (
					"DEBUG=1",
					"$(inherited)",
				);
				GCC_SYMBOLS_PRIVATE_EXTERN = NO;
				GCC_WARN_64_TO_32_BIT_CONVERSION = YES;
				GCC_WARN_ABOUT_RETURN_TYPE = YES_ERROR;
				GCC_WARN_UNDECLARED_SELECTOR = YES;
				GCC_WARN_UNINITIALIZED_AUTOS = YES_AGGRESSIVE;
				GCC_WARN_UNUSED_FUNCTION = YES;
				GCC_WARN_UNUSED_VARIABLE = YES;
				HEADER_SEARCH_PATHS = "";
				IPHONEOS_DEPLOYMENT_TARGET = 8.0;
				ONLY_ACTIVE_ARCH = YES;
				OTHER_CFLAGS = "";
				SDKROOT = iphoneos;
				TARGETED_DEVICE_FAMILY = "1,2";
			};
			name = Debug;
		};
		6003F5BE195388D20070C39A /* Release */ = {
			isa = XCBuildConfiguration;
			buildSettings = {
				ALWAYS_SEARCH_USER_PATHS = NO;
				CLANG_CXX_LANGUAGE_STANDARD = "c++0x";
				CLANG_CXX_LIBRARY = "libc++";
				CLANG_ENABLE_MODULES = YES;
				CLANG_ENABLE_OBJC_ARC = YES;
				CLANG_WARN_BOOL_CONVERSION = YES;
				CLANG_WARN_CONSTANT_CONVERSION = YES;
				CLANG_WARN_DIRECT_OBJC_ISA_USAGE = YES_ERROR;
				CLANG_WARN_EMPTY_BODY = YES;
				CLANG_WARN_ENUM_CONVERSION = YES;
				CLANG_WARN_INT_CONVERSION = YES;
				CLANG_WARN_OBJC_ROOT_CLASS = YES_ERROR;
				CLANG_WARN__DUPLICATE_METHOD_MATCH = YES;
				"CODE_SIGN_IDENTITY[sdk=iphoneos*]" = "iPhone Developer";
				COPY_PHASE_STRIP = YES;
				ENABLE_NS_ASSERTIONS = NO;
				GCC_C_LANGUAGE_STANDARD = c99;
				GCC_WARN_64_TO_32_BIT_CONVERSION = YES;
				GCC_WARN_ABOUT_RETURN_TYPE = YES_ERROR;
				GCC_WARN_UNDECLARED_SELECTOR = YES;
				GCC_WARN_UNINITIALIZED_AUTOS = YES_AGGRESSIVE;
				GCC_WARN_UNUSED_FUNCTION = YES;
				GCC_WARN_UNUSED_VARIABLE = YES;
				HEADER_SEARCH_PATHS = "";
				IPHONEOS_DEPLOYMENT_TARGET = 8.0;
				OTHER_CFLAGS = "";
				SDKROOT = iphoneos;
				TARGETED_DEVICE_FAMILY = "1,2";
				VALIDATE_PRODUCT = YES;
			};
			name = Release;
		};
		6003F5C0195388D20070C39A /* Debug */ = {
			isa = XCBuildConfiguration;
			baseConfigurationReference = 3C81DE3772628FE297055662 /* Pods-Firestore_Example_iOS.debug.xcconfig */;
			buildSettings = {
				ASSETCATALOG_COMPILER_APPICON_NAME = AppIcon;
				GCC_PRECOMPILE_PREFIX_HEADER = YES;
				GCC_PREFIX_HEADER = "";
				HEADER_SEARCH_PATHS = (
					"$(inherited)",
					"\"${PODS_ROOT}/Firebase/Firebase/Firebase\"",
					"\"${PODS_ROOT}/leveldb-library/include\"",
				);
				INFOPLIST_FILE = "App/iOS/Firestore-Info.plist";
				MODULE_NAME = ExampleApp;
				OTHER_LDFLAGS = (
					"$(inherited)",
					"-all_load",
				);
				PRODUCT_BUNDLE_IDENTIFIER = "org.cocoapods.demo.${PRODUCT_NAME:rfc1034identifier}";
				PRODUCT_NAME = "$(TARGET_NAME)";
				WRAPPER_EXTENSION = app;
			};
			name = Debug;
		};
		6003F5C1195388D20070C39A /* Release */ = {
			isa = XCBuildConfiguration;
			baseConfigurationReference = 3F0992A4B83C60841C52E960 /* Pods-Firestore_Example_iOS.release.xcconfig */;
			buildSettings = {
				ASSETCATALOG_COMPILER_APPICON_NAME = AppIcon;
				GCC_PRECOMPILE_PREFIX_HEADER = YES;
				GCC_PREFIX_HEADER = "";
				HEADER_SEARCH_PATHS = (
					"$(inherited)",
					"\"${PODS_ROOT}/Firebase/Firebase/Firebase\"",
					"\"${PODS_ROOT}/leveldb-library/include\"",
				);
				INFOPLIST_FILE = "App/iOS/Firestore-Info.plist";
				MODULE_NAME = ExampleApp;
				OTHER_LDFLAGS = (
					"$(inherited)",
					"-all_load",
				);
				PRODUCT_BUNDLE_IDENTIFIER = "org.cocoapods.demo.${PRODUCT_NAME:rfc1034identifier}";
				PRODUCT_NAME = "$(TARGET_NAME)";
				WRAPPER_EXTENSION = app;
			};
			name = Release;
		};
		6003F5C3195388D20070C39A /* Debug */ = {
			isa = XCBuildConfiguration;
			baseConfigurationReference = E592181BFD7C53C305123739 /* Pods-Firestore_Tests_iOS.debug.xcconfig */;
			buildSettings = {
				BUNDLE_LOADER = "$(TEST_HOST)";
				DEVELOPMENT_TEAM = EQHXZ8M8AV;
				FRAMEWORK_SEARCH_PATHS = (
					"$(SDKROOT)/Developer/Library/Frameworks",
					"$(inherited)",
					"$(DEVELOPER_FRAMEWORKS_DIR)",
				);
				GCC_PRECOMPILE_PREFIX_HEADER = YES;
				GCC_PREFIX_HEADER = "";
				GCC_PREPROCESSOR_DEFINITIONS = (
					"$(inherited)",
					"COCOAPODS=1",
					"GPB_USE_PROTOBUF_FRAMEWORK_IMPORTS=1",
				);
				HEADER_SEARCH_PATHS = (
					"$(inherited)",
					"\"${PODS_ROOT}/../../..\"",
					"\"${PODS_ROOT}/../../../Firestore/third_party/abseil-cpp\"",
					"\"${PODS_ROOT}/GoogleTest/googlemock/include\"",
					"\"${PODS_ROOT}/GoogleTest/googletest/include\"",
					"\"${PODS_ROOT}/leveldb-library/include\"",
					"\"${PODS_ROOT}/../../../Firestore/Protos/nanopb\"",
					"\"${PODS_ROOT}/../../../Firestore/Protos/cpp\"",
					"\"${PODS_ROOT}/ProtobufCpp/src\"",
				);
				INFOPLIST_FILE = "Tests/Tests-Info.plist";
				OTHER_CFLAGS = (
					"$(inherited)",
					"-iquote",
					"\"${PODS_CONFIGURATION_BUILD_DIR}/GoogleTest/GoogleTest.framework/Headers\"",
					"-iquote",
					"\"${PODS_CONFIGURATION_BUILD_DIR}/OCMock/OCMock.framework/Headers\"",
					"-iquote",
					"\"${PODS_CONFIGURATION_BUILD_DIR}/ProtobufCpp/ProtobufCpp.framework/Headers\"",
					"-iquote",
					"\"${PODS_CONFIGURATION_BUILD_DIR}/leveldb-library/leveldb.framework/Headers\"",
					"$(inherited)",
					"-iquote",
					"\"${PODS_CONFIGURATION_BUILD_DIR}/BoringSSL/openssl.framework/Headers\"",
					"-iquote",
					"\"${PODS_CONFIGURATION_BUILD_DIR}/FirebaseAuth/FirebaseAuth.framework/Headers\"",
					"-iquote",
					"\"${PODS_CONFIGURATION_BUILD_DIR}/FirebaseCore/FirebaseCore.framework/Headers\"",
					"-iquote",
					"\"${PODS_CONFIGURATION_BUILD_DIR}/FirebaseFirestore/FirebaseFirestore.framework/Headers\"",
					"-iquote",
					"\"${PODS_CONFIGURATION_BUILD_DIR}/GTMSessionFetcher/GTMSessionFetcher.framework/Headers\"",
					"-iquote",
					"\"${PODS_CONFIGURATION_BUILD_DIR}/GoogleToolboxForMac/GoogleToolboxForMac.framework/Headers\"",
					"-iquote",
					"\"${PODS_CONFIGURATION_BUILD_DIR}/Protobuf/Protobuf.framework/Headers\"",
					"-iquote",
					"\"${PODS_CONFIGURATION_BUILD_DIR}/leveldb-library/leveldb.framework/Headers\"",
					"-iquote",
					"\"${PODS_CONFIGURATION_BUILD_DIR}/nanopb/nanopb.framework/Headers\"",
					"-isystem",
					"\"${PODS_ROOT}/Headers/Public\"",
					"-isystem",
					"\"${PODS_ROOT}/Headers/Public/Firebase\"",
					"-isystem",
					"\"${PODS_ROOT}/Headers/Public/FirebaseAnalytics\"",
					"-isystem",
					"\"${PODS_ROOT}/Headers/Public/FirebaseInstanceID\"",
					"-DPB_FIELD_32BIT",
					"-DPB_NO_PACKED_STRUCTS=1",
				);
				PRODUCT_BUNDLE_IDENTIFIER = "org.cocoapods.demo.${PRODUCT_NAME:rfc1034identifier}";
				PRODUCT_NAME = "$(TARGET_NAME)";
				SYSTEM_HEADER_SEARCH_PATHS = "\"${PODS_ROOT}/nanopb\"";
				TEST_HOST = "$(BUILT_PRODUCTS_DIR)/Firestore_Example_iOS.app/Firestore_Example_iOS";
				WRAPPER_EXTENSION = xctest;
			};
			name = Debug;
		};
		6003F5C4195388D20070C39A /* Release */ = {
			isa = XCBuildConfiguration;
			baseConfigurationReference = B3F5B3AAE791A5911B9EAA82 /* Pods-Firestore_Tests_iOS.release.xcconfig */;
			buildSettings = {
				BUNDLE_LOADER = "$(TEST_HOST)";
				DEVELOPMENT_TEAM = EQHXZ8M8AV;
				FRAMEWORK_SEARCH_PATHS = (
					"$(SDKROOT)/Developer/Library/Frameworks",
					"$(inherited)",
					"$(DEVELOPER_FRAMEWORKS_DIR)",
				);
				GCC_PRECOMPILE_PREFIX_HEADER = YES;
				GCC_PREFIX_HEADER = "";
				GCC_PREPROCESSOR_DEFINITIONS = (
					"$(inherited)",
					"COCOAPODS=1",
					"GPB_USE_PROTOBUF_FRAMEWORK_IMPORTS=1",
				);
				HEADER_SEARCH_PATHS = (
					"$(inherited)",
					"\"${PODS_ROOT}/../../..\"",
					"\"${PODS_ROOT}/../../../Firestore/third_party/abseil-cpp\"",
					"\"${PODS_ROOT}/GoogleTest/googlemock/include\"",
					"\"${PODS_ROOT}/GoogleTest/googletest/include\"",
					"\"${PODS_ROOT}/leveldb-library/include\"",
					"\"${PODS_ROOT}/../../../Firestore/Protos/nanopb\"",
					"\"${PODS_ROOT}/../../../Firestore/Protos/cpp\"",
					"\"${PODS_ROOT}/ProtobufCpp/src\"",
				);
				INFOPLIST_FILE = "Tests/Tests-Info.plist";
				OTHER_CFLAGS = (
					"$(inherited)",
					"-iquote",
					"\"${PODS_CONFIGURATION_BUILD_DIR}/GoogleTest/GoogleTest.framework/Headers\"",
					"-iquote",
					"\"${PODS_CONFIGURATION_BUILD_DIR}/OCMock/OCMock.framework/Headers\"",
					"-iquote",
					"\"${PODS_CONFIGURATION_BUILD_DIR}/ProtobufCpp/ProtobufCpp.framework/Headers\"",
					"-iquote",
					"\"${PODS_CONFIGURATION_BUILD_DIR}/leveldb-library/leveldb.framework/Headers\"",
					"$(inherited)",
					"-iquote",
					"\"${PODS_CONFIGURATION_BUILD_DIR}/BoringSSL/openssl.framework/Headers\"",
					"-iquote",
					"\"${PODS_CONFIGURATION_BUILD_DIR}/FirebaseAuth/FirebaseAuth.framework/Headers\"",
					"-iquote",
					"\"${PODS_CONFIGURATION_BUILD_DIR}/FirebaseCore/FirebaseCore.framework/Headers\"",
					"-iquote",
					"\"${PODS_CONFIGURATION_BUILD_DIR}/FirebaseFirestore/FirebaseFirestore.framework/Headers\"",
					"-iquote",
					"\"${PODS_CONFIGURATION_BUILD_DIR}/GTMSessionFetcher/GTMSessionFetcher.framework/Headers\"",
					"-iquote",
					"\"${PODS_CONFIGURATION_BUILD_DIR}/GoogleToolboxForMac/GoogleToolboxForMac.framework/Headers\"",
					"-iquote",
					"\"${PODS_CONFIGURATION_BUILD_DIR}/Protobuf/Protobuf.framework/Headers\"",
					"-iquote",
					"\"${PODS_CONFIGURATION_BUILD_DIR}/leveldb-library/leveldb.framework/Headers\"",
					"-iquote",
					"\"${PODS_CONFIGURATION_BUILD_DIR}/nanopb/nanopb.framework/Headers\"",
					"-isystem",
					"\"${PODS_ROOT}/Headers/Public\"",
					"-isystem",
					"\"${PODS_ROOT}/Headers/Public/Firebase\"",
					"-isystem",
					"\"${PODS_ROOT}/Headers/Public/FirebaseAnalytics\"",
					"-isystem",
					"\"${PODS_ROOT}/Headers/Public/FirebaseInstanceID\"",
					"-DPB_FIELD_32BIT",
					"-DPB_NO_PACKED_STRUCTS=1",
				);
				PRODUCT_BUNDLE_IDENTIFIER = "org.cocoapods.demo.${PRODUCT_NAME:rfc1034identifier}";
				PRODUCT_NAME = "$(TARGET_NAME)";
				SYSTEM_HEADER_SEARCH_PATHS = "\"${PODS_ROOT}/nanopb\"";
				TEST_HOST = "$(BUILT_PRODUCTS_DIR)/Firestore_Example_iOS.app/Firestore_Example_iOS";
				WRAPPER_EXTENSION = xctest;
			};
			name = Release;
		};
		6EDD3B5920BF247500C33877 /* Debug */ = {
			isa = XCBuildConfiguration;
			baseConfigurationReference = 84434E57CA72951015FC71BC /* Pods-Firestore_FuzzTests_iOS.debug.xcconfig */;
			buildSettings = {
				BUNDLE_LOADER = "$(TEST_HOST)";
				DEVELOPMENT_TEAM = EQHXZ8M8AV;
				FRAMEWORK_SEARCH_PATHS = "$(inherited)";
				GCC_PRECOMPILE_PREFIX_HEADER = YES;
				GCC_PREFIX_HEADER = "";
				GCC_PREPROCESSOR_DEFINITIONS = (
					"$(inherited)",
					"COCOAPODS=1",
					"GPB_USE_PROTOBUF_FRAMEWORK_IMPORTS=1",
				);
				HEADER_SEARCH_PATHS = (
					"$(inherited)",
					"\"${PODS_ROOT}/../../..\"",
					"\"${PODS_ROOT}/../../../Firestore/third_party/abseil-cpp\"",
					"\"${PODS_ROOT}/nanopb\"",
					"\"${PODS_ROOT}/../../../Firestore/Protos/nanopb\"",
				);
				INFOPLIST_FILE = "FuzzTests/Firestore_FuzzTests_iOS-Info.plist";
				OTHER_CFLAGS = (
					"$(inherited)",
					"-fsanitize-coverage=trace-pc-guard",
				);
				PRODUCT_BUNDLE_IDENTIFIER = "org.cocoapods.demo.${PRODUCT_NAME:rfc1034identifier}";
				PRODUCT_NAME = "$(TARGET_NAME)";
				TEST_HOST = "$(BUILT_PRODUCTS_DIR)/Firestore_Example_iOS.app/Firestore_Example_iOS";
				WRAPPER_EXTENSION = xctest;
			};
			name = Debug;
		};
		6EDD3B5A20BF247500C33877 /* Release */ = {
			isa = XCBuildConfiguration;
			baseConfigurationReference = 97C492D2524E92927C11F425 /* Pods-Firestore_FuzzTests_iOS.release.xcconfig */;
			buildSettings = {
				BUNDLE_LOADER = "$(TEST_HOST)";
				DEVELOPMENT_TEAM = EQHXZ8M8AV;
				FRAMEWORK_SEARCH_PATHS = "$(inherited)";
				GCC_PRECOMPILE_PREFIX_HEADER = YES;
				GCC_PREFIX_HEADER = "";
				GCC_PREPROCESSOR_DEFINITIONS = (
					"$(inherited)",
					"COCOAPODS=1",
					"GPB_USE_PROTOBUF_FRAMEWORK_IMPORTS=1",
				);
				HEADER_SEARCH_PATHS = (
					"$(inherited)",
					"\"${PODS_ROOT}/../../..\"",
					"\"${PODS_ROOT}/../../../Firestore/third_party/abseil-cpp\"",
					"\"${PODS_ROOT}/nanopb\"",
					"\"${PODS_ROOT}/../../../Firestore/Protos/nanopb\"",
				);
				INFOPLIST_FILE = "FuzzTests/Firestore_FuzzTests_iOS-Info.plist";
				OTHER_CFLAGS = (
					"$(inherited)",
					"-fsanitize-coverage=trace-pc-guard",
				);
				PRODUCT_BUNDLE_IDENTIFIER = "org.cocoapods.demo.${PRODUCT_NAME:rfc1034identifier}";
				PRODUCT_NAME = "$(TARGET_NAME)";
				TEST_HOST = "$(BUILT_PRODUCTS_DIR)/Firestore_Example_iOS.app/Firestore_Example_iOS";
				WRAPPER_EXTENSION = xctest;
			};
			name = Release;
		};
		DAFF0D0321E64AC40062958F /* Debug */ = {
			isa = XCBuildConfiguration;
			baseConfigurationReference = 98366480BD1FD44A1FEDD982 /* Pods-macOS_example.debug.xcconfig */;
			buildSettings = {
				ASSETCATALOG_COMPILER_APPICON_NAME = AppIcon;
				CLANG_ANALYZER_NONNULL = YES;
				CLANG_ANALYZER_NUMBER_OBJECT_CONVERSION = YES_AGGRESSIVE;
				CLANG_CXX_LANGUAGE_STANDARD = "c++0x";
				CLANG_ENABLE_OBJC_WEAK = YES;
				CLANG_WARN_BLOCK_CAPTURE_AUTORELEASING = YES;
				CLANG_WARN_COMMA = YES;
				CLANG_WARN_DEPRECATED_OBJC_IMPLEMENTATIONS = YES;
				CLANG_WARN_DOCUMENTATION_COMMENTS = YES;
				CLANG_WARN_INFINITE_RECURSION = YES;
				CLANG_WARN_NON_LITERAL_NULL_CONVERSION = YES;
				CLANG_WARN_OBJC_IMPLICIT_RETAIN_SELF = YES;
				CLANG_WARN_OBJC_LITERAL_CONVERSION = YES;
				CLANG_WARN_RANGE_LOOP_ANALYSIS = YES;
				CLANG_WARN_STRICT_PROTOTYPES = YES;
				CLANG_WARN_SUSPICIOUS_MOVE = YES;
				CLANG_WARN_UNGUARDED_AVAILABILITY = YES_AGGRESSIVE;
				CLANG_WARN_UNREACHABLE_CODE = YES;
				CODE_SIGN_ENTITLEMENTS = App/macOS_example/macOS_example.entitlements;
				CODE_SIGN_IDENTITY = "Mac Developer";
				CODE_SIGN_STYLE = Automatic;
				COMBINE_HIDPI_IMAGES = YES;
				DEBUG_INFORMATION_FORMAT = dwarf;
				DEVELOPMENT_TEAM = 63PT2H4G8K;
				ENABLE_STRICT_OBJC_MSGSEND = YES;
				GCC_C_LANGUAGE_STANDARD = c99;
				GCC_NO_COMMON_BLOCKS = YES;
				INFOPLIST_FILE = "$(SRCROOT)/App/macOS_example/Info.plist";
				LD_RUNPATH_SEARCH_PATHS = "$(inherited) @executable_path/../Frameworks";
				MACOSX_DEPLOYMENT_TARGET = 10.10;
				MTL_ENABLE_DEBUG_INFO = INCLUDE_SOURCE;
				MTL_FAST_MATH = YES;
				OTHER_LDFLAGS = (
					"$(inherited)",
					"-l\"c++\"",
					"-framework",
					"\"FirebaseAuth\"",
					"-framework",
					"\"FirebaseCore\"",
					"-framework",
					"\"FirebaseFirestore\"",
					"-framework",
					"\"Foundation\"",
					"-framework",
					"\"GTMSessionFetcher\"",
					"-framework",
					"\"GoogleUtilities\"",
					"-framework",
					"\"Protobuf\"",
					"-framework",
					"\"Security\"",
					"-framework",
					"\"SystemConfiguration\"",
					"-framework",
					"\"grpc\"",
					"-framework",
					"\"grpcpp\"",
					"-framework",
					"\"leveldb\"",
					"-framework",
					"\"nanopb\"",
					"-framework",
					"\"openssl\"",
					"-ObjC",
				);
				PRODUCT_BUNDLE_IDENTIFIER = "com.google.Firestore-macOS";
				PRODUCT_NAME = "$(TARGET_NAME)";
				SDKROOT = macosx;
			};
			name = Debug;
		};
		DAFF0D0421E64AC40062958F /* Release */ = {
			isa = XCBuildConfiguration;
			baseConfigurationReference = DF148C0D5EEC4A2CD9FA484C /* Pods-macOS_example.release.xcconfig */;
			buildSettings = {
				ASSETCATALOG_COMPILER_APPICON_NAME = AppIcon;
				CLANG_ANALYZER_NONNULL = YES;
				CLANG_ANALYZER_NUMBER_OBJECT_CONVERSION = YES_AGGRESSIVE;
				CLANG_CXX_LANGUAGE_STANDARD = "c++0x";
				CLANG_ENABLE_OBJC_WEAK = YES;
				CLANG_WARN_BLOCK_CAPTURE_AUTORELEASING = YES;
				CLANG_WARN_COMMA = YES;
				CLANG_WARN_DEPRECATED_OBJC_IMPLEMENTATIONS = YES;
				CLANG_WARN_DOCUMENTATION_COMMENTS = YES;
				CLANG_WARN_INFINITE_RECURSION = YES;
				CLANG_WARN_NON_LITERAL_NULL_CONVERSION = YES;
				CLANG_WARN_OBJC_IMPLICIT_RETAIN_SELF = YES;
				CLANG_WARN_OBJC_LITERAL_CONVERSION = YES;
				CLANG_WARN_RANGE_LOOP_ANALYSIS = YES;
				CLANG_WARN_STRICT_PROTOTYPES = YES;
				CLANG_WARN_SUSPICIOUS_MOVE = YES;
				CLANG_WARN_UNGUARDED_AVAILABILITY = YES_AGGRESSIVE;
				CLANG_WARN_UNREACHABLE_CODE = YES;
				CODE_SIGN_ENTITLEMENTS = App/macOS_example/macOS_example.entitlements;
				CODE_SIGN_IDENTITY = "Mac Developer";
				CODE_SIGN_STYLE = Automatic;
				COMBINE_HIDPI_IMAGES = YES;
				COPY_PHASE_STRIP = NO;
				DEBUG_INFORMATION_FORMAT = "dwarf-with-dsym";
				DEVELOPMENT_TEAM = 63PT2H4G8K;
				ENABLE_STRICT_OBJC_MSGSEND = YES;
				GCC_C_LANGUAGE_STANDARD = c99;
				GCC_NO_COMMON_BLOCKS = YES;
				INFOPLIST_FILE = "$(SRCROOT)/App/macOS_example/Info.plist";
				LD_RUNPATH_SEARCH_PATHS = "$(inherited) @executable_path/../Frameworks";
				MACOSX_DEPLOYMENT_TARGET = 10.10;
				MTL_ENABLE_DEBUG_INFO = NO;
				MTL_FAST_MATH = YES;
				OTHER_LDFLAGS = (
					"$(inherited)",
					"-l\"c++\"",
					"-framework",
					"\"FirebaseAuth\"",
					"-framework",
					"\"FirebaseCore\"",
					"-framework",
					"\"FirebaseFirestore\"",
					"-framework",
					"\"Foundation\"",
					"-framework",
					"\"GTMSessionFetcher\"",
					"-framework",
					"\"GoogleUtilities\"",
					"-framework",
					"\"Protobuf\"",
					"-framework",
					"\"Security\"",
					"-framework",
					"\"SystemConfiguration\"",
					"-framework",
					"\"grpc\"",
					"-framework",
					"\"grpcpp\"",
					"-framework",
					"\"leveldb\"",
					"-framework",
					"\"nanopb\"",
					"-framework",
					"\"openssl\"",
					"-ObjC",
				);
				PRODUCT_BUNDLE_IDENTIFIER = "com.google.Firestore-macOS";
				PRODUCT_NAME = "$(TARGET_NAME)";
				SDKROOT = macosx;
			};
			name = Release;
		};
		DE03B2E71F2149D600A30B9C /* Debug */ = {
			isa = XCBuildConfiguration;
			baseConfigurationReference = 1277F98C20D2DF0867496976 /* Pods-Firestore_IntegrationTests_iOS.debug.xcconfig */;
			buildSettings = {
				BUNDLE_LOADER = "$(TEST_HOST)";
				DEVELOPMENT_TEAM = EQHXZ8M8AV;
				FRAMEWORK_SEARCH_PATHS = (
					"$(SDKROOT)/Developer/Library/Frameworks",
					"$(inherited)",
					"$(DEVELOPER_FRAMEWORKS_DIR)",
				);
				GCC_PRECOMPILE_PREFIX_HEADER = YES;
				GCC_PREFIX_HEADER = "";
				GCC_PREPROCESSOR_DEFINITIONS = (
					"$(inherited)",
					"COCOAPODS=1",
					"GPB_USE_PROTOBUF_FRAMEWORK_IMPORTS=1",
				);
				HEADER_SEARCH_PATHS = (
					"$(inherited)",
					"\"${PODS_ROOT}/../../..\"",
					"\"${PODS_ROOT}/../../../Firestore/third_party/abseil-cpp\"",
					"\"${PODS_ROOT}/leveldb-library/include\"",
					"\"${PODS_ROOT}/GoogleTest/googletest/include\"",
				);
				INFOPLIST_FILE = "Tests/Tests-Info.plist";
				OTHER_LDFLAGS = (
					"$(inherited)",
					"-l\"c++\"",
				);
				PRODUCT_BUNDLE_IDENTIFIER = "org.cocoapods.demo.${PRODUCT_NAME:rfc1034identifier}";
				PRODUCT_NAME = "$(TARGET_NAME)";
				TEST_HOST = "$(BUILT_PRODUCTS_DIR)/Firestore_Example_iOS.app/Firestore_Example_iOS";
				WRAPPER_EXTENSION = xctest;
			};
			name = Debug;
		};
		DE03B2E81F2149D600A30B9C /* Release */ = {
			isa = XCBuildConfiguration;
			baseConfigurationReference = F354C0FE92645B56A6C6FD44 /* Pods-Firestore_IntegrationTests_iOS.release.xcconfig */;
			buildSettings = {
				BUNDLE_LOADER = "$(TEST_HOST)";
				DEVELOPMENT_TEAM = EQHXZ8M8AV;
				FRAMEWORK_SEARCH_PATHS = (
					"$(SDKROOT)/Developer/Library/Frameworks",
					"$(inherited)",
					"$(DEVELOPER_FRAMEWORKS_DIR)",
				);
				GCC_PRECOMPILE_PREFIX_HEADER = YES;
				GCC_PREFIX_HEADER = "";
				GCC_PREPROCESSOR_DEFINITIONS = (
					"$(inherited)",
					"COCOAPODS=1",
					"GPB_USE_PROTOBUF_FRAMEWORK_IMPORTS=1",
				);
				HEADER_SEARCH_PATHS = (
					"$(inherited)",
					"\"${PODS_ROOT}/../../..\"",
					"\"${PODS_ROOT}/../../../Firestore/third_party/abseil-cpp\"",
					"\"${PODS_ROOT}/leveldb-library/include\"",
					"\"${PODS_ROOT}/GoogleTest/googletest/include\"",
				);
				INFOPLIST_FILE = "Tests/Tests-Info.plist";
				OTHER_LDFLAGS = (
					"$(inherited)",
					"-l\"c++\"",
				);
				PRODUCT_BUNDLE_IDENTIFIER = "org.cocoapods.demo.${PRODUCT_NAME:rfc1034identifier}";
				PRODUCT_NAME = "$(TARGET_NAME)";
				TEST_HOST = "$(BUILT_PRODUCTS_DIR)/Firestore_Example_iOS.app/Firestore_Example_iOS";
				WRAPPER_EXTENSION = xctest;
			};
			name = Release;
		};
		DE29E7F61F2174B000909613 /* Debug */ = {
			isa = XCBuildConfiguration;
			buildSettings = {
				DEVELOPMENT_TEAM = EQHXZ8M8AV;
				PRODUCT_NAME = "$(TARGET_NAME)";
			};
			name = Debug;
		};
		DE29E7F71F2174B000909613 /* Release */ = {
			isa = XCBuildConfiguration;
			buildSettings = {
				DEVELOPMENT_TEAM = EQHXZ8M8AV;
				PRODUCT_NAME = "$(TARGET_NAME)";
			};
			name = Release;
		};
/* End XCBuildConfiguration section */

/* Begin XCConfigurationList section */
		54C9EDFA2040E16300A969CD /* Build configuration list for PBXNativeTarget "Firestore_SwiftTests_iOS" */ = {
			isa = XCConfigurationList;
			buildConfigurations = (
				54C9EDF82040E16300A969CD /* Debug */,
				54C9EDF92040E16300A969CD /* Release */,
			);
			defaultConfigurationIsVisible = 0;
			defaultConfigurationName = Release;
		};
		5CAE132020FFFED600BE9A4A /* Build configuration list for PBXNativeTarget "Firestore_Benchmarks_iOS" */ = {
			isa = XCConfigurationList;
			buildConfigurations = (
				5CAE132120FFFED600BE9A4A /* Debug */,
				5CAE132220FFFED600BE9A4A /* Release */,
			);
			defaultConfigurationIsVisible = 0;
			defaultConfigurationName = Release;
		};
		6003F585195388D10070C39A /* Build configuration list for PBXProject "Firestore" */ = {
			isa = XCConfigurationList;
			buildConfigurations = (
				6003F5BD195388D20070C39A /* Debug */,
				6003F5BE195388D20070C39A /* Release */,
			);
			defaultConfigurationIsVisible = 0;
			defaultConfigurationName = Release;
		};
		6003F5BF195388D20070C39A /* Build configuration list for PBXNativeTarget "Firestore_Example_iOS" */ = {
			isa = XCConfigurationList;
			buildConfigurations = (
				6003F5C0195388D20070C39A /* Debug */,
				6003F5C1195388D20070C39A /* Release */,
			);
			defaultConfigurationIsVisible = 0;
			defaultConfigurationName = Release;
		};
		6003F5C2195388D20070C39A /* Build configuration list for PBXNativeTarget "Firestore_Tests_iOS" */ = {
			isa = XCConfigurationList;
			buildConfigurations = (
				6003F5C3195388D20070C39A /* Debug */,
				6003F5C4195388D20070C39A /* Release */,
			);
			defaultConfigurationIsVisible = 0;
			defaultConfigurationName = Release;
		};
		6EDD3B5820BF247500C33877 /* Build configuration list for PBXNativeTarget "Firestore_FuzzTests_iOS" */ = {
			isa = XCConfigurationList;
			buildConfigurations = (
				6EDD3B5920BF247500C33877 /* Debug */,
				6EDD3B5A20BF247500C33877 /* Release */,
			);
			defaultConfigurationIsVisible = 0;
			defaultConfigurationName = Release;
		};
		DAFF0D0521E64AC40062958F /* Build configuration list for PBXNativeTarget "macOS_example" */ = {
			isa = XCConfigurationList;
			buildConfigurations = (
				DAFF0D0321E64AC40062958F /* Debug */,
				DAFF0D0421E64AC40062958F /* Release */,
			);
			defaultConfigurationIsVisible = 0;
			defaultConfigurationName = Release;
		};
		DE03B2E61F2149D600A30B9C /* Build configuration list for PBXNativeTarget "Firestore_IntegrationTests_iOS" */ = {
			isa = XCConfigurationList;
			buildConfigurations = (
				DE03B2E71F2149D600A30B9C /* Debug */,
				DE03B2E81F2149D600A30B9C /* Release */,
			);
			defaultConfigurationIsVisible = 0;
			defaultConfigurationName = Release;
		};
		DE29E7F81F2174B000909613 /* Build configuration list for PBXAggregateTarget "AllTests_iOS" */ = {
			isa = XCConfigurationList;
			buildConfigurations = (
				DE29E7F61F2174B000909613 /* Debug */,
				DE29E7F71F2174B000909613 /* Release */,
			);
			defaultConfigurationIsVisible = 0;
			defaultConfigurationName = Release;
		};
/* End XCConfigurationList section */
	};
	rootObject = 6003F582195388D10070C39A /* Project object */;
}<|MERGE_RESOLUTION|>--- conflicted
+++ resolved
@@ -553,9 +553,7 @@
 		C8522DE226C467C54E6788D8 /* mutation_test.cc */ = {isa = PBXFileReference; includeInIndex = 1; lastKnownFileType = sourcecode.cpp.cpp; path = mutation_test.cc; sourceTree = "<group>"; };
 		D3CC3DC5338DCAF43A211155 /* README.md */ = {isa = PBXFileReference; includeInIndex = 1; lastKnownFileType = net.daringfireball.markdown; name = README.md; path = ../README.md; sourceTree = "<group>"; };
 		D5B2593BCB52957D62F1C9D3 /* perf_spec_test.json */ = {isa = PBXFileReference; fileEncoding = 4; lastKnownFileType = text.json; path = perf_spec_test.json; sourceTree = "<group>"; };
-<<<<<<< HEAD
 		D5B25E7E7D6873CBA4571841 /* FIRNumericTransformTests.mm */ = {isa = PBXFileReference; fileEncoding = 4; lastKnownFileType = sourcecode.cpp.objcpp; path = FIRNumericTransformTests.mm; sourceTree = "<group>"; };
-=======
 		DAFF0CF521E64AC30062958F /* macOS_example.app */ = {isa = PBXFileReference; explicitFileType = wrapper.application; includeInIndex = 0; path = macOS_example.app; sourceTree = BUILT_PRODUCTS_DIR; };
 		DAFF0CF721E64AC30062958F /* AppDelegate.h */ = {isa = PBXFileReference; lastKnownFileType = sourcecode.c.h; path = AppDelegate.h; sourceTree = "<group>"; };
 		DAFF0CF821E64AC30062958F /* AppDelegate.m */ = {isa = PBXFileReference; lastKnownFileType = sourcecode.c.objc; path = AppDelegate.m; sourceTree = "<group>"; };
@@ -565,7 +563,6 @@
 		DAFF0D0021E64AC40062958F /* main.m */ = {isa = PBXFileReference; lastKnownFileType = sourcecode.c.objc; path = main.m; sourceTree = "<group>"; };
 		DAFF0D0221E64AC40062958F /* macOS_example.entitlements */ = {isa = PBXFileReference; lastKnownFileType = text.plist.entitlements; path = macOS_example.entitlements; sourceTree = "<group>"; };
 		DAFF0D0721E653460062958F /* roots.pem */ = {isa = PBXFileReference; fileEncoding = 4; lastKnownFileType = text; name = roots.pem; path = ../../../../etc/roots.pem; sourceTree = "<group>"; };
->>>>>>> 9848883d
 		DE03B2E91F2149D600A30B9C /* Firestore_IntegrationTests_iOS.xctest */ = {isa = PBXFileReference; explicitFileType = wrapper.cfbundle; includeInIndex = 0; path = Firestore_IntegrationTests_iOS.xctest; sourceTree = BUILT_PRODUCTS_DIR; };
 		DE03B3621F215E1600A30B9C /* CAcert.pem */ = {isa = PBXFileReference; lastKnownFileType = text; path = CAcert.pem; sourceTree = "<group>"; };
 		DE0761F61F2FE68D003233AF /* BasicCompileTests.swift */ = {isa = PBXFileReference; fileEncoding = 4; lastKnownFileType = sourcecode.swift; path = BasicCompileTests.swift; sourceTree = "<group>"; };
