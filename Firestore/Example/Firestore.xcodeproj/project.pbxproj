// !$*UTF8*$!
{
	archiveVersion = 1;
	classes = {
	};
	objectVersion = 46;
	objects = {

/* Begin PBXAggregateTarget section */
		DE29E7F51F2174B000909613 /* AllTests_iOS */ = {
			isa = PBXAggregateTarget;
			buildConfigurationList = DE29E7F81F2174B000909613 /* Build configuration list for PBXAggregateTarget "AllTests_iOS" */;
			buildPhases = (
			);
			dependencies = (
				DE29E7FA1F2174DD00909613 /* PBXTargetDependency */,
				54C9EDFF2040E41900A969CD /* PBXTargetDependency */,
				DE29E7FC1F2174DD00909613 /* PBXTargetDependency */,
			);
			name = AllTests_iOS;
			productName = AllTests;
		};
/* End PBXAggregateTarget section */

/* Begin PBXBuildFile section */
		020AFD89BB40E5175838BB76 /* local_serializer_test.cc in Sources */ = {isa = PBXBuildFile; fileRef = F8043813A5D16963EC02B182 /* local_serializer_test.cc */; };
		0535C1B65DADAE1CE47FA3CA /* string_format_apple_test.mm in Sources */ = {isa = PBXBuildFile; fileRef = 9CFD366B783AE27B9E79EE7A /* string_format_apple_test.mm */; };
		132E3E53179DE287D875F3F2 /* FSTLevelDBTransactionTests.mm in Sources */ = {isa = PBXBuildFile; fileRef = 132E36BB104830BD806351AC /* FSTLevelDBTransactionTests.mm */; };
		132E3EE56C143B2C9ACB6187 /* FSTLevelDBBenchmarkTests.mm in Sources */ = {isa = PBXBuildFile; fileRef = 132E3BB3D5C42282B4ACFB20 /* FSTLevelDBBenchmarkTests.mm */; };
		1CAA9012B25F975D445D5978 /* strerror_test.cc in Sources */ = {isa = PBXBuildFile; fileRef = 358C3B5FE573B1D60A4F7592 /* strerror_test.cc */; };
		333FCB7BB0C9986B5DF28FC8 /* grpc_stream_tester.cc in Sources */ = {isa = PBXBuildFile; fileRef = B1A7E1959AF8141FA7E6B888 /* grpc_stream_tester.cc */; };
		36FD4CE79613D18BC783C55B /* string_apple_test.mm in Sources */ = {isa = PBXBuildFile; fileRef = 0EE5300F8233D14025EF0456 /* string_apple_test.mm */; };
		3B843E4C1F3A182900548890 /* remote_store_spec_test.json in Resources */ = {isa = PBXBuildFile; fileRef = 3B843E4A1F3930A400548890 /* remote_store_spec_test.json */; };
		4AA4ABE36065DB79CD76DD8D /* Pods_Firestore_Benchmarks_iOS.framework in Frameworks */ = {isa = PBXBuildFile; fileRef = F694C3CE4B77B3C0FA4BBA53 /* Pods_Firestore_Benchmarks_iOS.framework */; };
		54131E9720ADE679001DF3FF /* string_format_test.cc in Sources */ = {isa = PBXBuildFile; fileRef = 54131E9620ADE678001DF3FF /* string_format_test.cc */; };
		544A20EE20F6C10C004E52CD /* BasicCompileTests.swift in Sources */ = {isa = PBXBuildFile; fileRef = DE0761F61F2FE68D003233AF /* BasicCompileTests.swift */; };
		54511E8E209805F8005BD28F /* hashing_test.cc in Sources */ = {isa = PBXBuildFile; fileRef = 54511E8D209805F8005BD28F /* hashing_test.cc */; };
		5467FB01203E5717009C9584 /* FIRFirestoreTests.mm in Sources */ = {isa = PBXBuildFile; fileRef = 5467FAFF203E56F8009C9584 /* FIRFirestoreTests.mm */; };
		5467FB08203E6A44009C9584 /* app_testing.mm in Sources */ = {isa = PBXBuildFile; fileRef = 5467FB07203E6A44009C9584 /* app_testing.mm */; };
		546854AA20A36867004BDBD5 /* datastore_test.mm in Sources */ = {isa = PBXBuildFile; fileRef = 546854A820A36867004BDBD5 /* datastore_test.mm */; };
		54740A571FC914BA00713A1A /* secure_random_test.cc in Sources */ = {isa = PBXBuildFile; fileRef = 54740A531FC913E500713A1A /* secure_random_test.cc */; };
		54740A581FC914F000713A1A /* autoid_test.cc in Sources */ = {isa = PBXBuildFile; fileRef = 54740A521FC913E500713A1A /* autoid_test.cc */; };
		54764FAF1FAA21B90085E60A /* FSTGoogleTestTests.mm in Sources */ = {isa = PBXBuildFile; fileRef = 54764FAE1FAA21B90085E60A /* FSTGoogleTestTests.mm */; };
		548DB929200D59F600E00ABC /* comparison_test.cc in Sources */ = {isa = PBXBuildFile; fileRef = 548DB928200D59F600E00ABC /* comparison_test.cc */; };
		5491BC721FB44593008B3588 /* FSTIntegrationTestCase.mm in Sources */ = {isa = PBXBuildFile; fileRef = 5491BC711FB44593008B3588 /* FSTIntegrationTestCase.mm */; };
		5491BC731FB44593008B3588 /* FSTIntegrationTestCase.mm in Sources */ = {isa = PBXBuildFile; fileRef = 5491BC711FB44593008B3588 /* FSTIntegrationTestCase.mm */; };
		5492E03120213FFC00B64F25 /* FSTLevelDBSpecTests.mm in Sources */ = {isa = PBXBuildFile; fileRef = 5492E02C20213FFB00B64F25 /* FSTLevelDBSpecTests.mm */; };
		5492E03220213FFC00B64F25 /* FSTMockDatastore.mm in Sources */ = {isa = PBXBuildFile; fileRef = 5492E02D20213FFC00B64F25 /* FSTMockDatastore.mm */; };
		5492E03320213FFC00B64F25 /* FSTSyncEngineTestDriver.mm in Sources */ = {isa = PBXBuildFile; fileRef = 5492E02E20213FFC00B64F25 /* FSTSyncEngineTestDriver.mm */; };
		5492E03420213FFC00B64F25 /* FSTMemorySpecTests.mm in Sources */ = {isa = PBXBuildFile; fileRef = 5492E02F20213FFC00B64F25 /* FSTMemorySpecTests.mm */; };
		5492E03520213FFC00B64F25 /* FSTSpecTests.mm in Sources */ = {isa = PBXBuildFile; fileRef = 5492E03020213FFC00B64F25 /* FSTSpecTests.mm */; };
		5492E03C2021401F00B64F25 /* XCTestCase+Await.mm in Sources */ = {isa = PBXBuildFile; fileRef = 5492E0372021401E00B64F25 /* XCTestCase+Await.mm */; };
		5492E03E2021401F00B64F25 /* FSTEventAccumulator.mm in Sources */ = {isa = PBXBuildFile; fileRef = 5492E0392021401F00B64F25 /* FSTEventAccumulator.mm */; };
		5492E03F2021401F00B64F25 /* FSTHelpers.mm in Sources */ = {isa = PBXBuildFile; fileRef = 5492E03A2021401F00B64F25 /* FSTHelpers.mm */; };
		5492E041202143E700B64F25 /* FSTEventAccumulator.mm in Sources */ = {isa = PBXBuildFile; fileRef = 5492E0392021401F00B64F25 /* FSTEventAccumulator.mm */; };
		5492E0422021440500B64F25 /* FSTHelpers.mm in Sources */ = {isa = PBXBuildFile; fileRef = 5492E03A2021401F00B64F25 /* FSTHelpers.mm */; };
		5492E0442021457E00B64F25 /* XCTestCase+Await.mm in Sources */ = {isa = PBXBuildFile; fileRef = 5492E0372021401E00B64F25 /* XCTestCase+Await.mm */; };
		5492E050202154AA00B64F25 /* FIRCollectionReferenceTests.mm in Sources */ = {isa = PBXBuildFile; fileRef = 5492E045202154AA00B64F25 /* FIRCollectionReferenceTests.mm */; };
		5492E051202154AA00B64F25 /* FIRQueryTests.mm in Sources */ = {isa = PBXBuildFile; fileRef = 5492E046202154AA00B64F25 /* FIRQueryTests.mm */; };
		5492E052202154AB00B64F25 /* FIRGeoPointTests.mm in Sources */ = {isa = PBXBuildFile; fileRef = 5492E048202154AA00B64F25 /* FIRGeoPointTests.mm */; };
		5492E053202154AB00B64F25 /* FIRDocumentReferenceTests.mm in Sources */ = {isa = PBXBuildFile; fileRef = 5492E049202154AA00B64F25 /* FIRDocumentReferenceTests.mm */; };
		5492E054202154AB00B64F25 /* FIRFieldValueTests.mm in Sources */ = {isa = PBXBuildFile; fileRef = 5492E04A202154AA00B64F25 /* FIRFieldValueTests.mm */; };
		5492E055202154AB00B64F25 /* FIRDocumentSnapshotTests.mm in Sources */ = {isa = PBXBuildFile; fileRef = 5492E04B202154AA00B64F25 /* FIRDocumentSnapshotTests.mm */; };
		5492E056202154AB00B64F25 /* FIRFieldPathTests.mm in Sources */ = {isa = PBXBuildFile; fileRef = 5492E04C202154AA00B64F25 /* FIRFieldPathTests.mm */; };
		5492E057202154AB00B64F25 /* FIRSnapshotMetadataTests.mm in Sources */ = {isa = PBXBuildFile; fileRef = 5492E04D202154AA00B64F25 /* FIRSnapshotMetadataTests.mm */; };
		5492E058202154AB00B64F25 /* FSTAPIHelpers.mm in Sources */ = {isa = PBXBuildFile; fileRef = 5492E04E202154AA00B64F25 /* FSTAPIHelpers.mm */; };
		5492E059202154AB00B64F25 /* FIRQuerySnapshotTests.mm in Sources */ = {isa = PBXBuildFile; fileRef = 5492E04F202154AA00B64F25 /* FIRQuerySnapshotTests.mm */; };
		5492E063202154B900B64F25 /* FSTViewSnapshotTest.mm in Sources */ = {isa = PBXBuildFile; fileRef = 5492E05C202154B800B64F25 /* FSTViewSnapshotTest.mm */; };
		5492E064202154B900B64F25 /* FSTQueryListenerTests.mm in Sources */ = {isa = PBXBuildFile; fileRef = 5492E05D202154B900B64F25 /* FSTQueryListenerTests.mm */; };
		5492E065202154B900B64F25 /* FSTViewTests.mm in Sources */ = {isa = PBXBuildFile; fileRef = 5492E05E202154B900B64F25 /* FSTViewTests.mm */; };
		5492E067202154B900B64F25 /* FSTEventManagerTests.mm in Sources */ = {isa = PBXBuildFile; fileRef = 5492E060202154B900B64F25 /* FSTEventManagerTests.mm */; };
		5492E068202154B900B64F25 /* FSTQueryTests.mm in Sources */ = {isa = PBXBuildFile; fileRef = 5492E061202154B900B64F25 /* FSTQueryTests.mm */; };
		5492E072202154D600B64F25 /* FIRQueryTests.mm in Sources */ = {isa = PBXBuildFile; fileRef = 5492E069202154D500B64F25 /* FIRQueryTests.mm */; };
		5492E073202154D600B64F25 /* FIRFieldsTests.mm in Sources */ = {isa = PBXBuildFile; fileRef = 5492E06A202154D500B64F25 /* FIRFieldsTests.mm */; };
		5492E074202154D600B64F25 /* FIRListenerRegistrationTests.mm in Sources */ = {isa = PBXBuildFile; fileRef = 5492E06B202154D500B64F25 /* FIRListenerRegistrationTests.mm */; };
		5492E075202154D600B64F25 /* FIRDatabaseTests.mm in Sources */ = {isa = PBXBuildFile; fileRef = 5492E06C202154D500B64F25 /* FIRDatabaseTests.mm */; };
		5492E076202154D600B64F25 /* FIRValidationTests.mm in Sources */ = {isa = PBXBuildFile; fileRef = 5492E06D202154D600B64F25 /* FIRValidationTests.mm */; };
		5492E077202154D600B64F25 /* FIRServerTimestampTests.mm in Sources */ = {isa = PBXBuildFile; fileRef = 5492E06E202154D600B64F25 /* FIRServerTimestampTests.mm */; };
		5492E078202154D600B64F25 /* FIRWriteBatchTests.mm in Sources */ = {isa = PBXBuildFile; fileRef = 5492E06F202154D600B64F25 /* FIRWriteBatchTests.mm */; };
		5492E079202154D600B64F25 /* FIRCursorTests.mm in Sources */ = {isa = PBXBuildFile; fileRef = 5492E070202154D600B64F25 /* FIRCursorTests.mm */; };
		5492E07A202154D600B64F25 /* FIRTypeTests.mm in Sources */ = {isa = PBXBuildFile; fileRef = 5492E071202154D600B64F25 /* FIRTypeTests.mm */; };
		5492E07F202154EC00B64F25 /* FSTTransactionTests.mm in Sources */ = {isa = PBXBuildFile; fileRef = 5492E07B202154EB00B64F25 /* FSTTransactionTests.mm */; };
		5492E080202154EC00B64F25 /* FSTSmokeTests.mm in Sources */ = {isa = PBXBuildFile; fileRef = 5492E07C202154EB00B64F25 /* FSTSmokeTests.mm */; };
		5492E081202154EC00B64F25 /* FSTStreamTests.mm in Sources */ = {isa = PBXBuildFile; fileRef = 5492E07D202154EB00B64F25 /* FSTStreamTests.mm */; };
		5492E082202154EC00B64F25 /* FSTDatastoreTests.mm in Sources */ = {isa = PBXBuildFile; fileRef = 5492E07E202154EC00B64F25 /* FSTDatastoreTests.mm */; };
		5492E09D2021552D00B64F25 /* FSTLocalStoreTests.mm in Sources */ = {isa = PBXBuildFile; fileRef = 5492E0832021552A00B64F25 /* FSTLocalStoreTests.mm */; };
		5492E09F2021552D00B64F25 /* FSTLevelDBMigrationsTests.mm in Sources */ = {isa = PBXBuildFile; fileRef = 5492E0862021552A00B64F25 /* FSTLevelDBMigrationsTests.mm */; };
		5492E0A02021552D00B64F25 /* FSTLevelDBMutationQueueTests.mm in Sources */ = {isa = PBXBuildFile; fileRef = 5492E0872021552A00B64F25 /* FSTLevelDBMutationQueueTests.mm */; };
		5492E0A12021552D00B64F25 /* FSTMemoryLocalStoreTests.mm in Sources */ = {isa = PBXBuildFile; fileRef = 5492E0882021552A00B64F25 /* FSTMemoryLocalStoreTests.mm */; };
		5492E0A22021552D00B64F25 /* FSTQueryCacheTests.mm in Sources */ = {isa = PBXBuildFile; fileRef = 5492E0892021552A00B64F25 /* FSTQueryCacheTests.mm */; };
		5492E0A32021552D00B64F25 /* FSTLocalSerializerTests.mm in Sources */ = {isa = PBXBuildFile; fileRef = 5492E08A2021552A00B64F25 /* FSTLocalSerializerTests.mm */; };
		5492E0A42021552D00B64F25 /* FSTMemoryQueryCacheTests.mm in Sources */ = {isa = PBXBuildFile; fileRef = 5492E08B2021552B00B64F25 /* FSTMemoryQueryCacheTests.mm */; };
		5492E0A52021552D00B64F25 /* FSTMemoryRemoteDocumentCacheTests.mm in Sources */ = {isa = PBXBuildFile; fileRef = 5492E08C2021552B00B64F25 /* FSTMemoryRemoteDocumentCacheTests.mm */; };
		5492E0A62021552D00B64F25 /* FSTPersistenceTestHelpers.mm in Sources */ = {isa = PBXBuildFile; fileRef = 5492E08D2021552B00B64F25 /* FSTPersistenceTestHelpers.mm */; };
		5492E0A82021552D00B64F25 /* FSTLevelDBLocalStoreTests.mm in Sources */ = {isa = PBXBuildFile; fileRef = 5492E08F2021552B00B64F25 /* FSTLevelDBLocalStoreTests.mm */; };
		5492E0AA2021552D00B64F25 /* FSTLevelDBRemoteDocumentCacheTests.mm in Sources */ = {isa = PBXBuildFile; fileRef = 5492E0922021552B00B64F25 /* FSTLevelDBRemoteDocumentCacheTests.mm */; };
		5492E0AC2021552D00B64F25 /* FSTMutationQueueTests.mm in Sources */ = {isa = PBXBuildFile; fileRef = 5492E0962021552C00B64F25 /* FSTMutationQueueTests.mm */; };
		5492E0AD2021552D00B64F25 /* FSTMemoryMutationQueueTests.mm in Sources */ = {isa = PBXBuildFile; fileRef = 5492E0972021552C00B64F25 /* FSTMemoryMutationQueueTests.mm */; };
		5492E0AE2021552D00B64F25 /* FSTLevelDBQueryCacheTests.mm in Sources */ = {isa = PBXBuildFile; fileRef = 5492E0982021552C00B64F25 /* FSTLevelDBQueryCacheTests.mm */; };
		5492E0AF2021552D00B64F25 /* FSTReferenceSetTests.mm in Sources */ = {isa = PBXBuildFile; fileRef = 5492E09A2021552C00B64F25 /* FSTReferenceSetTests.mm */; };
		5492E0B12021552D00B64F25 /* FSTRemoteDocumentCacheTests.mm in Sources */ = {isa = PBXBuildFile; fileRef = 5492E09C2021552D00B64F25 /* FSTRemoteDocumentCacheTests.mm */; };
		5492E0B92021555100B64F25 /* FSTDocumentKeyTests.mm in Sources */ = {isa = PBXBuildFile; fileRef = 5492E0B22021555000B64F25 /* FSTDocumentKeyTests.mm */; };
		5492E0BA2021555100B64F25 /* FSTDocumentSetTests.mm in Sources */ = {isa = PBXBuildFile; fileRef = 5492E0B32021555100B64F25 /* FSTDocumentSetTests.mm */; };
		5492E0BD2021555100B64F25 /* FSTDocumentTests.mm in Sources */ = {isa = PBXBuildFile; fileRef = 5492E0B62021555100B64F25 /* FSTDocumentTests.mm */; };
		5492E0BE2021555100B64F25 /* FSTMutationTests.mm in Sources */ = {isa = PBXBuildFile; fileRef = 5492E0B72021555100B64F25 /* FSTMutationTests.mm */; };
		5492E0BF2021555100B64F25 /* FSTFieldValueTests.mm in Sources */ = {isa = PBXBuildFile; fileRef = 5492E0B82021555100B64F25 /* FSTFieldValueTests.mm */; };
		5492E0C62021557E00B64F25 /* FSTWatchChange+Testing.mm in Sources */ = {isa = PBXBuildFile; fileRef = 5492E0C02021557E00B64F25 /* FSTWatchChange+Testing.mm */; };
		5492E0C72021557E00B64F25 /* FSTSerializerBetaTests.mm in Sources */ = {isa = PBXBuildFile; fileRef = 5492E0C12021557E00B64F25 /* FSTSerializerBetaTests.mm */; };
		5492E0C82021557E00B64F25 /* FSTDatastoreTests.mm in Sources */ = {isa = PBXBuildFile; fileRef = 5492E0C22021557E00B64F25 /* FSTDatastoreTests.mm */; };
		5492E0C92021557E00B64F25 /* FSTRemoteEventTests.mm in Sources */ = {isa = PBXBuildFile; fileRef = 5492E0C32021557E00B64F25 /* FSTRemoteEventTests.mm */; };
		5492E0CA2021557E00B64F25 /* FSTWatchChangeTests.mm in Sources */ = {isa = PBXBuildFile; fileRef = 5492E0C52021557E00B64F25 /* FSTWatchChangeTests.mm */; };
		5495EB032040E90200EBA509 /* CodableGeoPointTests.swift in Sources */ = {isa = PBXBuildFile; fileRef = 5495EB022040E90200EBA509 /* CodableGeoPointTests.swift */; };
		54995F6F205B6E12004EFFA0 /* leveldb_key_test.cc in Sources */ = {isa = PBXBuildFile; fileRef = 54995F6E205B6E12004EFFA0 /* leveldb_key_test.cc */; };
		549CCA5020A36DBC00BCEB75 /* sorted_set_test.cc in Sources */ = {isa = PBXBuildFile; fileRef = 549CCA4C20A36DBB00BCEB75 /* sorted_set_test.cc */; };
		549CCA5120A36DBC00BCEB75 /* tree_sorted_map_test.cc in Sources */ = {isa = PBXBuildFile; fileRef = 549CCA4D20A36DBB00BCEB75 /* tree_sorted_map_test.cc */; };
		549CCA5220A36DBC00BCEB75 /* sorted_map_test.cc in Sources */ = {isa = PBXBuildFile; fileRef = 549CCA4E20A36DBB00BCEB75 /* sorted_map_test.cc */; };
		549CCA5720A36E1F00BCEB75 /* field_mask_test.cc in Sources */ = {isa = PBXBuildFile; fileRef = 549CCA5320A36E1F00BCEB75 /* field_mask_test.cc */; };
		549CCA5920A36E1F00BCEB75 /* precondition_test.cc in Sources */ = {isa = PBXBuildFile; fileRef = 549CCA5520A36E1F00BCEB75 /* precondition_test.cc */; };
		54A0352620A3AED0003E0143 /* field_transform_test.mm in Sources */ = {isa = PBXBuildFile; fileRef = 54A0352320A3AEC3003E0143 /* field_transform_test.mm */; };
		54A0352720A3AED0003E0143 /* transform_operations_test.mm in Sources */ = {isa = PBXBuildFile; fileRef = 54A0352220A3AEC3003E0143 /* transform_operations_test.mm */; };
		54A0352A20A3B3BD003E0143 /* testutil.cc in Sources */ = {isa = PBXBuildFile; fileRef = 54A0352820A3B3BD003E0143 /* testutil.cc */; };
		54A0352F20A3B3D8003E0143 /* status_test.cc in Sources */ = {isa = PBXBuildFile; fileRef = 54A0352C20A3B3D7003E0143 /* status_test.cc */; };
		54A0353020A3B3D8003E0143 /* statusor_test.cc in Sources */ = {isa = PBXBuildFile; fileRef = 54A0352D20A3B3D7003E0143 /* statusor_test.cc */; };
		54A0353520A3D8CB003E0143 /* iterator_adaptors_test.cc in Sources */ = {isa = PBXBuildFile; fileRef = 54A0353420A3D8CB003E0143 /* iterator_adaptors_test.cc */; };
		54C2294F1FECABAE007D065B /* log_test.cc in Sources */ = {isa = PBXBuildFile; fileRef = 54C2294E1FECABAE007D065B /* log_test.cc */; };
		54D400D42148BACE001D2BCC /* GoogleService-Info.plist in Resources */ = {isa = PBXBuildFile; fileRef = 54D400D32148BACE001D2BCC /* GoogleService-Info.plist */; };
		54DA12A61F315EE100DD57A1 /* collection_spec_test.json in Resources */ = {isa = PBXBuildFile; fileRef = 54DA129C1F315EE100DD57A1 /* collection_spec_test.json */; };
		54DA12A71F315EE100DD57A1 /* existence_filter_spec_test.json in Resources */ = {isa = PBXBuildFile; fileRef = 54DA129D1F315EE100DD57A1 /* existence_filter_spec_test.json */; };
		54DA12A81F315EE100DD57A1 /* limbo_spec_test.json in Resources */ = {isa = PBXBuildFile; fileRef = 54DA129E1F315EE100DD57A1 /* limbo_spec_test.json */; };
		54DA12A91F315EE100DD57A1 /* limit_spec_test.json in Resources */ = {isa = PBXBuildFile; fileRef = 54DA129F1F315EE100DD57A1 /* limit_spec_test.json */; };
		54DA12AA1F315EE100DD57A1 /* listen_spec_test.json in Resources */ = {isa = PBXBuildFile; fileRef = 54DA12A01F315EE100DD57A1 /* listen_spec_test.json */; };
		54DA12AB1F315EE100DD57A1 /* offline_spec_test.json in Resources */ = {isa = PBXBuildFile; fileRef = 54DA12A11F315EE100DD57A1 /* offline_spec_test.json */; };
		54DA12AC1F315EE100DD57A1 /* orderby_spec_test.json in Resources */ = {isa = PBXBuildFile; fileRef = 54DA12A21F315EE100DD57A1 /* orderby_spec_test.json */; };
		54DA12AD1F315EE100DD57A1 /* persistence_spec_test.json in Resources */ = {isa = PBXBuildFile; fileRef = 54DA12A31F315EE100DD57A1 /* persistence_spec_test.json */; };
		54DA12AE1F315EE100DD57A1 /* resume_token_spec_test.json in Resources */ = {isa = PBXBuildFile; fileRef = 54DA12A41F315EE100DD57A1 /* resume_token_spec_test.json */; };
		54DA12AF1F315EE100DD57A1 /* write_spec_test.json in Resources */ = {isa = PBXBuildFile; fileRef = 54DA12A51F315EE100DD57A1 /* write_spec_test.json */; };
		54EB764D202277B30088B8F3 /* array_sorted_map_test.cc in Sources */ = {isa = PBXBuildFile; fileRef = 54EB764C202277B30088B8F3 /* array_sorted_map_test.cc */; };
		5A080105CCBFDB6BF3F3772D /* path_test.cc in Sources */ = {isa = PBXBuildFile; fileRef = 403DBF6EFB541DFD01582AA3 /* path_test.cc */; };
		5CC9650320A0E93200A2D6A1 /* FSTLRUGarbageCollectorTests.mm in Sources */ = {isa = PBXBuildFile; fileRef = 5CC9650220A0E93200A2D6A1 /* FSTLRUGarbageCollectorTests.mm */; };
		5CC9650520A0E9BD00A2D6A1 /* FSTMemoryLRUGarbageCollectorTests.mm in Sources */ = {isa = PBXBuildFile; fileRef = 5CC9650420A0E9BD00A2D6A1 /* FSTMemoryLRUGarbageCollectorTests.mm */; };
		5CC9650720A0E9C600A2D6A1 /* FSTLevelDBLRUGarbageCollectorTests.mm in Sources */ = {isa = PBXBuildFile; fileRef = 5CC9650620A0E9C600A2D6A1 /* FSTLevelDBLRUGarbageCollectorTests.mm */; };
		5D405BE298CE4692CB00790A /* Pods_Firestore_Tests_iOS.framework in Frameworks */ = {isa = PBXBuildFile; fileRef = 2B50B3A0DF77100EEE887891 /* Pods_Firestore_Tests_iOS.framework */; };
		6003F58E195388D20070C39A /* Foundation.framework in Frameworks */ = {isa = PBXBuildFile; fileRef = 6003F58D195388D20070C39A /* Foundation.framework */; };
		6003F590195388D20070C39A /* CoreGraphics.framework in Frameworks */ = {isa = PBXBuildFile; fileRef = 6003F58F195388D20070C39A /* CoreGraphics.framework */; };
		6003F592195388D20070C39A /* UIKit.framework in Frameworks */ = {isa = PBXBuildFile; fileRef = 6003F591195388D20070C39A /* UIKit.framework */; };
		6003F598195388D20070C39A /* InfoPlist.strings in Resources */ = {isa = PBXBuildFile; fileRef = 6003F596195388D20070C39A /* InfoPlist.strings */; };
		6003F59A195388D20070C39A /* main.m in Sources */ = {isa = PBXBuildFile; fileRef = 6003F599195388D20070C39A /* main.m */; };
		6003F59E195388D20070C39A /* FIRAppDelegate.m in Sources */ = {isa = PBXBuildFile; fileRef = 6003F59D195388D20070C39A /* FIRAppDelegate.m */; };
		6003F5A7195388D20070C39A /* FIRViewController.m in Sources */ = {isa = PBXBuildFile; fileRef = 6003F5A6195388D20070C39A /* FIRViewController.m */; };
		6003F5A9195388D20070C39A /* Images.xcassets in Resources */ = {isa = PBXBuildFile; fileRef = 6003F5A8195388D20070C39A /* Images.xcassets */; };
		6003F5B0195388D20070C39A /* XCTest.framework in Frameworks */ = {isa = PBXBuildFile; fileRef = 6003F5AF195388D20070C39A /* XCTest.framework */; };
		6003F5B1195388D20070C39A /* Foundation.framework in Frameworks */ = {isa = PBXBuildFile; fileRef = 6003F58D195388D20070C39A /* Foundation.framework */; };
		6003F5B2195388D20070C39A /* UIKit.framework in Frameworks */ = {isa = PBXBuildFile; fileRef = 6003F591195388D20070C39A /* UIKit.framework */; };
		6003F5BA195388D20070C39A /* InfoPlist.strings in Resources */ = {isa = PBXBuildFile; fileRef = 6003F5B8195388D20070C39A /* InfoPlist.strings */; };
		6161B5032047140C00A99DBB /* FIRFirestoreSourceTests.mm in Sources */ = {isa = PBXBuildFile; fileRef = 6161B5012047140400A99DBB /* FIRFirestoreSourceTests.mm */; };
		618BBEA620B89AAC00B5BCE7 /* target.pb.cc in Sources */ = {isa = PBXBuildFile; fileRef = 618BBE7D20B89AAC00B5BCE7 /* target.pb.cc */; };
		618BBEA720B89AAC00B5BCE7 /* maybe_document.pb.cc in Sources */ = {isa = PBXBuildFile; fileRef = 618BBE7E20B89AAC00B5BCE7 /* maybe_document.pb.cc */; };
		618BBEA820B89AAC00B5BCE7 /* mutation.pb.cc in Sources */ = {isa = PBXBuildFile; fileRef = 618BBE8220B89AAC00B5BCE7 /* mutation.pb.cc */; };
		618BBEA920B89AAC00B5BCE7 /* common.pb.cc in Sources */ = {isa = PBXBuildFile; fileRef = 618BBE8820B89AAC00B5BCE7 /* common.pb.cc */; };
		618BBEAA20B89AAC00B5BCE7 /* firestore.pb.cc in Sources */ = {isa = PBXBuildFile; fileRef = 618BBE8A20B89AAC00B5BCE7 /* firestore.pb.cc */; };
		618BBEAB20B89AAC00B5BCE7 /* query.pb.cc in Sources */ = {isa = PBXBuildFile; fileRef = 618BBE8C20B89AAC00B5BCE7 /* query.pb.cc */; };
		618BBEAC20B89AAC00B5BCE7 /* document.pb.cc in Sources */ = {isa = PBXBuildFile; fileRef = 618BBE8E20B89AAC00B5BCE7 /* document.pb.cc */; };
		618BBEAD20B89AAC00B5BCE7 /* write.pb.cc in Sources */ = {isa = PBXBuildFile; fileRef = 618BBE8F20B89AAC00B5BCE7 /* write.pb.cc */; };
		618BBEAE20B89AAC00B5BCE7 /* latlng.pb.cc in Sources */ = {isa = PBXBuildFile; fileRef = 618BBE9220B89AAC00B5BCE7 /* latlng.pb.cc */; };
		618BBEAF20B89AAC00B5BCE7 /* annotations.pb.cc in Sources */ = {isa = PBXBuildFile; fileRef = 618BBE9520B89AAC00B5BCE7 /* annotations.pb.cc */; };
		618BBEB020B89AAC00B5BCE7 /* http.pb.cc in Sources */ = {isa = PBXBuildFile; fileRef = 618BBE9720B89AAC00B5BCE7 /* http.pb.cc */; };
		618BBEB120B89AAC00B5BCE7 /* status.pb.cc in Sources */ = {isa = PBXBuildFile; fileRef = 618BBE9920B89AAC00B5BCE7 /* status.pb.cc */; };
		61F72C5620BC48FD001A68CB /* serializer_test.cc in Sources */ = {isa = PBXBuildFile; fileRef = 61F72C5520BC48FD001A68CB /* serializer_test.cc */; };
		6E59498D20F55BA800ECD9A5 /* FuzzingResources in Resources */ = {isa = PBXBuildFile; fileRef = 6ED6DEA120F5502700FC6076 /* FuzzingResources */; };
		6E8302E021022309003E1EA3 /* FSTFuzzTestFieldPath.mm in Sources */ = {isa = PBXBuildFile; fileRef = 6E8302DF21022309003E1EA3 /* FSTFuzzTestFieldPath.mm */; };
		6EA39FDE20FE820E008D461F /* FSTFuzzTestSerializer.mm in Sources */ = {isa = PBXBuildFile; fileRef = 6EA39FDD20FE820E008D461F /* FSTFuzzTestSerializer.mm */; };
		6EDD3B4620BF247500C33877 /* Foundation.framework in Frameworks */ = {isa = PBXBuildFile; fileRef = 6003F58D195388D20070C39A /* Foundation.framework */; };
		6EDD3B4820BF247500C33877 /* UIKit.framework in Frameworks */ = {isa = PBXBuildFile; fileRef = 6003F591195388D20070C39A /* UIKit.framework */; };
		6EDD3B4920BF247500C33877 /* XCTest.framework in Frameworks */ = {isa = PBXBuildFile; fileRef = 6003F5AF195388D20070C39A /* XCTest.framework */; };
		6EDD3B6020BF25AE00C33877 /* FSTFuzzTestsPrincipal.mm in Sources */ = {isa = PBXBuildFile; fileRef = 6EDD3B5E20BF24D000C33877 /* FSTFuzzTestsPrincipal.mm */; };
		6F3CAC76D918D6B0917EDF92 /* query_test.cc in Sources */ = {isa = PBXBuildFile; fileRef = B9C261C26C5D311E1E3C0CB9 /* query_test.cc */; };
		71719F9F1E33DC2100824A3D /* LaunchScreen.storyboard in Resources */ = {isa = PBXBuildFile; fileRef = 71719F9D1E33DC2100824A3D /* LaunchScreen.storyboard */; };
		7346E61D20325C6900FD6CEF /* FSTDispatchQueueTests.mm in Sources */ = {isa = PBXBuildFile; fileRef = 7346E61C20325C6900FD6CEF /* FSTDispatchQueueTests.mm */; };
		73866AA12082B0A5009BB4FF /* FIRArrayTransformTests.mm in Sources */ = {isa = PBXBuildFile; fileRef = 73866A9F2082B069009BB4FF /* FIRArrayTransformTests.mm */; };
		73FE5066020EF9B2892C86BF /* hard_assert_test.cc in Sources */ = {isa = PBXBuildFile; fileRef = 444B7AB3F5A2929070CB1363 /* hard_assert_test.cc */; };
		873B8AEB1B1F5CCA007FD442 /* Main.storyboard in Resources */ = {isa = PBXBuildFile; fileRef = 873B8AEA1B1F5CCA007FD442 /* Main.storyboard */; };
		8C82D4D3F9AB63E79CC52DC8 /* Pods_Firestore_IntegrationTests_iOS.framework in Frameworks */ = {isa = PBXBuildFile; fileRef = ECEBABC7E7B693BE808A1052 /* Pods_Firestore_IntegrationTests_iOS.framework */; };
		AB356EF7200EA5EB0089B766 /* field_value_test.cc in Sources */ = {isa = PBXBuildFile; fileRef = AB356EF6200EA5EB0089B766 /* field_value_test.cc */; };
		AB380CFB2019388600D97691 /* target_id_generator_test.cc in Sources */ = {isa = PBXBuildFile; fileRef = AB380CF82019382300D97691 /* target_id_generator_test.cc */; };
		AB380CFE201A2F4500D97691 /* string_util_test.cc in Sources */ = {isa = PBXBuildFile; fileRef = AB380CFC201A2EE200D97691 /* string_util_test.cc */; };
		AB380D02201BC69F00D97691 /* bits_test.cc in Sources */ = {isa = PBXBuildFile; fileRef = AB380D01201BC69F00D97691 /* bits_test.cc */; };
		AB380D04201BC6E400D97691 /* ordered_code_test.cc in Sources */ = {isa = PBXBuildFile; fileRef = AB380D03201BC6E400D97691 /* ordered_code_test.cc */; };
		AB38D93020236E21000A432D /* database_info_test.cc in Sources */ = {isa = PBXBuildFile; fileRef = AB38D92E20235D22000A432D /* database_info_test.cc */; };
		AB6B908420322E4D00CC290A /* document_test.cc in Sources */ = {isa = PBXBuildFile; fileRef = AB6B908320322E4D00CC290A /* document_test.cc */; };
		AB6B908620322E6D00CC290A /* maybe_document_test.cc in Sources */ = {isa = PBXBuildFile; fileRef = AB6B908520322E6D00CC290A /* maybe_document_test.cc */; };
		AB6B908820322E8800CC290A /* no_document_test.cc in Sources */ = {isa = PBXBuildFile; fileRef = AB6B908720322E8800CC290A /* no_document_test.cc */; };
		AB7BAB342012B519001E0872 /* geo_point_test.cc in Sources */ = {isa = PBXBuildFile; fileRef = AB7BAB332012B519001E0872 /* geo_point_test.cc */; };
		ABA495BB202B7E80008A7851 /* snapshot_version_test.cc in Sources */ = {isa = PBXBuildFile; fileRef = ABA495B9202B7E79008A7851 /* snapshot_version_test.cc */; };
		ABC1D7DC2023A04B00BA84F0 /* credentials_provider_test.cc in Sources */ = {isa = PBXBuildFile; fileRef = AB38D9342023966E000A432D /* credentials_provider_test.cc */; };
		ABC1D7DD2023A04F00BA84F0 /* empty_credentials_provider_test.cc in Sources */ = {isa = PBXBuildFile; fileRef = AB38D93620239689000A432D /* empty_credentials_provider_test.cc */; };
		ABC1D7DE2023A05300BA84F0 /* user_test.cc in Sources */ = {isa = PBXBuildFile; fileRef = AB38D93220239654000A432D /* user_test.cc */; };
		ABC1D7E12023A40C00BA84F0 /* token_test.cc in Sources */ = {isa = PBXBuildFile; fileRef = ABC1D7DF2023A3EF00BA84F0 /* token_test.cc */; };
		ABC1D7E42024AFDE00BA84F0 /* firebase_credentials_provider_test.mm in Sources */ = {isa = PBXBuildFile; fileRef = ABC1D7E22023CDC500BA84F0 /* firebase_credentials_provider_test.mm */; };
		ABE6637A201FA81900ED349A /* database_id_test.cc in Sources */ = {isa = PBXBuildFile; fileRef = AB71064B201FA60300344F18 /* database_id_test.cc */; };
		ABF6506C201131F8005F2C74 /* timestamp_test.cc in Sources */ = {isa = PBXBuildFile; fileRef = ABF6506B201131F8005F2C74 /* timestamp_test.cc */; };
		B60894F72170207200EBC644 /* fake_credentials_provider.cc in Sources */ = {isa = PBXBuildFile; fileRef = B60894F62170207100EBC644 /* fake_credentials_provider.cc */; };
		B6152AD7202A53CB000E5744 /* document_key_test.cc in Sources */ = {isa = PBXBuildFile; fileRef = B6152AD5202A5385000E5744 /* document_key_test.cc */; };
		B65D34A9203C995B0076A5E1 /* FIRTimestampTest.m in Sources */ = {isa = PBXBuildFile; fileRef = B65D34A7203C99090076A5E1 /* FIRTimestampTest.m */; };
		B66D8996213609EE0086DA0C /* stream_test.mm in Sources */ = {isa = PBXBuildFile; fileRef = B66D8995213609EE0086DA0C /* stream_test.mm */; };
		B67BF449216EB43000CA9097 /* create_noop_connectivity_monitor.cc in Sources */ = {isa = PBXBuildFile; fileRef = B67BF448216EB43000CA9097 /* create_noop_connectivity_monitor.cc */; };
		B67BF44A216EB43000CA9097 /* create_noop_connectivity_monitor.cc in Sources */ = {isa = PBXBuildFile; fileRef = B67BF448216EB43000CA9097 /* create_noop_connectivity_monitor.cc */; };
		B686F2AF2023DDEE0028D6BE /* field_path_test.cc in Sources */ = {isa = PBXBuildFile; fileRef = B686F2AD2023DDB20028D6BE /* field_path_test.cc */; };
		B686F2B22025000D0028D6BE /* resource_path_test.cc in Sources */ = {isa = PBXBuildFile; fileRef = B686F2B02024FFD70028D6BE /* resource_path_test.cc */; };
		B6BBE43121262CF400C6A53E /* grpc_stream_test.cc in Sources */ = {isa = PBXBuildFile; fileRef = B6BBE42F21262CF400C6A53E /* grpc_stream_test.cc */; };
		B6D1B68520E2AB1B00B35856 /* exponential_backoff_test.cc in Sources */ = {isa = PBXBuildFile; fileRef = B6D1B68420E2AB1A00B35856 /* exponential_backoff_test.cc */; };
		B6D9649121544D4F00EB9CFB /* grpc_connection_test.cc in Sources */ = {isa = PBXBuildFile; fileRef = B6D9649021544D4F00EB9CFB /* grpc_connection_test.cc */; };
		B6D964932154AB8F00EB9CFB /* grpc_streaming_reader_test.cc in Sources */ = {isa = PBXBuildFile; fileRef = B6D964922154AB8F00EB9CFB /* grpc_streaming_reader_test.cc */; };
		B6D964952163E63900EB9CFB /* grpc_unary_call_test.cc in Sources */ = {isa = PBXBuildFile; fileRef = B6D964942163E63900EB9CFB /* grpc_unary_call_test.cc */; };
		B6FB467D208E9D3C00554BA2 /* async_queue_test.cc in Sources */ = {isa = PBXBuildFile; fileRef = B6FB467B208E9A8200554BA2 /* async_queue_test.cc */; };
		B6FB4684208EA0EC00554BA2 /* async_queue_libdispatch_test.mm in Sources */ = {isa = PBXBuildFile; fileRef = B6FB4680208EA0BE00554BA2 /* async_queue_libdispatch_test.mm */; };
		B6FB4685208EA0F000554BA2 /* async_queue_std_test.cc in Sources */ = {isa = PBXBuildFile; fileRef = B6FB4681208EA0BE00554BA2 /* async_queue_std_test.cc */; };
		B6FB468E208F9BAB00554BA2 /* executor_libdispatch_test.mm in Sources */ = {isa = PBXBuildFile; fileRef = B6FB4689208F9B9100554BA2 /* executor_libdispatch_test.mm */; };
		B6FB468F208F9BAE00554BA2 /* executor_std_test.cc in Sources */ = {isa = PBXBuildFile; fileRef = B6FB4687208F9B9100554BA2 /* executor_std_test.cc */; };
		B6FB4690208F9BB300554BA2 /* executor_test.cc in Sources */ = {isa = PBXBuildFile; fileRef = B6FB4688208F9B9100554BA2 /* executor_test.cc */; };
		BEE0294A23AB993E5DE0E946 /* leveldb_util_test.cc in Sources */ = {isa = PBXBuildFile; fileRef = 332485C4DCC6BA0DBB5E31B7 /* leveldb_util_test.cc */; };
		C1AA536F90A0A576CA2816EB /* Pods_Firestore_Example_iOS_Firestore_SwiftTests_iOS.framework in Frameworks */ = {isa = PBXBuildFile; fileRef = BB92EB03E3F92485023F64ED /* Pods_Firestore_Example_iOS_Firestore_SwiftTests_iOS.framework */; };
		C482E724F4B10968417C3F78 /* Pods_Firestore_FuzzTests_iOS.framework in Frameworks */ = {isa = PBXBuildFile; fileRef = B79CA87A1A01FC5329031C9B /* Pods_Firestore_FuzzTests_iOS.framework */; };
		C80B10E79CDD7EF7843C321E /* type_traits_apple_test.mm in Sources */ = {isa = PBXBuildFile; fileRef = 2A0CF41BA5AED6049B0BEB2C /* type_traits_apple_test.mm */; };
		C8D3CE2343E53223E6487F2C /* Pods_Firestore_Example_iOS.framework in Frameworks */ = {isa = PBXBuildFile; fileRef = 5918805E993304321A05E82B /* Pods_Firestore_Example_iOS.framework */; };
		CA989C0E6020C372A62B7062 /* testutil.cc in Sources */ = {isa = PBXBuildFile; fileRef = 54A0352820A3B3BD003E0143 /* testutil.cc */; };
		D5B25CBF07F65E885C9D68AB /* perf_spec_test.json in Resources */ = {isa = PBXBuildFile; fileRef = D5B2593BCB52957D62F1C9D3 /* perf_spec_test.json */; };
		D94A1862B8FB778225DB54A1 /* filesystem_test.cc in Sources */ = {isa = PBXBuildFile; fileRef = F51859B394D01C0C507282F1 /* filesystem_test.cc */; };
		DD5976A45071455FF3FE74B8 /* string_win_test.cc in Sources */ = {isa = PBXBuildFile; fileRef = 79507DF8378D3C42F5B36268 /* string_win_test.cc */; };
		DE03B2D41F2149D600A30B9C /* XCTest.framework in Frameworks */ = {isa = PBXBuildFile; fileRef = 6003F5AF195388D20070C39A /* XCTest.framework */; };
		DE03B2D51F2149D600A30B9C /* UIKit.framework in Frameworks */ = {isa = PBXBuildFile; fileRef = 6003F591195388D20070C39A /* UIKit.framework */; };
		DE03B2D61F2149D600A30B9C /* Foundation.framework in Frameworks */ = {isa = PBXBuildFile; fileRef = 6003F58D195388D20070C39A /* Foundation.framework */; };
		DE03B2DD1F2149D600A30B9C /* InfoPlist.strings in Resources */ = {isa = PBXBuildFile; fileRef = 6003F5B8195388D20070C39A /* InfoPlist.strings */; };
		DE03B3631F215E1A00A30B9C /* CAcert.pem in Resources */ = {isa = PBXBuildFile; fileRef = DE03B3621F215E1600A30B9C /* CAcert.pem */; };
		DE2EF0851F3D0B6E003D0CDC /* FSTArraySortedDictionaryTests.m in Sources */ = {isa = PBXBuildFile; fileRef = DE2EF07E1F3D0B6E003D0CDC /* FSTArraySortedDictionaryTests.m */; };
		DE2EF0861F3D0B6E003D0CDC /* FSTImmutableSortedDictionary+Testing.m in Sources */ = {isa = PBXBuildFile; fileRef = DE2EF0801F3D0B6E003D0CDC /* FSTImmutableSortedDictionary+Testing.m */; };
		DE2EF0871F3D0B6E003D0CDC /* FSTImmutableSortedSet+Testing.m in Sources */ = {isa = PBXBuildFile; fileRef = DE2EF0821F3D0B6E003D0CDC /* FSTImmutableSortedSet+Testing.m */; };
		DE2EF0881F3D0B6E003D0CDC /* FSTTreeSortedDictionaryTests.m in Sources */ = {isa = PBXBuildFile; fileRef = DE2EF0841F3D0B6E003D0CDC /* FSTTreeSortedDictionaryTests.m */; };
		EBFC611B1BF195D0EC710AF4 /* app_testing.mm in Sources */ = {isa = PBXBuildFile; fileRef = 5467FB07203E6A44009C9584 /* app_testing.mm */; };
/* End PBXBuildFile section */

/* Begin PBXContainerItemProxy section */
		54C9EDF62040E16300A969CD /* PBXContainerItemProxy */ = {
			isa = PBXContainerItemProxy;
			containerPortal = 6003F582195388D10070C39A /* Project object */;
			proxyType = 1;
			remoteGlobalIDString = 6003F589195388D20070C39A;
			remoteInfo = Firestore_Example;
		};
		54C9EDFE2040E41900A969CD /* PBXContainerItemProxy */ = {
			isa = PBXContainerItemProxy;
			containerPortal = 6003F582195388D10070C39A /* Project object */;
			proxyType = 1;
			remoteGlobalIDString = 54C9EDF02040E16300A969CD;
			remoteInfo = Firestore_SwiftTests_iOS;
		};
		5CAE131E20FFFED600BE9A4A /* PBXContainerItemProxy */ = {
			isa = PBXContainerItemProxy;
			containerPortal = 6003F582195388D10070C39A /* Project object */;
			proxyType = 1;
			remoteGlobalIDString = 6003F589195388D20070C39A;
			remoteInfo = Firestore_Example_iOS;
		};
		6003F5B3195388D20070C39A /* PBXContainerItemProxy */ = {
			isa = PBXContainerItemProxy;
			containerPortal = 6003F582195388D10070C39A /* Project object */;
			proxyType = 1;
			remoteGlobalIDString = 6003F589195388D20070C39A;
			remoteInfo = Firestore;
		};
		6EDD3AD320BF247500C33877 /* PBXContainerItemProxy */ = {
			isa = PBXContainerItemProxy;
			containerPortal = 6003F582195388D10070C39A /* Project object */;
			proxyType = 1;
			remoteGlobalIDString = 6003F589195388D20070C39A;
			remoteInfo = Firestore;
		};
		DE03B2961F2149D600A30B9C /* PBXContainerItemProxy */ = {
			isa = PBXContainerItemProxy;
			containerPortal = 6003F582195388D10070C39A /* Project object */;
			proxyType = 1;
			remoteGlobalIDString = 6003F589195388D20070C39A;
			remoteInfo = Firestore;
		};
		DE29E7F91F2174DD00909613 /* PBXContainerItemProxy */ = {
			isa = PBXContainerItemProxy;
			containerPortal = 6003F582195388D10070C39A /* Project object */;
			proxyType = 1;
			remoteGlobalIDString = 6003F5AD195388D20070C39A;
			remoteInfo = Firestore_Tests;
		};
		DE29E7FB1F2174DD00909613 /* PBXContainerItemProxy */ = {
			isa = PBXContainerItemProxy;
			containerPortal = 6003F582195388D10070C39A /* Project object */;
			proxyType = 1;
			remoteGlobalIDString = DE03B2941F2149D600A30B9C;
			remoteInfo = Firestore_IntegrationTests;
		};
/* End PBXContainerItemProxy section */

/* Begin PBXFileReference section */
		0EE5300F8233D14025EF0456 /* string_apple_test.mm */ = {isa = PBXFileReference; includeInIndex = 1; lastKnownFileType = sourcecode.cpp.objcpp; path = string_apple_test.mm; sourceTree = "<group>"; };
		11984BA0A99D7A7ABA5B0D90 /* Pods-Firestore_Example_iOS-Firestore_SwiftTests_iOS.release.xcconfig */ = {isa = PBXFileReference; includeInIndex = 1; lastKnownFileType = text.xcconfig; name = "Pods-Firestore_Example_iOS-Firestore_SwiftTests_iOS.release.xcconfig"; path = "Pods/Target Support Files/Pods-Firestore_Example_iOS-Firestore_SwiftTests_iOS/Pods-Firestore_Example_iOS-Firestore_SwiftTests_iOS.release.xcconfig"; sourceTree = "<group>"; };
		1277F98C20D2DF0867496976 /* Pods-Firestore_IntegrationTests_iOS.debug.xcconfig */ = {isa = PBXFileReference; includeInIndex = 1; lastKnownFileType = text.xcconfig; name = "Pods-Firestore_IntegrationTests_iOS.debug.xcconfig"; path = "Pods/Target Support Files/Pods-Firestore_IntegrationTests_iOS/Pods-Firestore_IntegrationTests_iOS.debug.xcconfig"; sourceTree = "<group>"; };
		12F4357299652983A615F886 /* LICENSE */ = {isa = PBXFileReference; includeInIndex = 1; lastKnownFileType = text; name = LICENSE; path = ../LICENSE; sourceTree = "<group>"; };
		132E36BB104830BD806351AC /* FSTLevelDBTransactionTests.mm */ = {isa = PBXFileReference; fileEncoding = 4; lastKnownFileType = sourcecode.cpp.objcpp; path = FSTLevelDBTransactionTests.mm; sourceTree = "<group>"; };
		132E3BB3D5C42282B4ACFB20 /* FSTLevelDBBenchmarkTests.mm */ = {isa = PBXFileReference; fileEncoding = 4; lastKnownFileType = sourcecode.cpp.objcpp; path = FSTLevelDBBenchmarkTests.mm; sourceTree = "<group>"; };
		2A0CF41BA5AED6049B0BEB2C /* type_traits_apple_test.mm */ = {isa = PBXFileReference; includeInIndex = 1; lastKnownFileType = sourcecode.cpp.objcpp; path = type_traits_apple_test.mm; sourceTree = "<group>"; };
		2B50B3A0DF77100EEE887891 /* Pods_Firestore_Tests_iOS.framework */ = {isa = PBXFileReference; explicitFileType = wrapper.framework; includeInIndex = 0; path = Pods_Firestore_Tests_iOS.framework; sourceTree = BUILT_PRODUCTS_DIR; };
		332485C4DCC6BA0DBB5E31B7 /* leveldb_util_test.cc */ = {isa = PBXFileReference; includeInIndex = 1; lastKnownFileType = sourcecode.cpp.cpp; path = leveldb_util_test.cc; sourceTree = "<group>"; };
		358C3B5FE573B1D60A4F7592 /* strerror_test.cc */ = {isa = PBXFileReference; includeInIndex = 1; lastKnownFileType = sourcecode.cpp.cpp; path = strerror_test.cc; sourceTree = "<group>"; };
		3B843E4A1F3930A400548890 /* remote_store_spec_test.json */ = {isa = PBXFileReference; fileEncoding = 4; lastKnownFileType = text.json; path = remote_store_spec_test.json; sourceTree = "<group>"; };
		3C81DE3772628FE297055662 /* Pods-Firestore_Example_iOS.debug.xcconfig */ = {isa = PBXFileReference; includeInIndex = 1; lastKnownFileType = text.xcconfig; name = "Pods-Firestore_Example_iOS.debug.xcconfig"; path = "Pods/Target Support Files/Pods-Firestore_Example_iOS/Pods-Firestore_Example_iOS.debug.xcconfig"; sourceTree = "<group>"; };
		3F0992A4B83C60841C52E960 /* Pods-Firestore_Example_iOS.release.xcconfig */ = {isa = PBXFileReference; includeInIndex = 1; lastKnownFileType = text.xcconfig; name = "Pods-Firestore_Example_iOS.release.xcconfig"; path = "Pods/Target Support Files/Pods-Firestore_Example_iOS/Pods-Firestore_Example_iOS.release.xcconfig"; sourceTree = "<group>"; };
		403DBF6EFB541DFD01582AA3 /* path_test.cc */ = {isa = PBXFileReference; includeInIndex = 1; lastKnownFileType = sourcecode.cpp.cpp; path = path_test.cc; sourceTree = "<group>"; };
		444B7AB3F5A2929070CB1363 /* hard_assert_test.cc */ = {isa = PBXFileReference; includeInIndex = 1; lastKnownFileType = sourcecode.cpp.cpp; path = hard_assert_test.cc; sourceTree = "<group>"; };
		54131E9620ADE678001DF3FF /* string_format_test.cc */ = {isa = PBXFileReference; fileEncoding = 4; lastKnownFileType = sourcecode.cpp.cpp; path = string_format_test.cc; sourceTree = "<group>"; };
		54511E8D209805F8005BD28F /* hashing_test.cc */ = {isa = PBXFileReference; fileEncoding = 4; lastKnownFileType = sourcecode.cpp.cpp; path = hashing_test.cc; sourceTree = "<group>"; };
		5467FAFF203E56F8009C9584 /* FIRFirestoreTests.mm */ = {isa = PBXFileReference; fileEncoding = 4; lastKnownFileType = sourcecode.cpp.objcpp; path = FIRFirestoreTests.mm; sourceTree = "<group>"; };
		5467FB06203E6A44009C9584 /* app_testing.h */ = {isa = PBXFileReference; fileEncoding = 4; lastKnownFileType = sourcecode.c.h; path = app_testing.h; sourceTree = "<group>"; };
		5467FB07203E6A44009C9584 /* app_testing.mm */ = {isa = PBXFileReference; fileEncoding = 4; lastKnownFileType = sourcecode.cpp.objcpp; path = app_testing.mm; sourceTree = "<group>"; };
		546854A820A36867004BDBD5 /* datastore_test.mm */ = {isa = PBXFileReference; fileEncoding = 4; lastKnownFileType = sourcecode.cpp.objcpp; path = datastore_test.mm; sourceTree = "<group>"; };
		54740A521FC913E500713A1A /* autoid_test.cc */ = {isa = PBXFileReference; fileEncoding = 4; lastKnownFileType = sourcecode.cpp.cpp; path = autoid_test.cc; sourceTree = "<group>"; };
		54740A531FC913E500713A1A /* secure_random_test.cc */ = {isa = PBXFileReference; fileEncoding = 4; lastKnownFileType = sourcecode.cpp.cpp; path = secure_random_test.cc; sourceTree = "<group>"; };
		54764FAE1FAA21B90085E60A /* FSTGoogleTestTests.mm */ = {isa = PBXFileReference; fileEncoding = 4; lastKnownFileType = sourcecode.cpp.objcpp; path = FSTGoogleTestTests.mm; sourceTree = "<group>"; };
		548DB928200D59F600E00ABC /* comparison_test.cc */ = {isa = PBXFileReference; fileEncoding = 4; lastKnownFileType = sourcecode.cpp.cpp; path = comparison_test.cc; sourceTree = "<group>"; };
		5491BC711FB44593008B3588 /* FSTIntegrationTestCase.mm */ = {isa = PBXFileReference; fileEncoding = 4; lastKnownFileType = sourcecode.cpp.objcpp; path = FSTIntegrationTestCase.mm; sourceTree = "<group>"; };
		5492E02C20213FFB00B64F25 /* FSTLevelDBSpecTests.mm */ = {isa = PBXFileReference; fileEncoding = 4; lastKnownFileType = sourcecode.cpp.objcpp; path = FSTLevelDBSpecTests.mm; sourceTree = "<group>"; };
		5492E02D20213FFC00B64F25 /* FSTMockDatastore.mm */ = {isa = PBXFileReference; fileEncoding = 4; lastKnownFileType = sourcecode.cpp.objcpp; path = FSTMockDatastore.mm; sourceTree = "<group>"; };
		5492E02E20213FFC00B64F25 /* FSTSyncEngineTestDriver.mm */ = {isa = PBXFileReference; fileEncoding = 4; lastKnownFileType = sourcecode.cpp.objcpp; path = FSTSyncEngineTestDriver.mm; sourceTree = "<group>"; };
		5492E02F20213FFC00B64F25 /* FSTMemorySpecTests.mm */ = {isa = PBXFileReference; fileEncoding = 4; lastKnownFileType = sourcecode.cpp.objcpp; path = FSTMemorySpecTests.mm; sourceTree = "<group>"; };
		5492E03020213FFC00B64F25 /* FSTSpecTests.mm */ = {isa = PBXFileReference; fileEncoding = 4; lastKnownFileType = sourcecode.cpp.objcpp; path = FSTSpecTests.mm; sourceTree = "<group>"; };
		5492E0372021401E00B64F25 /* XCTestCase+Await.mm */ = {isa = PBXFileReference; fileEncoding = 4; lastKnownFileType = sourcecode.cpp.objcpp; path = "XCTestCase+Await.mm"; sourceTree = "<group>"; };
		5492E0392021401F00B64F25 /* FSTEventAccumulator.mm */ = {isa = PBXFileReference; fileEncoding = 4; lastKnownFileType = sourcecode.cpp.objcpp; path = FSTEventAccumulator.mm; sourceTree = "<group>"; };
		5492E03A2021401F00B64F25 /* FSTHelpers.mm */ = {isa = PBXFileReference; fileEncoding = 4; lastKnownFileType = sourcecode.cpp.objcpp; path = FSTHelpers.mm; sourceTree = "<group>"; };
		5492E045202154AA00B64F25 /* FIRCollectionReferenceTests.mm */ = {isa = PBXFileReference; fileEncoding = 4; lastKnownFileType = sourcecode.cpp.objcpp; path = FIRCollectionReferenceTests.mm; sourceTree = "<group>"; };
		5492E046202154AA00B64F25 /* FIRQueryTests.mm */ = {isa = PBXFileReference; fileEncoding = 4; lastKnownFileType = sourcecode.cpp.objcpp; path = FIRQueryTests.mm; sourceTree = "<group>"; };
		5492E047202154AA00B64F25 /* FSTAPIHelpers.h */ = {isa = PBXFileReference; fileEncoding = 4; lastKnownFileType = sourcecode.c.h; path = FSTAPIHelpers.h; sourceTree = "<group>"; };
		5492E048202154AA00B64F25 /* FIRGeoPointTests.mm */ = {isa = PBXFileReference; fileEncoding = 4; lastKnownFileType = sourcecode.cpp.objcpp; path = FIRGeoPointTests.mm; sourceTree = "<group>"; };
		5492E049202154AA00B64F25 /* FIRDocumentReferenceTests.mm */ = {isa = PBXFileReference; fileEncoding = 4; lastKnownFileType = sourcecode.cpp.objcpp; path = FIRDocumentReferenceTests.mm; sourceTree = "<group>"; };
		5492E04A202154AA00B64F25 /* FIRFieldValueTests.mm */ = {isa = PBXFileReference; fileEncoding = 4; lastKnownFileType = sourcecode.cpp.objcpp; path = FIRFieldValueTests.mm; sourceTree = "<group>"; };
		5492E04B202154AA00B64F25 /* FIRDocumentSnapshotTests.mm */ = {isa = PBXFileReference; fileEncoding = 4; lastKnownFileType = sourcecode.cpp.objcpp; path = FIRDocumentSnapshotTests.mm; sourceTree = "<group>"; };
		5492E04C202154AA00B64F25 /* FIRFieldPathTests.mm */ = {isa = PBXFileReference; fileEncoding = 4; lastKnownFileType = sourcecode.cpp.objcpp; path = FIRFieldPathTests.mm; sourceTree = "<group>"; };
		5492E04D202154AA00B64F25 /* FIRSnapshotMetadataTests.mm */ = {isa = PBXFileReference; fileEncoding = 4; lastKnownFileType = sourcecode.cpp.objcpp; path = FIRSnapshotMetadataTests.mm; sourceTree = "<group>"; };
		5492E04E202154AA00B64F25 /* FSTAPIHelpers.mm */ = {isa = PBXFileReference; fileEncoding = 4; lastKnownFileType = sourcecode.cpp.objcpp; path = FSTAPIHelpers.mm; sourceTree = "<group>"; };
		5492E04F202154AA00B64F25 /* FIRQuerySnapshotTests.mm */ = {isa = PBXFileReference; fileEncoding = 4; lastKnownFileType = sourcecode.cpp.objcpp; path = FIRQuerySnapshotTests.mm; sourceTree = "<group>"; };
		5492E05A202154B800B64F25 /* FSTSyncEngine+Testing.h */ = {isa = PBXFileReference; fileEncoding = 4; lastKnownFileType = sourcecode.c.h; path = "FSTSyncEngine+Testing.h"; sourceTree = "<group>"; };
		5492E05C202154B800B64F25 /* FSTViewSnapshotTest.mm */ = {isa = PBXFileReference; fileEncoding = 4; lastKnownFileType = sourcecode.cpp.objcpp; path = FSTViewSnapshotTest.mm; sourceTree = "<group>"; };
		5492E05D202154B900B64F25 /* FSTQueryListenerTests.mm */ = {isa = PBXFileReference; fileEncoding = 4; lastKnownFileType = sourcecode.cpp.objcpp; path = FSTQueryListenerTests.mm; sourceTree = "<group>"; };
		5492E05E202154B900B64F25 /* FSTViewTests.mm */ = {isa = PBXFileReference; fileEncoding = 4; lastKnownFileType = sourcecode.cpp.objcpp; path = FSTViewTests.mm; sourceTree = "<group>"; };
		5492E060202154B900B64F25 /* FSTEventManagerTests.mm */ = {isa = PBXFileReference; fileEncoding = 4; lastKnownFileType = sourcecode.cpp.objcpp; path = FSTEventManagerTests.mm; sourceTree = "<group>"; };
		5492E061202154B900B64F25 /* FSTQueryTests.mm */ = {isa = PBXFileReference; fileEncoding = 4; lastKnownFileType = sourcecode.cpp.objcpp; path = FSTQueryTests.mm; sourceTree = "<group>"; };
		5492E069202154D500B64F25 /* FIRQueryTests.mm */ = {isa = PBXFileReference; fileEncoding = 4; lastKnownFileType = sourcecode.cpp.objcpp; path = FIRQueryTests.mm; sourceTree = "<group>"; };
		5492E06A202154D500B64F25 /* FIRFieldsTests.mm */ = {isa = PBXFileReference; fileEncoding = 4; lastKnownFileType = sourcecode.cpp.objcpp; path = FIRFieldsTests.mm; sourceTree = "<group>"; };
		5492E06B202154D500B64F25 /* FIRListenerRegistrationTests.mm */ = {isa = PBXFileReference; fileEncoding = 4; lastKnownFileType = sourcecode.cpp.objcpp; path = FIRListenerRegistrationTests.mm; sourceTree = "<group>"; };
		5492E06C202154D500B64F25 /* FIRDatabaseTests.mm */ = {isa = PBXFileReference; fileEncoding = 4; lastKnownFileType = sourcecode.cpp.objcpp; path = FIRDatabaseTests.mm; sourceTree = "<group>"; };
		5492E06D202154D600B64F25 /* FIRValidationTests.mm */ = {isa = PBXFileReference; fileEncoding = 4; lastKnownFileType = sourcecode.cpp.objcpp; path = FIRValidationTests.mm; sourceTree = "<group>"; };
		5492E06E202154D600B64F25 /* FIRServerTimestampTests.mm */ = {isa = PBXFileReference; fileEncoding = 4; lastKnownFileType = sourcecode.cpp.objcpp; path = FIRServerTimestampTests.mm; sourceTree = "<group>"; };
		5492E06F202154D600B64F25 /* FIRWriteBatchTests.mm */ = {isa = PBXFileReference; fileEncoding = 4; lastKnownFileType = sourcecode.cpp.objcpp; path = FIRWriteBatchTests.mm; sourceTree = "<group>"; };
		5492E070202154D600B64F25 /* FIRCursorTests.mm */ = {isa = PBXFileReference; fileEncoding = 4; lastKnownFileType = sourcecode.cpp.objcpp; path = FIRCursorTests.mm; sourceTree = "<group>"; };
		5492E071202154D600B64F25 /* FIRTypeTests.mm */ = {isa = PBXFileReference; fileEncoding = 4; lastKnownFileType = sourcecode.cpp.objcpp; path = FIRTypeTests.mm; sourceTree = "<group>"; };
		5492E07B202154EB00B64F25 /* FSTTransactionTests.mm */ = {isa = PBXFileReference; fileEncoding = 4; lastKnownFileType = sourcecode.cpp.objcpp; path = FSTTransactionTests.mm; sourceTree = "<group>"; };
		5492E07C202154EB00B64F25 /* FSTSmokeTests.mm */ = {isa = PBXFileReference; fileEncoding = 4; lastKnownFileType = sourcecode.cpp.objcpp; path = FSTSmokeTests.mm; sourceTree = "<group>"; };
		5492E07D202154EB00B64F25 /* FSTStreamTests.mm */ = {isa = PBXFileReference; fileEncoding = 4; lastKnownFileType = sourcecode.cpp.objcpp; path = FSTStreamTests.mm; sourceTree = "<group>"; };
		5492E07E202154EC00B64F25 /* FSTDatastoreTests.mm */ = {isa = PBXFileReference; fileEncoding = 4; lastKnownFileType = sourcecode.cpp.objcpp; path = FSTDatastoreTests.mm; sourceTree = "<group>"; };
		5492E0832021552A00B64F25 /* FSTLocalStoreTests.mm */ = {isa = PBXFileReference; fileEncoding = 4; lastKnownFileType = sourcecode.cpp.objcpp; path = FSTLocalStoreTests.mm; sourceTree = "<group>"; };
		5492E0852021552A00B64F25 /* FSTRemoteDocumentCacheTests.h */ = {isa = PBXFileReference; fileEncoding = 4; lastKnownFileType = sourcecode.c.h; path = FSTRemoteDocumentCacheTests.h; sourceTree = "<group>"; };
		5492E0862021552A00B64F25 /* FSTLevelDBMigrationsTests.mm */ = {isa = PBXFileReference; fileEncoding = 4; lastKnownFileType = sourcecode.cpp.objcpp; path = FSTLevelDBMigrationsTests.mm; sourceTree = "<group>"; };
		5492E0872021552A00B64F25 /* FSTLevelDBMutationQueueTests.mm */ = {isa = PBXFileReference; fileEncoding = 4; lastKnownFileType = sourcecode.cpp.objcpp; path = FSTLevelDBMutationQueueTests.mm; sourceTree = "<group>"; };
		5492E0882021552A00B64F25 /* FSTMemoryLocalStoreTests.mm */ = {isa = PBXFileReference; fileEncoding = 4; lastKnownFileType = sourcecode.cpp.objcpp; path = FSTMemoryLocalStoreTests.mm; sourceTree = "<group>"; };
		5492E0892021552A00B64F25 /* FSTQueryCacheTests.mm */ = {isa = PBXFileReference; fileEncoding = 4; lastKnownFileType = sourcecode.cpp.objcpp; path = FSTQueryCacheTests.mm; sourceTree = "<group>"; };
		5492E08A2021552A00B64F25 /* FSTLocalSerializerTests.mm */ = {isa = PBXFileReference; fileEncoding = 4; lastKnownFileType = sourcecode.cpp.objcpp; path = FSTLocalSerializerTests.mm; sourceTree = "<group>"; };
		5492E08B2021552B00B64F25 /* FSTMemoryQueryCacheTests.mm */ = {isa = PBXFileReference; fileEncoding = 4; lastKnownFileType = sourcecode.cpp.objcpp; path = FSTMemoryQueryCacheTests.mm; sourceTree = "<group>"; };
		5492E08C2021552B00B64F25 /* FSTMemoryRemoteDocumentCacheTests.mm */ = {isa = PBXFileReference; fileEncoding = 4; lastKnownFileType = sourcecode.cpp.objcpp; path = FSTMemoryRemoteDocumentCacheTests.mm; sourceTree = "<group>"; };
		5492E08D2021552B00B64F25 /* FSTPersistenceTestHelpers.mm */ = {isa = PBXFileReference; fileEncoding = 4; lastKnownFileType = sourcecode.cpp.objcpp; path = FSTPersistenceTestHelpers.mm; sourceTree = "<group>"; };
		5492E08F2021552B00B64F25 /* FSTLevelDBLocalStoreTests.mm */ = {isa = PBXFileReference; fileEncoding = 4; lastKnownFileType = sourcecode.cpp.objcpp; path = FSTLevelDBLocalStoreTests.mm; sourceTree = "<group>"; };
		5492E0912021552B00B64F25 /* FSTLocalStoreTests.h */ = {isa = PBXFileReference; fileEncoding = 4; lastKnownFileType = sourcecode.c.h; path = FSTLocalStoreTests.h; sourceTree = "<group>"; };
		5492E0922021552B00B64F25 /* FSTLevelDBRemoteDocumentCacheTests.mm */ = {isa = PBXFileReference; fileEncoding = 4; lastKnownFileType = sourcecode.cpp.objcpp; path = FSTLevelDBRemoteDocumentCacheTests.mm; sourceTree = "<group>"; };
		5492E0942021552C00B64F25 /* FSTMutationQueueTests.h */ = {isa = PBXFileReference; fileEncoding = 4; lastKnownFileType = sourcecode.c.h; path = FSTMutationQueueTests.h; sourceTree = "<group>"; };
		5492E0952021552C00B64F25 /* FSTQueryCacheTests.h */ = {isa = PBXFileReference; fileEncoding = 4; lastKnownFileType = sourcecode.c.h; path = FSTQueryCacheTests.h; sourceTree = "<group>"; };
		5492E0962021552C00B64F25 /* FSTMutationQueueTests.mm */ = {isa = PBXFileReference; fileEncoding = 4; lastKnownFileType = sourcecode.cpp.objcpp; path = FSTMutationQueueTests.mm; sourceTree = "<group>"; };
		5492E0972021552C00B64F25 /* FSTMemoryMutationQueueTests.mm */ = {isa = PBXFileReference; fileEncoding = 4; lastKnownFileType = sourcecode.cpp.objcpp; path = FSTMemoryMutationQueueTests.mm; sourceTree = "<group>"; };
		5492E0982021552C00B64F25 /* FSTLevelDBQueryCacheTests.mm */ = {isa = PBXFileReference; fileEncoding = 4; lastKnownFileType = sourcecode.cpp.objcpp; path = FSTLevelDBQueryCacheTests.mm; sourceTree = "<group>"; };
		5492E0992021552C00B64F25 /* FSTPersistenceTestHelpers.h */ = {isa = PBXFileReference; fileEncoding = 4; lastKnownFileType = sourcecode.c.h; path = FSTPersistenceTestHelpers.h; sourceTree = "<group>"; };
		5492E09A2021552C00B64F25 /* FSTReferenceSetTests.mm */ = {isa = PBXFileReference; fileEncoding = 4; lastKnownFileType = sourcecode.cpp.objcpp; path = FSTReferenceSetTests.mm; sourceTree = "<group>"; };
		5492E09C2021552D00B64F25 /* FSTRemoteDocumentCacheTests.mm */ = {isa = PBXFileReference; fileEncoding = 4; lastKnownFileType = sourcecode.cpp.objcpp; path = FSTRemoteDocumentCacheTests.mm; sourceTree = "<group>"; };
		5492E0B22021555000B64F25 /* FSTDocumentKeyTests.mm */ = {isa = PBXFileReference; fileEncoding = 4; lastKnownFileType = sourcecode.cpp.objcpp; path = FSTDocumentKeyTests.mm; sourceTree = "<group>"; };
		5492E0B32021555100B64F25 /* FSTDocumentSetTests.mm */ = {isa = PBXFileReference; fileEncoding = 4; lastKnownFileType = sourcecode.cpp.objcpp; path = FSTDocumentSetTests.mm; sourceTree = "<group>"; };
		5492E0B62021555100B64F25 /* FSTDocumentTests.mm */ = {isa = PBXFileReference; fileEncoding = 4; lastKnownFileType = sourcecode.cpp.objcpp; path = FSTDocumentTests.mm; sourceTree = "<group>"; };
		5492E0B72021555100B64F25 /* FSTMutationTests.mm */ = {isa = PBXFileReference; fileEncoding = 4; lastKnownFileType = sourcecode.cpp.objcpp; path = FSTMutationTests.mm; sourceTree = "<group>"; };
		5492E0B82021555100B64F25 /* FSTFieldValueTests.mm */ = {isa = PBXFileReference; fileEncoding = 4; lastKnownFileType = sourcecode.cpp.objcpp; path = FSTFieldValueTests.mm; sourceTree = "<group>"; };
		5492E0C02021557E00B64F25 /* FSTWatchChange+Testing.mm */ = {isa = PBXFileReference; fileEncoding = 4; lastKnownFileType = sourcecode.cpp.objcpp; path = "FSTWatchChange+Testing.mm"; sourceTree = "<group>"; };
		5492E0C12021557E00B64F25 /* FSTSerializerBetaTests.mm */ = {isa = PBXFileReference; fileEncoding = 4; lastKnownFileType = sourcecode.cpp.objcpp; path = FSTSerializerBetaTests.mm; sourceTree = "<group>"; };
		5492E0C22021557E00B64F25 /* FSTDatastoreTests.mm */ = {isa = PBXFileReference; fileEncoding = 4; lastKnownFileType = sourcecode.cpp.objcpp; path = FSTDatastoreTests.mm; sourceTree = "<group>"; };
		5492E0C32021557E00B64F25 /* FSTRemoteEventTests.mm */ = {isa = PBXFileReference; fileEncoding = 4; lastKnownFileType = sourcecode.cpp.objcpp; path = FSTRemoteEventTests.mm; sourceTree = "<group>"; };
		5492E0C42021557E00B64F25 /* FSTWatchChange+Testing.h */ = {isa = PBXFileReference; fileEncoding = 4; lastKnownFileType = sourcecode.c.h; path = "FSTWatchChange+Testing.h"; sourceTree = "<group>"; };
		5492E0C52021557E00B64F25 /* FSTWatchChangeTests.mm */ = {isa = PBXFileReference; fileEncoding = 4; lastKnownFileType = sourcecode.cpp.objcpp; path = FSTWatchChangeTests.mm; sourceTree = "<group>"; };
		5495EB022040E90200EBA509 /* CodableGeoPointTests.swift */ = {isa = PBXFileReference; fileEncoding = 4; lastKnownFileType = sourcecode.swift; path = CodableGeoPointTests.swift; sourceTree = "<group>"; };
		54995F6E205B6E12004EFFA0 /* leveldb_key_test.cc */ = {isa = PBXFileReference; fileEncoding = 4; lastKnownFileType = sourcecode.cpp.cpp; path = leveldb_key_test.cc; sourceTree = "<group>"; };
		549CCA4C20A36DBB00BCEB75 /* sorted_set_test.cc */ = {isa = PBXFileReference; fileEncoding = 4; lastKnownFileType = sourcecode.cpp.cpp; path = sorted_set_test.cc; sourceTree = "<group>"; };
		549CCA4D20A36DBB00BCEB75 /* tree_sorted_map_test.cc */ = {isa = PBXFileReference; fileEncoding = 4; lastKnownFileType = sourcecode.cpp.cpp; path = tree_sorted_map_test.cc; sourceTree = "<group>"; };
		549CCA4E20A36DBB00BCEB75 /* sorted_map_test.cc */ = {isa = PBXFileReference; fileEncoding = 4; lastKnownFileType = sourcecode.cpp.cpp; path = sorted_map_test.cc; sourceTree = "<group>"; };
		549CCA4F20A36DBC00BCEB75 /* testing.h */ = {isa = PBXFileReference; fileEncoding = 4; lastKnownFileType = sourcecode.c.h; path = testing.h; sourceTree = "<group>"; };
		549CCA5320A36E1F00BCEB75 /* field_mask_test.cc */ = {isa = PBXFileReference; fileEncoding = 4; lastKnownFileType = sourcecode.cpp.cpp; path = field_mask_test.cc; sourceTree = "<group>"; };
		549CCA5520A36E1F00BCEB75 /* precondition_test.cc */ = {isa = PBXFileReference; fileEncoding = 4; lastKnownFileType = sourcecode.cpp.cpp; path = precondition_test.cc; sourceTree = "<group>"; };
		54A0352220A3AEC3003E0143 /* transform_operations_test.mm */ = {isa = PBXFileReference; fileEncoding = 4; lastKnownFileType = sourcecode.cpp.objcpp; path = transform_operations_test.mm; sourceTree = "<group>"; };
		54A0352320A3AEC3003E0143 /* field_transform_test.mm */ = {isa = PBXFileReference; fileEncoding = 4; lastKnownFileType = sourcecode.cpp.objcpp; path = field_transform_test.mm; sourceTree = "<group>"; };
		54A0352820A3B3BD003E0143 /* testutil.cc */ = {isa = PBXFileReference; fileEncoding = 4; lastKnownFileType = sourcecode.cpp.cpp; path = testutil.cc; sourceTree = "<group>"; };
		54A0352920A3B3BD003E0143 /* testutil.h */ = {isa = PBXFileReference; fileEncoding = 4; lastKnownFileType = sourcecode.c.h; path = testutil.h; sourceTree = "<group>"; };
		54A0352B20A3B3D7003E0143 /* status_test_util.h */ = {isa = PBXFileReference; fileEncoding = 4; lastKnownFileType = sourcecode.c.h; path = status_test_util.h; sourceTree = "<group>"; };
		54A0352C20A3B3D7003E0143 /* status_test.cc */ = {isa = PBXFileReference; fileEncoding = 4; lastKnownFileType = sourcecode.cpp.cpp; path = status_test.cc; sourceTree = "<group>"; };
		54A0352D20A3B3D7003E0143 /* statusor_test.cc */ = {isa = PBXFileReference; fileEncoding = 4; lastKnownFileType = sourcecode.cpp.cpp; path = statusor_test.cc; sourceTree = "<group>"; };
		54A0353420A3D8CB003E0143 /* iterator_adaptors_test.cc */ = {isa = PBXFileReference; fileEncoding = 4; lastKnownFileType = sourcecode.cpp.cpp; path = iterator_adaptors_test.cc; sourceTree = "<group>"; };
		54C2294E1FECABAE007D065B /* log_test.cc */ = {isa = PBXFileReference; fileEncoding = 4; lastKnownFileType = sourcecode.cpp.cpp; path = log_test.cc; sourceTree = "<group>"; };
		54C9EDF12040E16300A969CD /* Firestore_SwiftTests_iOS.xctest */ = {isa = PBXFileReference; explicitFileType = wrapper.cfbundle; includeInIndex = 0; path = Firestore_SwiftTests_iOS.xctest; sourceTree = BUILT_PRODUCTS_DIR; };
		54C9EDF52040E16300A969CD /* Info.plist */ = {isa = PBXFileReference; lastKnownFileType = text.plist.xml; path = Info.plist; sourceTree = "<group>"; };
		54D400D32148BACE001D2BCC /* GoogleService-Info.plist */ = {isa = PBXFileReference; fileEncoding = 4; lastKnownFileType = text.plist.xml; name = "GoogleService-Info.plist"; path = "App/GoogleService-Info.plist"; sourceTree = SOURCE_ROOT; };
		54DA129C1F315EE100DD57A1 /* collection_spec_test.json */ = {isa = PBXFileReference; fileEncoding = 4; lastKnownFileType = text.json; path = collection_spec_test.json; sourceTree = "<group>"; };
		54DA129D1F315EE100DD57A1 /* existence_filter_spec_test.json */ = {isa = PBXFileReference; fileEncoding = 4; lastKnownFileType = text.json; path = existence_filter_spec_test.json; sourceTree = "<group>"; };
		54DA129E1F315EE100DD57A1 /* limbo_spec_test.json */ = {isa = PBXFileReference; fileEncoding = 4; lastKnownFileType = text.json; path = limbo_spec_test.json; sourceTree = "<group>"; };
		54DA129F1F315EE100DD57A1 /* limit_spec_test.json */ = {isa = PBXFileReference; fileEncoding = 4; lastKnownFileType = text.json; path = limit_spec_test.json; sourceTree = "<group>"; };
		54DA12A01F315EE100DD57A1 /* listen_spec_test.json */ = {isa = PBXFileReference; fileEncoding = 4; lastKnownFileType = text.json; path = listen_spec_test.json; sourceTree = "<group>"; };
		54DA12A11F315EE100DD57A1 /* offline_spec_test.json */ = {isa = PBXFileReference; fileEncoding = 4; lastKnownFileType = text.json; path = offline_spec_test.json; sourceTree = "<group>"; };
		54DA12A21F315EE100DD57A1 /* orderby_spec_test.json */ = {isa = PBXFileReference; fileEncoding = 4; lastKnownFileType = text.json; path = orderby_spec_test.json; sourceTree = "<group>"; };
		54DA12A31F315EE100DD57A1 /* persistence_spec_test.json */ = {isa = PBXFileReference; fileEncoding = 4; lastKnownFileType = text.json; path = persistence_spec_test.json; sourceTree = "<group>"; };
		54DA12A41F315EE100DD57A1 /* resume_token_spec_test.json */ = {isa = PBXFileReference; fileEncoding = 4; lastKnownFileType = text.json; path = resume_token_spec_test.json; sourceTree = "<group>"; };
		54DA12A51F315EE100DD57A1 /* write_spec_test.json */ = {isa = PBXFileReference; fileEncoding = 4; lastKnownFileType = text.json; path = write_spec_test.json; sourceTree = "<group>"; };
		54E9281C1F33950B00C1953E /* FSTEventAccumulator.h */ = {isa = PBXFileReference; fileEncoding = 4; lastKnownFileType = sourcecode.c.h; path = FSTEventAccumulator.h; sourceTree = "<group>"; };
		54E9281E1F33950B00C1953E /* FSTIntegrationTestCase.h */ = {isa = PBXFileReference; fileEncoding = 4; lastKnownFileType = sourcecode.c.h; path = FSTIntegrationTestCase.h; sourceTree = "<group>"; };
		54E9282A1F339CAD00C1953E /* XCTestCase+Await.h */ = {isa = PBXFileReference; fileEncoding = 4; lastKnownFileType = sourcecode.c.h; path = "XCTestCase+Await.h"; sourceTree = "<group>"; };
		54EB764C202277B30088B8F3 /* array_sorted_map_test.cc */ = {isa = PBXFileReference; fileEncoding = 4; lastKnownFileType = sourcecode.cpp.cpp; path = array_sorted_map_test.cc; sourceTree = "<group>"; };
		5918805E993304321A05E82B /* Pods_Firestore_Example_iOS.framework */ = {isa = PBXFileReference; explicitFileType = wrapper.framework; includeInIndex = 0; path = Pods_Firestore_Example_iOS.framework; sourceTree = BUILT_PRODUCTS_DIR; };
		5CAE131920FFFED600BE9A4A /* Firestore_Benchmarks_iOS.xctest */ = {isa = PBXFileReference; explicitFileType = wrapper.cfbundle; includeInIndex = 0; path = Firestore_Benchmarks_iOS.xctest; sourceTree = BUILT_PRODUCTS_DIR; };
		5CAE131D20FFFED600BE9A4A /* Info.plist */ = {isa = PBXFileReference; lastKnownFileType = text.plist.xml; path = Info.plist; sourceTree = "<group>"; };
		5CC9650120A0E93200A2D6A1 /* FSTLRUGarbageCollectorTests.h */ = {isa = PBXFileReference; fileEncoding = 4; lastKnownFileType = sourcecode.c.h; path = FSTLRUGarbageCollectorTests.h; sourceTree = "<group>"; };
		5CC9650220A0E93200A2D6A1 /* FSTLRUGarbageCollectorTests.mm */ = {isa = PBXFileReference; fileEncoding = 4; lastKnownFileType = sourcecode.cpp.objcpp; path = FSTLRUGarbageCollectorTests.mm; sourceTree = "<group>"; };
		5CC9650420A0E9BD00A2D6A1 /* FSTMemoryLRUGarbageCollectorTests.mm */ = {isa = PBXFileReference; fileEncoding = 4; lastKnownFileType = sourcecode.cpp.objcpp; path = FSTMemoryLRUGarbageCollectorTests.mm; sourceTree = "<group>"; };
		5CC9650620A0E9C600A2D6A1 /* FSTLevelDBLRUGarbageCollectorTests.mm */ = {isa = PBXFileReference; fileEncoding = 4; lastKnownFileType = sourcecode.cpp.objcpp; path = FSTLevelDBLRUGarbageCollectorTests.mm; sourceTree = "<group>"; };
		6003F58A195388D20070C39A /* Firestore_Example_iOS.app */ = {isa = PBXFileReference; explicitFileType = wrapper.application; includeInIndex = 0; path = Firestore_Example_iOS.app; sourceTree = BUILT_PRODUCTS_DIR; };
		6003F58D195388D20070C39A /* Foundation.framework */ = {isa = PBXFileReference; lastKnownFileType = wrapper.framework; name = Foundation.framework; path = System/Library/Frameworks/Foundation.framework; sourceTree = SDKROOT; };
		6003F58F195388D20070C39A /* CoreGraphics.framework */ = {isa = PBXFileReference; lastKnownFileType = wrapper.framework; name = CoreGraphics.framework; path = System/Library/Frameworks/CoreGraphics.framework; sourceTree = SDKROOT; };
		6003F591195388D20070C39A /* UIKit.framework */ = {isa = PBXFileReference; lastKnownFileType = wrapper.framework; name = UIKit.framework; path = System/Library/Frameworks/UIKit.framework; sourceTree = SDKROOT; };
		6003F595195388D20070C39A /* Firestore-Info.plist */ = {isa = PBXFileReference; lastKnownFileType = text.plist.xml; path = "Firestore-Info.plist"; sourceTree = "<group>"; };
		6003F597195388D20070C39A /* en */ = {isa = PBXFileReference; lastKnownFileType = text.plist.strings; name = en; path = en.lproj/InfoPlist.strings; sourceTree = "<group>"; };
		6003F599195388D20070C39A /* main.m */ = {isa = PBXFileReference; lastKnownFileType = sourcecode.c.objc; path = main.m; sourceTree = "<group>"; };
		6003F59C195388D20070C39A /* FIRAppDelegate.h */ = {isa = PBXFileReference; lastKnownFileType = sourcecode.c.h; path = FIRAppDelegate.h; sourceTree = "<group>"; };
		6003F59D195388D20070C39A /* FIRAppDelegate.m */ = {isa = PBXFileReference; lastKnownFileType = sourcecode.c.objc; path = FIRAppDelegate.m; sourceTree = "<group>"; };
		6003F5A5195388D20070C39A /* FIRViewController.h */ = {isa = PBXFileReference; lastKnownFileType = sourcecode.c.h; path = FIRViewController.h; sourceTree = "<group>"; };
		6003F5A6195388D20070C39A /* FIRViewController.m */ = {isa = PBXFileReference; lastKnownFileType = sourcecode.c.objc; path = FIRViewController.m; sourceTree = "<group>"; };
		6003F5A8195388D20070C39A /* Images.xcassets */ = {isa = PBXFileReference; lastKnownFileType = folder.assetcatalog; path = Images.xcassets; sourceTree = "<group>"; };
		6003F5AE195388D20070C39A /* Firestore_Tests_iOS.xctest */ = {isa = PBXFileReference; explicitFileType = wrapper.cfbundle; includeInIndex = 0; path = Firestore_Tests_iOS.xctest; sourceTree = BUILT_PRODUCTS_DIR; };
		6003F5AF195388D20070C39A /* XCTest.framework */ = {isa = PBXFileReference; lastKnownFileType = wrapper.framework; name = XCTest.framework; path = Library/Frameworks/XCTest.framework; sourceTree = DEVELOPER_DIR; };
		6003F5B7195388D20070C39A /* Tests-Info.plist */ = {isa = PBXFileReference; lastKnownFileType = text.plist.xml; path = "Tests-Info.plist"; sourceTree = "<group>"; };
		6003F5B9195388D20070C39A /* en */ = {isa = PBXFileReference; lastKnownFileType = text.plist.strings; name = en; path = en.lproj/InfoPlist.strings; sourceTree = "<group>"; };
		6161B5012047140400A99DBB /* FIRFirestoreSourceTests.mm */ = {isa = PBXFileReference; fileEncoding = 4; lastKnownFileType = sourcecode.cpp.objcpp; path = FIRFirestoreSourceTests.mm; sourceTree = "<group>"; };
		618BBE7D20B89AAC00B5BCE7 /* target.pb.cc */ = {isa = PBXFileReference; fileEncoding = 4; lastKnownFileType = sourcecode.cpp.cpp; path = target.pb.cc; sourceTree = "<group>"; };
		618BBE7E20B89AAC00B5BCE7 /* maybe_document.pb.cc */ = {isa = PBXFileReference; fileEncoding = 4; lastKnownFileType = sourcecode.cpp.cpp; path = maybe_document.pb.cc; sourceTree = "<group>"; };
		618BBE7F20B89AAC00B5BCE7 /* target.pb.h */ = {isa = PBXFileReference; fileEncoding = 4; lastKnownFileType = sourcecode.c.h; path = target.pb.h; sourceTree = "<group>"; };
		618BBE8020B89AAC00B5BCE7 /* maybe_document.pb.h */ = {isa = PBXFileReference; fileEncoding = 4; lastKnownFileType = sourcecode.c.h; path = maybe_document.pb.h; sourceTree = "<group>"; };
		618BBE8120B89AAC00B5BCE7 /* mutation.pb.h */ = {isa = PBXFileReference; fileEncoding = 4; lastKnownFileType = sourcecode.c.h; path = mutation.pb.h; sourceTree = "<group>"; };
		618BBE8220B89AAC00B5BCE7 /* mutation.pb.cc */ = {isa = PBXFileReference; fileEncoding = 4; lastKnownFileType = sourcecode.cpp.cpp; path = mutation.pb.cc; sourceTree = "<group>"; };
		618BBE8620B89AAC00B5BCE7 /* query.pb.h */ = {isa = PBXFileReference; fileEncoding = 4; lastKnownFileType = sourcecode.c.h; path = query.pb.h; sourceTree = "<group>"; };
		618BBE8720B89AAC00B5BCE7 /* common.pb.h */ = {isa = PBXFileReference; fileEncoding = 4; lastKnownFileType = sourcecode.c.h; path = common.pb.h; sourceTree = "<group>"; };
		618BBE8820B89AAC00B5BCE7 /* common.pb.cc */ = {isa = PBXFileReference; fileEncoding = 4; lastKnownFileType = sourcecode.cpp.cpp; path = common.pb.cc; sourceTree = "<group>"; };
		618BBE8920B89AAC00B5BCE7 /* firestore.pb.h */ = {isa = PBXFileReference; fileEncoding = 4; lastKnownFileType = sourcecode.c.h; path = firestore.pb.h; sourceTree = "<group>"; };
		618BBE8A20B89AAC00B5BCE7 /* firestore.pb.cc */ = {isa = PBXFileReference; fileEncoding = 4; lastKnownFileType = sourcecode.cpp.cpp; path = firestore.pb.cc; sourceTree = "<group>"; };
		618BBE8B20B89AAC00B5BCE7 /* write.pb.h */ = {isa = PBXFileReference; fileEncoding = 4; lastKnownFileType = sourcecode.c.h; path = write.pb.h; sourceTree = "<group>"; };
		618BBE8C20B89AAC00B5BCE7 /* query.pb.cc */ = {isa = PBXFileReference; fileEncoding = 4; lastKnownFileType = sourcecode.cpp.cpp; path = query.pb.cc; sourceTree = "<group>"; };
		618BBE8D20B89AAC00B5BCE7 /* document.pb.h */ = {isa = PBXFileReference; fileEncoding = 4; lastKnownFileType = sourcecode.c.h; path = document.pb.h; sourceTree = "<group>"; };
		618BBE8E20B89AAC00B5BCE7 /* document.pb.cc */ = {isa = PBXFileReference; fileEncoding = 4; lastKnownFileType = sourcecode.cpp.cpp; path = document.pb.cc; sourceTree = "<group>"; };
		618BBE8F20B89AAC00B5BCE7 /* write.pb.cc */ = {isa = PBXFileReference; fileEncoding = 4; lastKnownFileType = sourcecode.cpp.cpp; path = write.pb.cc; sourceTree = "<group>"; };
		618BBE9120B89AAC00B5BCE7 /* latlng.pb.h */ = {isa = PBXFileReference; fileEncoding = 4; lastKnownFileType = sourcecode.c.h; path = latlng.pb.h; sourceTree = "<group>"; };
		618BBE9220B89AAC00B5BCE7 /* latlng.pb.cc */ = {isa = PBXFileReference; fileEncoding = 4; lastKnownFileType = sourcecode.cpp.cpp; path = latlng.pb.cc; sourceTree = "<group>"; };
		618BBE9420B89AAC00B5BCE7 /* http.pb.h */ = {isa = PBXFileReference; fileEncoding = 4; lastKnownFileType = sourcecode.c.h; path = http.pb.h; sourceTree = "<group>"; };
		618BBE9520B89AAC00B5BCE7 /* annotations.pb.cc */ = {isa = PBXFileReference; fileEncoding = 4; lastKnownFileType = sourcecode.cpp.cpp; path = annotations.pb.cc; sourceTree = "<group>"; };
		618BBE9620B89AAC00B5BCE7 /* annotations.pb.h */ = {isa = PBXFileReference; fileEncoding = 4; lastKnownFileType = sourcecode.c.h; path = annotations.pb.h; sourceTree = "<group>"; };
		618BBE9720B89AAC00B5BCE7 /* http.pb.cc */ = {isa = PBXFileReference; fileEncoding = 4; lastKnownFileType = sourcecode.cpp.cpp; path = http.pb.cc; sourceTree = "<group>"; };
		618BBE9920B89AAC00B5BCE7 /* status.pb.cc */ = {isa = PBXFileReference; fileEncoding = 4; lastKnownFileType = sourcecode.cpp.cpp; path = status.pb.cc; sourceTree = "<group>"; };
		618BBE9A20B89AAC00B5BCE7 /* status.pb.h */ = {isa = PBXFileReference; fileEncoding = 4; lastKnownFileType = sourcecode.c.h; path = status.pb.h; sourceTree = "<group>"; };
		61F72C5520BC48FD001A68CB /* serializer_test.cc */ = {isa = PBXFileReference; fileEncoding = 4; lastKnownFileType = sourcecode.cpp.cpp; path = serializer_test.cc; sourceTree = "<group>"; };
		69E6C311558EC77729A16CF1 /* Pods-Firestore_Example_iOS-Firestore_SwiftTests_iOS.debug.xcconfig */ = {isa = PBXFileReference; includeInIndex = 1; lastKnownFileType = text.xcconfig; name = "Pods-Firestore_Example_iOS-Firestore_SwiftTests_iOS.debug.xcconfig"; path = "Pods/Target Support Files/Pods-Firestore_Example_iOS-Firestore_SwiftTests_iOS/Pods-Firestore_Example_iOS-Firestore_SwiftTests_iOS.debug.xcconfig"; sourceTree = "<group>"; };
		6E8302DE210222ED003E1EA3 /* FSTFuzzTestFieldPath.h */ = {isa = PBXFileReference; lastKnownFileType = sourcecode.c.h; path = FSTFuzzTestFieldPath.h; sourceTree = "<group>"; };
		6E8302DF21022309003E1EA3 /* FSTFuzzTestFieldPath.mm */ = {isa = PBXFileReference; fileEncoding = 4; lastKnownFileType = sourcecode.cpp.objcpp; path = FSTFuzzTestFieldPath.mm; sourceTree = "<group>"; };
		6EA39FDD20FE820E008D461F /* FSTFuzzTestSerializer.mm */ = {isa = PBXFileReference; lastKnownFileType = sourcecode.cpp.objcpp; path = FSTFuzzTestSerializer.mm; sourceTree = "<group>"; };
		6EA39FDF20FE824E008D461F /* FSTFuzzTestSerializer.h */ = {isa = PBXFileReference; lastKnownFileType = sourcecode.c.h; path = FSTFuzzTestSerializer.h; sourceTree = "<group>"; };
		6ED6DEA120F5502700FC6076 /* FuzzingResources */ = {isa = PBXFileReference; lastKnownFileType = folder; path = FuzzingResources; sourceTree = "<group>"; };
		6EDD3B5B20BF247500C33877 /* Firestore_FuzzTests_iOS.xctest */ = {isa = PBXFileReference; explicitFileType = wrapper.cfbundle; includeInIndex = 0; path = Firestore_FuzzTests_iOS.xctest; sourceTree = BUILT_PRODUCTS_DIR; };
		6EDD3B5C20BF247500C33877 /* Firestore_FuzzTests_iOS-Info.plist */ = {isa = PBXFileReference; lastKnownFileType = text.plist.xml; path = "Firestore_FuzzTests_iOS-Info.plist"; sourceTree = "<group>"; };
		6EDD3B5E20BF24D000C33877 /* FSTFuzzTestsPrincipal.mm */ = {isa = PBXFileReference; lastKnownFileType = sourcecode.cpp.objcpp; path = FSTFuzzTestsPrincipal.mm; sourceTree = "<group>"; };
		71719F9E1E33DC2100824A3D /* Base */ = {isa = PBXFileReference; lastKnownFileType = file.storyboard; name = Base; path = Base.lproj/LaunchScreen.storyboard; sourceTree = "<group>"; };
		7346E61C20325C6900FD6CEF /* FSTDispatchQueueTests.mm */ = {isa = PBXFileReference; fileEncoding = 4; lastKnownFileType = sourcecode.cpp.objcpp; path = FSTDispatchQueueTests.mm; sourceTree = "<group>"; };
		73866A9F2082B069009BB4FF /* FIRArrayTransformTests.mm */ = {isa = PBXFileReference; lastKnownFileType = sourcecode.cpp.objcpp; path = FIRArrayTransformTests.mm; sourceTree = "<group>"; };
		79507DF8378D3C42F5B36268 /* string_win_test.cc */ = {isa = PBXFileReference; includeInIndex = 1; lastKnownFileType = sourcecode.cpp.cpp; path = string_win_test.cc; sourceTree = "<group>"; };
		84434E57CA72951015FC71BC /* Pods-Firestore_FuzzTests_iOS.debug.xcconfig */ = {isa = PBXFileReference; includeInIndex = 1; lastKnownFileType = text.xcconfig; name = "Pods-Firestore_FuzzTests_iOS.debug.xcconfig"; path = "Pods/Target Support Files/Pods-Firestore_FuzzTests_iOS/Pods-Firestore_FuzzTests_iOS.debug.xcconfig"; sourceTree = "<group>"; };
		873B8AEA1B1F5CCA007FD442 /* Main.storyboard */ = {isa = PBXFileReference; fileEncoding = 4; lastKnownFileType = file.storyboard; name = Main.storyboard; path = Base.lproj/Main.storyboard; sourceTree = "<group>"; };
		8E002F4AD5D9B6197C940847 /* Firestore.podspec */ = {isa = PBXFileReference; includeInIndex = 1; lastKnownFileType = text; name = Firestore.podspec; path = ../Firestore.podspec; sourceTree = "<group>"; };
		97C492D2524E92927C11F425 /* Pods-Firestore_FuzzTests_iOS.release.xcconfig */ = {isa = PBXFileReference; includeInIndex = 1; lastKnownFileType = text.xcconfig; name = "Pods-Firestore_FuzzTests_iOS.release.xcconfig"; path = "Pods/Target Support Files/Pods-Firestore_FuzzTests_iOS/Pods-Firestore_FuzzTests_iOS.release.xcconfig"; sourceTree = "<group>"; };
		9CFD366B783AE27B9E79EE7A /* string_format_apple_test.mm */ = {isa = PBXFileReference; includeInIndex = 1; lastKnownFileType = sourcecode.cpp.objcpp; path = string_format_apple_test.mm; sourceTree = "<group>"; };
		A5FA86650A18F3B7A8162287 /* Pods-Firestore_Benchmarks_iOS.release.xcconfig */ = {isa = PBXFileReference; includeInIndex = 1; lastKnownFileType = text.xcconfig; name = "Pods-Firestore_Benchmarks_iOS.release.xcconfig"; path = "Pods/Target Support Files/Pods-Firestore_Benchmarks_iOS/Pods-Firestore_Benchmarks_iOS.release.xcconfig"; sourceTree = "<group>"; };
		AB356EF6200EA5EB0089B766 /* field_value_test.cc */ = {isa = PBXFileReference; lastKnownFileType = sourcecode.cpp.cpp; path = field_value_test.cc; sourceTree = "<group>"; };
		AB380CF82019382300D97691 /* target_id_generator_test.cc */ = {isa = PBXFileReference; fileEncoding = 4; lastKnownFileType = sourcecode.cpp.cpp; path = target_id_generator_test.cc; sourceTree = "<group>"; };
		AB380CFC201A2EE200D97691 /* string_util_test.cc */ = {isa = PBXFileReference; fileEncoding = 4; lastKnownFileType = sourcecode.cpp.cpp; path = string_util_test.cc; sourceTree = "<group>"; };
		AB380D01201BC69F00D97691 /* bits_test.cc */ = {isa = PBXFileReference; fileEncoding = 4; lastKnownFileType = sourcecode.cpp.cpp; path = bits_test.cc; sourceTree = "<group>"; };
		AB380D03201BC6E400D97691 /* ordered_code_test.cc */ = {isa = PBXFileReference; fileEncoding = 4; lastKnownFileType = sourcecode.cpp.cpp; path = ordered_code_test.cc; sourceTree = "<group>"; };
		AB38D92E20235D22000A432D /* database_info_test.cc */ = {isa = PBXFileReference; fileEncoding = 4; lastKnownFileType = sourcecode.cpp.cpp; path = database_info_test.cc; sourceTree = "<group>"; };
		AB38D93220239654000A432D /* user_test.cc */ = {isa = PBXFileReference; fileEncoding = 4; lastKnownFileType = sourcecode.cpp.cpp; path = user_test.cc; sourceTree = "<group>"; };
		AB38D9342023966E000A432D /* credentials_provider_test.cc */ = {isa = PBXFileReference; fileEncoding = 4; lastKnownFileType = sourcecode.cpp.cpp; path = credentials_provider_test.cc; sourceTree = "<group>"; };
		AB38D93620239689000A432D /* empty_credentials_provider_test.cc */ = {isa = PBXFileReference; fileEncoding = 4; lastKnownFileType = sourcecode.cpp.cpp; path = empty_credentials_provider_test.cc; sourceTree = "<group>"; };
		AB6B908320322E4D00CC290A /* document_test.cc */ = {isa = PBXFileReference; lastKnownFileType = sourcecode.cpp.cpp; path = document_test.cc; sourceTree = "<group>"; };
		AB6B908520322E6D00CC290A /* maybe_document_test.cc */ = {isa = PBXFileReference; lastKnownFileType = sourcecode.cpp.cpp; path = maybe_document_test.cc; sourceTree = "<group>"; };
		AB6B908720322E8800CC290A /* no_document_test.cc */ = {isa = PBXFileReference; lastKnownFileType = sourcecode.cpp.cpp; path = no_document_test.cc; sourceTree = "<group>"; };
		AB71064B201FA60300344F18 /* database_id_test.cc */ = {isa = PBXFileReference; fileEncoding = 4; lastKnownFileType = sourcecode.cpp.cpp; path = database_id_test.cc; sourceTree = "<group>"; };
		AB7BAB332012B519001E0872 /* geo_point_test.cc */ = {isa = PBXFileReference; fileEncoding = 4; lastKnownFileType = sourcecode.cpp.cpp; path = geo_point_test.cc; sourceTree = "<group>"; };
		ABA495B9202B7E79008A7851 /* snapshot_version_test.cc */ = {isa = PBXFileReference; fileEncoding = 4; lastKnownFileType = sourcecode.cpp.cpp; path = snapshot_version_test.cc; sourceTree = "<group>"; };
		ABC1D7DF2023A3EF00BA84F0 /* token_test.cc */ = {isa = PBXFileReference; fileEncoding = 4; lastKnownFileType = sourcecode.cpp.cpp; path = token_test.cc; sourceTree = "<group>"; };
		ABC1D7E22023CDC500BA84F0 /* firebase_credentials_provider_test.mm */ = {isa = PBXFileReference; fileEncoding = 4; lastKnownFileType = sourcecode.cpp.objcpp; path = firebase_credentials_provider_test.mm; sourceTree = "<group>"; };
		ABF6506B201131F8005F2C74 /* timestamp_test.cc */ = {isa = PBXFileReference; lastKnownFileType = sourcecode.cpp.cpp; path = timestamp_test.cc; sourceTree = "<group>"; };
		B1A7E1959AF8141FA7E6B888 /* grpc_stream_tester.cc */ = {isa = PBXFileReference; includeInIndex = 1; lastKnownFileType = sourcecode.cpp.cpp; path = grpc_stream_tester.cc; sourceTree = "<group>"; };
		B3F5B3AAE791A5911B9EAA82 /* Pods-Firestore_Tests_iOS.release.xcconfig */ = {isa = PBXFileReference; includeInIndex = 1; lastKnownFileType = text.xcconfig; name = "Pods-Firestore_Tests_iOS.release.xcconfig"; path = "Pods/Target Support Files/Pods-Firestore_Tests_iOS/Pods-Firestore_Tests_iOS.release.xcconfig"; sourceTree = "<group>"; };
		B60894F52170207100EBC644 /* fake_credentials_provider.h */ = {isa = PBXFileReference; fileEncoding = 4; lastKnownFileType = sourcecode.c.h; path = fake_credentials_provider.h; sourceTree = "<group>"; };
		B60894F62170207100EBC644 /* fake_credentials_provider.cc */ = {isa = PBXFileReference; fileEncoding = 4; lastKnownFileType = sourcecode.cpp.cpp; path = fake_credentials_provider.cc; sourceTree = "<group>"; };
		B6152AD5202A5385000E5744 /* document_key_test.cc */ = {isa = PBXFileReference; fileEncoding = 4; lastKnownFileType = sourcecode.cpp.cpp; path = document_key_test.cc; sourceTree = "<group>"; };
		B65D34A7203C99090076A5E1 /* FIRTimestampTest.m */ = {isa = PBXFileReference; fileEncoding = 4; lastKnownFileType = sourcecode.c.objc; path = FIRTimestampTest.m; sourceTree = "<group>"; };
		B66D8995213609EE0086DA0C /* stream_test.mm */ = {isa = PBXFileReference; fileEncoding = 4; lastKnownFileType = sourcecode.cpp.objcpp; path = stream_test.mm; sourceTree = "<group>"; };
		B67BF447216EB42F00CA9097 /* create_noop_connectivity_monitor.h */ = {isa = PBXFileReference; fileEncoding = 4; lastKnownFileType = sourcecode.c.h; path = create_noop_connectivity_monitor.h; sourceTree = "<group>"; };
		B67BF448216EB43000CA9097 /* create_noop_connectivity_monitor.cc */ = {isa = PBXFileReference; fileEncoding = 4; lastKnownFileType = sourcecode.cpp.cpp; path = create_noop_connectivity_monitor.cc; sourceTree = "<group>"; };
		B686F2AD2023DDB20028D6BE /* field_path_test.cc */ = {isa = PBXFileReference; fileEncoding = 4; lastKnownFileType = sourcecode.cpp.cpp; path = field_path_test.cc; sourceTree = "<group>"; };
		B686F2B02024FFD70028D6BE /* resource_path_test.cc */ = {isa = PBXFileReference; fileEncoding = 4; lastKnownFileType = sourcecode.cpp.cpp; path = resource_path_test.cc; sourceTree = "<group>"; };
		B6BBE42F21262CF400C6A53E /* grpc_stream_test.cc */ = {isa = PBXFileReference; fileEncoding = 4; lastKnownFileType = sourcecode.cpp.cpp; path = grpc_stream_test.cc; sourceTree = "<group>"; };
		B6D1B68420E2AB1A00B35856 /* exponential_backoff_test.cc */ = {isa = PBXFileReference; fileEncoding = 4; lastKnownFileType = sourcecode.cpp.cpp; path = exponential_backoff_test.cc; sourceTree = "<group>"; };
		B6D9649021544D4F00EB9CFB /* grpc_connection_test.cc */ = {isa = PBXFileReference; fileEncoding = 4; lastKnownFileType = sourcecode.cpp.cpp; path = grpc_connection_test.cc; sourceTree = "<group>"; };
		B6D964922154AB8F00EB9CFB /* grpc_streaming_reader_test.cc */ = {isa = PBXFileReference; fileEncoding = 4; lastKnownFileType = sourcecode.cpp.cpp; path = grpc_streaming_reader_test.cc; sourceTree = "<group>"; };
		B6D964942163E63900EB9CFB /* grpc_unary_call_test.cc */ = {isa = PBXFileReference; fileEncoding = 4; lastKnownFileType = sourcecode.cpp.cpp; path = grpc_unary_call_test.cc; sourceTree = "<group>"; };
		B6FB467A208E9A8200554BA2 /* async_queue_test.h */ = {isa = PBXFileReference; fileEncoding = 4; lastKnownFileType = sourcecode.c.h; path = async_queue_test.h; sourceTree = "<group>"; };
		B6FB467B208E9A8200554BA2 /* async_queue_test.cc */ = {isa = PBXFileReference; fileEncoding = 4; lastKnownFileType = sourcecode.cpp.cpp; path = async_queue_test.cc; sourceTree = "<group>"; };
		B6FB4680208EA0BE00554BA2 /* async_queue_libdispatch_test.mm */ = {isa = PBXFileReference; fileEncoding = 4; lastKnownFileType = sourcecode.cpp.objcpp; path = async_queue_libdispatch_test.mm; sourceTree = "<group>"; };
		B6FB4681208EA0BE00554BA2 /* async_queue_std_test.cc */ = {isa = PBXFileReference; fileEncoding = 4; lastKnownFileType = sourcecode.cpp.cpp; path = async_queue_std_test.cc; sourceTree = "<group>"; };
		B6FB4686208F9B9100554BA2 /* async_tests_util.h */ = {isa = PBXFileReference; fileEncoding = 4; lastKnownFileType = sourcecode.c.h; path = async_tests_util.h; sourceTree = "<group>"; };
		B6FB4687208F9B9100554BA2 /* executor_std_test.cc */ = {isa = PBXFileReference; fileEncoding = 4; lastKnownFileType = sourcecode.cpp.cpp; path = executor_std_test.cc; sourceTree = "<group>"; };
		B6FB4688208F9B9100554BA2 /* executor_test.cc */ = {isa = PBXFileReference; fileEncoding = 4; lastKnownFileType = sourcecode.cpp.cpp; path = executor_test.cc; sourceTree = "<group>"; };
		B6FB4689208F9B9100554BA2 /* executor_libdispatch_test.mm */ = {isa = PBXFileReference; fileEncoding = 4; lastKnownFileType = sourcecode.cpp.objcpp; path = executor_libdispatch_test.mm; sourceTree = "<group>"; };
		B6FB468A208F9B9100554BA2 /* executor_test.h */ = {isa = PBXFileReference; fileEncoding = 4; lastKnownFileType = sourcecode.c.h; path = executor_test.h; sourceTree = "<group>"; };
		B79CA87A1A01FC5329031C9B /* Pods_Firestore_FuzzTests_iOS.framework */ = {isa = PBXFileReference; explicitFileType = wrapper.framework; includeInIndex = 0; path = Pods_Firestore_FuzzTests_iOS.framework; sourceTree = BUILT_PRODUCTS_DIR; };
		B9C261C26C5D311E1E3C0CB9 /* query_test.cc */ = {isa = PBXFileReference; includeInIndex = 1; lastKnownFileType = sourcecode.cpp.cpp; path = query_test.cc; sourceTree = "<group>"; };
		BB92EB03E3F92485023F64ED /* Pods_Firestore_Example_iOS_Firestore_SwiftTests_iOS.framework */ = {isa = PBXFileReference; explicitFileType = wrapper.framework; includeInIndex = 0; path = Pods_Firestore_Example_iOS_Firestore_SwiftTests_iOS.framework; sourceTree = BUILT_PRODUCTS_DIR; };
		D3CC3DC5338DCAF43A211155 /* README.md */ = {isa = PBXFileReference; includeInIndex = 1; lastKnownFileType = net.daringfireball.markdown; name = README.md; path = ../README.md; sourceTree = "<group>"; };
		D5B2593BCB52957D62F1C9D3 /* perf_spec_test.json */ = {isa = PBXFileReference; fileEncoding = 4; lastKnownFileType = text.json; path = perf_spec_test.json; sourceTree = "<group>"; };
		DE03B2E91F2149D600A30B9C /* Firestore_IntegrationTests_iOS.xctest */ = {isa = PBXFileReference; explicitFileType = wrapper.cfbundle; includeInIndex = 0; path = Firestore_IntegrationTests_iOS.xctest; sourceTree = BUILT_PRODUCTS_DIR; };
		DE03B3621F215E1600A30B9C /* CAcert.pem */ = {isa = PBXFileReference; lastKnownFileType = text; path = CAcert.pem; sourceTree = "<group>"; };
		DE0761F61F2FE68D003233AF /* BasicCompileTests.swift */ = {isa = PBXFileReference; fileEncoding = 4; lastKnownFileType = sourcecode.swift; path = BasicCompileTests.swift; sourceTree = "<group>"; };
		DE2EF07E1F3D0B6E003D0CDC /* FSTArraySortedDictionaryTests.m */ = {isa = PBXFileReference; fileEncoding = 4; lastKnownFileType = sourcecode.c.objc; name = FSTArraySortedDictionaryTests.m; path = ../../third_party/Immutable/Tests/FSTArraySortedDictionaryTests.m; sourceTree = "<group>"; };
		DE2EF07F1F3D0B6E003D0CDC /* FSTImmutableSortedDictionary+Testing.h */ = {isa = PBXFileReference; fileEncoding = 4; lastKnownFileType = sourcecode.c.h; name = "FSTImmutableSortedDictionary+Testing.h"; path = "../../third_party/Immutable/Tests/FSTImmutableSortedDictionary+Testing.h"; sourceTree = "<group>"; };
		DE2EF0801F3D0B6E003D0CDC /* FSTImmutableSortedDictionary+Testing.m */ = {isa = PBXFileReference; fileEncoding = 4; lastKnownFileType = sourcecode.c.objc; name = "FSTImmutableSortedDictionary+Testing.m"; path = "../../third_party/Immutable/Tests/FSTImmutableSortedDictionary+Testing.m"; sourceTree = "<group>"; };
		DE2EF0811F3D0B6E003D0CDC /* FSTImmutableSortedSet+Testing.h */ = {isa = PBXFileReference; fileEncoding = 4; lastKnownFileType = sourcecode.c.h; name = "FSTImmutableSortedSet+Testing.h"; path = "../../third_party/Immutable/Tests/FSTImmutableSortedSet+Testing.h"; sourceTree = "<group>"; };
		DE2EF0821F3D0B6E003D0CDC /* FSTImmutableSortedSet+Testing.m */ = {isa = PBXFileReference; fileEncoding = 4; lastKnownFileType = sourcecode.c.objc; name = "FSTImmutableSortedSet+Testing.m"; path = "../../third_party/Immutable/Tests/FSTImmutableSortedSet+Testing.m"; sourceTree = "<group>"; };
		DE2EF0831F3D0B6E003D0CDC /* FSTLLRBValueNode+Test.h */ = {isa = PBXFileReference; fileEncoding = 4; lastKnownFileType = sourcecode.c.h; name = "FSTLLRBValueNode+Test.h"; path = "../../third_party/Immutable/Tests/FSTLLRBValueNode+Test.h"; sourceTree = "<group>"; };
		DE2EF0841F3D0B6E003D0CDC /* FSTTreeSortedDictionaryTests.m */ = {isa = PBXFileReference; fileEncoding = 4; lastKnownFileType = sourcecode.c.objc; name = FSTTreeSortedDictionaryTests.m; path = ../../third_party/Immutable/Tests/FSTTreeSortedDictionaryTests.m; sourceTree = "<group>"; };
		DE51B1881F0D48AC0013853F /* FSTHelpers.h */ = {isa = PBXFileReference; lastKnownFileType = sourcecode.c.h; path = FSTHelpers.h; sourceTree = "<group>"; };
		DE51B1961F0D48AC0013853F /* FSTMockDatastore.h */ = {isa = PBXFileReference; lastKnownFileType = sourcecode.c.h; path = FSTMockDatastore.h; sourceTree = "<group>"; };
		DE51B1981F0D48AC0013853F /* FSTSpecTests.h */ = {isa = PBXFileReference; lastKnownFileType = sourcecode.c.h; path = FSTSpecTests.h; sourceTree = "<group>"; };
		DE51B19A1F0D48AC0013853F /* FSTSyncEngineTestDriver.h */ = {isa = PBXFileReference; lastKnownFileType = sourcecode.c.h; path = FSTSyncEngineTestDriver.h; sourceTree = "<group>"; };
		DE51B1A71F0D48AC0013853F /* README.md */ = {isa = PBXFileReference; lastKnownFileType = net.daringfireball.markdown; path = README.md; sourceTree = "<group>"; };
		E592181BFD7C53C305123739 /* Pods-Firestore_Tests_iOS.debug.xcconfig */ = {isa = PBXFileReference; includeInIndex = 1; lastKnownFileType = text.xcconfig; name = "Pods-Firestore_Tests_iOS.debug.xcconfig"; path = "Pods/Target Support Files/Pods-Firestore_Tests_iOS/Pods-Firestore_Tests_iOS.debug.xcconfig"; sourceTree = "<group>"; };
		ECEBABC7E7B693BE808A1052 /* Pods_Firestore_IntegrationTests_iOS.framework */ = {isa = PBXFileReference; explicitFileType = wrapper.framework; includeInIndex = 0; path = Pods_Firestore_IntegrationTests_iOS.framework; sourceTree = BUILT_PRODUCTS_DIR; };
		ED4B3E3EA0EBF3ED19A07060 /* grpc_stream_tester.h */ = {isa = PBXFileReference; includeInIndex = 1; lastKnownFileType = sourcecode.c.h; path = grpc_stream_tester.h; sourceTree = "<group>"; };
		F354C0FE92645B56A6C6FD44 /* Pods-Firestore_IntegrationTests_iOS.release.xcconfig */ = {isa = PBXFileReference; includeInIndex = 1; lastKnownFileType = text.xcconfig; name = "Pods-Firestore_IntegrationTests_iOS.release.xcconfig"; path = "Pods/Target Support Files/Pods-Firestore_IntegrationTests_iOS/Pods-Firestore_IntegrationTests_iOS.release.xcconfig"; sourceTree = "<group>"; };
		F51859B394D01C0C507282F1 /* filesystem_test.cc */ = {isa = PBXFileReference; includeInIndex = 1; lastKnownFileType = sourcecode.cpp.cpp; path = filesystem_test.cc; sourceTree = "<group>"; };
		F694C3CE4B77B3C0FA4BBA53 /* Pods_Firestore_Benchmarks_iOS.framework */ = {isa = PBXFileReference; explicitFileType = wrapper.framework; includeInIndex = 0; path = Pods_Firestore_Benchmarks_iOS.framework; sourceTree = BUILT_PRODUCTS_DIR; };
		F8043813A5D16963EC02B182 /* local_serializer_test.cc */ = {isa = PBXFileReference; includeInIndex = 1; lastKnownFileType = sourcecode.cpp.cpp; path = local_serializer_test.cc; sourceTree = "<group>"; };
		FA2E9952BA2B299C1156C43C /* Pods-Firestore_Benchmarks_iOS.debug.xcconfig */ = {isa = PBXFileReference; includeInIndex = 1; lastKnownFileType = text.xcconfig; name = "Pods-Firestore_Benchmarks_iOS.debug.xcconfig"; path = "Pods/Target Support Files/Pods-Firestore_Benchmarks_iOS/Pods-Firestore_Benchmarks_iOS.debug.xcconfig"; sourceTree = "<group>"; };
/* End PBXFileReference section */

/* Begin PBXFrameworksBuildPhase section */
		54C9EDEE2040E16300A969CD /* Frameworks */ = {
			isa = PBXFrameworksBuildPhase;
			buildActionMask = 2147483647;
			files = (
				C1AA536F90A0A576CA2816EB /* Pods_Firestore_Example_iOS_Firestore_SwiftTests_iOS.framework in Frameworks */,
			);
			runOnlyForDeploymentPostprocessing = 0;
		};
		5CAE131620FFFED600BE9A4A /* Frameworks */ = {
			isa = PBXFrameworksBuildPhase;
			buildActionMask = 2147483647;
			files = (
				4AA4ABE36065DB79CD76DD8D /* Pods_Firestore_Benchmarks_iOS.framework in Frameworks */,
			);
			runOnlyForDeploymentPostprocessing = 0;
		};
		6003F587195388D20070C39A /* Frameworks */ = {
			isa = PBXFrameworksBuildPhase;
			buildActionMask = 2147483647;
			files = (
				6003F590195388D20070C39A /* CoreGraphics.framework in Frameworks */,
				6003F58E195388D20070C39A /* Foundation.framework in Frameworks */,
				C8D3CE2343E53223E6487F2C /* Pods_Firestore_Example_iOS.framework in Frameworks */,
				6003F592195388D20070C39A /* UIKit.framework in Frameworks */,
			);
			runOnlyForDeploymentPostprocessing = 0;
		};
		6003F5AB195388D20070C39A /* Frameworks */ = {
			isa = PBXFrameworksBuildPhase;
			buildActionMask = 2147483647;
			files = (
				6003F5B1195388D20070C39A /* Foundation.framework in Frameworks */,
				5D405BE298CE4692CB00790A /* Pods_Firestore_Tests_iOS.framework in Frameworks */,
				6003F5B2195388D20070C39A /* UIKit.framework in Frameworks */,
				6003F5B0195388D20070C39A /* XCTest.framework in Frameworks */,
			);
			runOnlyForDeploymentPostprocessing = 0;
		};
		6EDD3B4520BF247500C33877 /* Frameworks */ = {
			isa = PBXFrameworksBuildPhase;
			buildActionMask = 2147483647;
			files = (
				6EDD3B4620BF247500C33877 /* Foundation.framework in Frameworks */,
				C482E724F4B10968417C3F78 /* Pods_Firestore_FuzzTests_iOS.framework in Frameworks */,
				6EDD3B4820BF247500C33877 /* UIKit.framework in Frameworks */,
				6EDD3B4920BF247500C33877 /* XCTest.framework in Frameworks */,
			);
			runOnlyForDeploymentPostprocessing = 0;
		};
		DE03B2D31F2149D600A30B9C /* Frameworks */ = {
			isa = PBXFrameworksBuildPhase;
			buildActionMask = 2147483647;
			files = (
				DE03B2D61F2149D600A30B9C /* Foundation.framework in Frameworks */,
				8C82D4D3F9AB63E79CC52DC8 /* Pods_Firestore_IntegrationTests_iOS.framework in Frameworks */,
				DE03B2D51F2149D600A30B9C /* UIKit.framework in Frameworks */,
				DE03B2D41F2149D600A30B9C /* XCTest.framework in Frameworks */,
			);
			runOnlyForDeploymentPostprocessing = 0;
		};
/* End PBXFrameworksBuildPhase section */

/* Begin PBXGroup section */
		543B4F0520A91E4B001F506D /* App */ = {
			isa = PBXGroup;
			children = (
				6003F593195388D20070C39A /* iOS */,
				54D400D32148BACE001D2BCC /* GoogleService-Info.plist */,
			);
			path = App;
			sourceTree = "<group>";
		};
		544A20ED20F6C046004E52CD /* API */ = {
			isa = PBXGroup;
			children = (
				DE0761F61F2FE68D003233AF /* BasicCompileTests.swift */,
			);
			path = API;
			sourceTree = "<group>";
		};
		5467FB05203E652F009C9584 /* testutil */ = {
			isa = PBXGroup;
			children = (
				5467FB06203E6A44009C9584 /* app_testing.h */,
				5467FB07203E6A44009C9584 /* app_testing.mm */,
				54A0352820A3B3BD003E0143 /* testutil.cc */,
				54A0352920A3B3BD003E0143 /* testutil.h */,
			);
			path = testutil;
			sourceTree = "<group>";
		};
		546854A720A3681B004BDBD5 /* remote */ = {
			isa = PBXGroup;
			children = (
				B6D964942163E63900EB9CFB /* grpc_unary_call_test.cc */,
				B6D9649021544D4F00EB9CFB /* grpc_connection_test.cc */,
				B6D964922154AB8F00EB9CFB /* grpc_streaming_reader_test.cc */,
				546854A820A36867004BDBD5 /* datastore_test.mm */,
				B6D1B68420E2AB1A00B35856 /* exponential_backoff_test.cc */,
				B6BBE42F21262CF400C6A53E /* grpc_stream_test.cc */,
				61F72C5520BC48FD001A68CB /* serializer_test.cc */,
				B66D8995213609EE0086DA0C /* stream_test.mm */,
			);
			path = remote;
			sourceTree = "<group>";
		};
		54740A561FC913EB00713A1A /* util */ = {
			isa = PBXGroup;
			children = (
<<<<<<< HEAD
				B60894F62170207100EBC644 /* fake_credentials_provider.cc */,
				B60894F52170207100EBC644 /* fake_credentials_provider.h */,
=======
>>>>>>> 3a720906
				B67BF448216EB43000CA9097 /* create_noop_connectivity_monitor.cc */,
				B67BF447216EB42F00CA9097 /* create_noop_connectivity_monitor.h */,
				B6FB4680208EA0BE00554BA2 /* async_queue_libdispatch_test.mm */,
				B6FB4681208EA0BE00554BA2 /* async_queue_std_test.cc */,
				B6FB467B208E9A8200554BA2 /* async_queue_test.cc */,
				B6FB467A208E9A8200554BA2 /* async_queue_test.h */,
				B6FB4686208F9B9100554BA2 /* async_tests_util.h */,
				54740A521FC913E500713A1A /* autoid_test.cc */,
				AB380D01201BC69F00D97691 /* bits_test.cc */,
				548DB928200D59F600E00ABC /* comparison_test.cc */,
				B6FB4689208F9B9100554BA2 /* executor_libdispatch_test.mm */,
				B6FB4687208F9B9100554BA2 /* executor_std_test.cc */,
				B6FB4688208F9B9100554BA2 /* executor_test.cc */,
				B6FB468A208F9B9100554BA2 /* executor_test.h */,
				F51859B394D01C0C507282F1 /* filesystem_test.cc */,
				B1A7E1959AF8141FA7E6B888 /* grpc_stream_tester.cc */,
				ED4B3E3EA0EBF3ED19A07060 /* grpc_stream_tester.h */,
				444B7AB3F5A2929070CB1363 /* hard_assert_test.cc */,
				54511E8D209805F8005BD28F /* hashing_test.cc */,
				54A0353420A3D8CB003E0143 /* iterator_adaptors_test.cc */,
				54C2294E1FECABAE007D065B /* log_test.cc */,
				AB380D03201BC6E400D97691 /* ordered_code_test.cc */,
				403DBF6EFB541DFD01582AA3 /* path_test.cc */,
				54740A531FC913E500713A1A /* secure_random_test.cc */,
				54A0352C20A3B3D7003E0143 /* status_test.cc */,
				54A0352B20A3B3D7003E0143 /* status_test_util.h */,
				54A0352D20A3B3D7003E0143 /* statusor_test.cc */,
				358C3B5FE573B1D60A4F7592 /* strerror_test.cc */,
				0EE5300F8233D14025EF0456 /* string_apple_test.mm */,
				9CFD366B783AE27B9E79EE7A /* string_format_apple_test.mm */,
				54131E9620ADE678001DF3FF /* string_format_test.cc */,
				AB380CFC201A2EE200D97691 /* string_util_test.cc */,
				79507DF8378D3C42F5B36268 /* string_win_test.cc */,
				2A0CF41BA5AED6049B0BEB2C /* type_traits_apple_test.mm */,
			);
			path = util;
			sourceTree = "<group>";
		};
		54764FAC1FAA0C390085E60A /* CoreTests */ = {
			isa = PBXGroup;
			children = (
				AB38D9312023962A000A432D /* auth */,
				AB380CF7201937B800D97691 /* core */,
				54EB764B202277970088B8F3 /* immutable */,
				54995F70205B6E1A004EFFA0 /* local */,
				AB356EF5200E9D1A0089B766 /* model */,
				546854A720A3681B004BDBD5 /* remote */,
				5467FB05203E652F009C9584 /* testutil */,
				54740A561FC913EB00713A1A /* util */,
				54764FAE1FAA21B90085E60A /* FSTGoogleTestTests.mm */,
				AB7BAB332012B519001E0872 /* geo_point_test.cc */,
				ABF6506B201131F8005F2C74 /* timestamp_test.cc */,
			);
			name = CoreTests;
			path = ../core/test/firebase/firestore;
			sourceTree = "<group>";
		};
		5495EB012040E90200EBA509 /* Codable */ = {
			isa = PBXGroup;
			children = (
				5495EB022040E90200EBA509 /* CodableGeoPointTests.swift */,
			);
			path = Codable;
			sourceTree = "<group>";
		};
		54995F70205B6E1A004EFFA0 /* local */ = {
			isa = PBXGroup;
			children = (
				54995F6E205B6E12004EFFA0 /* leveldb_key_test.cc */,
				332485C4DCC6BA0DBB5E31B7 /* leveldb_util_test.cc */,
				F8043813A5D16963EC02B182 /* local_serializer_test.cc */,
			);
			path = local;
			sourceTree = "<group>";
		};
		54C9EDF22040E16300A969CD /* SwiftTests */ = {
			isa = PBXGroup;
			children = (
				544A20ED20F6C046004E52CD /* API */,
				5495EB012040E90200EBA509 /* Codable */,
				54C9EDF52040E16300A969CD /* Info.plist */,
			);
			name = SwiftTests;
			path = ../Swift/Tests;
			sourceTree = "<group>";
		};
		54EB764B202277970088B8F3 /* immutable */ = {
			isa = PBXGroup;
			children = (
				54EB764C202277B30088B8F3 /* array_sorted_map_test.cc */,
				549CCA4E20A36DBB00BCEB75 /* sorted_map_test.cc */,
				549CCA4C20A36DBB00BCEB75 /* sorted_set_test.cc */,
				549CCA4F20A36DBC00BCEB75 /* testing.h */,
				549CCA4D20A36DBB00BCEB75 /* tree_sorted_map_test.cc */,
			);
			path = immutable;
			sourceTree = "<group>";
		};
		5CAE131A20FFFED600BE9A4A /* Benchmarks */ = {
			isa = PBXGroup;
			children = (
				132E3BB3D5C42282B4ACFB20 /* FSTLevelDBBenchmarkTests.mm */,
				5CAE131D20FFFED600BE9A4A /* Info.plist */,
			);
			path = Benchmarks;
			sourceTree = "<group>";
		};
		6003F581195388D10070C39A = {
			isa = PBXGroup;
			children = (
				618BBE7A20B89AAC00B5BCE7 /* CoreTestsProtos */,
				6EDD3B5D20BF24A700C33877 /* FuzzTests */,
				543B4F0520A91E4B001F506D /* App */,
				60FF7A9C1954A5C5007DD14C /* Podspec Metadata */,
				6003F5B5195388D20070C39A /* Tests */,
				54764FAC1FAA0C390085E60A /* CoreTests */,
				54C9EDF22040E16300A969CD /* SwiftTests */,
				5CAE131A20FFFED600BE9A4A /* Benchmarks */,
				6003F58C195388D20070C39A /* Frameworks */,
				6003F58B195388D20070C39A /* Products */,
				AAEA2A72CFD1FA5AD34462F7 /* Pods */,
			);
			sourceTree = "<group>";
		};
		6003F58B195388D20070C39A /* Products */ = {
			isa = PBXGroup;
			children = (
				5CAE131920FFFED600BE9A4A /* Firestore_Benchmarks_iOS.xctest */,
				6003F58A195388D20070C39A /* Firestore_Example_iOS.app */,
				6EDD3B5B20BF247500C33877 /* Firestore_FuzzTests_iOS.xctest */,
				DE03B2E91F2149D600A30B9C /* Firestore_IntegrationTests_iOS.xctest */,
				54C9EDF12040E16300A969CD /* Firestore_SwiftTests_iOS.xctest */,
				6003F5AE195388D20070C39A /* Firestore_Tests_iOS.xctest */,
			);
			name = Products;
			sourceTree = "<group>";
		};
		6003F58C195388D20070C39A /* Frameworks */ = {
			isa = PBXGroup;
			children = (
				6003F58F195388D20070C39A /* CoreGraphics.framework */,
				6003F58D195388D20070C39A /* Foundation.framework */,
				F694C3CE4B77B3C0FA4BBA53 /* Pods_Firestore_Benchmarks_iOS.framework */,
				5918805E993304321A05E82B /* Pods_Firestore_Example_iOS.framework */,
				BB92EB03E3F92485023F64ED /* Pods_Firestore_Example_iOS_Firestore_SwiftTests_iOS.framework */,
				B79CA87A1A01FC5329031C9B /* Pods_Firestore_FuzzTests_iOS.framework */,
				ECEBABC7E7B693BE808A1052 /* Pods_Firestore_IntegrationTests_iOS.framework */,
				2B50B3A0DF77100EEE887891 /* Pods_Firestore_Tests_iOS.framework */,
				6003F591195388D20070C39A /* UIKit.framework */,
				6003F5AF195388D20070C39A /* XCTest.framework */,
			);
			name = Frameworks;
			sourceTree = "<group>";
		};
		6003F593195388D20070C39A /* iOS */ = {
			isa = PBXGroup;
			children = (
				6003F59C195388D20070C39A /* FIRAppDelegate.h */,
				6003F59D195388D20070C39A /* FIRAppDelegate.m */,
				6003F5A5195388D20070C39A /* FIRViewController.h */,
				6003F5A6195388D20070C39A /* FIRViewController.m */,
				6003F595195388D20070C39A /* Firestore-Info.plist */,
				6003F5A8195388D20070C39A /* Images.xcassets */,
				6003F596195388D20070C39A /* InfoPlist.strings */,
				71719F9D1E33DC2100824A3D /* LaunchScreen.storyboard */,
				873B8AEA1B1F5CCA007FD442 /* Main.storyboard */,
				6003F599195388D20070C39A /* main.m */,
			);
			path = iOS;
			sourceTree = "<group>";
		};
		6003F5B5195388D20070C39A /* Tests */ = {
			isa = PBXGroup;
			children = (
				DE51B1831F0D48AC0013853F /* API */,
				DE51B1A81F0D48AC0013853F /* Core */,
				DE2EF06E1F3D07D7003D0CDC /* Immutable */,
				DE51B1BB1F0D48AC0013853F /* Integration */,
				DE51B1621F0D48AC0013853F /* Local */,
				DE51B17B1F0D48AC0013853F /* Model */,
				DE51B1B21F0D48AC0013853F /* Remote */,
				DE51B1931F0D48AC0013853F /* SpecTests */,
				6003F5B6195388D20070C39A /* Supporting Files */,
				DE51B1851F0D48AC0013853F /* Util */,
			);
			path = Tests;
			sourceTree = "<group>";
		};
		6003F5B6195388D20070C39A /* Supporting Files */ = {
			isa = PBXGroup;
			children = (
				6003F5B8195388D20070C39A /* InfoPlist.strings */,
				6003F5B7195388D20070C39A /* Tests-Info.plist */,
			);
			name = "Supporting Files";
			sourceTree = "<group>";
		};
		60FF7A9C1954A5C5007DD14C /* Podspec Metadata */ = {
			isa = PBXGroup;
			children = (
				8E002F4AD5D9B6197C940847 /* Firestore.podspec */,
				12F4357299652983A615F886 /* LICENSE */,
				D3CC3DC5338DCAF43A211155 /* README.md */,
			);
			name = "Podspec Metadata";
			sourceTree = "<group>";
		};
		618BBE7A20B89AAC00B5BCE7 /* CoreTestsProtos */ = {
			isa = PBXGroup;
			children = (
				618BBE7B20B89AAC00B5BCE7 /* firestore */,
				618BBE8320B89AAC00B5BCE7 /* google */,
			);
			name = CoreTestsProtos;
			path = ../Protos/cpp;
			sourceTree = "<group>";
		};
		618BBE7B20B89AAC00B5BCE7 /* firestore */ = {
			isa = PBXGroup;
			children = (
				618BBE7C20B89AAC00B5BCE7 /* local */,
			);
			path = firestore;
			sourceTree = "<group>";
		};
		618BBE7C20B89AAC00B5BCE7 /* local */ = {
			isa = PBXGroup;
			children = (
				618BBE7E20B89AAC00B5BCE7 /* maybe_document.pb.cc */,
				618BBE8020B89AAC00B5BCE7 /* maybe_document.pb.h */,
				618BBE8220B89AAC00B5BCE7 /* mutation.pb.cc */,
				618BBE8120B89AAC00B5BCE7 /* mutation.pb.h */,
				618BBE7D20B89AAC00B5BCE7 /* target.pb.cc */,
				618BBE7F20B89AAC00B5BCE7 /* target.pb.h */,
			);
			path = local;
			sourceTree = "<group>";
		};
		618BBE8320B89AAC00B5BCE7 /* google */ = {
			isa = PBXGroup;
			children = (
				618BBE9320B89AAC00B5BCE7 /* api */,
				618BBE8420B89AAC00B5BCE7 /* firestore */,
				618BBE9820B89AAC00B5BCE7 /* rpc */,
				618BBE9020B89AAC00B5BCE7 /* type */,
			);
			path = google;
			sourceTree = "<group>";
		};
		618BBE8420B89AAC00B5BCE7 /* firestore */ = {
			isa = PBXGroup;
			children = (
				618BBE8520B89AAC00B5BCE7 /* v1beta1 */,
			);
			path = firestore;
			sourceTree = "<group>";
		};
		618BBE8520B89AAC00B5BCE7 /* v1beta1 */ = {
			isa = PBXGroup;
			children = (
				618BBE8820B89AAC00B5BCE7 /* common.pb.cc */,
				618BBE8720B89AAC00B5BCE7 /* common.pb.h */,
				618BBE8E20B89AAC00B5BCE7 /* document.pb.cc */,
				618BBE8D20B89AAC00B5BCE7 /* document.pb.h */,
				618BBE8A20B89AAC00B5BCE7 /* firestore.pb.cc */,
				618BBE8920B89AAC00B5BCE7 /* firestore.pb.h */,
				618BBE8C20B89AAC00B5BCE7 /* query.pb.cc */,
				618BBE8620B89AAC00B5BCE7 /* query.pb.h */,
				618BBE8F20B89AAC00B5BCE7 /* write.pb.cc */,
				618BBE8B20B89AAC00B5BCE7 /* write.pb.h */,
			);
			path = v1beta1;
			sourceTree = "<group>";
		};
		618BBE9020B89AAC00B5BCE7 /* type */ = {
			isa = PBXGroup;
			children = (
				618BBE9220B89AAC00B5BCE7 /* latlng.pb.cc */,
				618BBE9120B89AAC00B5BCE7 /* latlng.pb.h */,
			);
			path = type;
			sourceTree = "<group>";
		};
		618BBE9320B89AAC00B5BCE7 /* api */ = {
			isa = PBXGroup;
			children = (
				618BBE9520B89AAC00B5BCE7 /* annotations.pb.cc */,
				618BBE9620B89AAC00B5BCE7 /* annotations.pb.h */,
				618BBE9720B89AAC00B5BCE7 /* http.pb.cc */,
				618BBE9420B89AAC00B5BCE7 /* http.pb.h */,
			);
			path = api;
			sourceTree = "<group>";
		};
		618BBE9820B89AAC00B5BCE7 /* rpc */ = {
			isa = PBXGroup;
			children = (
				618BBE9920B89AAC00B5BCE7 /* status.pb.cc */,
				618BBE9A20B89AAC00B5BCE7 /* status.pb.h */,
			);
			path = rpc;
			sourceTree = "<group>";
		};
		6EA39FDC20FE81DD008D461F /* FuzzingTargets */ = {
			isa = PBXGroup;
			children = (
				6E8302DE210222ED003E1EA3 /* FSTFuzzTestFieldPath.h */,
				6E8302DF21022309003E1EA3 /* FSTFuzzTestFieldPath.mm */,
				6EA39FDF20FE824E008D461F /* FSTFuzzTestSerializer.h */,
				6EA39FDD20FE820E008D461F /* FSTFuzzTestSerializer.mm */,
			);
			path = FuzzingTargets;
			sourceTree = "<group>";
		};
		6EDD3B5D20BF24A700C33877 /* FuzzTests */ = {
			isa = PBXGroup;
			children = (
				6EA39FDC20FE81DD008D461F /* FuzzingTargets */,
				6EDD3B5E20BF24D000C33877 /* FSTFuzzTestsPrincipal.mm */,
				6EDD3B5C20BF247500C33877 /* Firestore_FuzzTests_iOS-Info.plist */,
				6ED6DEA120F5502700FC6076 /* FuzzingResources */,
			);
			path = FuzzTests;
			sourceTree = "<group>";
		};
		AAEA2A72CFD1FA5AD34462F7 /* Pods */ = {
			isa = PBXGroup;
			children = (
				FA2E9952BA2B299C1156C43C /* Pods-Firestore_Benchmarks_iOS.debug.xcconfig */,
				A5FA86650A18F3B7A8162287 /* Pods-Firestore_Benchmarks_iOS.release.xcconfig */,
				69E6C311558EC77729A16CF1 /* Pods-Firestore_Example_iOS-Firestore_SwiftTests_iOS.debug.xcconfig */,
				11984BA0A99D7A7ABA5B0D90 /* Pods-Firestore_Example_iOS-Firestore_SwiftTests_iOS.release.xcconfig */,
				3C81DE3772628FE297055662 /* Pods-Firestore_Example_iOS.debug.xcconfig */,
				3F0992A4B83C60841C52E960 /* Pods-Firestore_Example_iOS.release.xcconfig */,
				84434E57CA72951015FC71BC /* Pods-Firestore_FuzzTests_iOS.debug.xcconfig */,
				97C492D2524E92927C11F425 /* Pods-Firestore_FuzzTests_iOS.release.xcconfig */,
				1277F98C20D2DF0867496976 /* Pods-Firestore_IntegrationTests_iOS.debug.xcconfig */,
				F354C0FE92645B56A6C6FD44 /* Pods-Firestore_IntegrationTests_iOS.release.xcconfig */,
				E592181BFD7C53C305123739 /* Pods-Firestore_Tests_iOS.debug.xcconfig */,
				B3F5B3AAE791A5911B9EAA82 /* Pods-Firestore_Tests_iOS.release.xcconfig */,
			);
			name = Pods;
			sourceTree = "<group>";
		};
		AB356EF5200E9D1A0089B766 /* model */ = {
			isa = PBXGroup;
			children = (
				AB71064B201FA60300344F18 /* database_id_test.cc */,
				B6152AD5202A5385000E5744 /* document_key_test.cc */,
				AB6B908320322E4D00CC290A /* document_test.cc */,
				549CCA5320A36E1F00BCEB75 /* field_mask_test.cc */,
				B686F2AD2023DDB20028D6BE /* field_path_test.cc */,
				AB356EF6200EA5EB0089B766 /* field_value_test.cc */,
				AB6B908520322E6D00CC290A /* maybe_document_test.cc */,
				AB6B908720322E8800CC290A /* no_document_test.cc */,
				549CCA5520A36E1F00BCEB75 /* precondition_test.cc */,
				B686F2B02024FFD70028D6BE /* resource_path_test.cc */,
				ABA495B9202B7E79008A7851 /* snapshot_version_test.cc */,
			);
			path = model;
			sourceTree = "<group>";
		};
		AB380CF7201937B800D97691 /* core */ = {
			isa = PBXGroup;
			children = (
				AB38D92E20235D22000A432D /* database_info_test.cc */,
				B9C261C26C5D311E1E3C0CB9 /* query_test.cc */,
				AB380CF82019382300D97691 /* target_id_generator_test.cc */,
			);
			path = core;
			sourceTree = "<group>";
		};
		AB38D9312023962A000A432D /* auth */ = {
			isa = PBXGroup;
			children = (
				AB38D9342023966E000A432D /* credentials_provider_test.cc */,
				AB38D93620239689000A432D /* empty_credentials_provider_test.cc */,
				ABC1D7E22023CDC500BA84F0 /* firebase_credentials_provider_test.mm */,
				ABC1D7DF2023A3EF00BA84F0 /* token_test.cc */,
				AB38D93220239654000A432D /* user_test.cc */,
			);
			path = auth;
			sourceTree = "<group>";
		};
		DE2EF06E1F3D07D7003D0CDC /* Immutable */ = {
			isa = PBXGroup;
			children = (
				DE2EF07E1F3D0B6E003D0CDC /* FSTArraySortedDictionaryTests.m */,
				DE2EF07F1F3D0B6E003D0CDC /* FSTImmutableSortedDictionary+Testing.h */,
				DE2EF0801F3D0B6E003D0CDC /* FSTImmutableSortedDictionary+Testing.m */,
				DE2EF0811F3D0B6E003D0CDC /* FSTImmutableSortedSet+Testing.h */,
				DE2EF0821F3D0B6E003D0CDC /* FSTImmutableSortedSet+Testing.m */,
				DE2EF0831F3D0B6E003D0CDC /* FSTLLRBValueNode+Test.h */,
				DE2EF0841F3D0B6E003D0CDC /* FSTTreeSortedDictionaryTests.m */,
			);
			name = Immutable;
			sourceTree = "<group>";
		};
		DE51B1621F0D48AC0013853F /* Local */ = {
			isa = PBXGroup;
			children = (
				5CC9650120A0E93200A2D6A1 /* FSTLRUGarbageCollectorTests.h */,
				5CC9650220A0E93200A2D6A1 /* FSTLRUGarbageCollectorTests.mm */,
				5CC9650620A0E9C600A2D6A1 /* FSTLevelDBLRUGarbageCollectorTests.mm */,
				5492E08F2021552B00B64F25 /* FSTLevelDBLocalStoreTests.mm */,
				5492E0862021552A00B64F25 /* FSTLevelDBMigrationsTests.mm */,
				5492E0872021552A00B64F25 /* FSTLevelDBMutationQueueTests.mm */,
				5492E0982021552C00B64F25 /* FSTLevelDBQueryCacheTests.mm */,
				5492E0922021552B00B64F25 /* FSTLevelDBRemoteDocumentCacheTests.mm */,
				132E36BB104830BD806351AC /* FSTLevelDBTransactionTests.mm */,
				5492E08A2021552A00B64F25 /* FSTLocalSerializerTests.mm */,
				5492E0912021552B00B64F25 /* FSTLocalStoreTests.h */,
				5492E0832021552A00B64F25 /* FSTLocalStoreTests.mm */,
				5CC9650420A0E9BD00A2D6A1 /* FSTMemoryLRUGarbageCollectorTests.mm */,
				5492E0882021552A00B64F25 /* FSTMemoryLocalStoreTests.mm */,
				5492E0972021552C00B64F25 /* FSTMemoryMutationQueueTests.mm */,
				5492E08B2021552B00B64F25 /* FSTMemoryQueryCacheTests.mm */,
				5492E08C2021552B00B64F25 /* FSTMemoryRemoteDocumentCacheTests.mm */,
				5492E0942021552C00B64F25 /* FSTMutationQueueTests.h */,
				5492E0962021552C00B64F25 /* FSTMutationQueueTests.mm */,
				5492E0992021552C00B64F25 /* FSTPersistenceTestHelpers.h */,
				5492E08D2021552B00B64F25 /* FSTPersistenceTestHelpers.mm */,
				5492E0952021552C00B64F25 /* FSTQueryCacheTests.h */,
				5492E0892021552A00B64F25 /* FSTQueryCacheTests.mm */,
				5492E09A2021552C00B64F25 /* FSTReferenceSetTests.mm */,
				5492E0852021552A00B64F25 /* FSTRemoteDocumentCacheTests.h */,
				5492E09C2021552D00B64F25 /* FSTRemoteDocumentCacheTests.mm */,
			);
			path = Local;
			sourceTree = "<group>";
		};
		DE51B17B1F0D48AC0013853F /* Model */ = {
			isa = PBXGroup;
			children = (
				5492E0B22021555000B64F25 /* FSTDocumentKeyTests.mm */,
				5492E0B32021555100B64F25 /* FSTDocumentSetTests.mm */,
				5492E0B62021555100B64F25 /* FSTDocumentTests.mm */,
				5492E0B82021555100B64F25 /* FSTFieldValueTests.mm */,
				5492E0B72021555100B64F25 /* FSTMutationTests.mm */,
				54A0352320A3AEC3003E0143 /* field_transform_test.mm */,
				54A0352220A3AEC3003E0143 /* transform_operations_test.mm */,
			);
			path = Model;
			sourceTree = "<group>";
		};
		DE51B1831F0D48AC0013853F /* API */ = {
			isa = PBXGroup;
			children = (
				5492E045202154AA00B64F25 /* FIRCollectionReferenceTests.mm */,
				5492E049202154AA00B64F25 /* FIRDocumentReferenceTests.mm */,
				5492E04B202154AA00B64F25 /* FIRDocumentSnapshotTests.mm */,
				5492E04C202154AA00B64F25 /* FIRFieldPathTests.mm */,
				5492E04A202154AA00B64F25 /* FIRFieldValueTests.mm */,
				5467FAFF203E56F8009C9584 /* FIRFirestoreTests.mm */,
				5492E048202154AA00B64F25 /* FIRGeoPointTests.mm */,
				5492E04F202154AA00B64F25 /* FIRQuerySnapshotTests.mm */,
				5492E046202154AA00B64F25 /* FIRQueryTests.mm */,
				5492E04D202154AA00B64F25 /* FIRSnapshotMetadataTests.mm */,
				B65D34A7203C99090076A5E1 /* FIRTimestampTest.m */,
				5492E047202154AA00B64F25 /* FSTAPIHelpers.h */,
				5492E04E202154AA00B64F25 /* FSTAPIHelpers.mm */,
			);
			path = API;
			sourceTree = "<group>";
		};
		DE51B1851F0D48AC0013853F /* Util */ = {
			isa = PBXGroup;
			children = (
				7346E61C20325C6900FD6CEF /* FSTDispatchQueueTests.mm */,
				54E9281C1F33950B00C1953E /* FSTEventAccumulator.h */,
				5492E0392021401F00B64F25 /* FSTEventAccumulator.mm */,
				DE51B1881F0D48AC0013853F /* FSTHelpers.h */,
				5492E03A2021401F00B64F25 /* FSTHelpers.mm */,
				54E9281E1F33950B00C1953E /* FSTIntegrationTestCase.h */,
				5491BC711FB44593008B3588 /* FSTIntegrationTestCase.mm */,
				54E9282A1F339CAD00C1953E /* XCTestCase+Await.h */,
				5492E0372021401E00B64F25 /* XCTestCase+Await.mm */,
			);
			path = Util;
			sourceTree = "<group>";
		};
		DE51B1931F0D48AC0013853F /* SpecTests */ = {
			isa = PBXGroup;
			children = (
				DE51B19C1F0D48AC0013853F /* json */,
				5492E02C20213FFB00B64F25 /* FSTLevelDBSpecTests.mm */,
				5492E02F20213FFC00B64F25 /* FSTMemorySpecTests.mm */,
				DE51B1961F0D48AC0013853F /* FSTMockDatastore.h */,
				5492E02D20213FFC00B64F25 /* FSTMockDatastore.mm */,
				DE51B1981F0D48AC0013853F /* FSTSpecTests.h */,
				5492E03020213FFC00B64F25 /* FSTSpecTests.mm */,
				DE51B19A1F0D48AC0013853F /* FSTSyncEngineTestDriver.h */,
				5492E02E20213FFC00B64F25 /* FSTSyncEngineTestDriver.mm */,
			);
			path = SpecTests;
			sourceTree = "<group>";
		};
		DE51B19C1F0D48AC0013853F /* json */ = {
			isa = PBXGroup;
			children = (
				DE51B1A71F0D48AC0013853F /* README.md */,
				54DA129C1F315EE100DD57A1 /* collection_spec_test.json */,
				54DA129D1F315EE100DD57A1 /* existence_filter_spec_test.json */,
				54DA129E1F315EE100DD57A1 /* limbo_spec_test.json */,
				54DA129F1F315EE100DD57A1 /* limit_spec_test.json */,
				54DA12A01F315EE100DD57A1 /* listen_spec_test.json */,
				54DA12A11F315EE100DD57A1 /* offline_spec_test.json */,
				54DA12A21F315EE100DD57A1 /* orderby_spec_test.json */,
				D5B2593BCB52957D62F1C9D3 /* perf_spec_test.json */,
				54DA12A31F315EE100DD57A1 /* persistence_spec_test.json */,
				3B843E4A1F3930A400548890 /* remote_store_spec_test.json */,
				54DA12A41F315EE100DD57A1 /* resume_token_spec_test.json */,
				54DA12A51F315EE100DD57A1 /* write_spec_test.json */,
			);
			path = json;
			sourceTree = "<group>";
		};
		DE51B1A81F0D48AC0013853F /* Core */ = {
			isa = PBXGroup;
			children = (
				5492E060202154B900B64F25 /* FSTEventManagerTests.mm */,
				5492E05D202154B900B64F25 /* FSTQueryListenerTests.mm */,
				5492E061202154B900B64F25 /* FSTQueryTests.mm */,
				5492E05A202154B800B64F25 /* FSTSyncEngine+Testing.h */,
				5492E05C202154B800B64F25 /* FSTViewSnapshotTest.mm */,
				5492E05E202154B900B64F25 /* FSTViewTests.mm */,
			);
			path = Core;
			sourceTree = "<group>";
		};
		DE51B1B21F0D48AC0013853F /* Remote */ = {
			isa = PBXGroup;
			children = (
				5492E0C22021557E00B64F25 /* FSTDatastoreTests.mm */,
				5492E0C32021557E00B64F25 /* FSTRemoteEventTests.mm */,
				5492E0C12021557E00B64F25 /* FSTSerializerBetaTests.mm */,
				5492E0C42021557E00B64F25 /* FSTWatchChange+Testing.h */,
				5492E0C02021557E00B64F25 /* FSTWatchChange+Testing.mm */,
				5492E0C52021557E00B64F25 /* FSTWatchChangeTests.mm */,
			);
			path = Remote;
			sourceTree = "<group>";
		};
		DE51B1BB1F0D48AC0013853F /* Integration */ = {
			isa = PBXGroup;
			children = (
				DE51B1BC1F0D48AC0013853F /* API */,
				DE03B3621F215E1600A30B9C /* CAcert.pem */,
				5492E07E202154EC00B64F25 /* FSTDatastoreTests.mm */,
				5492E07C202154EB00B64F25 /* FSTSmokeTests.mm */,
				5492E07D202154EB00B64F25 /* FSTStreamTests.mm */,
				5492E07B202154EB00B64F25 /* FSTTransactionTests.mm */,
			);
			path = Integration;
			sourceTree = "<group>";
		};
		DE51B1BC1F0D48AC0013853F /* API */ = {
			isa = PBXGroup;
			children = (
				73866A9F2082B069009BB4FF /* FIRArrayTransformTests.mm */,
				5492E070202154D600B64F25 /* FIRCursorTests.mm */,
				5492E06C202154D500B64F25 /* FIRDatabaseTests.mm */,
				5492E06A202154D500B64F25 /* FIRFieldsTests.mm */,
				6161B5012047140400A99DBB /* FIRFirestoreSourceTests.mm */,
				5492E06B202154D500B64F25 /* FIRListenerRegistrationTests.mm */,
				5492E069202154D500B64F25 /* FIRQueryTests.mm */,
				5492E06E202154D600B64F25 /* FIRServerTimestampTests.mm */,
				5492E071202154D600B64F25 /* FIRTypeTests.mm */,
				5492E06D202154D600B64F25 /* FIRValidationTests.mm */,
				5492E06F202154D600B64F25 /* FIRWriteBatchTests.mm */,
			);
			path = API;
			sourceTree = "<group>";
		};
/* End PBXGroup section */

/* Begin PBXNativeTarget section */
		54C9EDF02040E16300A969CD /* Firestore_SwiftTests_iOS */ = {
			isa = PBXNativeTarget;
			buildConfigurationList = 54C9EDFA2040E16300A969CD /* Build configuration list for PBXNativeTarget "Firestore_SwiftTests_iOS" */;
			buildPhases = (
				D2D94DFA64939EF6DECDF908 /* [CP] Check Pods Manifest.lock */,
				54C9EDED2040E16300A969CD /* Sources */,
				54C9EDEE2040E16300A969CD /* Frameworks */,
				54C9EDEF2040E16300A969CD /* Resources */,
				EA424838F4A5DD7B337F57AB /* [CP] Embed Pods Frameworks */,
			);
			buildRules = (
			);
			dependencies = (
				54C9EDF72040E16300A969CD /* PBXTargetDependency */,
			);
			name = Firestore_SwiftTests_iOS;
			productName = Firestore_SwiftTests_iOS;
			productReference = 54C9EDF12040E16300A969CD /* Firestore_SwiftTests_iOS.xctest */;
			productType = "com.apple.product-type.bundle.unit-test";
		};
		5CAE131820FFFED600BE9A4A /* Firestore_Benchmarks_iOS */ = {
			isa = PBXNativeTarget;
			buildConfigurationList = 5CAE132020FFFED600BE9A4A /* Build configuration list for PBXNativeTarget "Firestore_Benchmarks_iOS" */;
			buildPhases = (
				BF6384844477A4F850F0E89F /* [CP] Check Pods Manifest.lock */,
				5CAE131520FFFED600BE9A4A /* Sources */,
				5CAE131620FFFED600BE9A4A /* Frameworks */,
				5CAE131720FFFED600BE9A4A /* Resources */,
				4C71ED5B5EF024AEF16B5E55 /* [CP] Embed Pods Frameworks */,
			);
			buildRules = (
			);
			dependencies = (
				5CAE131F20FFFED600BE9A4A /* PBXTargetDependency */,
			);
			name = Firestore_Benchmarks_iOS;
			productName = Firestore_Benchmarks_iOS;
			productReference = 5CAE131920FFFED600BE9A4A /* Firestore_Benchmarks_iOS.xctest */;
			productType = "com.apple.product-type.bundle.unit-test";
		};
		6003F589195388D20070C39A /* Firestore_Example_iOS */ = {
			isa = PBXNativeTarget;
			buildConfigurationList = 6003F5BF195388D20070C39A /* Build configuration list for PBXNativeTarget "Firestore_Example_iOS" */;
			buildPhases = (
				83F2AB95D08093BB076EE521 /* [CP] Check Pods Manifest.lock */,
				6003F586195388D20070C39A /* Sources */,
				6003F587195388D20070C39A /* Frameworks */,
				6003F588195388D20070C39A /* Resources */,
				1EE692C7509A98D7EB03CA51 /* [CP] Embed Pods Frameworks */,
			);
			buildRules = (
			);
			dependencies = (
			);
			name = Firestore_Example_iOS;
			productName = Firestore;
			productReference = 6003F58A195388D20070C39A /* Firestore_Example_iOS.app */;
			productType = "com.apple.product-type.application";
		};
		6003F5AD195388D20070C39A /* Firestore_Tests_iOS */ = {
			isa = PBXNativeTarget;
			buildConfigurationList = 6003F5C2195388D20070C39A /* Build configuration list for PBXNativeTarget "Firestore_Tests_iOS" */;
			buildPhases = (
				8B469EB6DA9E6404589402E2 /* [CP] Check Pods Manifest.lock */,
				6003F5AA195388D20070C39A /* Sources */,
				6003F5AB195388D20070C39A /* Frameworks */,
				6003F5AC195388D20070C39A /* Resources */,
				329C25E418360CEF62F6CB2B /* [CP] Embed Pods Frameworks */,
			);
			buildRules = (
			);
			dependencies = (
				6003F5B4195388D20070C39A /* PBXTargetDependency */,
			);
			name = Firestore_Tests_iOS;
			productName = FirestoreTests;
			productReference = 6003F5AE195388D20070C39A /* Firestore_Tests_iOS.xctest */;
			productType = "com.apple.product-type.bundle.unit-test";
		};
		6EDD3AD120BF247500C33877 /* Firestore_FuzzTests_iOS */ = {
			isa = PBXNativeTarget;
			buildConfigurationList = 6EDD3B5820BF247500C33877 /* Build configuration list for PBXNativeTarget "Firestore_FuzzTests_iOS" */;
			buildPhases = (
				6EDD3AD420BF247500C33877 /* [CP] Check Pods Manifest.lock */,
				6EDD3AD520BF247500C33877 /* Sources */,
				6EDD3B4520BF247500C33877 /* Frameworks */,
				6EDD3B4A20BF247500C33877 /* Resources */,
				6EDD3B5720BF247500C33877 /* [CP] Embed Pods Frameworks */,
				6E622C7A20F52C8300B7E93A /* Run Script */,
			);
			buildRules = (
			);
			dependencies = (
				6EDD3AD220BF247500C33877 /* PBXTargetDependency */,
			);
			name = Firestore_FuzzTests_iOS;
			productName = FirestoreTests;
			productReference = 6EDD3B5B20BF247500C33877 /* Firestore_FuzzTests_iOS.xctest */;
			productType = "com.apple.product-type.bundle.unit-test";
		};
		DE03B2941F2149D600A30B9C /* Firestore_IntegrationTests_iOS */ = {
			isa = PBXNativeTarget;
			buildConfigurationList = DE03B2E61F2149D600A30B9C /* Build configuration list for PBXNativeTarget "Firestore_IntegrationTests_iOS" */;
			buildPhases = (
				A827A009A65B69DC1B80EAD4 /* [CP] Check Pods Manifest.lock */,
				DE03B2981F2149D600A30B9C /* Sources */,
				DE03B2D31F2149D600A30B9C /* Frameworks */,
				DE03B2D81F2149D600A30B9C /* Resources */,
				B7923D95031DB0DA112AAE9B /* [CP] Embed Pods Frameworks */,
			);
			buildRules = (
			);
			dependencies = (
				DE03B2951F2149D600A30B9C /* PBXTargetDependency */,
			);
			name = Firestore_IntegrationTests_iOS;
			productName = FirestoreTests;
			productReference = DE03B2E91F2149D600A30B9C /* Firestore_IntegrationTests_iOS.xctest */;
			productType = "com.apple.product-type.bundle.unit-test";
		};
/* End PBXNativeTarget section */

/* Begin PBXProject section */
		6003F582195388D10070C39A /* Project object */ = {
			isa = PBXProject;
			attributes = {
				CLASSPREFIX = FIR;
				LastSwiftUpdateCheck = 0920;
				LastUpgradeCheck = 0720;
				ORGANIZATIONNAME = Google;
				TargetAttributes = {
					54C9EDF02040E16300A969CD = {
						CreatedOnToolsVersion = 9.2;
						ProvisioningStyle = Automatic;
						TestTargetID = 6003F589195388D20070C39A;
					};
					5CAE131820FFFED600BE9A4A = {
						CreatedOnToolsVersion = 9.3.1;
						DevelopmentTeam = EQHXZ8M8AV;
						ProvisioningStyle = Automatic;
						TestTargetID = 6003F589195388D20070C39A;
					};
					6003F5AD195388D20070C39A = {
						DevelopmentTeam = EQHXZ8M8AV;
						TestTargetID = 6003F589195388D20070C39A;
					};
					6EDD3AD120BF247500C33877 = {
						DevelopmentTeam = EQHXZ8M8AV;
					};
					DE03B2941F2149D600A30B9C = {
						DevelopmentTeam = EQHXZ8M8AV;
					};
					DE29E7F51F2174B000909613 = {
						CreatedOnToolsVersion = 9.0;
						DevelopmentTeam = EQHXZ8M8AV;
					};
				};
			};
			buildConfigurationList = 6003F585195388D10070C39A /* Build configuration list for PBXProject "Firestore" */;
			compatibilityVersion = "Xcode 3.2";
			developmentRegion = English;
			hasScannedForEncodings = 0;
			knownRegions = (
				en,
				Base,
			);
			mainGroup = 6003F581195388D10070C39A;
			productRefGroup = 6003F58B195388D20070C39A /* Products */;
			projectDirPath = "";
			projectRoot = "";
			targets = (
				6003F589195388D20070C39A /* Firestore_Example_iOS */,
				6003F5AD195388D20070C39A /* Firestore_Tests_iOS */,
				54C9EDF02040E16300A969CD /* Firestore_SwiftTests_iOS */,
				DE03B2941F2149D600A30B9C /* Firestore_IntegrationTests_iOS */,
				DE29E7F51F2174B000909613 /* AllTests_iOS */,
				6EDD3AD120BF247500C33877 /* Firestore_FuzzTests_iOS */,
				5CAE131820FFFED600BE9A4A /* Firestore_Benchmarks_iOS */,
			);
		};
/* End PBXProject section */

/* Begin PBXResourcesBuildPhase section */
		54C9EDEF2040E16300A969CD /* Resources */ = {
			isa = PBXResourcesBuildPhase;
			buildActionMask = 2147483647;
			files = (
			);
			runOnlyForDeploymentPostprocessing = 0;
		};
		5CAE131720FFFED600BE9A4A /* Resources */ = {
			isa = PBXResourcesBuildPhase;
			buildActionMask = 2147483647;
			files = (
			);
			runOnlyForDeploymentPostprocessing = 0;
		};
		6003F588195388D20070C39A /* Resources */ = {
			isa = PBXResourcesBuildPhase;
			buildActionMask = 2147483647;
			files = (
				54D400D42148BACE001D2BCC /* GoogleService-Info.plist in Resources */,
				6003F5A9195388D20070C39A /* Images.xcassets in Resources */,
				873B8AEB1B1F5CCA007FD442 /* Main.storyboard in Resources */,
				71719F9F1E33DC2100824A3D /* LaunchScreen.storyboard in Resources */,
				6003F598195388D20070C39A /* InfoPlist.strings in Resources */,
			);
			runOnlyForDeploymentPostprocessing = 0;
		};
		6003F5AC195388D20070C39A /* Resources */ = {
			isa = PBXResourcesBuildPhase;
			buildActionMask = 2147483647;
			files = (
				6003F5BA195388D20070C39A /* InfoPlist.strings in Resources */,
				54DA12A61F315EE100DD57A1 /* collection_spec_test.json in Resources */,
				54DA12A71F315EE100DD57A1 /* existence_filter_spec_test.json in Resources */,
				54DA12A81F315EE100DD57A1 /* limbo_spec_test.json in Resources */,
				54DA12A91F315EE100DD57A1 /* limit_spec_test.json in Resources */,
				54DA12AA1F315EE100DD57A1 /* listen_spec_test.json in Resources */,
				54DA12AB1F315EE100DD57A1 /* offline_spec_test.json in Resources */,
				54DA12AC1F315EE100DD57A1 /* orderby_spec_test.json in Resources */,
				D5B25CBF07F65E885C9D68AB /* perf_spec_test.json in Resources */,
				54DA12AD1F315EE100DD57A1 /* persistence_spec_test.json in Resources */,
				3B843E4C1F3A182900548890 /* remote_store_spec_test.json in Resources */,
				54DA12AE1F315EE100DD57A1 /* resume_token_spec_test.json in Resources */,
				54DA12AF1F315EE100DD57A1 /* write_spec_test.json in Resources */,
			);
			runOnlyForDeploymentPostprocessing = 0;
		};
		6EDD3B4A20BF247500C33877 /* Resources */ = {
			isa = PBXResourcesBuildPhase;
			buildActionMask = 2147483647;
			files = (
				6E59498D20F55BA800ECD9A5 /* FuzzingResources in Resources */,
			);
			runOnlyForDeploymentPostprocessing = 0;
		};
		DE03B2D81F2149D600A30B9C /* Resources */ = {
			isa = PBXResourcesBuildPhase;
			buildActionMask = 2147483647;
			files = (
				DE03B3631F215E1A00A30B9C /* CAcert.pem in Resources */,
				DE03B2DD1F2149D600A30B9C /* InfoPlist.strings in Resources */,
			);
			runOnlyForDeploymentPostprocessing = 0;
		};
/* End PBXResourcesBuildPhase section */

/* Begin PBXShellScriptBuildPhase section */
		1EE692C7509A98D7EB03CA51 /* [CP] Embed Pods Frameworks */ = {
			isa = PBXShellScriptBuildPhase;
			buildActionMask = 2147483647;
			files = (
			);
			inputPaths = (
				"${SRCROOT}/Pods/Target Support Files/Pods-Firestore_Example_iOS/Pods-Firestore_Example_iOS-frameworks.sh",
				"${BUILT_PRODUCTS_DIR}/BoringSSL/openssl.framework",
				"${BUILT_PRODUCTS_DIR}/GTMSessionFetcher/GTMSessionFetcher.framework",
				"${BUILT_PRODUCTS_DIR}/GoogleUtilities/GoogleUtilities.framework",
				"${BUILT_PRODUCTS_DIR}/Protobuf-iOS8.0/Protobuf.framework",
				"${BUILT_PRODUCTS_DIR}/gRPC/GRPCClient.framework",
				"${BUILT_PRODUCTS_DIR}/gRPC-C++/grpcpp.framework",
				"${BUILT_PRODUCTS_DIR}/gRPC-Core/grpc.framework",
				"${BUILT_PRODUCTS_DIR}/gRPC-ProtoRPC/ProtoRPC.framework",
				"${BUILT_PRODUCTS_DIR}/gRPC-RxLibrary/RxLibrary.framework",
				"${BUILT_PRODUCTS_DIR}/leveldb-library/leveldb.framework",
				"${BUILT_PRODUCTS_DIR}/nanopb/nanopb.framework",
			);
			name = "[CP] Embed Pods Frameworks";
			outputPaths = (
				"${TARGET_BUILD_DIR}/${FRAMEWORKS_FOLDER_PATH}/openssl.framework",
				"${TARGET_BUILD_DIR}/${FRAMEWORKS_FOLDER_PATH}/GTMSessionFetcher.framework",
				"${TARGET_BUILD_DIR}/${FRAMEWORKS_FOLDER_PATH}/GoogleUtilities.framework",
				"${TARGET_BUILD_DIR}/${FRAMEWORKS_FOLDER_PATH}/Protobuf.framework",
				"${TARGET_BUILD_DIR}/${FRAMEWORKS_FOLDER_PATH}/GRPCClient.framework",
				"${TARGET_BUILD_DIR}/${FRAMEWORKS_FOLDER_PATH}/grpcpp.framework",
				"${TARGET_BUILD_DIR}/${FRAMEWORKS_FOLDER_PATH}/grpc.framework",
				"${TARGET_BUILD_DIR}/${FRAMEWORKS_FOLDER_PATH}/ProtoRPC.framework",
				"${TARGET_BUILD_DIR}/${FRAMEWORKS_FOLDER_PATH}/RxLibrary.framework",
				"${TARGET_BUILD_DIR}/${FRAMEWORKS_FOLDER_PATH}/leveldb.framework",
				"${TARGET_BUILD_DIR}/${FRAMEWORKS_FOLDER_PATH}/nanopb.framework",
			);
			runOnlyForDeploymentPostprocessing = 0;
			shellPath = /bin/sh;
			shellScript = "\"${SRCROOT}/Pods/Target Support Files/Pods-Firestore_Example_iOS/Pods-Firestore_Example_iOS-frameworks.sh\"\n";
			showEnvVarsInLog = 0;
		};
		329C25E418360CEF62F6CB2B /* [CP] Embed Pods Frameworks */ = {
			isa = PBXShellScriptBuildPhase;
			buildActionMask = 2147483647;
			files = (
			);
			inputPaths = (
				"${SRCROOT}/Pods/Target Support Files/Pods-Firestore_Tests_iOS/Pods-Firestore_Tests_iOS-frameworks.sh",
				"${BUILT_PRODUCTS_DIR}/leveldb-library/leveldb.framework",
				"${BUILT_PRODUCTS_DIR}/GoogleTest/GoogleTest.framework",
				"${BUILT_PRODUCTS_DIR}/OCMock/OCMock.framework",
				"${BUILT_PRODUCTS_DIR}/ProtobufCpp/ProtobufCpp.framework",
			);
			name = "[CP] Embed Pods Frameworks";
			outputPaths = (
				"${TARGET_BUILD_DIR}/${FRAMEWORKS_FOLDER_PATH}/leveldb.framework",
				"${TARGET_BUILD_DIR}/${FRAMEWORKS_FOLDER_PATH}/GoogleTest.framework",
				"${TARGET_BUILD_DIR}/${FRAMEWORKS_FOLDER_PATH}/OCMock.framework",
				"${TARGET_BUILD_DIR}/${FRAMEWORKS_FOLDER_PATH}/ProtobufCpp.framework",
			);
			runOnlyForDeploymentPostprocessing = 0;
			shellPath = /bin/sh;
			shellScript = "\"${SRCROOT}/Pods/Target Support Files/Pods-Firestore_Tests_iOS/Pods-Firestore_Tests_iOS-frameworks.sh\"\n";
			showEnvVarsInLog = 0;
		};
		4C71ED5B5EF024AEF16B5E55 /* [CP] Embed Pods Frameworks */ = {
			isa = PBXShellScriptBuildPhase;
			buildActionMask = 2147483647;
			files = (
			);
			inputPaths = (
				"${SRCROOT}/Pods/Target Support Files/Pods-Firestore_Benchmarks_iOS/Pods-Firestore_Benchmarks_iOS-frameworks.sh",
				"${BUILT_PRODUCTS_DIR}/GoogleBenchmark/GoogleBenchmark.framework",
			);
			name = "[CP] Embed Pods Frameworks";
			outputPaths = (
				"${TARGET_BUILD_DIR}/${FRAMEWORKS_FOLDER_PATH}/GoogleBenchmark.framework",
			);
			runOnlyForDeploymentPostprocessing = 0;
			shellPath = /bin/sh;
			shellScript = "\"${SRCROOT}/Pods/Target Support Files/Pods-Firestore_Benchmarks_iOS/Pods-Firestore_Benchmarks_iOS-frameworks.sh\"\n";
			showEnvVarsInLog = 0;
		};
		6E622C7A20F52C8300B7E93A /* Run Script */ = {
			isa = PBXShellScriptBuildPhase;
			buildActionMask = 12;
			files = (
			);
			inputPaths = (
				"$(SRCROOT)/FuzzTests/FuzzingResources/Serializer/Corpus/TextProtos",
			);
			name = "Run Script";
			outputPaths = (
				"$(TARGET_BUILD_DIR)/FuzzTestsCorpus",
			);
			runOnlyForDeploymentPostprocessing = 0;
			shellPath = /bin/sh;
			shellScript = "\"${SRCROOT}/FuzzTests/FuzzingResources/Serializer/Corpus/ConvertTextToBinary.sh\"";
			showEnvVarsInLog = 0;
		};
		6EDD3AD420BF247500C33877 /* [CP] Check Pods Manifest.lock */ = {
			isa = PBXShellScriptBuildPhase;
			buildActionMask = 2147483647;
			files = (
			);
			inputPaths = (
				"${PODS_PODFILE_DIR_PATH}/Podfile.lock",
				"${PODS_ROOT}/Manifest.lock",
			);
			name = "[CP] Check Pods Manifest.lock";
			outputPaths = (
				"$(DERIVED_FILE_DIR)/Pods-Firestore_FuzzTests_iOS-checkManifestLockResult.txt",
			);
			runOnlyForDeploymentPostprocessing = 0;
			shellPath = /bin/sh;
			shellScript = "diff \"${PODS_PODFILE_DIR_PATH}/Podfile.lock\" \"${PODS_ROOT}/Manifest.lock\" > /dev/null\nif [ $? != 0 ] ; then\n    # print error to STDERR\n    echo \"error: The sandbox is not in sync with the Podfile.lock. Run 'pod install' or update your CocoaPods installation.\" >&2\n    exit 1\nfi\n# This output is used by Xcode 'outputs' to avoid re-running this script phase.\necho \"SUCCESS\" > \"${SCRIPT_OUTPUT_FILE_0}\"\n";
			showEnvVarsInLog = 0;
		};
		6EDD3B5720BF247500C33877 /* [CP] Embed Pods Frameworks */ = {
			isa = PBXShellScriptBuildPhase;
			buildActionMask = 2147483647;
			files = (
			);
			inputPaths = (
				"${SRCROOT}/Pods/Target Support Files/Pods-Firestore_FuzzTests_iOS/Pods-Firestore_FuzzTests_iOS-frameworks.sh",
				"${BUILT_PRODUCTS_DIR}/Protobuf-iOS9.0/Protobuf.framework",
				"${BUILT_PRODUCTS_DIR}/LibFuzzer/LibFuzzer.framework",
			);
			name = "[CP] Embed Pods Frameworks";
			outputPaths = (
				"${TARGET_BUILD_DIR}/${FRAMEWORKS_FOLDER_PATH}/Protobuf.framework",
				"${TARGET_BUILD_DIR}/${FRAMEWORKS_FOLDER_PATH}/LibFuzzer.framework",
			);
			runOnlyForDeploymentPostprocessing = 0;
			shellPath = /bin/sh;
			shellScript = "\"${SRCROOT}/Pods/Target Support Files/Pods-Firestore_FuzzTests_iOS/Pods-Firestore_FuzzTests_iOS-frameworks.sh\"\n";
			showEnvVarsInLog = 0;
		};
		83F2AB95D08093BB076EE521 /* [CP] Check Pods Manifest.lock */ = {
			isa = PBXShellScriptBuildPhase;
			buildActionMask = 2147483647;
			files = (
			);
			inputPaths = (
				"${PODS_PODFILE_DIR_PATH}/Podfile.lock",
				"${PODS_ROOT}/Manifest.lock",
			);
			name = "[CP] Check Pods Manifest.lock";
			outputPaths = (
				"$(DERIVED_FILE_DIR)/Pods-Firestore_Example_iOS-checkManifestLockResult.txt",
			);
			runOnlyForDeploymentPostprocessing = 0;
			shellPath = /bin/sh;
			shellScript = "diff \"${PODS_PODFILE_DIR_PATH}/Podfile.lock\" \"${PODS_ROOT}/Manifest.lock\" > /dev/null\nif [ $? != 0 ] ; then\n    # print error to STDERR\n    echo \"error: The sandbox is not in sync with the Podfile.lock. Run 'pod install' or update your CocoaPods installation.\" >&2\n    exit 1\nfi\n# This output is used by Xcode 'outputs' to avoid re-running this script phase.\necho \"SUCCESS\" > \"${SCRIPT_OUTPUT_FILE_0}\"\n";
			showEnvVarsInLog = 0;
		};
		8B469EB6DA9E6404589402E2 /* [CP] Check Pods Manifest.lock */ = {
			isa = PBXShellScriptBuildPhase;
			buildActionMask = 2147483647;
			files = (
			);
			inputPaths = (
				"${PODS_PODFILE_DIR_PATH}/Podfile.lock",
				"${PODS_ROOT}/Manifest.lock",
			);
			name = "[CP] Check Pods Manifest.lock";
			outputPaths = (
				"$(DERIVED_FILE_DIR)/Pods-Firestore_Tests_iOS-checkManifestLockResult.txt",
			);
			runOnlyForDeploymentPostprocessing = 0;
			shellPath = /bin/sh;
			shellScript = "diff \"${PODS_PODFILE_DIR_PATH}/Podfile.lock\" \"${PODS_ROOT}/Manifest.lock\" > /dev/null\nif [ $? != 0 ] ; then\n    # print error to STDERR\n    echo \"error: The sandbox is not in sync with the Podfile.lock. Run 'pod install' or update your CocoaPods installation.\" >&2\n    exit 1\nfi\n# This output is used by Xcode 'outputs' to avoid re-running this script phase.\necho \"SUCCESS\" > \"${SCRIPT_OUTPUT_FILE_0}\"\n";
			showEnvVarsInLog = 0;
		};
		A827A009A65B69DC1B80EAD4 /* [CP] Check Pods Manifest.lock */ = {
			isa = PBXShellScriptBuildPhase;
			buildActionMask = 2147483647;
			files = (
			);
			inputPaths = (
				"${PODS_PODFILE_DIR_PATH}/Podfile.lock",
				"${PODS_ROOT}/Manifest.lock",
			);
			name = "[CP] Check Pods Manifest.lock";
			outputPaths = (
				"$(DERIVED_FILE_DIR)/Pods-Firestore_IntegrationTests_iOS-checkManifestLockResult.txt",
			);
			runOnlyForDeploymentPostprocessing = 0;
			shellPath = /bin/sh;
			shellScript = "diff \"${PODS_PODFILE_DIR_PATH}/Podfile.lock\" \"${PODS_ROOT}/Manifest.lock\" > /dev/null\nif [ $? != 0 ] ; then\n    # print error to STDERR\n    echo \"error: The sandbox is not in sync with the Podfile.lock. Run 'pod install' or update your CocoaPods installation.\" >&2\n    exit 1\nfi\n# This output is used by Xcode 'outputs' to avoid re-running this script phase.\necho \"SUCCESS\" > \"${SCRIPT_OUTPUT_FILE_0}\"\n";
			showEnvVarsInLog = 0;
		};
		B7923D95031DB0DA112AAE9B /* [CP] Embed Pods Frameworks */ = {
			isa = PBXShellScriptBuildPhase;
			buildActionMask = 2147483647;
			files = (
			);
			inputPaths = (
				"${SRCROOT}/Pods/Target Support Files/Pods-Firestore_IntegrationTests_iOS/Pods-Firestore_IntegrationTests_iOS-frameworks.sh",
				"${BUILT_PRODUCTS_DIR}/leveldb-library/leveldb.framework",
				"${BUILT_PRODUCTS_DIR}/GoogleTest/GoogleTest.framework",
				"${BUILT_PRODUCTS_DIR}/OCMock/OCMock.framework",
			);
			name = "[CP] Embed Pods Frameworks";
			outputPaths = (
				"${TARGET_BUILD_DIR}/${FRAMEWORKS_FOLDER_PATH}/leveldb.framework",
				"${TARGET_BUILD_DIR}/${FRAMEWORKS_FOLDER_PATH}/GoogleTest.framework",
				"${TARGET_BUILD_DIR}/${FRAMEWORKS_FOLDER_PATH}/OCMock.framework",
			);
			runOnlyForDeploymentPostprocessing = 0;
			shellPath = /bin/sh;
			shellScript = "\"${SRCROOT}/Pods/Target Support Files/Pods-Firestore_IntegrationTests_iOS/Pods-Firestore_IntegrationTests_iOS-frameworks.sh\"\n";
			showEnvVarsInLog = 0;
		};
		BF6384844477A4F850F0E89F /* [CP] Check Pods Manifest.lock */ = {
			isa = PBXShellScriptBuildPhase;
			buildActionMask = 2147483647;
			files = (
			);
			inputPaths = (
				"${PODS_PODFILE_DIR_PATH}/Podfile.lock",
				"${PODS_ROOT}/Manifest.lock",
			);
			name = "[CP] Check Pods Manifest.lock";
			outputPaths = (
				"$(DERIVED_FILE_DIR)/Pods-Firestore_Benchmarks_iOS-checkManifestLockResult.txt",
			);
			runOnlyForDeploymentPostprocessing = 0;
			shellPath = /bin/sh;
			shellScript = "diff \"${PODS_PODFILE_DIR_PATH}/Podfile.lock\" \"${PODS_ROOT}/Manifest.lock\" > /dev/null\nif [ $? != 0 ] ; then\n    # print error to STDERR\n    echo \"error: The sandbox is not in sync with the Podfile.lock. Run 'pod install' or update your CocoaPods installation.\" >&2\n    exit 1\nfi\n# This output is used by Xcode 'outputs' to avoid re-running this script phase.\necho \"SUCCESS\" > \"${SCRIPT_OUTPUT_FILE_0}\"\n";
			showEnvVarsInLog = 0;
		};
		D2D94DFA64939EF6DECDF908 /* [CP] Check Pods Manifest.lock */ = {
			isa = PBXShellScriptBuildPhase;
			buildActionMask = 2147483647;
			files = (
			);
			inputPaths = (
				"${PODS_PODFILE_DIR_PATH}/Podfile.lock",
				"${PODS_ROOT}/Manifest.lock",
			);
			name = "[CP] Check Pods Manifest.lock";
			outputPaths = (
				"$(DERIVED_FILE_DIR)/Pods-Firestore_Example_iOS-Firestore_SwiftTests_iOS-checkManifestLockResult.txt",
			);
			runOnlyForDeploymentPostprocessing = 0;
			shellPath = /bin/sh;
			shellScript = "diff \"${PODS_PODFILE_DIR_PATH}/Podfile.lock\" \"${PODS_ROOT}/Manifest.lock\" > /dev/null\nif [ $? != 0 ] ; then\n    # print error to STDERR\n    echo \"error: The sandbox is not in sync with the Podfile.lock. Run 'pod install' or update your CocoaPods installation.\" >&2\n    exit 1\nfi\n# This output is used by Xcode 'outputs' to avoid re-running this script phase.\necho \"SUCCESS\" > \"${SCRIPT_OUTPUT_FILE_0}\"\n";
			showEnvVarsInLog = 0;
		};
		EA424838F4A5DD7B337F57AB /* [CP] Embed Pods Frameworks */ = {
			isa = PBXShellScriptBuildPhase;
			buildActionMask = 2147483647;
			files = (
			);
			inputPaths = (
				"${SRCROOT}/Pods/Target Support Files/Pods-Firestore_Example_iOS-Firestore_SwiftTests_iOS/Pods-Firestore_Example_iOS-Firestore_SwiftTests_iOS-frameworks.sh",
				"${BUILT_PRODUCTS_DIR}/BoringSSL/openssl.framework",
				"${BUILT_PRODUCTS_DIR}/GTMSessionFetcher/GTMSessionFetcher.framework",
				"${BUILT_PRODUCTS_DIR}/GoogleUtilities/GoogleUtilities.framework",
				"${BUILT_PRODUCTS_DIR}/Protobuf-iOS8.0/Protobuf.framework",
				"${BUILT_PRODUCTS_DIR}/gRPC/GRPCClient.framework",
				"${BUILT_PRODUCTS_DIR}/gRPC-C++/grpcpp.framework",
				"${BUILT_PRODUCTS_DIR}/gRPC-Core/grpc.framework",
				"${BUILT_PRODUCTS_DIR}/gRPC-ProtoRPC/ProtoRPC.framework",
				"${BUILT_PRODUCTS_DIR}/gRPC-RxLibrary/RxLibrary.framework",
				"${BUILT_PRODUCTS_DIR}/leveldb-library/leveldb.framework",
				"${BUILT_PRODUCTS_DIR}/nanopb/nanopb.framework",
			);
			name = "[CP] Embed Pods Frameworks";
			outputPaths = (
				"${TARGET_BUILD_DIR}/${FRAMEWORKS_FOLDER_PATH}/openssl.framework",
				"${TARGET_BUILD_DIR}/${FRAMEWORKS_FOLDER_PATH}/GTMSessionFetcher.framework",
				"${TARGET_BUILD_DIR}/${FRAMEWORKS_FOLDER_PATH}/GoogleUtilities.framework",
				"${TARGET_BUILD_DIR}/${FRAMEWORKS_FOLDER_PATH}/Protobuf.framework",
				"${TARGET_BUILD_DIR}/${FRAMEWORKS_FOLDER_PATH}/GRPCClient.framework",
				"${TARGET_BUILD_DIR}/${FRAMEWORKS_FOLDER_PATH}/grpcpp.framework",
				"${TARGET_BUILD_DIR}/${FRAMEWORKS_FOLDER_PATH}/grpc.framework",
				"${TARGET_BUILD_DIR}/${FRAMEWORKS_FOLDER_PATH}/ProtoRPC.framework",
				"${TARGET_BUILD_DIR}/${FRAMEWORKS_FOLDER_PATH}/RxLibrary.framework",
				"${TARGET_BUILD_DIR}/${FRAMEWORKS_FOLDER_PATH}/leveldb.framework",
				"${TARGET_BUILD_DIR}/${FRAMEWORKS_FOLDER_PATH}/nanopb.framework",
			);
			runOnlyForDeploymentPostprocessing = 0;
			shellPath = /bin/sh;
			shellScript = "\"${SRCROOT}/Pods/Target Support Files/Pods-Firestore_Example_iOS-Firestore_SwiftTests_iOS/Pods-Firestore_Example_iOS-Firestore_SwiftTests_iOS-frameworks.sh\"\n";
			showEnvVarsInLog = 0;
		};
/* End PBXShellScriptBuildPhase section */

/* Begin PBXSourcesBuildPhase section */
		54C9EDED2040E16300A969CD /* Sources */ = {
			isa = PBXSourcesBuildPhase;
			buildActionMask = 2147483647;
			files = (
				544A20EE20F6C10C004E52CD /* BasicCompileTests.swift in Sources */,
				5495EB032040E90200EBA509 /* CodableGeoPointTests.swift in Sources */,
			);
			runOnlyForDeploymentPostprocessing = 0;
		};
		5CAE131520FFFED600BE9A4A /* Sources */ = {
			isa = PBXSourcesBuildPhase;
			buildActionMask = 2147483647;
			files = (
				132E3EE56C143B2C9ACB6187 /* FSTLevelDBBenchmarkTests.mm in Sources */,
			);
			runOnlyForDeploymentPostprocessing = 0;
		};
		6003F586195388D20070C39A /* Sources */ = {
			isa = PBXSourcesBuildPhase;
			buildActionMask = 2147483647;
			files = (
				6003F59E195388D20070C39A /* FIRAppDelegate.m in Sources */,
				6003F5A7195388D20070C39A /* FIRViewController.m in Sources */,
				6003F59A195388D20070C39A /* main.m in Sources */,
			);
			runOnlyForDeploymentPostprocessing = 0;
		};
		6003F5AA195388D20070C39A /* Sources */ = {
			isa = PBXSourcesBuildPhase;
			buildActionMask = 2147483647;
			files = (
				5492E050202154AA00B64F25 /* FIRCollectionReferenceTests.mm in Sources */,
				5492E053202154AB00B64F25 /* FIRDocumentReferenceTests.mm in Sources */,
				5492E055202154AB00B64F25 /* FIRDocumentSnapshotTests.mm in Sources */,
				5492E056202154AB00B64F25 /* FIRFieldPathTests.mm in Sources */,
				5492E054202154AB00B64F25 /* FIRFieldValueTests.mm in Sources */,
				5467FB01203E5717009C9584 /* FIRFirestoreTests.mm in Sources */,
				5492E052202154AB00B64F25 /* FIRGeoPointTests.mm in Sources */,
				5492E059202154AB00B64F25 /* FIRQuerySnapshotTests.mm in Sources */,
				B60894F72170207200EBC644 /* fake_credentials_provider.cc in Sources */,
				5492E051202154AA00B64F25 /* FIRQueryTests.mm in Sources */,
				5492E057202154AB00B64F25 /* FIRSnapshotMetadataTests.mm in Sources */,
				B65D34A9203C995B0076A5E1 /* FIRTimestampTest.m in Sources */,
				5492E058202154AB00B64F25 /* FSTAPIHelpers.mm in Sources */,
				DE2EF0851F3D0B6E003D0CDC /* FSTArraySortedDictionaryTests.m in Sources */,
				5492E0C82021557E00B64F25 /* FSTDatastoreTests.mm in Sources */,
				7346E61D20325C6900FD6CEF /* FSTDispatchQueueTests.mm in Sources */,
				5492E0B92021555100B64F25 /* FSTDocumentKeyTests.mm in Sources */,
				5492E0BA2021555100B64F25 /* FSTDocumentSetTests.mm in Sources */,
				5492E0BD2021555100B64F25 /* FSTDocumentTests.mm in Sources */,
				5492E03E2021401F00B64F25 /* FSTEventAccumulator.mm in Sources */,
				5492E067202154B900B64F25 /* FSTEventManagerTests.mm in Sources */,
				5492E0BF2021555100B64F25 /* FSTFieldValueTests.mm in Sources */,
				54764FAF1FAA21B90085E60A /* FSTGoogleTestTests.mm in Sources */,
				5492E03F2021401F00B64F25 /* FSTHelpers.mm in Sources */,
				DE2EF0861F3D0B6E003D0CDC /* FSTImmutableSortedDictionary+Testing.m in Sources */,
				DE2EF0871F3D0B6E003D0CDC /* FSTImmutableSortedSet+Testing.m in Sources */,
				5491BC721FB44593008B3588 /* FSTIntegrationTestCase.mm in Sources */,
				5CC9650320A0E93200A2D6A1 /* FSTLRUGarbageCollectorTests.mm in Sources */,
				5CC9650720A0E9C600A2D6A1 /* FSTLevelDBLRUGarbageCollectorTests.mm in Sources */,
				5492E0A82021552D00B64F25 /* FSTLevelDBLocalStoreTests.mm in Sources */,
				5492E09F2021552D00B64F25 /* FSTLevelDBMigrationsTests.mm in Sources */,
				5492E0A02021552D00B64F25 /* FSTLevelDBMutationQueueTests.mm in Sources */,
				5492E0AE2021552D00B64F25 /* FSTLevelDBQueryCacheTests.mm in Sources */,
				5492E0AA2021552D00B64F25 /* FSTLevelDBRemoteDocumentCacheTests.mm in Sources */,
				5492E03120213FFC00B64F25 /* FSTLevelDBSpecTests.mm in Sources */,
				132E3E53179DE287D875F3F2 /* FSTLevelDBTransactionTests.mm in Sources */,
				5492E0A32021552D00B64F25 /* FSTLocalSerializerTests.mm in Sources */,
				5492E09D2021552D00B64F25 /* FSTLocalStoreTests.mm in Sources */,
				5CC9650520A0E9BD00A2D6A1 /* FSTMemoryLRUGarbageCollectorTests.mm in Sources */,
				5492E0A12021552D00B64F25 /* FSTMemoryLocalStoreTests.mm in Sources */,
				5492E0AD2021552D00B64F25 /* FSTMemoryMutationQueueTests.mm in Sources */,
				5492E0A42021552D00B64F25 /* FSTMemoryQueryCacheTests.mm in Sources */,
				5492E0A52021552D00B64F25 /* FSTMemoryRemoteDocumentCacheTests.mm in Sources */,
				5492E03420213FFC00B64F25 /* FSTMemorySpecTests.mm in Sources */,
				B6D964952163E63900EB9CFB /* grpc_unary_call_test.cc in Sources */,
				5492E03220213FFC00B64F25 /* FSTMockDatastore.mm in Sources */,
				5492E0AC2021552D00B64F25 /* FSTMutationQueueTests.mm in Sources */,
				5492E0BE2021555100B64F25 /* FSTMutationTests.mm in Sources */,
				5492E0A62021552D00B64F25 /* FSTPersistenceTestHelpers.mm in Sources */,
				5492E0A22021552D00B64F25 /* FSTQueryCacheTests.mm in Sources */,
				5492E064202154B900B64F25 /* FSTQueryListenerTests.mm in Sources */,
				5492E068202154B900B64F25 /* FSTQueryTests.mm in Sources */,
				5492E0AF2021552D00B64F25 /* FSTReferenceSetTests.mm in Sources */,
				5492E0B12021552D00B64F25 /* FSTRemoteDocumentCacheTests.mm in Sources */,
				5492E0C92021557E00B64F25 /* FSTRemoteEventTests.mm in Sources */,
				5492E0C72021557E00B64F25 /* FSTSerializerBetaTests.mm in Sources */,
				5492E03520213FFC00B64F25 /* FSTSpecTests.mm in Sources */,
				5492E03320213FFC00B64F25 /* FSTSyncEngineTestDriver.mm in Sources */,
				DE2EF0881F3D0B6E003D0CDC /* FSTTreeSortedDictionaryTests.m in Sources */,
				5492E063202154B900B64F25 /* FSTViewSnapshotTest.mm in Sources */,
				5492E065202154B900B64F25 /* FSTViewTests.mm in Sources */,
				5492E0C62021557E00B64F25 /* FSTWatchChange+Testing.mm in Sources */,
				5492E0CA2021557E00B64F25 /* FSTWatchChangeTests.mm in Sources */,
				5492E03C2021401F00B64F25 /* XCTestCase+Await.mm in Sources */,
				618BBEAF20B89AAC00B5BCE7 /* annotations.pb.cc in Sources */,
				5467FB08203E6A44009C9584 /* app_testing.mm in Sources */,
				54EB764D202277B30088B8F3 /* array_sorted_map_test.cc in Sources */,
				B6FB4684208EA0EC00554BA2 /* async_queue_libdispatch_test.mm in Sources */,
				B6FB4685208EA0F000554BA2 /* async_queue_std_test.cc in Sources */,
				B6FB467D208E9D3C00554BA2 /* async_queue_test.cc in Sources */,
				54740A581FC914F000713A1A /* autoid_test.cc in Sources */,
				AB380D02201BC69F00D97691 /* bits_test.cc in Sources */,
				618BBEA920B89AAC00B5BCE7 /* common.pb.cc in Sources */,
				548DB929200D59F600E00ABC /* comparison_test.cc in Sources */,
				ABC1D7DC2023A04B00BA84F0 /* credentials_provider_test.cc in Sources */,
				ABE6637A201FA81900ED349A /* database_id_test.cc in Sources */,
				AB38D93020236E21000A432D /* database_info_test.cc in Sources */,
				546854AA20A36867004BDBD5 /* datastore_test.mm in Sources */,
				618BBEAC20B89AAC00B5BCE7 /* document.pb.cc in Sources */,
				B6152AD7202A53CB000E5744 /* document_key_test.cc in Sources */,
				AB6B908420322E4D00CC290A /* document_test.cc in Sources */,
				ABC1D7DD2023A04F00BA84F0 /* empty_credentials_provider_test.cc in Sources */,
				B6FB468E208F9BAB00554BA2 /* executor_libdispatch_test.mm in Sources */,
				B6FB468F208F9BAE00554BA2 /* executor_std_test.cc in Sources */,
				B6FB4690208F9BB300554BA2 /* executor_test.cc in Sources */,
				B6D1B68520E2AB1B00B35856 /* exponential_backoff_test.cc in Sources */,
				549CCA5720A36E1F00BCEB75 /* field_mask_test.cc in Sources */,
				B686F2AF2023DDEE0028D6BE /* field_path_test.cc in Sources */,
				54A0352620A3AED0003E0143 /* field_transform_test.mm in Sources */,
				AB356EF7200EA5EB0089B766 /* field_value_test.cc in Sources */,
				D94A1862B8FB778225DB54A1 /* filesystem_test.cc in Sources */,
				ABC1D7E42024AFDE00BA84F0 /* firebase_credentials_provider_test.mm in Sources */,
				618BBEAA20B89AAC00B5BCE7 /* firestore.pb.cc in Sources */,
				AB7BAB342012B519001E0872 /* geo_point_test.cc in Sources */,
				B6BBE43121262CF400C6A53E /* grpc_stream_test.cc in Sources */,
				333FCB7BB0C9986B5DF28FC8 /* grpc_stream_tester.cc in Sources */,
				B6D964932154AB8F00EB9CFB /* grpc_streaming_reader_test.cc in Sources */,
				73FE5066020EF9B2892C86BF /* hard_assert_test.cc in Sources */,
				54511E8E209805F8005BD28F /* hashing_test.cc in Sources */,
				618BBEB020B89AAC00B5BCE7 /* http.pb.cc in Sources */,
				54A0353520A3D8CB003E0143 /* iterator_adaptors_test.cc in Sources */,
				618BBEAE20B89AAC00B5BCE7 /* latlng.pb.cc in Sources */,
				54995F6F205B6E12004EFFA0 /* leveldb_key_test.cc in Sources */,
				BEE0294A23AB993E5DE0E946 /* leveldb_util_test.cc in Sources */,
				020AFD89BB40E5175838BB76 /* local_serializer_test.cc in Sources */,
				54C2294F1FECABAE007D065B /* log_test.cc in Sources */,
				618BBEA720B89AAC00B5BCE7 /* maybe_document.pb.cc in Sources */,
				AB6B908620322E6D00CC290A /* maybe_document_test.cc in Sources */,
				618BBEA820B89AAC00B5BCE7 /* mutation.pb.cc in Sources */,
				AB6B908820322E8800CC290A /* no_document_test.cc in Sources */,
				AB380D04201BC6E400D97691 /* ordered_code_test.cc in Sources */,
				5A080105CCBFDB6BF3F3772D /* path_test.cc in Sources */,
				549CCA5920A36E1F00BCEB75 /* precondition_test.cc in Sources */,
				618BBEAB20B89AAC00B5BCE7 /* query.pb.cc in Sources */,
				6F3CAC76D918D6B0917EDF92 /* query_test.cc in Sources */,
				B686F2B22025000D0028D6BE /* resource_path_test.cc in Sources */,
				54740A571FC914BA00713A1A /* secure_random_test.cc in Sources */,
				61F72C5620BC48FD001A68CB /* serializer_test.cc in Sources */,
				ABA495BB202B7E80008A7851 /* snapshot_version_test.cc in Sources */,
				549CCA5220A36DBC00BCEB75 /* sorted_map_test.cc in Sources */,
				549CCA5020A36DBC00BCEB75 /* sorted_set_test.cc in Sources */,
				618BBEB120B89AAC00B5BCE7 /* status.pb.cc in Sources */,
				54A0352F20A3B3D8003E0143 /* status_test.cc in Sources */,
				54A0353020A3B3D8003E0143 /* statusor_test.cc in Sources */,
				B66D8996213609EE0086DA0C /* stream_test.mm in Sources */,
				1CAA9012B25F975D445D5978 /* strerror_test.cc in Sources */,
				36FD4CE79613D18BC783C55B /* string_apple_test.mm in Sources */,
				0535C1B65DADAE1CE47FA3CA /* string_format_apple_test.mm in Sources */,
				54131E9720ADE679001DF3FF /* string_format_test.cc in Sources */,
				AB380CFE201A2F4500D97691 /* string_util_test.cc in Sources */,
				DD5976A45071455FF3FE74B8 /* string_win_test.cc in Sources */,
				618BBEA620B89AAC00B5BCE7 /* target.pb.cc in Sources */,
				AB380CFB2019388600D97691 /* target_id_generator_test.cc in Sources */,
				54A0352A20A3B3BD003E0143 /* testutil.cc in Sources */,
				ABF6506C201131F8005F2C74 /* timestamp_test.cc in Sources */,
				ABC1D7E12023A40C00BA84F0 /* token_test.cc in Sources */,
				54A0352720A3AED0003E0143 /* transform_operations_test.mm in Sources */,
				549CCA5120A36DBC00BCEB75 /* tree_sorted_map_test.cc in Sources */,
				B6D9649121544D4F00EB9CFB /* grpc_connection_test.cc in Sources */,
				C80B10E79CDD7EF7843C321E /* type_traits_apple_test.mm in Sources */,
				B67BF449216EB43000CA9097 /* create_noop_connectivity_monitor.cc in Sources */,
				ABC1D7DE2023A05300BA84F0 /* user_test.cc in Sources */,
				618BBEAD20B89AAC00B5BCE7 /* write.pb.cc in Sources */,
			);
			runOnlyForDeploymentPostprocessing = 0;
		};
		6EDD3AD520BF247500C33877 /* Sources */ = {
			isa = PBXSourcesBuildPhase;
			buildActionMask = 2147483647;
			files = (
				6E8302E021022309003E1EA3 /* FSTFuzzTestFieldPath.mm in Sources */,
				6EA39FDE20FE820E008D461F /* FSTFuzzTestSerializer.mm in Sources */,
				6EDD3B6020BF25AE00C33877 /* FSTFuzzTestsPrincipal.mm in Sources */,
			);
			runOnlyForDeploymentPostprocessing = 0;
		};
		DE03B2981F2149D600A30B9C /* Sources */ = {
			isa = PBXSourcesBuildPhase;
			buildActionMask = 2147483647;
			files = (
				73866AA12082B0A5009BB4FF /* FIRArrayTransformTests.mm in Sources */,
				5492E079202154D600B64F25 /* FIRCursorTests.mm in Sources */,
				5492E075202154D600B64F25 /* FIRDatabaseTests.mm in Sources */,
				5492E073202154D600B64F25 /* FIRFieldsTests.mm in Sources */,
				6161B5032047140C00A99DBB /* FIRFirestoreSourceTests.mm in Sources */,
				5492E074202154D600B64F25 /* FIRListenerRegistrationTests.mm in Sources */,
				5492E072202154D600B64F25 /* FIRQueryTests.mm in Sources */,
				5492E077202154D600B64F25 /* FIRServerTimestampTests.mm in Sources */,
				5492E07A202154D600B64F25 /* FIRTypeTests.mm in Sources */,
				5492E076202154D600B64F25 /* FIRValidationTests.mm in Sources */,
				5492E078202154D600B64F25 /* FIRWriteBatchTests.mm in Sources */,
				5492E082202154EC00B64F25 /* FSTDatastoreTests.mm in Sources */,
				5492E041202143E700B64F25 /* FSTEventAccumulator.mm in Sources */,
				5492E0422021440500B64F25 /* FSTHelpers.mm in Sources */,
				5491BC731FB44593008B3588 /* FSTIntegrationTestCase.mm in Sources */,
				5492E080202154EC00B64F25 /* FSTSmokeTests.mm in Sources */,
				5492E081202154EC00B64F25 /* FSTStreamTests.mm in Sources */,
				5492E07F202154EC00B64F25 /* FSTTransactionTests.mm in Sources */,
				5492E0442021457E00B64F25 /* XCTestCase+Await.mm in Sources */,
				B67BF44A216EB43000CA9097 /* create_noop_connectivity_monitor.cc in Sources */,
				EBFC611B1BF195D0EC710AF4 /* app_testing.mm in Sources */,
				CA989C0E6020C372A62B7062 /* testutil.cc in Sources */,
			);
			runOnlyForDeploymentPostprocessing = 0;
		};
/* End PBXSourcesBuildPhase section */

/* Begin PBXTargetDependency section */
		54C9EDF72040E16300A969CD /* PBXTargetDependency */ = {
			isa = PBXTargetDependency;
			target = 6003F589195388D20070C39A /* Firestore_Example_iOS */;
			targetProxy = 54C9EDF62040E16300A969CD /* PBXContainerItemProxy */;
		};
		54C9EDFF2040E41900A969CD /* PBXTargetDependency */ = {
			isa = PBXTargetDependency;
			target = 54C9EDF02040E16300A969CD /* Firestore_SwiftTests_iOS */;
			targetProxy = 54C9EDFE2040E41900A969CD /* PBXContainerItemProxy */;
		};
		5CAE131F20FFFED600BE9A4A /* PBXTargetDependency */ = {
			isa = PBXTargetDependency;
			target = 6003F589195388D20070C39A /* Firestore_Example_iOS */;
			targetProxy = 5CAE131E20FFFED600BE9A4A /* PBXContainerItemProxy */;
		};
		6003F5B4195388D20070C39A /* PBXTargetDependency */ = {
			isa = PBXTargetDependency;
			target = 6003F589195388D20070C39A /* Firestore_Example_iOS */;
			targetProxy = 6003F5B3195388D20070C39A /* PBXContainerItemProxy */;
		};
		6EDD3AD220BF247500C33877 /* PBXTargetDependency */ = {
			isa = PBXTargetDependency;
			target = 6003F589195388D20070C39A /* Firestore_Example_iOS */;
			targetProxy = 6EDD3AD320BF247500C33877 /* PBXContainerItemProxy */;
		};
		DE03B2951F2149D600A30B9C /* PBXTargetDependency */ = {
			isa = PBXTargetDependency;
			target = 6003F589195388D20070C39A /* Firestore_Example_iOS */;
			targetProxy = DE03B2961F2149D600A30B9C /* PBXContainerItemProxy */;
		};
		DE29E7FA1F2174DD00909613 /* PBXTargetDependency */ = {
			isa = PBXTargetDependency;
			target = 6003F5AD195388D20070C39A /* Firestore_Tests_iOS */;
			targetProxy = DE29E7F91F2174DD00909613 /* PBXContainerItemProxy */;
		};
		DE29E7FC1F2174DD00909613 /* PBXTargetDependency */ = {
			isa = PBXTargetDependency;
			target = DE03B2941F2149D600A30B9C /* Firestore_IntegrationTests_iOS */;
			targetProxy = DE29E7FB1F2174DD00909613 /* PBXContainerItemProxy */;
		};
/* End PBXTargetDependency section */

/* Begin PBXVariantGroup section */
		6003F596195388D20070C39A /* InfoPlist.strings */ = {
			isa = PBXVariantGroup;
			children = (
				6003F597195388D20070C39A /* en */,
			);
			name = InfoPlist.strings;
			sourceTree = "<group>";
		};
		6003F5B8195388D20070C39A /* InfoPlist.strings */ = {
			isa = PBXVariantGroup;
			children = (
				6003F5B9195388D20070C39A /* en */,
			);
			name = InfoPlist.strings;
			sourceTree = "<group>";
		};
		71719F9D1E33DC2100824A3D /* LaunchScreen.storyboard */ = {
			isa = PBXVariantGroup;
			children = (
				71719F9E1E33DC2100824A3D /* Base */,
			);
			name = LaunchScreen.storyboard;
			sourceTree = "<group>";
		};
/* End PBXVariantGroup section */

/* Begin XCBuildConfiguration section */
		54C9EDF82040E16300A969CD /* Debug */ = {
			isa = XCBuildConfiguration;
			baseConfigurationReference = 69E6C311558EC77729A16CF1 /* Pods-Firestore_Example_iOS-Firestore_SwiftTests_iOS.debug.xcconfig */;
			buildSettings = {
				BUNDLE_LOADER = "$(TEST_HOST)";
				CLANG_ANALYZER_NONNULL = YES;
				CLANG_ANALYZER_NUMBER_OBJECT_CONVERSION = YES_AGGRESSIVE;
				CLANG_CXX_LANGUAGE_STANDARD = "gnu++14";
				CLANG_WARN_BLOCK_CAPTURE_AUTORELEASING = YES;
				CLANG_WARN_COMMA = YES;
				CLANG_WARN_DOCUMENTATION_COMMENTS = YES;
				CLANG_WARN_INFINITE_RECURSION = YES;
				CLANG_WARN_NON_LITERAL_NULL_CONVERSION = YES;
				CLANG_WARN_OBJC_LITERAL_CONVERSION = YES;
				CLANG_WARN_RANGE_LOOP_ANALYSIS = YES;
				CLANG_WARN_STRICT_PROTOTYPES = YES;
				CLANG_WARN_SUSPICIOUS_MOVE = YES;
				CLANG_WARN_UNGUARDED_AVAILABILITY = YES_AGGRESSIVE;
				CLANG_WARN_UNREACHABLE_CODE = YES;
				CODE_SIGN_IDENTITY = "iPhone Developer";
				CODE_SIGN_STYLE = Automatic;
				DEBUG_INFORMATION_FORMAT = dwarf;
				ENABLE_STRICT_OBJC_MSGSEND = YES;
				GCC_C_LANGUAGE_STANDARD = gnu11;
				GCC_NO_COMMON_BLOCKS = YES;
				INFOPLIST_FILE = ../Swift/Tests/Info.plist;
				IPHONEOS_DEPLOYMENT_TARGET = 11.2;
				LD_RUNPATH_SEARCH_PATHS = "$(inherited) @executable_path/Frameworks @loader_path/Frameworks";
				MTL_ENABLE_DEBUG_INFO = YES;
				PRODUCT_BUNDLE_IDENTIFIER = "com.google.Firestore-SwiftTests-iOS";
				PRODUCT_NAME = "$(TARGET_NAME)";
				SWIFT_ACTIVE_COMPILATION_CONDITIONS = DEBUG;
				SWIFT_OPTIMIZATION_LEVEL = "-Onone";
				SWIFT_VERSION = 4.0;
				TARGETED_DEVICE_FAMILY = "1,2";
				TEST_HOST = "$(BUILT_PRODUCTS_DIR)/Firestore_Example_iOS.app/Firestore_Example_iOS";
			};
			name = Debug;
		};
		54C9EDF92040E16300A969CD /* Release */ = {
			isa = XCBuildConfiguration;
			baseConfigurationReference = 11984BA0A99D7A7ABA5B0D90 /* Pods-Firestore_Example_iOS-Firestore_SwiftTests_iOS.release.xcconfig */;
			buildSettings = {
				BUNDLE_LOADER = "$(TEST_HOST)";
				CLANG_ANALYZER_NONNULL = YES;
				CLANG_ANALYZER_NUMBER_OBJECT_CONVERSION = YES_AGGRESSIVE;
				CLANG_CXX_LANGUAGE_STANDARD = "gnu++14";
				CLANG_WARN_BLOCK_CAPTURE_AUTORELEASING = YES;
				CLANG_WARN_COMMA = YES;
				CLANG_WARN_DOCUMENTATION_COMMENTS = YES;
				CLANG_WARN_INFINITE_RECURSION = YES;
				CLANG_WARN_NON_LITERAL_NULL_CONVERSION = YES;
				CLANG_WARN_OBJC_LITERAL_CONVERSION = YES;
				CLANG_WARN_RANGE_LOOP_ANALYSIS = YES;
				CLANG_WARN_STRICT_PROTOTYPES = YES;
				CLANG_WARN_SUSPICIOUS_MOVE = YES;
				CLANG_WARN_UNGUARDED_AVAILABILITY = YES_AGGRESSIVE;
				CLANG_WARN_UNREACHABLE_CODE = YES;
				CODE_SIGN_IDENTITY = "iPhone Developer";
				CODE_SIGN_STYLE = Automatic;
				COPY_PHASE_STRIP = NO;
				DEBUG_INFORMATION_FORMAT = "dwarf-with-dsym";
				ENABLE_STRICT_OBJC_MSGSEND = YES;
				GCC_C_LANGUAGE_STANDARD = gnu11;
				GCC_NO_COMMON_BLOCKS = YES;
				INFOPLIST_FILE = ../Swift/Tests/Info.plist;
				IPHONEOS_DEPLOYMENT_TARGET = 11.2;
				LD_RUNPATH_SEARCH_PATHS = "$(inherited) @executable_path/Frameworks @loader_path/Frameworks";
				MTL_ENABLE_DEBUG_INFO = NO;
				PRODUCT_BUNDLE_IDENTIFIER = "com.google.Firestore-SwiftTests-iOS";
				PRODUCT_NAME = "$(TARGET_NAME)";
				SWIFT_OPTIMIZATION_LEVEL = "-Owholemodule";
				SWIFT_VERSION = 4.0;
				TARGETED_DEVICE_FAMILY = "1,2";
				TEST_HOST = "$(BUILT_PRODUCTS_DIR)/Firestore_Example_iOS.app/Firestore_Example_iOS";
			};
			name = Release;
		};
		5CAE132120FFFED600BE9A4A /* Debug */ = {
			isa = XCBuildConfiguration;
			baseConfigurationReference = FA2E9952BA2B299C1156C43C /* Pods-Firestore_Benchmarks_iOS.debug.xcconfig */;
			buildSettings = {
				BUNDLE_LOADER = "$(TEST_HOST)";
				DEVELOPMENT_TEAM = EQHXZ8M8AV;
				FRAMEWORK_SEARCH_PATHS = (
					"$(SDKROOT)/Developer/Library/Frameworks",
					"$(inherited)",
					"$(DEVELOPER_FRAMEWORKS_DIR)",
				);
				GCC_PRECOMPILE_PREFIX_HEADER = YES;
				GCC_PREFIX_HEADER = "";
				GCC_PREPROCESSOR_DEFINITIONS = (
					"$(inherited)",
					"COCOAPODS=1",
					"GPB_USE_PROTOBUF_FRAMEWORK_IMPORTS=1",
				);
				HEADER_SEARCH_PATHS = (
					"$(inherited)",
					"\"${PODS_ROOT}/../../..\"",
					"\"${PODS_ROOT}/../../../Firestore/third_party/abseil-cpp\"",
					"\"${PODS_ROOT}/GoogleTest/googlemock/include\"",
					"\"${PODS_ROOT}/GoogleTest/googletest/include\"",
					"\"${PODS_ROOT}/leveldb-library/include\"",
					"\"${PODS_ROOT}/../../../Firestore/Protos/cpp\"",
					"\"${PODS_ROOT}/ProtobufCpp/src\"",
				);
				INFOPLIST_FILE = Benchmarks/Info.plist;
				OTHER_CFLAGS = (
					"$(inherited)",
					"-iquote",
					"\"${PODS_CONFIGURATION_BUILD_DIR}/GoogleTest/GoogleTest.framework/Headers\"",
					"-iquote",
					"\"${PODS_CONFIGURATION_BUILD_DIR}/OCMock/OCMock.framework/Headers\"",
					"-iquote",
					"\"${PODS_CONFIGURATION_BUILD_DIR}/ProtobufCpp/ProtobufCpp.framework/Headers\"",
					"-iquote",
					"\"${PODS_CONFIGURATION_BUILD_DIR}/leveldb-library/leveldb.framework/Headers\"",
					"$(inherited)",
					"-iquote",
					"\"${PODS_CONFIGURATION_BUILD_DIR}/BoringSSL/openssl.framework/Headers\"",
					"-iquote",
					"\"${PODS_CONFIGURATION_BUILD_DIR}/FirebaseAuth/FirebaseAuth.framework/Headers\"",
					"-iquote",
					"\"${PODS_CONFIGURATION_BUILD_DIR}/FirebaseCore/FirebaseCore.framework/Headers\"",
					"-iquote",
					"\"${PODS_CONFIGURATION_BUILD_DIR}/FirebaseFirestore/FirebaseFirestore.framework/Headers\"",
					"-iquote",
					"\"${PODS_CONFIGURATION_BUILD_DIR}/GTMSessionFetcher/GTMSessionFetcher.framework/Headers\"",
					"-iquote",
					"\"${PODS_CONFIGURATION_BUILD_DIR}/GoogleToolboxForMac/GoogleToolboxForMac.framework/Headers\"",
					"-iquote",
					"\"${PODS_CONFIGURATION_BUILD_DIR}/Protobuf/Protobuf.framework/Headers\"",
					"-iquote",
					"\"${PODS_CONFIGURATION_BUILD_DIR}/gRPC-Core/grpc.framework/Headers\"",
					"-iquote",
					"\"${PODS_CONFIGURATION_BUILD_DIR}/gRPC-ProtoRPC/ProtoRPC.framework/Headers\"",
					"-iquote",
					"\"${PODS_CONFIGURATION_BUILD_DIR}/gRPC-RxLibrary/RxLibrary.framework/Headers\"",
					"-iquote",
					"\"${PODS_CONFIGURATION_BUILD_DIR}/gRPC/GRPCClient.framework/Headers\"",
					"-iquote",
					"\"${PODS_CONFIGURATION_BUILD_DIR}/leveldb-library/leveldb.framework/Headers\"",
					"-iquote",
					"\"${PODS_CONFIGURATION_BUILD_DIR}/nanopb/nanopb.framework/Headers\"",
					"-isystem",
					"\"${PODS_ROOT}/Headers/Public\"",
					"-isystem",
					"\"${PODS_ROOT}/Headers/Public/Firebase\"",
					"-isystem",
					"\"${PODS_ROOT}/Headers/Public/FirebaseAnalytics\"",
					"-isystem",
					"\"${PODS_ROOT}/Headers/Public/FirebaseInstanceID\"",
					"-DPB_FIELD_32BIT",
					"-DPB_NO_PACKED_STRUCTS=1",
				);
				PRODUCT_BUNDLE_IDENTIFIER = "Firebase.Firestore-Benchmarks-iOS";
				PRODUCT_NAME = "$(TARGET_NAME)";
				SYSTEM_HEADER_SEARCH_PATHS = "\"${PODS_ROOT}/nanopb\"";
				TEST_HOST = "$(BUILT_PRODUCTS_DIR)/Firestore_Example_iOS.app/Firestore_Example_iOS";
			};
			name = Debug;
		};
		5CAE132220FFFED600BE9A4A /* Release */ = {
			isa = XCBuildConfiguration;
			baseConfigurationReference = A5FA86650A18F3B7A8162287 /* Pods-Firestore_Benchmarks_iOS.release.xcconfig */;
			buildSettings = {
				BUNDLE_LOADER = "$(TEST_HOST)";
				DEVELOPMENT_TEAM = EQHXZ8M8AV;
				FRAMEWORK_SEARCH_PATHS = (
					"$(SDKROOT)/Developer/Library/Frameworks",
					"$(inherited)",
					"$(DEVELOPER_FRAMEWORKS_DIR)",
				);
				GCC_PRECOMPILE_PREFIX_HEADER = YES;
				GCC_PREFIX_HEADER = "";
				GCC_PREPROCESSOR_DEFINITIONS = (
					"$(inherited)",
					"COCOAPODS=1",
					"GPB_USE_PROTOBUF_FRAMEWORK_IMPORTS=1",
				);
				HEADER_SEARCH_PATHS = (
					"$(inherited)",
					"\"${PODS_ROOT}/../../..\"",
					"\"${PODS_ROOT}/../../../Firestore/third_party/abseil-cpp\"",
					"\"${PODS_ROOT}/GoogleTest/googlemock/include\"",
					"\"${PODS_ROOT}/GoogleTest/googletest/include\"",
					"\"${PODS_ROOT}/leveldb-library/include\"",
					"\"${PODS_ROOT}/../../../Firestore/Protos/cpp\"",
					"\"${PODS_ROOT}/ProtobufCpp/src\"",
				);
				INFOPLIST_FILE = Benchmarks/Info.plist;
				OTHER_CFLAGS = (
					"$(inherited)",
					"-iquote",
					"\"${PODS_CONFIGURATION_BUILD_DIR}/GoogleTest/GoogleTest.framework/Headers\"",
					"-iquote",
					"\"${PODS_CONFIGURATION_BUILD_DIR}/OCMock/OCMock.framework/Headers\"",
					"-iquote",
					"\"${PODS_CONFIGURATION_BUILD_DIR}/ProtobufCpp/ProtobufCpp.framework/Headers\"",
					"-iquote",
					"\"${PODS_CONFIGURATION_BUILD_DIR}/leveldb-library/leveldb.framework/Headers\"",
					"$(inherited)",
					"-iquote",
					"\"${PODS_CONFIGURATION_BUILD_DIR}/BoringSSL/openssl.framework/Headers\"",
					"-iquote",
					"\"${PODS_CONFIGURATION_BUILD_DIR}/FirebaseAuth/FirebaseAuth.framework/Headers\"",
					"-iquote",
					"\"${PODS_CONFIGURATION_BUILD_DIR}/FirebaseCore/FirebaseCore.framework/Headers\"",
					"-iquote",
					"\"${PODS_CONFIGURATION_BUILD_DIR}/FirebaseFirestore/FirebaseFirestore.framework/Headers\"",
					"-iquote",
					"\"${PODS_CONFIGURATION_BUILD_DIR}/GTMSessionFetcher/GTMSessionFetcher.framework/Headers\"",
					"-iquote",
					"\"${PODS_CONFIGURATION_BUILD_DIR}/GoogleToolboxForMac/GoogleToolboxForMac.framework/Headers\"",
					"-iquote",
					"\"${PODS_CONFIGURATION_BUILD_DIR}/Protobuf/Protobuf.framework/Headers\"",
					"-iquote",
					"\"${PODS_CONFIGURATION_BUILD_DIR}/gRPC-Core/grpc.framework/Headers\"",
					"-iquote",
					"\"${PODS_CONFIGURATION_BUILD_DIR}/gRPC-ProtoRPC/ProtoRPC.framework/Headers\"",
					"-iquote",
					"\"${PODS_CONFIGURATION_BUILD_DIR}/gRPC-RxLibrary/RxLibrary.framework/Headers\"",
					"-iquote",
					"\"${PODS_CONFIGURATION_BUILD_DIR}/gRPC/GRPCClient.framework/Headers\"",
					"-iquote",
					"\"${PODS_CONFIGURATION_BUILD_DIR}/leveldb-library/leveldb.framework/Headers\"",
					"-iquote",
					"\"${PODS_CONFIGURATION_BUILD_DIR}/nanopb/nanopb.framework/Headers\"",
					"-isystem",
					"\"${PODS_ROOT}/Headers/Public\"",
					"-isystem",
					"\"${PODS_ROOT}/Headers/Public/Firebase\"",
					"-isystem",
					"\"${PODS_ROOT}/Headers/Public/FirebaseAnalytics\"",
					"-isystem",
					"\"${PODS_ROOT}/Headers/Public/FirebaseInstanceID\"",
					"-DPB_FIELD_32BIT",
					"-DPB_NO_PACKED_STRUCTS=1",
				);
				PRODUCT_BUNDLE_IDENTIFIER = "Firebase.Firestore-Benchmarks-iOS";
				PRODUCT_NAME = "$(TARGET_NAME)";
				SYSTEM_HEADER_SEARCH_PATHS = "\"${PODS_ROOT}/nanopb\"";
				TEST_HOST = "$(BUILT_PRODUCTS_DIR)/Firestore_Example_iOS.app/Firestore_Example_iOS";
			};
			name = Release;
		};
		6003F5BD195388D20070C39A /* Debug */ = {
			isa = XCBuildConfiguration;
			buildSettings = {
				ALWAYS_SEARCH_USER_PATHS = NO;
				CLANG_CXX_LANGUAGE_STANDARD = "gnu++0x";
				CLANG_CXX_LIBRARY = "libc++";
				CLANG_ENABLE_MODULES = YES;
				CLANG_ENABLE_OBJC_ARC = YES;
				CLANG_WARN_BOOL_CONVERSION = YES;
				CLANG_WARN_CONSTANT_CONVERSION = YES;
				CLANG_WARN_DIRECT_OBJC_ISA_USAGE = YES_ERROR;
				CLANG_WARN_EMPTY_BODY = YES;
				CLANG_WARN_ENUM_CONVERSION = YES;
				CLANG_WARN_INT_CONVERSION = YES;
				CLANG_WARN_OBJC_ROOT_CLASS = YES_ERROR;
				CLANG_WARN__DUPLICATE_METHOD_MATCH = YES;
				"CODE_SIGN_IDENTITY[sdk=iphoneos*]" = "iPhone Developer";
				COPY_PHASE_STRIP = NO;
				ENABLE_TESTABILITY = YES;
				GCC_C_LANGUAGE_STANDARD = gnu99;
				GCC_DYNAMIC_NO_PIC = NO;
				GCC_OPTIMIZATION_LEVEL = 0;
				GCC_PREPROCESSOR_DEFINITIONS = (
					"DEBUG=1",
					"$(inherited)",
				);
				GCC_SYMBOLS_PRIVATE_EXTERN = NO;
				GCC_WARN_64_TO_32_BIT_CONVERSION = YES;
				GCC_WARN_ABOUT_RETURN_TYPE = YES_ERROR;
				GCC_WARN_UNDECLARED_SELECTOR = YES;
				GCC_WARN_UNINITIALIZED_AUTOS = YES_AGGRESSIVE;
				GCC_WARN_UNUSED_FUNCTION = YES;
				GCC_WARN_UNUSED_VARIABLE = YES;
				HEADER_SEARCH_PATHS = "";
				IPHONEOS_DEPLOYMENT_TARGET = 8.0;
				ONLY_ACTIVE_ARCH = YES;
				OTHER_CFLAGS = "";
				SDKROOT = iphoneos;
				TARGETED_DEVICE_FAMILY = "1,2";
			};
			name = Debug;
		};
		6003F5BE195388D20070C39A /* Release */ = {
			isa = XCBuildConfiguration;
			buildSettings = {
				ALWAYS_SEARCH_USER_PATHS = NO;
				CLANG_CXX_LANGUAGE_STANDARD = "gnu++0x";
				CLANG_CXX_LIBRARY = "libc++";
				CLANG_ENABLE_MODULES = YES;
				CLANG_ENABLE_OBJC_ARC = YES;
				CLANG_WARN_BOOL_CONVERSION = YES;
				CLANG_WARN_CONSTANT_CONVERSION = YES;
				CLANG_WARN_DIRECT_OBJC_ISA_USAGE = YES_ERROR;
				CLANG_WARN_EMPTY_BODY = YES;
				CLANG_WARN_ENUM_CONVERSION = YES;
				CLANG_WARN_INT_CONVERSION = YES;
				CLANG_WARN_OBJC_ROOT_CLASS = YES_ERROR;
				CLANG_WARN__DUPLICATE_METHOD_MATCH = YES;
				"CODE_SIGN_IDENTITY[sdk=iphoneos*]" = "iPhone Developer";
				COPY_PHASE_STRIP = YES;
				ENABLE_NS_ASSERTIONS = NO;
				GCC_C_LANGUAGE_STANDARD = gnu99;
				GCC_WARN_64_TO_32_BIT_CONVERSION = YES;
				GCC_WARN_ABOUT_RETURN_TYPE = YES_ERROR;
				GCC_WARN_UNDECLARED_SELECTOR = YES;
				GCC_WARN_UNINITIALIZED_AUTOS = YES_AGGRESSIVE;
				GCC_WARN_UNUSED_FUNCTION = YES;
				GCC_WARN_UNUSED_VARIABLE = YES;
				HEADER_SEARCH_PATHS = "";
				IPHONEOS_DEPLOYMENT_TARGET = 8.0;
				OTHER_CFLAGS = "";
				SDKROOT = iphoneos;
				TARGETED_DEVICE_FAMILY = "1,2";
				VALIDATE_PRODUCT = YES;
			};
			name = Release;
		};
		6003F5C0195388D20070C39A /* Debug */ = {
			isa = XCBuildConfiguration;
			baseConfigurationReference = 3C81DE3772628FE297055662 /* Pods-Firestore_Example_iOS.debug.xcconfig */;
			buildSettings = {
				ASSETCATALOG_COMPILER_APPICON_NAME = AppIcon;
				GCC_PRECOMPILE_PREFIX_HEADER = YES;
				GCC_PREFIX_HEADER = "";
				HEADER_SEARCH_PATHS = (
					"$(inherited)",
					"\"${PODS_ROOT}/Firebase/Firebase/Firebase\"",
					"\"${PODS_ROOT}/leveldb-library/include\"",
				);
				INFOPLIST_FILE = "App/iOS/Firestore-Info.plist";
				MODULE_NAME = ExampleApp;
				OTHER_LDFLAGS = (
					"$(inherited)",
					"-all_load",
				);
				PRODUCT_BUNDLE_IDENTIFIER = "org.cocoapods.demo.${PRODUCT_NAME:rfc1034identifier}";
				PRODUCT_NAME = "$(TARGET_NAME)";
				WRAPPER_EXTENSION = app;
			};
			name = Debug;
		};
		6003F5C1195388D20070C39A /* Release */ = {
			isa = XCBuildConfiguration;
			baseConfigurationReference = 3F0992A4B83C60841C52E960 /* Pods-Firestore_Example_iOS.release.xcconfig */;
			buildSettings = {
				ASSETCATALOG_COMPILER_APPICON_NAME = AppIcon;
				GCC_PRECOMPILE_PREFIX_HEADER = YES;
				GCC_PREFIX_HEADER = "";
				HEADER_SEARCH_PATHS = (
					"$(inherited)",
					"\"${PODS_ROOT}/Firebase/Firebase/Firebase\"",
					"\"${PODS_ROOT}/leveldb-library/include\"",
				);
				INFOPLIST_FILE = "App/iOS/Firestore-Info.plist";
				MODULE_NAME = ExampleApp;
				OTHER_LDFLAGS = (
					"$(inherited)",
					"-all_load",
				);
				PRODUCT_BUNDLE_IDENTIFIER = "org.cocoapods.demo.${PRODUCT_NAME:rfc1034identifier}";
				PRODUCT_NAME = "$(TARGET_NAME)";
				WRAPPER_EXTENSION = app;
			};
			name = Release;
		};
		6003F5C3195388D20070C39A /* Debug */ = {
			isa = XCBuildConfiguration;
			baseConfigurationReference = E592181BFD7C53C305123739 /* Pods-Firestore_Tests_iOS.debug.xcconfig */;
			buildSettings = {
				BUNDLE_LOADER = "$(TEST_HOST)";
				DEVELOPMENT_TEAM = EQHXZ8M8AV;
				FRAMEWORK_SEARCH_PATHS = (
					"$(SDKROOT)/Developer/Library/Frameworks",
					"$(inherited)",
					"$(DEVELOPER_FRAMEWORKS_DIR)",
				);
				GCC_PRECOMPILE_PREFIX_HEADER = YES;
				GCC_PREFIX_HEADER = "";
				GCC_PREPROCESSOR_DEFINITIONS = (
					"$(inherited)",
					"COCOAPODS=1",
					"GPB_USE_PROTOBUF_FRAMEWORK_IMPORTS=1",
				);
				HEADER_SEARCH_PATHS = (
					"$(inherited)",
					"\"${PODS_ROOT}/../../..\"",
					"\"${PODS_ROOT}/../../../Firestore/third_party/abseil-cpp\"",
					"\"${PODS_ROOT}/GoogleTest/googlemock/include\"",
					"\"${PODS_ROOT}/GoogleTest/googletest/include\"",
					"\"${PODS_ROOT}/leveldb-library/include\"",
					"\"${PODS_ROOT}/../../../Firestore/Protos/cpp\"",
					"\"${PODS_ROOT}/ProtobufCpp/src\"",
				);
				INFOPLIST_FILE = "Tests/Tests-Info.plist";
				OTHER_CFLAGS = (
					"$(inherited)",
					"-iquote",
					"\"${PODS_CONFIGURATION_BUILD_DIR}/GoogleTest/GoogleTest.framework/Headers\"",
					"-iquote",
					"\"${PODS_CONFIGURATION_BUILD_DIR}/OCMock/OCMock.framework/Headers\"",
					"-iquote",
					"\"${PODS_CONFIGURATION_BUILD_DIR}/ProtobufCpp/ProtobufCpp.framework/Headers\"",
					"-iquote",
					"\"${PODS_CONFIGURATION_BUILD_DIR}/leveldb-library/leveldb.framework/Headers\"",
					"$(inherited)",
					"-iquote",
					"\"${PODS_CONFIGURATION_BUILD_DIR}/BoringSSL/openssl.framework/Headers\"",
					"-iquote",
					"\"${PODS_CONFIGURATION_BUILD_DIR}/FirebaseAuth/FirebaseAuth.framework/Headers\"",
					"-iquote",
					"\"${PODS_CONFIGURATION_BUILD_DIR}/FirebaseCore/FirebaseCore.framework/Headers\"",
					"-iquote",
					"\"${PODS_CONFIGURATION_BUILD_DIR}/FirebaseFirestore/FirebaseFirestore.framework/Headers\"",
					"-iquote",
					"\"${PODS_CONFIGURATION_BUILD_DIR}/GTMSessionFetcher/GTMSessionFetcher.framework/Headers\"",
					"-iquote",
					"\"${PODS_CONFIGURATION_BUILD_DIR}/GoogleToolboxForMac/GoogleToolboxForMac.framework/Headers\"",
					"-iquote",
					"\"${PODS_CONFIGURATION_BUILD_DIR}/Protobuf/Protobuf.framework/Headers\"",
					"-iquote",
					"\"${PODS_CONFIGURATION_BUILD_DIR}/gRPC-Core/grpc.framework/Headers\"",
					"-iquote",
					"\"${PODS_CONFIGURATION_BUILD_DIR}/gRPC-ProtoRPC/ProtoRPC.framework/Headers\"",
					"-iquote",
					"\"${PODS_CONFIGURATION_BUILD_DIR}/gRPC-RxLibrary/RxLibrary.framework/Headers\"",
					"-iquote",
					"\"${PODS_CONFIGURATION_BUILD_DIR}/gRPC/GRPCClient.framework/Headers\"",
					"-iquote",
					"\"${PODS_CONFIGURATION_BUILD_DIR}/leveldb-library/leveldb.framework/Headers\"",
					"-iquote",
					"\"${PODS_CONFIGURATION_BUILD_DIR}/nanopb/nanopb.framework/Headers\"",
					"-isystem",
					"\"${PODS_ROOT}/Headers/Public\"",
					"-isystem",
					"\"${PODS_ROOT}/Headers/Public/Firebase\"",
					"-isystem",
					"\"${PODS_ROOT}/Headers/Public/FirebaseAnalytics\"",
					"-isystem",
					"\"${PODS_ROOT}/Headers/Public/FirebaseInstanceID\"",
					"-DPB_FIELD_32BIT",
					"-DPB_NO_PACKED_STRUCTS=1",
				);
				PRODUCT_BUNDLE_IDENTIFIER = "org.cocoapods.demo.${PRODUCT_NAME:rfc1034identifier}";
				PRODUCT_NAME = "$(TARGET_NAME)";
				SYSTEM_HEADER_SEARCH_PATHS = "\"${PODS_ROOT}/nanopb\"";
				TEST_HOST = "$(BUILT_PRODUCTS_DIR)/Firestore_Example_iOS.app/Firestore_Example_iOS";
				WRAPPER_EXTENSION = xctest;
			};
			name = Debug;
		};
		6003F5C4195388D20070C39A /* Release */ = {
			isa = XCBuildConfiguration;
			baseConfigurationReference = B3F5B3AAE791A5911B9EAA82 /* Pods-Firestore_Tests_iOS.release.xcconfig */;
			buildSettings = {
				BUNDLE_LOADER = "$(TEST_HOST)";
				DEVELOPMENT_TEAM = EQHXZ8M8AV;
				FRAMEWORK_SEARCH_PATHS = (
					"$(SDKROOT)/Developer/Library/Frameworks",
					"$(inherited)",
					"$(DEVELOPER_FRAMEWORKS_DIR)",
				);
				GCC_PRECOMPILE_PREFIX_HEADER = YES;
				GCC_PREFIX_HEADER = "";
				GCC_PREPROCESSOR_DEFINITIONS = (
					"$(inherited)",
					"COCOAPODS=1",
					"GPB_USE_PROTOBUF_FRAMEWORK_IMPORTS=1",
				);
				HEADER_SEARCH_PATHS = (
					"$(inherited)",
					"\"${PODS_ROOT}/../../..\"",
					"\"${PODS_ROOT}/../../../Firestore/third_party/abseil-cpp\"",
					"\"${PODS_ROOT}/GoogleTest/googlemock/include\"",
					"\"${PODS_ROOT}/GoogleTest/googletest/include\"",
					"\"${PODS_ROOT}/leveldb-library/include\"",
					"\"${PODS_ROOT}/../../../Firestore/Protos/cpp\"",
					"\"${PODS_ROOT}/ProtobufCpp/src\"",
				);
				INFOPLIST_FILE = "Tests/Tests-Info.plist";
				OTHER_CFLAGS = (
					"$(inherited)",
					"-iquote",
					"\"${PODS_CONFIGURATION_BUILD_DIR}/GoogleTest/GoogleTest.framework/Headers\"",
					"-iquote",
					"\"${PODS_CONFIGURATION_BUILD_DIR}/OCMock/OCMock.framework/Headers\"",
					"-iquote",
					"\"${PODS_CONFIGURATION_BUILD_DIR}/ProtobufCpp/ProtobufCpp.framework/Headers\"",
					"-iquote",
					"\"${PODS_CONFIGURATION_BUILD_DIR}/leveldb-library/leveldb.framework/Headers\"",
					"$(inherited)",
					"-iquote",
					"\"${PODS_CONFIGURATION_BUILD_DIR}/BoringSSL/openssl.framework/Headers\"",
					"-iquote",
					"\"${PODS_CONFIGURATION_BUILD_DIR}/FirebaseAuth/FirebaseAuth.framework/Headers\"",
					"-iquote",
					"\"${PODS_CONFIGURATION_BUILD_DIR}/FirebaseCore/FirebaseCore.framework/Headers\"",
					"-iquote",
					"\"${PODS_CONFIGURATION_BUILD_DIR}/FirebaseFirestore/FirebaseFirestore.framework/Headers\"",
					"-iquote",
					"\"${PODS_CONFIGURATION_BUILD_DIR}/GTMSessionFetcher/GTMSessionFetcher.framework/Headers\"",
					"-iquote",
					"\"${PODS_CONFIGURATION_BUILD_DIR}/GoogleToolboxForMac/GoogleToolboxForMac.framework/Headers\"",
					"-iquote",
					"\"${PODS_CONFIGURATION_BUILD_DIR}/Protobuf/Protobuf.framework/Headers\"",
					"-iquote",
					"\"${PODS_CONFIGURATION_BUILD_DIR}/gRPC-Core/grpc.framework/Headers\"",
					"-iquote",
					"\"${PODS_CONFIGURATION_BUILD_DIR}/gRPC-ProtoRPC/ProtoRPC.framework/Headers\"",
					"-iquote",
					"\"${PODS_CONFIGURATION_BUILD_DIR}/gRPC-RxLibrary/RxLibrary.framework/Headers\"",
					"-iquote",
					"\"${PODS_CONFIGURATION_BUILD_DIR}/gRPC/GRPCClient.framework/Headers\"",
					"-iquote",
					"\"${PODS_CONFIGURATION_BUILD_DIR}/leveldb-library/leveldb.framework/Headers\"",
					"-iquote",
					"\"${PODS_CONFIGURATION_BUILD_DIR}/nanopb/nanopb.framework/Headers\"",
					"-isystem",
					"\"${PODS_ROOT}/Headers/Public\"",
					"-isystem",
					"\"${PODS_ROOT}/Headers/Public/Firebase\"",
					"-isystem",
					"\"${PODS_ROOT}/Headers/Public/FirebaseAnalytics\"",
					"-isystem",
					"\"${PODS_ROOT}/Headers/Public/FirebaseInstanceID\"",
					"-DPB_FIELD_32BIT",
					"-DPB_NO_PACKED_STRUCTS=1",
				);
				PRODUCT_BUNDLE_IDENTIFIER = "org.cocoapods.demo.${PRODUCT_NAME:rfc1034identifier}";
				PRODUCT_NAME = "$(TARGET_NAME)";
				SYSTEM_HEADER_SEARCH_PATHS = "\"${PODS_ROOT}/nanopb\"";
				TEST_HOST = "$(BUILT_PRODUCTS_DIR)/Firestore_Example_iOS.app/Firestore_Example_iOS";
				WRAPPER_EXTENSION = xctest;
			};
			name = Release;
		};
		6EDD3B5920BF247500C33877 /* Debug */ = {
			isa = XCBuildConfiguration;
			baseConfigurationReference = 84434E57CA72951015FC71BC /* Pods-Firestore_FuzzTests_iOS.debug.xcconfig */;
			buildSettings = {
				BUNDLE_LOADER = "$(TEST_HOST)";
				DEVELOPMENT_TEAM = EQHXZ8M8AV;
				FRAMEWORK_SEARCH_PATHS = "$(inherited)";
				GCC_PRECOMPILE_PREFIX_HEADER = YES;
				GCC_PREFIX_HEADER = "";
				GCC_PREPROCESSOR_DEFINITIONS = (
					"$(inherited)",
					"COCOAPODS=1",
					"GPB_USE_PROTOBUF_FRAMEWORK_IMPORTS=1",
				);
				HEADER_SEARCH_PATHS = (
					"$(inherited)",
					"\"${PODS_ROOT}/../../..\"",
					"\"${PODS_ROOT}/../../../Firestore/third_party/abseil-cpp\"",
					"\"${PODS_ROOT}/nanopb\"",
				);
				INFOPLIST_FILE = "FuzzTests/Firestore_FuzzTests_iOS-Info.plist";
				OTHER_CFLAGS = (
					"$(inherited)",
					"-fsanitize-coverage=trace-pc-guard",
				);
				PRODUCT_BUNDLE_IDENTIFIER = "org.cocoapods.demo.${PRODUCT_NAME:rfc1034identifier}";
				PRODUCT_NAME = "$(TARGET_NAME)";
				TEST_HOST = "$(BUILT_PRODUCTS_DIR)/Firestore_Example_iOS.app/Firestore_Example_iOS";
				WRAPPER_EXTENSION = xctest;
			};
			name = Debug;
		};
		6EDD3B5A20BF247500C33877 /* Release */ = {
			isa = XCBuildConfiguration;
			baseConfigurationReference = 97C492D2524E92927C11F425 /* Pods-Firestore_FuzzTests_iOS.release.xcconfig */;
			buildSettings = {
				BUNDLE_LOADER = "$(TEST_HOST)";
				DEVELOPMENT_TEAM = EQHXZ8M8AV;
				FRAMEWORK_SEARCH_PATHS = "$(inherited)";
				GCC_PRECOMPILE_PREFIX_HEADER = YES;
				GCC_PREFIX_HEADER = "";
				GCC_PREPROCESSOR_DEFINITIONS = (
					"$(inherited)",
					"COCOAPODS=1",
					"GPB_USE_PROTOBUF_FRAMEWORK_IMPORTS=1",
				);
				HEADER_SEARCH_PATHS = (
					"$(inherited)",
					"\"${PODS_ROOT}/../../..\"",
					"\"${PODS_ROOT}/../../../Firestore/third_party/abseil-cpp\"",
					"\"${PODS_ROOT}/nanopb\"",
				);
				INFOPLIST_FILE = "FuzzTests/Firestore_FuzzTests_iOS-Info.plist";
				OTHER_CFLAGS = (
					"$(inherited)",
					"-fsanitize-coverage=trace-pc-guard",
				);
				PRODUCT_BUNDLE_IDENTIFIER = "org.cocoapods.demo.${PRODUCT_NAME:rfc1034identifier}";
				PRODUCT_NAME = "$(TARGET_NAME)";
				TEST_HOST = "$(BUILT_PRODUCTS_DIR)/Firestore_Example_iOS.app/Firestore_Example_iOS";
				WRAPPER_EXTENSION = xctest;
			};
			name = Release;
		};
		DE03B2E71F2149D600A30B9C /* Debug */ = {
			isa = XCBuildConfiguration;
			baseConfigurationReference = 1277F98C20D2DF0867496976 /* Pods-Firestore_IntegrationTests_iOS.debug.xcconfig */;
			buildSettings = {
				BUNDLE_LOADER = "$(TEST_HOST)";
				DEVELOPMENT_TEAM = EQHXZ8M8AV;
				FRAMEWORK_SEARCH_PATHS = (
					"$(SDKROOT)/Developer/Library/Frameworks",
					"$(inherited)",
					"$(DEVELOPER_FRAMEWORKS_DIR)",
				);
				GCC_PRECOMPILE_PREFIX_HEADER = YES;
				GCC_PREFIX_HEADER = "";
				GCC_PREPROCESSOR_DEFINITIONS = (
					"$(inherited)",
					"COCOAPODS=1",
					"GPB_USE_PROTOBUF_FRAMEWORK_IMPORTS=1",
				);
				HEADER_SEARCH_PATHS = (
					"$(inherited)",
					"\"${PODS_ROOT}/../../..\"",
					"\"${PODS_ROOT}/../../../Firestore/third_party/abseil-cpp\"",
					"\"${PODS_ROOT}/leveldb-library/include\"",
					"\"${PODS_ROOT}/GoogleTest/googletest/include\"",
				);
				INFOPLIST_FILE = "Tests/Tests-Info.plist";
				OTHER_LDFLAGS = (
					"$(inherited)",
					"-l\"c++\"",
				);
				PRODUCT_BUNDLE_IDENTIFIER = "org.cocoapods.demo.${PRODUCT_NAME:rfc1034identifier}";
				PRODUCT_NAME = "$(TARGET_NAME)";
				TEST_HOST = "$(BUILT_PRODUCTS_DIR)/Firestore_Example_iOS.app/Firestore_Example_iOS";
				WRAPPER_EXTENSION = xctest;
			};
			name = Debug;
		};
		DE03B2E81F2149D600A30B9C /* Release */ = {
			isa = XCBuildConfiguration;
			baseConfigurationReference = F354C0FE92645B56A6C6FD44 /* Pods-Firestore_IntegrationTests_iOS.release.xcconfig */;
			buildSettings = {
				BUNDLE_LOADER = "$(TEST_HOST)";
				DEVELOPMENT_TEAM = EQHXZ8M8AV;
				FRAMEWORK_SEARCH_PATHS = (
					"$(SDKROOT)/Developer/Library/Frameworks",
					"$(inherited)",
					"$(DEVELOPER_FRAMEWORKS_DIR)",
				);
				GCC_PRECOMPILE_PREFIX_HEADER = YES;
				GCC_PREFIX_HEADER = "";
				GCC_PREPROCESSOR_DEFINITIONS = (
					"$(inherited)",
					"COCOAPODS=1",
					"GPB_USE_PROTOBUF_FRAMEWORK_IMPORTS=1",
				);
				HEADER_SEARCH_PATHS = (
					"$(inherited)",
					"\"${PODS_ROOT}/../../..\"",
					"\"${PODS_ROOT}/../../../Firestore/third_party/abseil-cpp\"",
					"\"${PODS_ROOT}/leveldb-library/include\"",
					"\"${PODS_ROOT}/GoogleTest/googletest/include\"",
				);
				INFOPLIST_FILE = "Tests/Tests-Info.plist";
				OTHER_LDFLAGS = (
					"$(inherited)",
					"-l\"c++\"",
				);
				PRODUCT_BUNDLE_IDENTIFIER = "org.cocoapods.demo.${PRODUCT_NAME:rfc1034identifier}";
				PRODUCT_NAME = "$(TARGET_NAME)";
				TEST_HOST = "$(BUILT_PRODUCTS_DIR)/Firestore_Example_iOS.app/Firestore_Example_iOS";
				WRAPPER_EXTENSION = xctest;
			};
			name = Release;
		};
		DE29E7F61F2174B000909613 /* Debug */ = {
			isa = XCBuildConfiguration;
			buildSettings = {
				DEVELOPMENT_TEAM = EQHXZ8M8AV;
				PRODUCT_NAME = "$(TARGET_NAME)";
			};
			name = Debug;
		};
		DE29E7F71F2174B000909613 /* Release */ = {
			isa = XCBuildConfiguration;
			buildSettings = {
				DEVELOPMENT_TEAM = EQHXZ8M8AV;
				PRODUCT_NAME = "$(TARGET_NAME)";
			};
			name = Release;
		};
/* End XCBuildConfiguration section */

/* Begin XCConfigurationList section */
		54C9EDFA2040E16300A969CD /* Build configuration list for PBXNativeTarget "Firestore_SwiftTests_iOS" */ = {
			isa = XCConfigurationList;
			buildConfigurations = (
				54C9EDF82040E16300A969CD /* Debug */,
				54C9EDF92040E16300A969CD /* Release */,
			);
			defaultConfigurationIsVisible = 0;
			defaultConfigurationName = Release;
		};
		5CAE132020FFFED600BE9A4A /* Build configuration list for PBXNativeTarget "Firestore_Benchmarks_iOS" */ = {
			isa = XCConfigurationList;
			buildConfigurations = (
				5CAE132120FFFED600BE9A4A /* Debug */,
				5CAE132220FFFED600BE9A4A /* Release */,
			);
			defaultConfigurationIsVisible = 0;
			defaultConfigurationName = Release;
		};
		6003F585195388D10070C39A /* Build configuration list for PBXProject "Firestore" */ = {
			isa = XCConfigurationList;
			buildConfigurations = (
				6003F5BD195388D20070C39A /* Debug */,
				6003F5BE195388D20070C39A /* Release */,
			);
			defaultConfigurationIsVisible = 0;
			defaultConfigurationName = Release;
		};
		6003F5BF195388D20070C39A /* Build configuration list for PBXNativeTarget "Firestore_Example_iOS" */ = {
			isa = XCConfigurationList;
			buildConfigurations = (
				6003F5C0195388D20070C39A /* Debug */,
				6003F5C1195388D20070C39A /* Release */,
			);
			defaultConfigurationIsVisible = 0;
			defaultConfigurationName = Release;
		};
		6003F5C2195388D20070C39A /* Build configuration list for PBXNativeTarget "Firestore_Tests_iOS" */ = {
			isa = XCConfigurationList;
			buildConfigurations = (
				6003F5C3195388D20070C39A /* Debug */,
				6003F5C4195388D20070C39A /* Release */,
			);
			defaultConfigurationIsVisible = 0;
			defaultConfigurationName = Release;
		};
		6EDD3B5820BF247500C33877 /* Build configuration list for PBXNativeTarget "Firestore_FuzzTests_iOS" */ = {
			isa = XCConfigurationList;
			buildConfigurations = (
				6EDD3B5920BF247500C33877 /* Debug */,
				6EDD3B5A20BF247500C33877 /* Release */,
			);
			defaultConfigurationIsVisible = 0;
			defaultConfigurationName = Release;
		};
		DE03B2E61F2149D600A30B9C /* Build configuration list for PBXNativeTarget "Firestore_IntegrationTests_iOS" */ = {
			isa = XCConfigurationList;
			buildConfigurations = (
				DE03B2E71F2149D600A30B9C /* Debug */,
				DE03B2E81F2149D600A30B9C /* Release */,
			);
			defaultConfigurationIsVisible = 0;
			defaultConfigurationName = Release;
		};
		DE29E7F81F2174B000909613 /* Build configuration list for PBXAggregateTarget "AllTests_iOS" */ = {
			isa = XCConfigurationList;
			buildConfigurations = (
				DE29E7F61F2174B000909613 /* Debug */,
				DE29E7F71F2174B000909613 /* Release */,
			);
			defaultConfigurationIsVisible = 0;
			defaultConfigurationName = Release;
		};
/* End XCConfigurationList section */
	};
	rootObject = 6003F582195388D10070C39A /* Project object */;
}<|MERGE_RESOLUTION|>--- conflicted
+++ resolved
@@ -679,11 +679,8 @@
 		54740A561FC913EB00713A1A /* util */ = {
 			isa = PBXGroup;
 			children = (
-<<<<<<< HEAD
 				B60894F62170207100EBC644 /* fake_credentials_provider.cc */,
 				B60894F52170207100EBC644 /* fake_credentials_provider.h */,
-=======
->>>>>>> 3a720906
 				B67BF448216EB43000CA9097 /* create_noop_connectivity_monitor.cc */,
 				B67BF447216EB42F00CA9097 /* create_noop_connectivity_monitor.h */,
 				B6FB4680208EA0BE00554BA2 /* async_queue_libdispatch_test.mm */,
