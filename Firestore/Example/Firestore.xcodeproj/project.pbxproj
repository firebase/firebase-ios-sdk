// !$*UTF8*$!
{
	archiveVersion = 1;
	classes = {
	};
	objectVersion = 46;
	objects = {

/* Begin PBXAggregateTarget section */
		DE29E7F51F2174B000909613 /* AllTests_iOS */ = {
			isa = PBXAggregateTarget;
			buildConfigurationList = DE29E7F81F2174B000909613 /* Build configuration list for PBXAggregateTarget "AllTests_iOS" */;
			buildPhases = (
			);
			dependencies = (
				DE29E7FA1F2174DD00909613 /* PBXTargetDependency */,
				54C9EDFF2040E41900A969CD /* PBXTargetDependency */,
				DE29E7FC1F2174DD00909613 /* PBXTargetDependency */,
				DE0761FA1F2FEE7E003233AF /* PBXTargetDependency */,
			);
			name = AllTests_iOS;
			productName = AllTests;
		};
/* End PBXAggregateTarget section */

/* Begin PBXBuildFile section */
		0535C1B65DADAE1CE47FA3CA /* string_format_apple_test.mm in Sources */ = {isa = PBXBuildFile; fileRef = 9CFD366B783AE27B9E79EE7A /* string_format_apple_test.mm */; };
		132E3E53179DE287D875F3F2 /* FSTLevelDBTransactionTests.mm in Sources */ = {isa = PBXBuildFile; fileRef = 132E36BB104830BD806351AC /* FSTLevelDBTransactionTests.mm */; };
		3B843E4C1F3A182900548890 /* remote_store_spec_test.json in Resources */ = {isa = PBXBuildFile; fileRef = 3B843E4A1F3930A400548890 /* remote_store_spec_test.json */; };
		54131E9720ADE679001DF3FF /* string_format_test.cc in Sources */ = {isa = PBXBuildFile; fileRef = 54131E9620ADE678001DF3FF /* string_format_test.cc */; };
		54511E8E209805F8005BD28F /* hashing_test.cc in Sources */ = {isa = PBXBuildFile; fileRef = 54511E8D209805F8005BD28F /* hashing_test.cc */; };
		5467FB01203E5717009C9584 /* FIRFirestoreTests.mm in Sources */ = {isa = PBXBuildFile; fileRef = 5467FAFF203E56F8009C9584 /* FIRFirestoreTests.mm */; };
		5467FB08203E6A44009C9584 /* app_testing.mm in Sources */ = {isa = PBXBuildFile; fileRef = 5467FB07203E6A44009C9584 /* app_testing.mm */; };
		546854AA20A36867004BDBD5 /* datastore_test.cc in Sources */ = {isa = PBXBuildFile; fileRef = 546854A820A36867004BDBD5 /* datastore_test.cc */; };
		54740A571FC914BA00713A1A /* secure_random_test.cc in Sources */ = {isa = PBXBuildFile; fileRef = 54740A531FC913E500713A1A /* secure_random_test.cc */; };
		54740A581FC914F000713A1A /* autoid_test.cc in Sources */ = {isa = PBXBuildFile; fileRef = 54740A521FC913E500713A1A /* autoid_test.cc */; };
		54764FAF1FAA21B90085E60A /* FSTGoogleTestTests.mm in Sources */ = {isa = PBXBuildFile; fileRef = 54764FAE1FAA21B90085E60A /* FSTGoogleTestTests.mm */; };
		548DB929200D59F600E00ABC /* comparison_test.cc in Sources */ = {isa = PBXBuildFile; fileRef = 548DB928200D59F600E00ABC /* comparison_test.cc */; };
		5491BC721FB44593008B3588 /* FSTIntegrationTestCase.mm in Sources */ = {isa = PBXBuildFile; fileRef = 5491BC711FB44593008B3588 /* FSTIntegrationTestCase.mm */; };
		5491BC731FB44593008B3588 /* FSTIntegrationTestCase.mm in Sources */ = {isa = PBXBuildFile; fileRef = 5491BC711FB44593008B3588 /* FSTIntegrationTestCase.mm */; };
		5492E03120213FFC00B64F25 /* FSTLevelDBSpecTests.mm in Sources */ = {isa = PBXBuildFile; fileRef = 5492E02C20213FFB00B64F25 /* FSTLevelDBSpecTests.mm */; };
		5492E03220213FFC00B64F25 /* FSTMockDatastore.mm in Sources */ = {isa = PBXBuildFile; fileRef = 5492E02D20213FFC00B64F25 /* FSTMockDatastore.mm */; };
		5492E03320213FFC00B64F25 /* FSTSyncEngineTestDriver.mm in Sources */ = {isa = PBXBuildFile; fileRef = 5492E02E20213FFC00B64F25 /* FSTSyncEngineTestDriver.mm */; };
		5492E03420213FFC00B64F25 /* FSTMemorySpecTests.mm in Sources */ = {isa = PBXBuildFile; fileRef = 5492E02F20213FFC00B64F25 /* FSTMemorySpecTests.mm */; };
		5492E03520213FFC00B64F25 /* FSTSpecTests.mm in Sources */ = {isa = PBXBuildFile; fileRef = 5492E03020213FFC00B64F25 /* FSTSpecTests.mm */; };
		5492E03C2021401F00B64F25 /* XCTestCase+Await.mm in Sources */ = {isa = PBXBuildFile; fileRef = 5492E0372021401E00B64F25 /* XCTestCase+Await.mm */; };
		5492E03E2021401F00B64F25 /* FSTEventAccumulator.mm in Sources */ = {isa = PBXBuildFile; fileRef = 5492E0392021401F00B64F25 /* FSTEventAccumulator.mm */; };
		5492E03F2021401F00B64F25 /* FSTHelpers.mm in Sources */ = {isa = PBXBuildFile; fileRef = 5492E03A2021401F00B64F25 /* FSTHelpers.mm */; };
		5492E041202143E700B64F25 /* FSTEventAccumulator.mm in Sources */ = {isa = PBXBuildFile; fileRef = 5492E0392021401F00B64F25 /* FSTEventAccumulator.mm */; };
		5492E0422021440500B64F25 /* FSTHelpers.mm in Sources */ = {isa = PBXBuildFile; fileRef = 5492E03A2021401F00B64F25 /* FSTHelpers.mm */; };
		5492E0442021457E00B64F25 /* XCTestCase+Await.mm in Sources */ = {isa = PBXBuildFile; fileRef = 5492E0372021401E00B64F25 /* XCTestCase+Await.mm */; };
		5492E050202154AA00B64F25 /* FIRCollectionReferenceTests.mm in Sources */ = {isa = PBXBuildFile; fileRef = 5492E045202154AA00B64F25 /* FIRCollectionReferenceTests.mm */; };
		5492E051202154AA00B64F25 /* FIRQueryTests.mm in Sources */ = {isa = PBXBuildFile; fileRef = 5492E046202154AA00B64F25 /* FIRQueryTests.mm */; };
		5492E052202154AB00B64F25 /* FIRGeoPointTests.mm in Sources */ = {isa = PBXBuildFile; fileRef = 5492E048202154AA00B64F25 /* FIRGeoPointTests.mm */; };
		5492E053202154AB00B64F25 /* FIRDocumentReferenceTests.mm in Sources */ = {isa = PBXBuildFile; fileRef = 5492E049202154AA00B64F25 /* FIRDocumentReferenceTests.mm */; };
		5492E054202154AB00B64F25 /* FIRFieldValueTests.mm in Sources */ = {isa = PBXBuildFile; fileRef = 5492E04A202154AA00B64F25 /* FIRFieldValueTests.mm */; };
		5492E055202154AB00B64F25 /* FIRDocumentSnapshotTests.mm in Sources */ = {isa = PBXBuildFile; fileRef = 5492E04B202154AA00B64F25 /* FIRDocumentSnapshotTests.mm */; };
		5492E056202154AB00B64F25 /* FIRFieldPathTests.mm in Sources */ = {isa = PBXBuildFile; fileRef = 5492E04C202154AA00B64F25 /* FIRFieldPathTests.mm */; };
		5492E057202154AB00B64F25 /* FIRSnapshotMetadataTests.mm in Sources */ = {isa = PBXBuildFile; fileRef = 5492E04D202154AA00B64F25 /* FIRSnapshotMetadataTests.mm */; };
		5492E058202154AB00B64F25 /* FSTAPIHelpers.mm in Sources */ = {isa = PBXBuildFile; fileRef = 5492E04E202154AA00B64F25 /* FSTAPIHelpers.mm */; };
		5492E059202154AB00B64F25 /* FIRQuerySnapshotTests.mm in Sources */ = {isa = PBXBuildFile; fileRef = 5492E04F202154AA00B64F25 /* FIRQuerySnapshotTests.mm */; };
		5492E063202154B900B64F25 /* FSTViewSnapshotTest.mm in Sources */ = {isa = PBXBuildFile; fileRef = 5492E05C202154B800B64F25 /* FSTViewSnapshotTest.mm */; };
		5492E064202154B900B64F25 /* FSTQueryListenerTests.mm in Sources */ = {isa = PBXBuildFile; fileRef = 5492E05D202154B900B64F25 /* FSTQueryListenerTests.mm */; };
		5492E065202154B900B64F25 /* FSTViewTests.mm in Sources */ = {isa = PBXBuildFile; fileRef = 5492E05E202154B900B64F25 /* FSTViewTests.mm */; };
		5492E067202154B900B64F25 /* FSTEventManagerTests.mm in Sources */ = {isa = PBXBuildFile; fileRef = 5492E060202154B900B64F25 /* FSTEventManagerTests.mm */; };
		5492E068202154B900B64F25 /* FSTQueryTests.mm in Sources */ = {isa = PBXBuildFile; fileRef = 5492E061202154B900B64F25 /* FSTQueryTests.mm */; };
		5492E072202154D600B64F25 /* FIRQueryTests.mm in Sources */ = {isa = PBXBuildFile; fileRef = 5492E069202154D500B64F25 /* FIRQueryTests.mm */; };
		5492E073202154D600B64F25 /* FIRFieldsTests.mm in Sources */ = {isa = PBXBuildFile; fileRef = 5492E06A202154D500B64F25 /* FIRFieldsTests.mm */; };
		5492E074202154D600B64F25 /* FIRListenerRegistrationTests.mm in Sources */ = {isa = PBXBuildFile; fileRef = 5492E06B202154D500B64F25 /* FIRListenerRegistrationTests.mm */; };
		5492E075202154D600B64F25 /* FIRDatabaseTests.mm in Sources */ = {isa = PBXBuildFile; fileRef = 5492E06C202154D500B64F25 /* FIRDatabaseTests.mm */; };
		5492E076202154D600B64F25 /* FIRValidationTests.mm in Sources */ = {isa = PBXBuildFile; fileRef = 5492E06D202154D600B64F25 /* FIRValidationTests.mm */; };
		5492E077202154D600B64F25 /* FIRServerTimestampTests.mm in Sources */ = {isa = PBXBuildFile; fileRef = 5492E06E202154D600B64F25 /* FIRServerTimestampTests.mm */; };
		5492E078202154D600B64F25 /* FIRWriteBatchTests.mm in Sources */ = {isa = PBXBuildFile; fileRef = 5492E06F202154D600B64F25 /* FIRWriteBatchTests.mm */; };
		5492E079202154D600B64F25 /* FIRCursorTests.mm in Sources */ = {isa = PBXBuildFile; fileRef = 5492E070202154D600B64F25 /* FIRCursorTests.mm */; };
		5492E07A202154D600B64F25 /* FIRTypeTests.mm in Sources */ = {isa = PBXBuildFile; fileRef = 5492E071202154D600B64F25 /* FIRTypeTests.mm */; };
		5492E07F202154EC00B64F25 /* FSTTransactionTests.mm in Sources */ = {isa = PBXBuildFile; fileRef = 5492E07B202154EB00B64F25 /* FSTTransactionTests.mm */; };
		5492E080202154EC00B64F25 /* FSTSmokeTests.mm in Sources */ = {isa = PBXBuildFile; fileRef = 5492E07C202154EB00B64F25 /* FSTSmokeTests.mm */; };
		5492E081202154EC00B64F25 /* FSTStreamTests.mm in Sources */ = {isa = PBXBuildFile; fileRef = 5492E07D202154EB00B64F25 /* FSTStreamTests.mm */; };
		5492E082202154EC00B64F25 /* FSTDatastoreTests.mm in Sources */ = {isa = PBXBuildFile; fileRef = 5492E07E202154EC00B64F25 /* FSTDatastoreTests.mm */; };
		5492E09D2021552D00B64F25 /* FSTLocalStoreTests.mm in Sources */ = {isa = PBXBuildFile; fileRef = 5492E0832021552A00B64F25 /* FSTLocalStoreTests.mm */; };
		5492E09E2021552D00B64F25 /* FSTEagerGarbageCollectorTests.mm in Sources */ = {isa = PBXBuildFile; fileRef = 5492E0842021552A00B64F25 /* FSTEagerGarbageCollectorTests.mm */; };
		5492E09F2021552D00B64F25 /* FSTLevelDBMigrationsTests.mm in Sources */ = {isa = PBXBuildFile; fileRef = 5492E0862021552A00B64F25 /* FSTLevelDBMigrationsTests.mm */; };
		5492E0A02021552D00B64F25 /* FSTLevelDBMutationQueueTests.mm in Sources */ = {isa = PBXBuildFile; fileRef = 5492E0872021552A00B64F25 /* FSTLevelDBMutationQueueTests.mm */; };
		5492E0A12021552D00B64F25 /* FSTMemoryLocalStoreTests.mm in Sources */ = {isa = PBXBuildFile; fileRef = 5492E0882021552A00B64F25 /* FSTMemoryLocalStoreTests.mm */; };
		5492E0A22021552D00B64F25 /* FSTQueryCacheTests.mm in Sources */ = {isa = PBXBuildFile; fileRef = 5492E0892021552A00B64F25 /* FSTQueryCacheTests.mm */; };
		5492E0A32021552D00B64F25 /* FSTLocalSerializerTests.mm in Sources */ = {isa = PBXBuildFile; fileRef = 5492E08A2021552A00B64F25 /* FSTLocalSerializerTests.mm */; };
		5492E0A42021552D00B64F25 /* FSTMemoryQueryCacheTests.mm in Sources */ = {isa = PBXBuildFile; fileRef = 5492E08B2021552B00B64F25 /* FSTMemoryQueryCacheTests.mm */; };
		5492E0A52021552D00B64F25 /* FSTMemoryRemoteDocumentCacheTests.mm in Sources */ = {isa = PBXBuildFile; fileRef = 5492E08C2021552B00B64F25 /* FSTMemoryRemoteDocumentCacheTests.mm */; };
		5492E0A62021552D00B64F25 /* FSTPersistenceTestHelpers.mm in Sources */ = {isa = PBXBuildFile; fileRef = 5492E08D2021552B00B64F25 /* FSTPersistenceTestHelpers.mm */; };
		5492E0A72021552D00B64F25 /* FSTLevelDBKeyTests.mm in Sources */ = {isa = PBXBuildFile; fileRef = 5492E08E2021552B00B64F25 /* FSTLevelDBKeyTests.mm */; };
		5492E0A82021552D00B64F25 /* FSTLevelDBLocalStoreTests.mm in Sources */ = {isa = PBXBuildFile; fileRef = 5492E08F2021552B00B64F25 /* FSTLevelDBLocalStoreTests.mm */; };
		5492E0AA2021552D00B64F25 /* FSTLevelDBRemoteDocumentCacheTests.mm in Sources */ = {isa = PBXBuildFile; fileRef = 5492E0922021552B00B64F25 /* FSTLevelDBRemoteDocumentCacheTests.mm */; };
		5492E0AB2021552D00B64F25 /* StringViewTests.mm in Sources */ = {isa = PBXBuildFile; fileRef = 5492E0932021552B00B64F25 /* StringViewTests.mm */; };
		5492E0AC2021552D00B64F25 /* FSTMutationQueueTests.mm in Sources */ = {isa = PBXBuildFile; fileRef = 5492E0962021552C00B64F25 /* FSTMutationQueueTests.mm */; };
		5492E0AD2021552D00B64F25 /* FSTMemoryMutationQueueTests.mm in Sources */ = {isa = PBXBuildFile; fileRef = 5492E0972021552C00B64F25 /* FSTMemoryMutationQueueTests.mm */; };
		5492E0AE2021552D00B64F25 /* FSTLevelDBQueryCacheTests.mm in Sources */ = {isa = PBXBuildFile; fileRef = 5492E0982021552C00B64F25 /* FSTLevelDBQueryCacheTests.mm */; };
		5492E0AF2021552D00B64F25 /* FSTReferenceSetTests.mm in Sources */ = {isa = PBXBuildFile; fileRef = 5492E09A2021552C00B64F25 /* FSTReferenceSetTests.mm */; };
		5492E0B12021552D00B64F25 /* FSTRemoteDocumentCacheTests.mm in Sources */ = {isa = PBXBuildFile; fileRef = 5492E09C2021552D00B64F25 /* FSTRemoteDocumentCacheTests.mm */; };
		5492E0B92021555100B64F25 /* FSTDocumentKeyTests.mm in Sources */ = {isa = PBXBuildFile; fileRef = 5492E0B22021555000B64F25 /* FSTDocumentKeyTests.mm */; };
		5492E0BA2021555100B64F25 /* FSTDocumentSetTests.mm in Sources */ = {isa = PBXBuildFile; fileRef = 5492E0B32021555100B64F25 /* FSTDocumentSetTests.mm */; };
		5492E0BD2021555100B64F25 /* FSTDocumentTests.mm in Sources */ = {isa = PBXBuildFile; fileRef = 5492E0B62021555100B64F25 /* FSTDocumentTests.mm */; };
		5492E0BE2021555100B64F25 /* FSTMutationTests.mm in Sources */ = {isa = PBXBuildFile; fileRef = 5492E0B72021555100B64F25 /* FSTMutationTests.mm */; };
		5492E0BF2021555100B64F25 /* FSTFieldValueTests.mm in Sources */ = {isa = PBXBuildFile; fileRef = 5492E0B82021555100B64F25 /* FSTFieldValueTests.mm */; };
		5492E0C62021557E00B64F25 /* FSTWatchChange+Testing.mm in Sources */ = {isa = PBXBuildFile; fileRef = 5492E0C02021557E00B64F25 /* FSTWatchChange+Testing.mm */; };
		5492E0C72021557E00B64F25 /* FSTSerializerBetaTests.mm in Sources */ = {isa = PBXBuildFile; fileRef = 5492E0C12021557E00B64F25 /* FSTSerializerBetaTests.mm */; };
		5492E0C82021557E00B64F25 /* FSTDatastoreTests.mm in Sources */ = {isa = PBXBuildFile; fileRef = 5492E0C22021557E00B64F25 /* FSTDatastoreTests.mm */; };
		5492E0C92021557E00B64F25 /* FSTRemoteEventTests.mm in Sources */ = {isa = PBXBuildFile; fileRef = 5492E0C32021557E00B64F25 /* FSTRemoteEventTests.mm */; };
		5492E0CA2021557E00B64F25 /* FSTWatchChangeTests.mm in Sources */ = {isa = PBXBuildFile; fileRef = 5492E0C52021557E00B64F25 /* FSTWatchChangeTests.mm */; };
		5495EB032040E90200EBA509 /* CodableGeoPointTests.swift in Sources */ = {isa = PBXBuildFile; fileRef = 5495EB022040E90200EBA509 /* CodableGeoPointTests.swift */; };
		54995F6F205B6E12004EFFA0 /* leveldb_key_test.cc in Sources */ = {isa = PBXBuildFile; fileRef = 54995F6E205B6E12004EFFA0 /* leveldb_key_test.cc */; };
		549CCA5020A36DBC00BCEB75 /* sorted_set_test.cc in Sources */ = {isa = PBXBuildFile; fileRef = 549CCA4C20A36DBB00BCEB75 /* sorted_set_test.cc */; };
		549CCA5120A36DBC00BCEB75 /* tree_sorted_map_test.cc in Sources */ = {isa = PBXBuildFile; fileRef = 549CCA4D20A36DBB00BCEB75 /* tree_sorted_map_test.cc */; };
		549CCA5220A36DBC00BCEB75 /* sorted_map_test.cc in Sources */ = {isa = PBXBuildFile; fileRef = 549CCA4E20A36DBB00BCEB75 /* sorted_map_test.cc */; };
		549CCA5720A36E1F00BCEB75 /* field_mask_test.cc in Sources */ = {isa = PBXBuildFile; fileRef = 549CCA5320A36E1F00BCEB75 /* field_mask_test.cc */; };
		549CCA5920A36E1F00BCEB75 /* precondition_test.cc in Sources */ = {isa = PBXBuildFile; fileRef = 549CCA5520A36E1F00BCEB75 /* precondition_test.cc */; };
		54A0352620A3AED0003E0143 /* field_transform_test.mm in Sources */ = {isa = PBXBuildFile; fileRef = 54A0352320A3AEC3003E0143 /* field_transform_test.mm */; };
		54A0352720A3AED0003E0143 /* transform_operations_test.mm in Sources */ = {isa = PBXBuildFile; fileRef = 54A0352220A3AEC3003E0143 /* transform_operations_test.mm */; };
		54A0352A20A3B3BD003E0143 /* testutil.cc in Sources */ = {isa = PBXBuildFile; fileRef = 54A0352820A3B3BD003E0143 /* testutil.cc */; };
		54A0352F20A3B3D8003E0143 /* status_test.cc in Sources */ = {isa = PBXBuildFile; fileRef = 54A0352C20A3B3D7003E0143 /* status_test.cc */; };
		54A0353020A3B3D8003E0143 /* statusor_test.cc in Sources */ = {isa = PBXBuildFile; fileRef = 54A0352D20A3B3D7003E0143 /* statusor_test.cc */; };
		54A0353520A3D8CB003E0143 /* iterator_adaptors_test.cc in Sources */ = {isa = PBXBuildFile; fileRef = 54A0353420A3D8CB003E0143 /* iterator_adaptors_test.cc */; };
		54C2294F1FECABAE007D065B /* log_test.cc in Sources */ = {isa = PBXBuildFile; fileRef = 54C2294E1FECABAE007D065B /* log_test.cc */; };
		54DA12A61F315EE100DD57A1 /* collection_spec_test.json in Resources */ = {isa = PBXBuildFile; fileRef = 54DA129C1F315EE100DD57A1 /* collection_spec_test.json */; };
		54DA12A71F315EE100DD57A1 /* existence_filter_spec_test.json in Resources */ = {isa = PBXBuildFile; fileRef = 54DA129D1F315EE100DD57A1 /* existence_filter_spec_test.json */; };
		54DA12A81F315EE100DD57A1 /* limbo_spec_test.json in Resources */ = {isa = PBXBuildFile; fileRef = 54DA129E1F315EE100DD57A1 /* limbo_spec_test.json */; };
		54DA12A91F315EE100DD57A1 /* limit_spec_test.json in Resources */ = {isa = PBXBuildFile; fileRef = 54DA129F1F315EE100DD57A1 /* limit_spec_test.json */; };
		54DA12AA1F315EE100DD57A1 /* listen_spec_test.json in Resources */ = {isa = PBXBuildFile; fileRef = 54DA12A01F315EE100DD57A1 /* listen_spec_test.json */; };
		54DA12AB1F315EE100DD57A1 /* offline_spec_test.json in Resources */ = {isa = PBXBuildFile; fileRef = 54DA12A11F315EE100DD57A1 /* offline_spec_test.json */; };
		54DA12AC1F315EE100DD57A1 /* orderby_spec_test.json in Resources */ = {isa = PBXBuildFile; fileRef = 54DA12A21F315EE100DD57A1 /* orderby_spec_test.json */; };
		54DA12AD1F315EE100DD57A1 /* persistence_spec_test.json in Resources */ = {isa = PBXBuildFile; fileRef = 54DA12A31F315EE100DD57A1 /* persistence_spec_test.json */; };
		54DA12AE1F315EE100DD57A1 /* resume_token_spec_test.json in Resources */ = {isa = PBXBuildFile; fileRef = 54DA12A41F315EE100DD57A1 /* resume_token_spec_test.json */; };
		54DA12AF1F315EE100DD57A1 /* write_spec_test.json in Resources */ = {isa = PBXBuildFile; fileRef = 54DA12A51F315EE100DD57A1 /* write_spec_test.json */; };
		54EB764D202277B30088B8F3 /* array_sorted_map_test.cc in Sources */ = {isa = PBXBuildFile; fileRef = 54EB764C202277B30088B8F3 /* array_sorted_map_test.cc */; };
<<<<<<< HEAD
		5CC9650320A0E93200A2D6A1 /* FSTLRUGarbageCollectorTests.mm in Sources */ = {isa = PBXBuildFile; fileRef = 5CC9650220A0E93200A2D6A1 /* FSTLRUGarbageCollectorTests.mm */; };
		5CC9650520A0E9BD00A2D6A1 /* FSTMemoryLRUGarbageCollectorTests.mm in Sources */ = {isa = PBXBuildFile; fileRef = 5CC9650420A0E9BD00A2D6A1 /* FSTMemoryLRUGarbageCollectorTests.mm */; };
		5CC9650720A0E9C600A2D6A1 /* FSTLevelDBLRUGarbageCollectorTests.mm in Sources */ = {isa = PBXBuildFile; fileRef = 5CC9650620A0E9C600A2D6A1 /* FSTLevelDBLRUGarbageCollectorTests.mm */; };
=======
		5A080105CCBFDB6BF3F3772D /* path_test.cc in Sources */ = {isa = PBXBuildFile; fileRef = 403DBF6EFB541DFD01582AA3 /* path_test.cc */; };
		5D405BE298CE4692CB00790A /* Pods_Firestore_Tests_iOS.framework in Frameworks */ = {isa = PBXBuildFile; fileRef = 2B50B3A0DF77100EEE887891 /* Pods_Firestore_Tests_iOS.framework */; };
>>>>>>> 6e6462e8
		6003F58E195388D20070C39A /* Foundation.framework in Frameworks */ = {isa = PBXBuildFile; fileRef = 6003F58D195388D20070C39A /* Foundation.framework */; };
		6003F590195388D20070C39A /* CoreGraphics.framework in Frameworks */ = {isa = PBXBuildFile; fileRef = 6003F58F195388D20070C39A /* CoreGraphics.framework */; };
		6003F592195388D20070C39A /* UIKit.framework in Frameworks */ = {isa = PBXBuildFile; fileRef = 6003F591195388D20070C39A /* UIKit.framework */; };
		6003F598195388D20070C39A /* InfoPlist.strings in Resources */ = {isa = PBXBuildFile; fileRef = 6003F596195388D20070C39A /* InfoPlist.strings */; };
		6003F59A195388D20070C39A /* main.m in Sources */ = {isa = PBXBuildFile; fileRef = 6003F599195388D20070C39A /* main.m */; };
		6003F59E195388D20070C39A /* FIRAppDelegate.m in Sources */ = {isa = PBXBuildFile; fileRef = 6003F59D195388D20070C39A /* FIRAppDelegate.m */; };
		6003F5A7195388D20070C39A /* FIRViewController.m in Sources */ = {isa = PBXBuildFile; fileRef = 6003F5A6195388D20070C39A /* FIRViewController.m */; };
		6003F5A9195388D20070C39A /* Images.xcassets in Resources */ = {isa = PBXBuildFile; fileRef = 6003F5A8195388D20070C39A /* Images.xcassets */; };
		6003F5B0195388D20070C39A /* XCTest.framework in Frameworks */ = {isa = PBXBuildFile; fileRef = 6003F5AF195388D20070C39A /* XCTest.framework */; };
		6003F5B1195388D20070C39A /* Foundation.framework in Frameworks */ = {isa = PBXBuildFile; fileRef = 6003F58D195388D20070C39A /* Foundation.framework */; };
		6003F5B2195388D20070C39A /* UIKit.framework in Frameworks */ = {isa = PBXBuildFile; fileRef = 6003F591195388D20070C39A /* UIKit.framework */; };
		6003F5BA195388D20070C39A /* InfoPlist.strings in Resources */ = {isa = PBXBuildFile; fileRef = 6003F5B8195388D20070C39A /* InfoPlist.strings */; };
		6161B5032047140C00A99DBB /* FIRFirestoreSourceTests.mm in Sources */ = {isa = PBXBuildFile; fileRef = 6161B5012047140400A99DBB /* FIRFirestoreSourceTests.mm */; };
		6EDD3B4620BF247500C33877 /* Foundation.framework in Frameworks */ = {isa = PBXBuildFile; fileRef = 6003F58D195388D20070C39A /* Foundation.framework */; };
		6EDD3B4820BF247500C33877 /* UIKit.framework in Frameworks */ = {isa = PBXBuildFile; fileRef = 6003F591195388D20070C39A /* UIKit.framework */; };
		6EDD3B4920BF247500C33877 /* XCTest.framework in Frameworks */ = {isa = PBXBuildFile; fileRef = 6003F5AF195388D20070C39A /* XCTest.framework */; };
		6EDD3B6020BF25AE00C33877 /* FSTFuzzTestsPrincipal.mm in Sources */ = {isa = PBXBuildFile; fileRef = 6EDD3B5E20BF24D000C33877 /* FSTFuzzTestsPrincipal.mm */; };
		71719F9F1E33DC2100824A3D /* LaunchScreen.storyboard in Resources */ = {isa = PBXBuildFile; fileRef = 71719F9D1E33DC2100824A3D /* LaunchScreen.storyboard */; };
		7346E61D20325C6900FD6CEF /* FSTDispatchQueueTests.mm in Sources */ = {isa = PBXBuildFile; fileRef = 7346E61C20325C6900FD6CEF /* FSTDispatchQueueTests.mm */; };
		73866AA12082B0A5009BB4FF /* FIRArrayTransformTests.mm in Sources */ = {isa = PBXBuildFile; fileRef = 73866A9F2082B069009BB4FF /* FIRArrayTransformTests.mm */; };
		73FE5066020EF9B2892C86BF /* hard_assert_test.cc in Sources */ = {isa = PBXBuildFile; fileRef = 444B7AB3F5A2929070CB1363 /* hard_assert_test.cc */; };
		873B8AEB1B1F5CCA007FD442 /* Main.storyboard in Resources */ = {isa = PBXBuildFile; fileRef = 873B8AEA1B1F5CCA007FD442 /* Main.storyboard */; };
		8C82D4D3F9AB63E79CC52DC8 /* Pods_Firestore_IntegrationTests_iOS.framework in Frameworks */ = {isa = PBXBuildFile; fileRef = ECEBABC7E7B693BE808A1052 /* Pods_Firestore_IntegrationTests_iOS.framework */; };
		AB356EF7200EA5EB0089B766 /* field_value_test.cc in Sources */ = {isa = PBXBuildFile; fileRef = AB356EF6200EA5EB0089B766 /* field_value_test.cc */; };
		AB380CFB2019388600D97691 /* target_id_generator_test.cc in Sources */ = {isa = PBXBuildFile; fileRef = AB380CF82019382300D97691 /* target_id_generator_test.cc */; };
		AB380CFE201A2F4500D97691 /* string_util_test.cc in Sources */ = {isa = PBXBuildFile; fileRef = AB380CFC201A2EE200D97691 /* string_util_test.cc */; };
		AB380D02201BC69F00D97691 /* bits_test.cc in Sources */ = {isa = PBXBuildFile; fileRef = AB380D01201BC69F00D97691 /* bits_test.cc */; };
		AB380D04201BC6E400D97691 /* ordered_code_test.cc in Sources */ = {isa = PBXBuildFile; fileRef = AB380D03201BC6E400D97691 /* ordered_code_test.cc */; };
		AB38D93020236E21000A432D /* database_info_test.cc in Sources */ = {isa = PBXBuildFile; fileRef = AB38D92E20235D22000A432D /* database_info_test.cc */; };
		AB6B908420322E4D00CC290A /* document_test.cc in Sources */ = {isa = PBXBuildFile; fileRef = AB6B908320322E4D00CC290A /* document_test.cc */; };
		AB6B908620322E6D00CC290A /* maybe_document_test.cc in Sources */ = {isa = PBXBuildFile; fileRef = AB6B908520322E6D00CC290A /* maybe_document_test.cc */; };
		AB6B908820322E8800CC290A /* no_document_test.cc in Sources */ = {isa = PBXBuildFile; fileRef = AB6B908720322E8800CC290A /* no_document_test.cc */; };
		AB7BAB342012B519001E0872 /* geo_point_test.cc in Sources */ = {isa = PBXBuildFile; fileRef = AB7BAB332012B519001E0872 /* geo_point_test.cc */; };
		ABA495BB202B7E80008A7851 /* snapshot_version_test.cc in Sources */ = {isa = PBXBuildFile; fileRef = ABA495B9202B7E79008A7851 /* snapshot_version_test.cc */; };
		ABC1D7DC2023A04B00BA84F0 /* credentials_provider_test.cc in Sources */ = {isa = PBXBuildFile; fileRef = AB38D9342023966E000A432D /* credentials_provider_test.cc */; };
		ABC1D7DD2023A04F00BA84F0 /* empty_credentials_provider_test.cc in Sources */ = {isa = PBXBuildFile; fileRef = AB38D93620239689000A432D /* empty_credentials_provider_test.cc */; };
		ABC1D7DE2023A05300BA84F0 /* user_test.cc in Sources */ = {isa = PBXBuildFile; fileRef = AB38D93220239654000A432D /* user_test.cc */; };
		ABC1D7E12023A40C00BA84F0 /* token_test.cc in Sources */ = {isa = PBXBuildFile; fileRef = ABC1D7DF2023A3EF00BA84F0 /* token_test.cc */; };
		ABC1D7E42024AFDE00BA84F0 /* firebase_credentials_provider_test.mm in Sources */ = {isa = PBXBuildFile; fileRef = ABC1D7E22023CDC500BA84F0 /* firebase_credentials_provider_test.mm */; };
		ABE6637A201FA81900ED349A /* database_id_test.cc in Sources */ = {isa = PBXBuildFile; fileRef = AB71064B201FA60300344F18 /* database_id_test.cc */; };
		ABF6506C201131F8005F2C74 /* timestamp_test.cc in Sources */ = {isa = PBXBuildFile; fileRef = ABF6506B201131F8005F2C74 /* timestamp_test.cc */; };
		B6152AD7202A53CB000E5744 /* document_key_test.cc in Sources */ = {isa = PBXBuildFile; fileRef = B6152AD5202A5385000E5744 /* document_key_test.cc */; };
		B65D34A9203C995B0076A5E1 /* FIRTimestampTest.m in Sources */ = {isa = PBXBuildFile; fileRef = B65D34A7203C99090076A5E1 /* FIRTimestampTest.m */; };
		B686F2AF2023DDEE0028D6BE /* field_path_test.cc in Sources */ = {isa = PBXBuildFile; fileRef = B686F2AD2023DDB20028D6BE /* field_path_test.cc */; };
		B686F2B22025000D0028D6BE /* resource_path_test.cc in Sources */ = {isa = PBXBuildFile; fileRef = B686F2B02024FFD70028D6BE /* resource_path_test.cc */; };
		B6FB467D208E9D3C00554BA2 /* async_queue_test.cc in Sources */ = {isa = PBXBuildFile; fileRef = B6FB467B208E9A8200554BA2 /* async_queue_test.cc */; };
		B6FB4684208EA0EC00554BA2 /* async_queue_libdispatch_test.mm in Sources */ = {isa = PBXBuildFile; fileRef = B6FB4680208EA0BE00554BA2 /* async_queue_libdispatch_test.mm */; };
		B6FB4685208EA0F000554BA2 /* async_queue_std_test.cc in Sources */ = {isa = PBXBuildFile; fileRef = B6FB4681208EA0BE00554BA2 /* async_queue_std_test.cc */; };
		B6FB468E208F9BAB00554BA2 /* executor_libdispatch_test.mm in Sources */ = {isa = PBXBuildFile; fileRef = B6FB4689208F9B9100554BA2 /* executor_libdispatch_test.mm */; };
		B6FB468F208F9BAE00554BA2 /* executor_std_test.cc in Sources */ = {isa = PBXBuildFile; fileRef = B6FB4687208F9B9100554BA2 /* executor_std_test.cc */; };
		B6FB4690208F9BB300554BA2 /* executor_test.cc in Sources */ = {isa = PBXBuildFile; fileRef = B6FB4688208F9B9100554BA2 /* executor_test.cc */; };
		BF219E98F1C5A1DAEB5EEC86 /* Pods_Firestore_Example_iOS_SwiftBuildTest.framework in Frameworks */ = {isa = PBXBuildFile; fileRef = 379B34A1536045869826D82A /* Pods_Firestore_Example_iOS_SwiftBuildTest.framework */; };
		C1AA536F90A0A576CA2816EB /* Pods_Firestore_Example_iOS_Firestore_SwiftTests_iOS.framework in Frameworks */ = {isa = PBXBuildFile; fileRef = BB92EB03E3F92485023F64ED /* Pods_Firestore_Example_iOS_Firestore_SwiftTests_iOS.framework */; };
		C482E724F4B10968417C3F78 /* Pods_Firestore_FuzzTests_iOS.framework in Frameworks */ = {isa = PBXBuildFile; fileRef = B79CA87A1A01FC5329031C9B /* Pods_Firestore_FuzzTests_iOS.framework */; };
		C80B10E79CDD7EF7843C321E /* type_traits_apple_test.mm in Sources */ = {isa = PBXBuildFile; fileRef = 2A0CF41BA5AED6049B0BEB2C /* type_traits_apple_test.mm */; };
		C8D3CE2343E53223E6487F2C /* Pods_Firestore_Example_iOS.framework in Frameworks */ = {isa = PBXBuildFile; fileRef = 5918805E993304321A05E82B /* Pods_Firestore_Example_iOS.framework */; };
		DE03B2D41F2149D600A30B9C /* XCTest.framework in Frameworks */ = {isa = PBXBuildFile; fileRef = 6003F5AF195388D20070C39A /* XCTest.framework */; };
		DE03B2D51F2149D600A30B9C /* UIKit.framework in Frameworks */ = {isa = PBXBuildFile; fileRef = 6003F591195388D20070C39A /* UIKit.framework */; };
		DE03B2D61F2149D600A30B9C /* Foundation.framework in Frameworks */ = {isa = PBXBuildFile; fileRef = 6003F58D195388D20070C39A /* Foundation.framework */; };
		DE03B2DD1F2149D600A30B9C /* InfoPlist.strings in Resources */ = {isa = PBXBuildFile; fileRef = 6003F5B8195388D20070C39A /* InfoPlist.strings */; };
		DE03B3631F215E1A00A30B9C /* CAcert.pem in Resources */ = {isa = PBXBuildFile; fileRef = DE03B3621F215E1600A30B9C /* CAcert.pem */; };
		DE0761F81F2FE68D003233AF /* main.swift in Sources */ = {isa = PBXBuildFile; fileRef = DE0761F61F2FE68D003233AF /* main.swift */; };
		DE2EF0851F3D0B6E003D0CDC /* FSTArraySortedDictionaryTests.m in Sources */ = {isa = PBXBuildFile; fileRef = DE2EF07E1F3D0B6E003D0CDC /* FSTArraySortedDictionaryTests.m */; };
		DE2EF0861F3D0B6E003D0CDC /* FSTImmutableSortedDictionary+Testing.m in Sources */ = {isa = PBXBuildFile; fileRef = DE2EF0801F3D0B6E003D0CDC /* FSTImmutableSortedDictionary+Testing.m */; };
		DE2EF0871F3D0B6E003D0CDC /* FSTImmutableSortedSet+Testing.m in Sources */ = {isa = PBXBuildFile; fileRef = DE2EF0821F3D0B6E003D0CDC /* FSTImmutableSortedSet+Testing.m */; };
		DE2EF0881F3D0B6E003D0CDC /* FSTTreeSortedDictionaryTests.m in Sources */ = {isa = PBXBuildFile; fileRef = DE2EF0841F3D0B6E003D0CDC /* FSTTreeSortedDictionaryTests.m */; };
/* End PBXBuildFile section */

/* Begin PBXContainerItemProxy section */
		54C9EDF62040E16300A969CD /* PBXContainerItemProxy */ = {
			isa = PBXContainerItemProxy;
			containerPortal = 6003F582195388D10070C39A /* Project object */;
			proxyType = 1;
			remoteGlobalIDString = 6003F589195388D20070C39A;
			remoteInfo = Firestore_Example;
		};
		54C9EDFE2040E41900A969CD /* PBXContainerItemProxy */ = {
			isa = PBXContainerItemProxy;
			containerPortal = 6003F582195388D10070C39A /* Project object */;
			proxyType = 1;
			remoteGlobalIDString = 54C9EDF02040E16300A969CD;
			remoteInfo = Firestore_SwiftTests_iOS;
		};
		6003F5B3195388D20070C39A /* PBXContainerItemProxy */ = {
			isa = PBXContainerItemProxy;
			containerPortal = 6003F582195388D10070C39A /* Project object */;
			proxyType = 1;
			remoteGlobalIDString = 6003F589195388D20070C39A;
			remoteInfo = Firestore;
		};
		6EDD3AD320BF247500C33877 /* PBXContainerItemProxy */ = {
			isa = PBXContainerItemProxy;
			containerPortal = 6003F582195388D10070C39A /* Project object */;
			proxyType = 1;
			remoteGlobalIDString = 6003F589195388D20070C39A;
			remoteInfo = Firestore;
		};
		DE03B2961F2149D600A30B9C /* PBXContainerItemProxy */ = {
			isa = PBXContainerItemProxy;
			containerPortal = 6003F582195388D10070C39A /* Project object */;
			proxyType = 1;
			remoteGlobalIDString = 6003F589195388D20070C39A;
			remoteInfo = Firestore;
		};
		DE0761F91F2FEE7E003233AF /* PBXContainerItemProxy */ = {
			isa = PBXContainerItemProxy;
			containerPortal = 6003F582195388D10070C39A /* Project object */;
			proxyType = 1;
			remoteGlobalIDString = DE0761E31F2FE611003233AF;
			remoteInfo = SwiftBuildTest;
		};
		DE29E7F91F2174DD00909613 /* PBXContainerItemProxy */ = {
			isa = PBXContainerItemProxy;
			containerPortal = 6003F582195388D10070C39A /* Project object */;
			proxyType = 1;
			remoteGlobalIDString = 6003F5AD195388D20070C39A;
			remoteInfo = Firestore_Tests;
		};
		DE29E7FB1F2174DD00909613 /* PBXContainerItemProxy */ = {
			isa = PBXContainerItemProxy;
			containerPortal = 6003F582195388D10070C39A /* Project object */;
			proxyType = 1;
			remoteGlobalIDString = DE03B2941F2149D600A30B9C;
			remoteInfo = Firestore_IntegrationTests;
		};
/* End PBXContainerItemProxy section */

/* Begin PBXFileReference section */
		05C3D82261C3BE976889FF09 /* Pods-Firestore_Example_iOS-SwiftBuildTest.debug.xcconfig */ = {isa = PBXFileReference; includeInIndex = 1; lastKnownFileType = text.xcconfig; name = "Pods-Firestore_Example_iOS-SwiftBuildTest.debug.xcconfig"; path = "Pods/Target Support Files/Pods-Firestore_Example_iOS-SwiftBuildTest/Pods-Firestore_Example_iOS-SwiftBuildTest.debug.xcconfig"; sourceTree = "<group>"; };
		11984BA0A99D7A7ABA5B0D90 /* Pods-Firestore_Example_iOS-Firestore_SwiftTests_iOS.release.xcconfig */ = {isa = PBXFileReference; includeInIndex = 1; lastKnownFileType = text.xcconfig; name = "Pods-Firestore_Example_iOS-Firestore_SwiftTests_iOS.release.xcconfig"; path = "Pods/Target Support Files/Pods-Firestore_Example_iOS-Firestore_SwiftTests_iOS/Pods-Firestore_Example_iOS-Firestore_SwiftTests_iOS.release.xcconfig"; sourceTree = "<group>"; };
		1277F98C20D2DF0867496976 /* Pods-Firestore_IntegrationTests_iOS.debug.xcconfig */ = {isa = PBXFileReference; includeInIndex = 1; lastKnownFileType = text.xcconfig; name = "Pods-Firestore_IntegrationTests_iOS.debug.xcconfig"; path = "Pods/Target Support Files/Pods-Firestore_IntegrationTests_iOS/Pods-Firestore_IntegrationTests_iOS.debug.xcconfig"; sourceTree = "<group>"; };
		12F4357299652983A615F886 /* LICENSE */ = {isa = PBXFileReference; includeInIndex = 1; lastKnownFileType = text; name = LICENSE; path = ../LICENSE; sourceTree = "<group>"; };
		132E36BB104830BD806351AC /* FSTLevelDBTransactionTests.mm */ = {isa = PBXFileReference; fileEncoding = 4; lastKnownFileType = sourcecode.cpp.objcpp; path = FSTLevelDBTransactionTests.mm; sourceTree = "<group>"; };
		2A0CF41BA5AED6049B0BEB2C /* type_traits_apple_test.mm */ = {isa = PBXFileReference; includeInIndex = 1; lastKnownFileType = sourcecode.cpp.objcpp; path = type_traits_apple_test.mm; sourceTree = "<group>"; };
		2B50B3A0DF77100EEE887891 /* Pods_Firestore_Tests_iOS.framework */ = {isa = PBXFileReference; explicitFileType = wrapper.framework; includeInIndex = 0; path = Pods_Firestore_Tests_iOS.framework; sourceTree = BUILT_PRODUCTS_DIR; };
		379B34A1536045869826D82A /* Pods_Firestore_Example_iOS_SwiftBuildTest.framework */ = {isa = PBXFileReference; explicitFileType = wrapper.framework; includeInIndex = 0; path = Pods_Firestore_Example_iOS_SwiftBuildTest.framework; sourceTree = BUILT_PRODUCTS_DIR; };
		3B843E4A1F3930A400548890 /* remote_store_spec_test.json */ = {isa = PBXFileReference; fileEncoding = 4; lastKnownFileType = text.json; path = remote_store_spec_test.json; sourceTree = "<group>"; };
		3C81DE3772628FE297055662 /* Pods-Firestore_Example_iOS.debug.xcconfig */ = {isa = PBXFileReference; includeInIndex = 1; lastKnownFileType = text.xcconfig; name = "Pods-Firestore_Example_iOS.debug.xcconfig"; path = "Pods/Target Support Files/Pods-Firestore_Example_iOS/Pods-Firestore_Example_iOS.debug.xcconfig"; sourceTree = "<group>"; };
		3F0992A4B83C60841C52E960 /* Pods-Firestore_Example_iOS.release.xcconfig */ = {isa = PBXFileReference; includeInIndex = 1; lastKnownFileType = text.xcconfig; name = "Pods-Firestore_Example_iOS.release.xcconfig"; path = "Pods/Target Support Files/Pods-Firestore_Example_iOS/Pods-Firestore_Example_iOS.release.xcconfig"; sourceTree = "<group>"; };
		403DBF6EFB541DFD01582AA3 /* path_test.cc */ = {isa = PBXFileReference; includeInIndex = 1; path = path_test.cc; sourceTree = "<group>"; };
		444B7AB3F5A2929070CB1363 /* hard_assert_test.cc */ = {isa = PBXFileReference; includeInIndex = 1; lastKnownFileType = sourcecode.cpp.cpp; path = hard_assert_test.cc; sourceTree = "<group>"; };
		54131E9620ADE678001DF3FF /* string_format_test.cc */ = {isa = PBXFileReference; fileEncoding = 4; lastKnownFileType = sourcecode.cpp.cpp; path = string_format_test.cc; sourceTree = "<group>"; };
		54511E8D209805F8005BD28F /* hashing_test.cc */ = {isa = PBXFileReference; fileEncoding = 4; lastKnownFileType = sourcecode.cpp.cpp; path = hashing_test.cc; sourceTree = "<group>"; };
		5467FAFF203E56F8009C9584 /* FIRFirestoreTests.mm */ = {isa = PBXFileReference; fileEncoding = 4; lastKnownFileType = sourcecode.cpp.objcpp; path = FIRFirestoreTests.mm; sourceTree = "<group>"; };
		5467FB06203E6A44009C9584 /* app_testing.h */ = {isa = PBXFileReference; fileEncoding = 4; lastKnownFileType = sourcecode.c.h; path = app_testing.h; sourceTree = "<group>"; };
		5467FB07203E6A44009C9584 /* app_testing.mm */ = {isa = PBXFileReference; fileEncoding = 4; lastKnownFileType = sourcecode.cpp.objcpp; path = app_testing.mm; sourceTree = "<group>"; };
		546854A820A36867004BDBD5 /* datastore_test.cc */ = {isa = PBXFileReference; fileEncoding = 4; lastKnownFileType = sourcecode.cpp.cpp; path = datastore_test.cc; sourceTree = "<group>"; };
		54740A521FC913E500713A1A /* autoid_test.cc */ = {isa = PBXFileReference; fileEncoding = 4; lastKnownFileType = sourcecode.cpp.cpp; path = autoid_test.cc; sourceTree = "<group>"; };
		54740A531FC913E500713A1A /* secure_random_test.cc */ = {isa = PBXFileReference; fileEncoding = 4; lastKnownFileType = sourcecode.cpp.cpp; path = secure_random_test.cc; sourceTree = "<group>"; };
		54764FAE1FAA21B90085E60A /* FSTGoogleTestTests.mm */ = {isa = PBXFileReference; fileEncoding = 4; lastKnownFileType = sourcecode.cpp.objcpp; path = FSTGoogleTestTests.mm; sourceTree = "<group>"; };
		548DB928200D59F600E00ABC /* comparison_test.cc */ = {isa = PBXFileReference; fileEncoding = 4; lastKnownFileType = sourcecode.cpp.cpp; path = comparison_test.cc; sourceTree = "<group>"; };
		5491BC711FB44593008B3588 /* FSTIntegrationTestCase.mm */ = {isa = PBXFileReference; fileEncoding = 4; lastKnownFileType = sourcecode.cpp.objcpp; path = FSTIntegrationTestCase.mm; sourceTree = "<group>"; };
		5492E02C20213FFB00B64F25 /* FSTLevelDBSpecTests.mm */ = {isa = PBXFileReference; fileEncoding = 4; lastKnownFileType = sourcecode.cpp.objcpp; path = FSTLevelDBSpecTests.mm; sourceTree = "<group>"; };
		5492E02D20213FFC00B64F25 /* FSTMockDatastore.mm */ = {isa = PBXFileReference; fileEncoding = 4; lastKnownFileType = sourcecode.cpp.objcpp; path = FSTMockDatastore.mm; sourceTree = "<group>"; };
		5492E02E20213FFC00B64F25 /* FSTSyncEngineTestDriver.mm */ = {isa = PBXFileReference; fileEncoding = 4; lastKnownFileType = sourcecode.cpp.objcpp; path = FSTSyncEngineTestDriver.mm; sourceTree = "<group>"; };
		5492E02F20213FFC00B64F25 /* FSTMemorySpecTests.mm */ = {isa = PBXFileReference; fileEncoding = 4; lastKnownFileType = sourcecode.cpp.objcpp; path = FSTMemorySpecTests.mm; sourceTree = "<group>"; };
		5492E03020213FFC00B64F25 /* FSTSpecTests.mm */ = {isa = PBXFileReference; fileEncoding = 4; lastKnownFileType = sourcecode.cpp.objcpp; path = FSTSpecTests.mm; sourceTree = "<group>"; };
		5492E0372021401E00B64F25 /* XCTestCase+Await.mm */ = {isa = PBXFileReference; fileEncoding = 4; lastKnownFileType = sourcecode.cpp.objcpp; path = "XCTestCase+Await.mm"; sourceTree = "<group>"; };
		5492E0392021401F00B64F25 /* FSTEventAccumulator.mm */ = {isa = PBXFileReference; fileEncoding = 4; lastKnownFileType = sourcecode.cpp.objcpp; path = FSTEventAccumulator.mm; sourceTree = "<group>"; };
		5492E03A2021401F00B64F25 /* FSTHelpers.mm */ = {isa = PBXFileReference; fileEncoding = 4; lastKnownFileType = sourcecode.cpp.objcpp; path = FSTHelpers.mm; sourceTree = "<group>"; };
		5492E045202154AA00B64F25 /* FIRCollectionReferenceTests.mm */ = {isa = PBXFileReference; fileEncoding = 4; lastKnownFileType = sourcecode.cpp.objcpp; path = FIRCollectionReferenceTests.mm; sourceTree = "<group>"; };
		5492E046202154AA00B64F25 /* FIRQueryTests.mm */ = {isa = PBXFileReference; fileEncoding = 4; lastKnownFileType = sourcecode.cpp.objcpp; path = FIRQueryTests.mm; sourceTree = "<group>"; };
		5492E047202154AA00B64F25 /* FSTAPIHelpers.h */ = {isa = PBXFileReference; fileEncoding = 4; lastKnownFileType = sourcecode.c.h; path = FSTAPIHelpers.h; sourceTree = "<group>"; };
		5492E048202154AA00B64F25 /* FIRGeoPointTests.mm */ = {isa = PBXFileReference; fileEncoding = 4; lastKnownFileType = sourcecode.cpp.objcpp; path = FIRGeoPointTests.mm; sourceTree = "<group>"; };
		5492E049202154AA00B64F25 /* FIRDocumentReferenceTests.mm */ = {isa = PBXFileReference; fileEncoding = 4; lastKnownFileType = sourcecode.cpp.objcpp; path = FIRDocumentReferenceTests.mm; sourceTree = "<group>"; };
		5492E04A202154AA00B64F25 /* FIRFieldValueTests.mm */ = {isa = PBXFileReference; fileEncoding = 4; lastKnownFileType = sourcecode.cpp.objcpp; path = FIRFieldValueTests.mm; sourceTree = "<group>"; };
		5492E04B202154AA00B64F25 /* FIRDocumentSnapshotTests.mm */ = {isa = PBXFileReference; fileEncoding = 4; lastKnownFileType = sourcecode.cpp.objcpp; path = FIRDocumentSnapshotTests.mm; sourceTree = "<group>"; };
		5492E04C202154AA00B64F25 /* FIRFieldPathTests.mm */ = {isa = PBXFileReference; fileEncoding = 4; lastKnownFileType = sourcecode.cpp.objcpp; path = FIRFieldPathTests.mm; sourceTree = "<group>"; };
		5492E04D202154AA00B64F25 /* FIRSnapshotMetadataTests.mm */ = {isa = PBXFileReference; fileEncoding = 4; lastKnownFileType = sourcecode.cpp.objcpp; path = FIRSnapshotMetadataTests.mm; sourceTree = "<group>"; };
		5492E04E202154AA00B64F25 /* FSTAPIHelpers.mm */ = {isa = PBXFileReference; fileEncoding = 4; lastKnownFileType = sourcecode.cpp.objcpp; path = FSTAPIHelpers.mm; sourceTree = "<group>"; };
		5492E04F202154AA00B64F25 /* FIRQuerySnapshotTests.mm */ = {isa = PBXFileReference; fileEncoding = 4; lastKnownFileType = sourcecode.cpp.objcpp; path = FIRQuerySnapshotTests.mm; sourceTree = "<group>"; };
		5492E05A202154B800B64F25 /* FSTSyncEngine+Testing.h */ = {isa = PBXFileReference; fileEncoding = 4; lastKnownFileType = sourcecode.c.h; path = "FSTSyncEngine+Testing.h"; sourceTree = "<group>"; };
		5492E05C202154B800B64F25 /* FSTViewSnapshotTest.mm */ = {isa = PBXFileReference; fileEncoding = 4; lastKnownFileType = sourcecode.cpp.objcpp; path = FSTViewSnapshotTest.mm; sourceTree = "<group>"; };
		5492E05D202154B900B64F25 /* FSTQueryListenerTests.mm */ = {isa = PBXFileReference; fileEncoding = 4; lastKnownFileType = sourcecode.cpp.objcpp; path = FSTQueryListenerTests.mm; sourceTree = "<group>"; };
		5492E05E202154B900B64F25 /* FSTViewTests.mm */ = {isa = PBXFileReference; fileEncoding = 4; lastKnownFileType = sourcecode.cpp.objcpp; path = FSTViewTests.mm; sourceTree = "<group>"; };
		5492E060202154B900B64F25 /* FSTEventManagerTests.mm */ = {isa = PBXFileReference; fileEncoding = 4; lastKnownFileType = sourcecode.cpp.objcpp; path = FSTEventManagerTests.mm; sourceTree = "<group>"; };
		5492E061202154B900B64F25 /* FSTQueryTests.mm */ = {isa = PBXFileReference; fileEncoding = 4; lastKnownFileType = sourcecode.cpp.objcpp; path = FSTQueryTests.mm; sourceTree = "<group>"; };
		5492E069202154D500B64F25 /* FIRQueryTests.mm */ = {isa = PBXFileReference; fileEncoding = 4; lastKnownFileType = sourcecode.cpp.objcpp; path = FIRQueryTests.mm; sourceTree = "<group>"; };
		5492E06A202154D500B64F25 /* FIRFieldsTests.mm */ = {isa = PBXFileReference; fileEncoding = 4; lastKnownFileType = sourcecode.cpp.objcpp; path = FIRFieldsTests.mm; sourceTree = "<group>"; };
		5492E06B202154D500B64F25 /* FIRListenerRegistrationTests.mm */ = {isa = PBXFileReference; fileEncoding = 4; lastKnownFileType = sourcecode.cpp.objcpp; path = FIRListenerRegistrationTests.mm; sourceTree = "<group>"; };
		5492E06C202154D500B64F25 /* FIRDatabaseTests.mm */ = {isa = PBXFileReference; fileEncoding = 4; lastKnownFileType = sourcecode.cpp.objcpp; path = FIRDatabaseTests.mm; sourceTree = "<group>"; };
		5492E06D202154D600B64F25 /* FIRValidationTests.mm */ = {isa = PBXFileReference; fileEncoding = 4; lastKnownFileType = sourcecode.cpp.objcpp; path = FIRValidationTests.mm; sourceTree = "<group>"; };
		5492E06E202154D600B64F25 /* FIRServerTimestampTests.mm */ = {isa = PBXFileReference; fileEncoding = 4; lastKnownFileType = sourcecode.cpp.objcpp; path = FIRServerTimestampTests.mm; sourceTree = "<group>"; };
		5492E06F202154D600B64F25 /* FIRWriteBatchTests.mm */ = {isa = PBXFileReference; fileEncoding = 4; lastKnownFileType = sourcecode.cpp.objcpp; path = FIRWriteBatchTests.mm; sourceTree = "<group>"; };
		5492E070202154D600B64F25 /* FIRCursorTests.mm */ = {isa = PBXFileReference; fileEncoding = 4; lastKnownFileType = sourcecode.cpp.objcpp; path = FIRCursorTests.mm; sourceTree = "<group>"; };
		5492E071202154D600B64F25 /* FIRTypeTests.mm */ = {isa = PBXFileReference; fileEncoding = 4; lastKnownFileType = sourcecode.cpp.objcpp; path = FIRTypeTests.mm; sourceTree = "<group>"; };
		5492E07B202154EB00B64F25 /* FSTTransactionTests.mm */ = {isa = PBXFileReference; fileEncoding = 4; lastKnownFileType = sourcecode.cpp.objcpp; path = FSTTransactionTests.mm; sourceTree = "<group>"; };
		5492E07C202154EB00B64F25 /* FSTSmokeTests.mm */ = {isa = PBXFileReference; fileEncoding = 4; lastKnownFileType = sourcecode.cpp.objcpp; path = FSTSmokeTests.mm; sourceTree = "<group>"; };
		5492E07D202154EB00B64F25 /* FSTStreamTests.mm */ = {isa = PBXFileReference; fileEncoding = 4; lastKnownFileType = sourcecode.cpp.objcpp; path = FSTStreamTests.mm; sourceTree = "<group>"; };
		5492E07E202154EC00B64F25 /* FSTDatastoreTests.mm */ = {isa = PBXFileReference; fileEncoding = 4; lastKnownFileType = sourcecode.cpp.objcpp; path = FSTDatastoreTests.mm; sourceTree = "<group>"; };
		5492E0832021552A00B64F25 /* FSTLocalStoreTests.mm */ = {isa = PBXFileReference; fileEncoding = 4; lastKnownFileType = sourcecode.cpp.objcpp; path = FSTLocalStoreTests.mm; sourceTree = "<group>"; };
		5492E0842021552A00B64F25 /* FSTEagerGarbageCollectorTests.mm */ = {isa = PBXFileReference; fileEncoding = 4; lastKnownFileType = sourcecode.cpp.objcpp; path = FSTEagerGarbageCollectorTests.mm; sourceTree = "<group>"; };
		5492E0852021552A00B64F25 /* FSTRemoteDocumentCacheTests.h */ = {isa = PBXFileReference; fileEncoding = 4; lastKnownFileType = sourcecode.c.h; path = FSTRemoteDocumentCacheTests.h; sourceTree = "<group>"; };
		5492E0862021552A00B64F25 /* FSTLevelDBMigrationsTests.mm */ = {isa = PBXFileReference; fileEncoding = 4; lastKnownFileType = sourcecode.cpp.objcpp; path = FSTLevelDBMigrationsTests.mm; sourceTree = "<group>"; };
		5492E0872021552A00B64F25 /* FSTLevelDBMutationQueueTests.mm */ = {isa = PBXFileReference; fileEncoding = 4; lastKnownFileType = sourcecode.cpp.objcpp; path = FSTLevelDBMutationQueueTests.mm; sourceTree = "<group>"; };
		5492E0882021552A00B64F25 /* FSTMemoryLocalStoreTests.mm */ = {isa = PBXFileReference; fileEncoding = 4; lastKnownFileType = sourcecode.cpp.objcpp; path = FSTMemoryLocalStoreTests.mm; sourceTree = "<group>"; };
		5492E0892021552A00B64F25 /* FSTQueryCacheTests.mm */ = {isa = PBXFileReference; fileEncoding = 4; lastKnownFileType = sourcecode.cpp.objcpp; path = FSTQueryCacheTests.mm; sourceTree = "<group>"; };
		5492E08A2021552A00B64F25 /* FSTLocalSerializerTests.mm */ = {isa = PBXFileReference; fileEncoding = 4; lastKnownFileType = sourcecode.cpp.objcpp; path = FSTLocalSerializerTests.mm; sourceTree = "<group>"; };
		5492E08B2021552B00B64F25 /* FSTMemoryQueryCacheTests.mm */ = {isa = PBXFileReference; fileEncoding = 4; lastKnownFileType = sourcecode.cpp.objcpp; path = FSTMemoryQueryCacheTests.mm; sourceTree = "<group>"; };
		5492E08C2021552B00B64F25 /* FSTMemoryRemoteDocumentCacheTests.mm */ = {isa = PBXFileReference; fileEncoding = 4; lastKnownFileType = sourcecode.cpp.objcpp; path = FSTMemoryRemoteDocumentCacheTests.mm; sourceTree = "<group>"; };
		5492E08D2021552B00B64F25 /* FSTPersistenceTestHelpers.mm */ = {isa = PBXFileReference; fileEncoding = 4; lastKnownFileType = sourcecode.cpp.objcpp; path = FSTPersistenceTestHelpers.mm; sourceTree = "<group>"; };
		5492E08E2021552B00B64F25 /* FSTLevelDBKeyTests.mm */ = {isa = PBXFileReference; fileEncoding = 4; lastKnownFileType = sourcecode.cpp.objcpp; path = FSTLevelDBKeyTests.mm; sourceTree = "<group>"; };
		5492E08F2021552B00B64F25 /* FSTLevelDBLocalStoreTests.mm */ = {isa = PBXFileReference; fileEncoding = 4; lastKnownFileType = sourcecode.cpp.objcpp; path = FSTLevelDBLocalStoreTests.mm; sourceTree = "<group>"; };
		5492E0912021552B00B64F25 /* FSTLocalStoreTests.h */ = {isa = PBXFileReference; fileEncoding = 4; lastKnownFileType = sourcecode.c.h; path = FSTLocalStoreTests.h; sourceTree = "<group>"; };
		5492E0922021552B00B64F25 /* FSTLevelDBRemoteDocumentCacheTests.mm */ = {isa = PBXFileReference; fileEncoding = 4; lastKnownFileType = sourcecode.cpp.objcpp; path = FSTLevelDBRemoteDocumentCacheTests.mm; sourceTree = "<group>"; };
		5492E0932021552B00B64F25 /* StringViewTests.mm */ = {isa = PBXFileReference; fileEncoding = 4; lastKnownFileType = sourcecode.cpp.objcpp; path = StringViewTests.mm; sourceTree = "<group>"; };
		5492E0942021552C00B64F25 /* FSTMutationQueueTests.h */ = {isa = PBXFileReference; fileEncoding = 4; lastKnownFileType = sourcecode.c.h; path = FSTMutationQueueTests.h; sourceTree = "<group>"; };
		5492E0952021552C00B64F25 /* FSTQueryCacheTests.h */ = {isa = PBXFileReference; fileEncoding = 4; lastKnownFileType = sourcecode.c.h; path = FSTQueryCacheTests.h; sourceTree = "<group>"; };
		5492E0962021552C00B64F25 /* FSTMutationQueueTests.mm */ = {isa = PBXFileReference; fileEncoding = 4; lastKnownFileType = sourcecode.cpp.objcpp; path = FSTMutationQueueTests.mm; sourceTree = "<group>"; };
		5492E0972021552C00B64F25 /* FSTMemoryMutationQueueTests.mm */ = {isa = PBXFileReference; fileEncoding = 4; lastKnownFileType = sourcecode.cpp.objcpp; path = FSTMemoryMutationQueueTests.mm; sourceTree = "<group>"; };
		5492E0982021552C00B64F25 /* FSTLevelDBQueryCacheTests.mm */ = {isa = PBXFileReference; fileEncoding = 4; lastKnownFileType = sourcecode.cpp.objcpp; path = FSTLevelDBQueryCacheTests.mm; sourceTree = "<group>"; };
		5492E0992021552C00B64F25 /* FSTPersistenceTestHelpers.h */ = {isa = PBXFileReference; fileEncoding = 4; lastKnownFileType = sourcecode.c.h; path = FSTPersistenceTestHelpers.h; sourceTree = "<group>"; };
		5492E09A2021552C00B64F25 /* FSTReferenceSetTests.mm */ = {isa = PBXFileReference; fileEncoding = 4; lastKnownFileType = sourcecode.cpp.objcpp; path = FSTReferenceSetTests.mm; sourceTree = "<group>"; };
		5492E09C2021552D00B64F25 /* FSTRemoteDocumentCacheTests.mm */ = {isa = PBXFileReference; fileEncoding = 4; lastKnownFileType = sourcecode.cpp.objcpp; path = FSTRemoteDocumentCacheTests.mm; sourceTree = "<group>"; };
		5492E0B22021555000B64F25 /* FSTDocumentKeyTests.mm */ = {isa = PBXFileReference; fileEncoding = 4; lastKnownFileType = sourcecode.cpp.objcpp; path = FSTDocumentKeyTests.mm; sourceTree = "<group>"; };
		5492E0B32021555100B64F25 /* FSTDocumentSetTests.mm */ = {isa = PBXFileReference; fileEncoding = 4; lastKnownFileType = sourcecode.cpp.objcpp; path = FSTDocumentSetTests.mm; sourceTree = "<group>"; };
		5492E0B62021555100B64F25 /* FSTDocumentTests.mm */ = {isa = PBXFileReference; fileEncoding = 4; lastKnownFileType = sourcecode.cpp.objcpp; path = FSTDocumentTests.mm; sourceTree = "<group>"; };
		5492E0B72021555100B64F25 /* FSTMutationTests.mm */ = {isa = PBXFileReference; fileEncoding = 4; lastKnownFileType = sourcecode.cpp.objcpp; path = FSTMutationTests.mm; sourceTree = "<group>"; };
		5492E0B82021555100B64F25 /* FSTFieldValueTests.mm */ = {isa = PBXFileReference; fileEncoding = 4; lastKnownFileType = sourcecode.cpp.objcpp; path = FSTFieldValueTests.mm; sourceTree = "<group>"; };
		5492E0C02021557E00B64F25 /* FSTWatchChange+Testing.mm */ = {isa = PBXFileReference; fileEncoding = 4; lastKnownFileType = sourcecode.cpp.objcpp; path = "FSTWatchChange+Testing.mm"; sourceTree = "<group>"; };
		5492E0C12021557E00B64F25 /* FSTSerializerBetaTests.mm */ = {isa = PBXFileReference; fileEncoding = 4; lastKnownFileType = sourcecode.cpp.objcpp; path = FSTSerializerBetaTests.mm; sourceTree = "<group>"; };
		5492E0C22021557E00B64F25 /* FSTDatastoreTests.mm */ = {isa = PBXFileReference; fileEncoding = 4; lastKnownFileType = sourcecode.cpp.objcpp; path = FSTDatastoreTests.mm; sourceTree = "<group>"; };
		5492E0C32021557E00B64F25 /* FSTRemoteEventTests.mm */ = {isa = PBXFileReference; fileEncoding = 4; lastKnownFileType = sourcecode.cpp.objcpp; path = FSTRemoteEventTests.mm; sourceTree = "<group>"; };
		5492E0C42021557E00B64F25 /* FSTWatchChange+Testing.h */ = {isa = PBXFileReference; fileEncoding = 4; lastKnownFileType = sourcecode.c.h; path = "FSTWatchChange+Testing.h"; sourceTree = "<group>"; };
		5492E0C52021557E00B64F25 /* FSTWatchChangeTests.mm */ = {isa = PBXFileReference; fileEncoding = 4; lastKnownFileType = sourcecode.cpp.objcpp; path = FSTWatchChangeTests.mm; sourceTree = "<group>"; };
		5495EB022040E90200EBA509 /* CodableGeoPointTests.swift */ = {isa = PBXFileReference; fileEncoding = 4; lastKnownFileType = sourcecode.swift; path = CodableGeoPointTests.swift; sourceTree = "<group>"; };
		54995F6E205B6E12004EFFA0 /* leveldb_key_test.cc */ = {isa = PBXFileReference; fileEncoding = 4; lastKnownFileType = sourcecode.cpp.cpp; path = leveldb_key_test.cc; sourceTree = "<group>"; };
		549CCA4C20A36DBB00BCEB75 /* sorted_set_test.cc */ = {isa = PBXFileReference; fileEncoding = 4; lastKnownFileType = sourcecode.cpp.cpp; path = sorted_set_test.cc; sourceTree = "<group>"; };
		549CCA4D20A36DBB00BCEB75 /* tree_sorted_map_test.cc */ = {isa = PBXFileReference; fileEncoding = 4; lastKnownFileType = sourcecode.cpp.cpp; path = tree_sorted_map_test.cc; sourceTree = "<group>"; };
		549CCA4E20A36DBB00BCEB75 /* sorted_map_test.cc */ = {isa = PBXFileReference; fileEncoding = 4; lastKnownFileType = sourcecode.cpp.cpp; path = sorted_map_test.cc; sourceTree = "<group>"; };
		549CCA4F20A36DBC00BCEB75 /* testing.h */ = {isa = PBXFileReference; fileEncoding = 4; lastKnownFileType = sourcecode.c.h; path = testing.h; sourceTree = "<group>"; };
		549CCA5320A36E1F00BCEB75 /* field_mask_test.cc */ = {isa = PBXFileReference; fileEncoding = 4; lastKnownFileType = sourcecode.cpp.cpp; path = field_mask_test.cc; sourceTree = "<group>"; };
		549CCA5520A36E1F00BCEB75 /* precondition_test.cc */ = {isa = PBXFileReference; fileEncoding = 4; lastKnownFileType = sourcecode.cpp.cpp; path = precondition_test.cc; sourceTree = "<group>"; };
		54A0352220A3AEC3003E0143 /* transform_operations_test.mm */ = {isa = PBXFileReference; fileEncoding = 4; lastKnownFileType = sourcecode.cpp.objcpp; path = transform_operations_test.mm; sourceTree = "<group>"; };
		54A0352320A3AEC3003E0143 /* field_transform_test.mm */ = {isa = PBXFileReference; fileEncoding = 4; lastKnownFileType = sourcecode.cpp.objcpp; path = field_transform_test.mm; sourceTree = "<group>"; };
		54A0352820A3B3BD003E0143 /* testutil.cc */ = {isa = PBXFileReference; fileEncoding = 4; lastKnownFileType = sourcecode.cpp.cpp; path = testutil.cc; sourceTree = "<group>"; };
		54A0352920A3B3BD003E0143 /* testutil.h */ = {isa = PBXFileReference; fileEncoding = 4; lastKnownFileType = sourcecode.c.h; path = testutil.h; sourceTree = "<group>"; };
		54A0352B20A3B3D7003E0143 /* status_test_util.h */ = {isa = PBXFileReference; fileEncoding = 4; lastKnownFileType = sourcecode.c.h; path = status_test_util.h; sourceTree = "<group>"; };
		54A0352C20A3B3D7003E0143 /* status_test.cc */ = {isa = PBXFileReference; fileEncoding = 4; lastKnownFileType = sourcecode.cpp.cpp; path = status_test.cc; sourceTree = "<group>"; };
		54A0352D20A3B3D7003E0143 /* statusor_test.cc */ = {isa = PBXFileReference; fileEncoding = 4; lastKnownFileType = sourcecode.cpp.cpp; path = statusor_test.cc; sourceTree = "<group>"; };
		54A0353420A3D8CB003E0143 /* iterator_adaptors_test.cc */ = {isa = PBXFileReference; fileEncoding = 4; lastKnownFileType = sourcecode.cpp.cpp; path = iterator_adaptors_test.cc; sourceTree = "<group>"; };
		54C2294E1FECABAE007D065B /* log_test.cc */ = {isa = PBXFileReference; fileEncoding = 4; lastKnownFileType = sourcecode.cpp.cpp; path = log_test.cc; sourceTree = "<group>"; };
		54C9EDF12040E16300A969CD /* Firestore_SwiftTests_iOS.xctest */ = {isa = PBXFileReference; explicitFileType = wrapper.cfbundle; includeInIndex = 0; path = Firestore_SwiftTests_iOS.xctest; sourceTree = BUILT_PRODUCTS_DIR; };
		54C9EDF52040E16300A969CD /* Info.plist */ = {isa = PBXFileReference; lastKnownFileType = text.plist.xml; path = Info.plist; sourceTree = "<group>"; };
		54DA129C1F315EE100DD57A1 /* collection_spec_test.json */ = {isa = PBXFileReference; fileEncoding = 4; lastKnownFileType = text.json; path = collection_spec_test.json; sourceTree = "<group>"; };
		54DA129D1F315EE100DD57A1 /* existence_filter_spec_test.json */ = {isa = PBXFileReference; fileEncoding = 4; lastKnownFileType = text.json; path = existence_filter_spec_test.json; sourceTree = "<group>"; };
		54DA129E1F315EE100DD57A1 /* limbo_spec_test.json */ = {isa = PBXFileReference; fileEncoding = 4; lastKnownFileType = text.json; path = limbo_spec_test.json; sourceTree = "<group>"; };
		54DA129F1F315EE100DD57A1 /* limit_spec_test.json */ = {isa = PBXFileReference; fileEncoding = 4; lastKnownFileType = text.json; path = limit_spec_test.json; sourceTree = "<group>"; };
		54DA12A01F315EE100DD57A1 /* listen_spec_test.json */ = {isa = PBXFileReference; fileEncoding = 4; lastKnownFileType = text.json; path = listen_spec_test.json; sourceTree = "<group>"; };
		54DA12A11F315EE100DD57A1 /* offline_spec_test.json */ = {isa = PBXFileReference; fileEncoding = 4; lastKnownFileType = text.json; path = offline_spec_test.json; sourceTree = "<group>"; };
		54DA12A21F315EE100DD57A1 /* orderby_spec_test.json */ = {isa = PBXFileReference; fileEncoding = 4; lastKnownFileType = text.json; path = orderby_spec_test.json; sourceTree = "<group>"; };
		54DA12A31F315EE100DD57A1 /* persistence_spec_test.json */ = {isa = PBXFileReference; fileEncoding = 4; lastKnownFileType = text.json; path = persistence_spec_test.json; sourceTree = "<group>"; };
		54DA12A41F315EE100DD57A1 /* resume_token_spec_test.json */ = {isa = PBXFileReference; fileEncoding = 4; lastKnownFileType = text.json; path = resume_token_spec_test.json; sourceTree = "<group>"; };
		54DA12A51F315EE100DD57A1 /* write_spec_test.json */ = {isa = PBXFileReference; fileEncoding = 4; lastKnownFileType = text.json; path = write_spec_test.json; sourceTree = "<group>"; };
		54E9281C1F33950B00C1953E /* FSTEventAccumulator.h */ = {isa = PBXFileReference; fileEncoding = 4; lastKnownFileType = sourcecode.c.h; path = FSTEventAccumulator.h; sourceTree = "<group>"; };
		54E9281E1F33950B00C1953E /* FSTIntegrationTestCase.h */ = {isa = PBXFileReference; fileEncoding = 4; lastKnownFileType = sourcecode.c.h; path = FSTIntegrationTestCase.h; sourceTree = "<group>"; };
		54E9282A1F339CAD00C1953E /* XCTestCase+Await.h */ = {isa = PBXFileReference; fileEncoding = 4; lastKnownFileType = sourcecode.c.h; path = "XCTestCase+Await.h"; sourceTree = "<group>"; };
<<<<<<< HEAD
		54EB764C202277B30088B8F3 /* array_sorted_map_test.cc */ = {isa = PBXFileReference; fileEncoding = 4; lastKnownFileType = sourcecode.cpp.cpp; name = array_sorted_map_test.cc; path = ../../immutable/array_sorted_map_test.cc; sourceTree = "<group>"; };
		555ACD6970390DC825A8F141 /* Pods-Firestore_Example_iOS.debug.xcconfig */ = {isa = PBXFileReference; includeInIndex = 1; lastKnownFileType = text.xcconfig; name = "Pods-Firestore_Example_iOS.debug.xcconfig"; path = "Pods/Target Support Files/Pods-Firestore_Example_iOS/Pods-Firestore_Example_iOS.debug.xcconfig"; sourceTree = "<group>"; };
		5A3E3BE5F322D66EE3D6CB65 /* Pods-Firestore_Tests_iOS.release.xcconfig */ = {isa = PBXFileReference; includeInIndex = 1; lastKnownFileType = text.xcconfig; name = "Pods-Firestore_Tests_iOS.release.xcconfig"; path = "Pods/Target Support Files/Pods-Firestore_Tests_iOS/Pods-Firestore_Tests_iOS.release.xcconfig"; sourceTree = "<group>"; };
		5CC9650120A0E93200A2D6A1 /* FSTLRUGarbageCollectorTests.h */ = {isa = PBXFileReference; fileEncoding = 4; lastKnownFileType = sourcecode.c.h; path = FSTLRUGarbageCollectorTests.h; sourceTree = "<group>"; };
		5CC9650220A0E93200A2D6A1 /* FSTLRUGarbageCollectorTests.mm */ = {isa = PBXFileReference; fileEncoding = 4; lastKnownFileType = sourcecode.cpp.objcpp; path = FSTLRUGarbageCollectorTests.mm; sourceTree = "<group>"; };
		5CC9650420A0E9BD00A2D6A1 /* FSTMemoryLRUGarbageCollectorTests.mm */ = {isa = PBXFileReference; fileEncoding = 4; lastKnownFileType = sourcecode.cpp.objcpp; path = FSTMemoryLRUGarbageCollectorTests.mm; sourceTree = "<group>"; };
		5CC9650620A0E9C600A2D6A1 /* FSTLevelDBLRUGarbageCollectorTests.mm */ = {isa = PBXFileReference; fileEncoding = 4; lastKnownFileType = sourcecode.cpp.objcpp; path = FSTLevelDBLRUGarbageCollectorTests.mm; sourceTree = "<group>"; };
=======
		54EB764C202277B30088B8F3 /* array_sorted_map_test.cc */ = {isa = PBXFileReference; fileEncoding = 4; lastKnownFileType = sourcecode.cpp.cpp; path = array_sorted_map_test.cc; sourceTree = "<group>"; };
		5918805E993304321A05E82B /* Pods_Firestore_Example_iOS.framework */ = {isa = PBXFileReference; explicitFileType = wrapper.framework; includeInIndex = 0; path = Pods_Firestore_Example_iOS.framework; sourceTree = BUILT_PRODUCTS_DIR; };
>>>>>>> 6e6462e8
		6003F58A195388D20070C39A /* Firestore_Example_iOS.app */ = {isa = PBXFileReference; explicitFileType = wrapper.application; includeInIndex = 0; path = Firestore_Example_iOS.app; sourceTree = BUILT_PRODUCTS_DIR; };
		6003F58D195388D20070C39A /* Foundation.framework */ = {isa = PBXFileReference; lastKnownFileType = wrapper.framework; name = Foundation.framework; path = System/Library/Frameworks/Foundation.framework; sourceTree = SDKROOT; };
		6003F58F195388D20070C39A /* CoreGraphics.framework */ = {isa = PBXFileReference; lastKnownFileType = wrapper.framework; name = CoreGraphics.framework; path = System/Library/Frameworks/CoreGraphics.framework; sourceTree = SDKROOT; };
		6003F591195388D20070C39A /* UIKit.framework */ = {isa = PBXFileReference; lastKnownFileType = wrapper.framework; name = UIKit.framework; path = System/Library/Frameworks/UIKit.framework; sourceTree = SDKROOT; };
		6003F595195388D20070C39A /* Firestore-Info.plist */ = {isa = PBXFileReference; lastKnownFileType = text.plist.xml; path = "Firestore-Info.plist"; sourceTree = "<group>"; };
		6003F597195388D20070C39A /* en */ = {isa = PBXFileReference; lastKnownFileType = text.plist.strings; name = en; path = en.lproj/InfoPlist.strings; sourceTree = "<group>"; };
		6003F599195388D20070C39A /* main.m */ = {isa = PBXFileReference; lastKnownFileType = sourcecode.c.objc; path = main.m; sourceTree = "<group>"; };
		6003F59C195388D20070C39A /* FIRAppDelegate.h */ = {isa = PBXFileReference; lastKnownFileType = sourcecode.c.h; path = FIRAppDelegate.h; sourceTree = "<group>"; };
		6003F59D195388D20070C39A /* FIRAppDelegate.m */ = {isa = PBXFileReference; lastKnownFileType = sourcecode.c.objc; path = FIRAppDelegate.m; sourceTree = "<group>"; };
		6003F5A5195388D20070C39A /* FIRViewController.h */ = {isa = PBXFileReference; lastKnownFileType = sourcecode.c.h; path = FIRViewController.h; sourceTree = "<group>"; };
		6003F5A6195388D20070C39A /* FIRViewController.m */ = {isa = PBXFileReference; lastKnownFileType = sourcecode.c.objc; path = FIRViewController.m; sourceTree = "<group>"; };
		6003F5A8195388D20070C39A /* Images.xcassets */ = {isa = PBXFileReference; lastKnownFileType = folder.assetcatalog; path = Images.xcassets; sourceTree = "<group>"; };
		6003F5AE195388D20070C39A /* Firestore_Tests_iOS.xctest */ = {isa = PBXFileReference; explicitFileType = wrapper.cfbundle; includeInIndex = 0; path = Firestore_Tests_iOS.xctest; sourceTree = BUILT_PRODUCTS_DIR; };
		6003F5AF195388D20070C39A /* XCTest.framework */ = {isa = PBXFileReference; lastKnownFileType = wrapper.framework; name = XCTest.framework; path = Library/Frameworks/XCTest.framework; sourceTree = DEVELOPER_DIR; };
		6003F5B7195388D20070C39A /* Tests-Info.plist */ = {isa = PBXFileReference; lastKnownFileType = text.plist.xml; path = "Tests-Info.plist"; sourceTree = "<group>"; };
		6003F5B9195388D20070C39A /* en */ = {isa = PBXFileReference; lastKnownFileType = text.plist.strings; name = en; path = en.lproj/InfoPlist.strings; sourceTree = "<group>"; };
		6161B5012047140400A99DBB /* FIRFirestoreSourceTests.mm */ = {isa = PBXFileReference; fileEncoding = 4; lastKnownFileType = sourcecode.cpp.objcpp; path = FIRFirestoreSourceTests.mm; sourceTree = "<group>"; };
		69E6C311558EC77729A16CF1 /* Pods-Firestore_Example_iOS-Firestore_SwiftTests_iOS.debug.xcconfig */ = {isa = PBXFileReference; includeInIndex = 1; lastKnownFileType = text.xcconfig; name = "Pods-Firestore_Example_iOS-Firestore_SwiftTests_iOS.debug.xcconfig"; path = "Pods/Target Support Files/Pods-Firestore_Example_iOS-Firestore_SwiftTests_iOS/Pods-Firestore_Example_iOS-Firestore_SwiftTests_iOS.debug.xcconfig"; sourceTree = "<group>"; };
		6EDD3B5B20BF247500C33877 /* Firestore_FuzzTests_iOS.xctest */ = {isa = PBXFileReference; explicitFileType = wrapper.cfbundle; includeInIndex = 0; path = Firestore_FuzzTests_iOS.xctest; sourceTree = BUILT_PRODUCTS_DIR; };
		6EDD3B5C20BF247500C33877 /* Firestore_FuzzTests_iOS-Info.plist */ = {isa = PBXFileReference; lastKnownFileType = text.plist.xml; path = "Firestore_FuzzTests_iOS-Info.plist"; sourceTree = "<group>"; };
		6EDD3B5E20BF24D000C33877 /* FSTFuzzTestsPrincipal.mm */ = {isa = PBXFileReference; lastKnownFileType = sourcecode.cpp.objcpp; path = FSTFuzzTestsPrincipal.mm; sourceTree = "<group>"; };
		71719F9E1E33DC2100824A3D /* Base */ = {isa = PBXFileReference; lastKnownFileType = file.storyboard; name = Base; path = Base.lproj/LaunchScreen.storyboard; sourceTree = "<group>"; };
		7346E61C20325C6900FD6CEF /* FSTDispatchQueueTests.mm */ = {isa = PBXFileReference; fileEncoding = 4; lastKnownFileType = sourcecode.cpp.objcpp; path = FSTDispatchQueueTests.mm; sourceTree = "<group>"; };
		73866A9F2082B069009BB4FF /* FIRArrayTransformTests.mm */ = {isa = PBXFileReference; lastKnownFileType = sourcecode.cpp.objcpp; path = FIRArrayTransformTests.mm; sourceTree = "<group>"; };
		74ACEC3603BE58B57A7E8D4C /* Pods-Firestore_Example_iOS-SwiftBuildTest.release.xcconfig */ = {isa = PBXFileReference; includeInIndex = 1; lastKnownFileType = text.xcconfig; name = "Pods-Firestore_Example_iOS-SwiftBuildTest.release.xcconfig"; path = "Pods/Target Support Files/Pods-Firestore_Example_iOS-SwiftBuildTest/Pods-Firestore_Example_iOS-SwiftBuildTest.release.xcconfig"; sourceTree = "<group>"; };
		84434E57CA72951015FC71BC /* Pods-Firestore_FuzzTests_iOS.debug.xcconfig */ = {isa = PBXFileReference; includeInIndex = 1; lastKnownFileType = text.xcconfig; name = "Pods-Firestore_FuzzTests_iOS.debug.xcconfig"; path = "Pods/Target Support Files/Pods-Firestore_FuzzTests_iOS/Pods-Firestore_FuzzTests_iOS.debug.xcconfig"; sourceTree = "<group>"; };
		873B8AEA1B1F5CCA007FD442 /* Main.storyboard */ = {isa = PBXFileReference; fileEncoding = 4; lastKnownFileType = file.storyboard; name = Main.storyboard; path = Base.lproj/Main.storyboard; sourceTree = "<group>"; };
		8E002F4AD5D9B6197C940847 /* Firestore.podspec */ = {isa = PBXFileReference; includeInIndex = 1; lastKnownFileType = text; name = Firestore.podspec; path = ../Firestore.podspec; sourceTree = "<group>"; };
		97C492D2524E92927C11F425 /* Pods-Firestore_FuzzTests_iOS.release.xcconfig */ = {isa = PBXFileReference; includeInIndex = 1; lastKnownFileType = text.xcconfig; name = "Pods-Firestore_FuzzTests_iOS.release.xcconfig"; path = "Pods/Target Support Files/Pods-Firestore_FuzzTests_iOS/Pods-Firestore_FuzzTests_iOS.release.xcconfig"; sourceTree = "<group>"; };
		9CFD366B783AE27B9E79EE7A /* string_format_apple_test.mm */ = {isa = PBXFileReference; includeInIndex = 1; lastKnownFileType = sourcecode.cpp.objcpp; path = string_format_apple_test.mm; sourceTree = "<group>"; };
		AB356EF6200EA5EB0089B766 /* field_value_test.cc */ = {isa = PBXFileReference; lastKnownFileType = sourcecode.cpp.cpp; path = field_value_test.cc; sourceTree = "<group>"; };
		AB380CF82019382300D97691 /* target_id_generator_test.cc */ = {isa = PBXFileReference; fileEncoding = 4; lastKnownFileType = sourcecode.cpp.cpp; path = target_id_generator_test.cc; sourceTree = "<group>"; };
		AB380CFC201A2EE200D97691 /* string_util_test.cc */ = {isa = PBXFileReference; fileEncoding = 4; lastKnownFileType = sourcecode.cpp.cpp; path = string_util_test.cc; sourceTree = "<group>"; };
		AB380D01201BC69F00D97691 /* bits_test.cc */ = {isa = PBXFileReference; fileEncoding = 4; lastKnownFileType = sourcecode.cpp.cpp; path = bits_test.cc; sourceTree = "<group>"; };
		AB380D03201BC6E400D97691 /* ordered_code_test.cc */ = {isa = PBXFileReference; fileEncoding = 4; lastKnownFileType = sourcecode.cpp.cpp; path = ordered_code_test.cc; sourceTree = "<group>"; };
		AB38D92E20235D22000A432D /* database_info_test.cc */ = {isa = PBXFileReference; fileEncoding = 4; lastKnownFileType = sourcecode.cpp.cpp; path = database_info_test.cc; sourceTree = "<group>"; };
		AB38D93220239654000A432D /* user_test.cc */ = {isa = PBXFileReference; fileEncoding = 4; lastKnownFileType = sourcecode.cpp.cpp; path = user_test.cc; sourceTree = "<group>"; };
		AB38D9342023966E000A432D /* credentials_provider_test.cc */ = {isa = PBXFileReference; fileEncoding = 4; lastKnownFileType = sourcecode.cpp.cpp; path = credentials_provider_test.cc; sourceTree = "<group>"; };
		AB38D93620239689000A432D /* empty_credentials_provider_test.cc */ = {isa = PBXFileReference; fileEncoding = 4; lastKnownFileType = sourcecode.cpp.cpp; path = empty_credentials_provider_test.cc; sourceTree = "<group>"; };
		AB6B908320322E4D00CC290A /* document_test.cc */ = {isa = PBXFileReference; lastKnownFileType = sourcecode.cpp.cpp; path = document_test.cc; sourceTree = "<group>"; };
		AB6B908520322E6D00CC290A /* maybe_document_test.cc */ = {isa = PBXFileReference; lastKnownFileType = sourcecode.cpp.cpp; path = maybe_document_test.cc; sourceTree = "<group>"; };
		AB6B908720322E8800CC290A /* no_document_test.cc */ = {isa = PBXFileReference; lastKnownFileType = sourcecode.cpp.cpp; path = no_document_test.cc; sourceTree = "<group>"; };
		AB71064B201FA60300344F18 /* database_id_test.cc */ = {isa = PBXFileReference; fileEncoding = 4; lastKnownFileType = sourcecode.cpp.cpp; path = database_id_test.cc; sourceTree = "<group>"; };
		AB7BAB332012B519001E0872 /* geo_point_test.cc */ = {isa = PBXFileReference; fileEncoding = 4; lastKnownFileType = sourcecode.cpp.cpp; path = geo_point_test.cc; sourceTree = "<group>"; };
		ABA495B9202B7E79008A7851 /* snapshot_version_test.cc */ = {isa = PBXFileReference; fileEncoding = 4; lastKnownFileType = sourcecode.cpp.cpp; path = snapshot_version_test.cc; sourceTree = "<group>"; };
		ABC1D7DF2023A3EF00BA84F0 /* token_test.cc */ = {isa = PBXFileReference; fileEncoding = 4; lastKnownFileType = sourcecode.cpp.cpp; path = token_test.cc; sourceTree = "<group>"; };
		ABC1D7E22023CDC500BA84F0 /* firebase_credentials_provider_test.mm */ = {isa = PBXFileReference; fileEncoding = 4; lastKnownFileType = sourcecode.cpp.objcpp; path = firebase_credentials_provider_test.mm; sourceTree = "<group>"; };
		ABF6506B201131F8005F2C74 /* timestamp_test.cc */ = {isa = PBXFileReference; lastKnownFileType = sourcecode.cpp.cpp; path = timestamp_test.cc; sourceTree = "<group>"; };
		B3F5B3AAE791A5911B9EAA82 /* Pods-Firestore_Tests_iOS.release.xcconfig */ = {isa = PBXFileReference; includeInIndex = 1; lastKnownFileType = text.xcconfig; name = "Pods-Firestore_Tests_iOS.release.xcconfig"; path = "Pods/Target Support Files/Pods-Firestore_Tests_iOS/Pods-Firestore_Tests_iOS.release.xcconfig"; sourceTree = "<group>"; };
		B6152AD5202A5385000E5744 /* document_key_test.cc */ = {isa = PBXFileReference; fileEncoding = 4; lastKnownFileType = sourcecode.cpp.cpp; path = document_key_test.cc; sourceTree = "<group>"; };
		B65D34A7203C99090076A5E1 /* FIRTimestampTest.m */ = {isa = PBXFileReference; fileEncoding = 4; lastKnownFileType = sourcecode.c.objc; path = FIRTimestampTest.m; sourceTree = "<group>"; };
		B686F2AD2023DDB20028D6BE /* field_path_test.cc */ = {isa = PBXFileReference; fileEncoding = 4; lastKnownFileType = sourcecode.cpp.cpp; path = field_path_test.cc; sourceTree = "<group>"; };
		B686F2B02024FFD70028D6BE /* resource_path_test.cc */ = {isa = PBXFileReference; fileEncoding = 4; lastKnownFileType = sourcecode.cpp.cpp; path = resource_path_test.cc; sourceTree = "<group>"; };
		B6FB467A208E9A8200554BA2 /* async_queue_test.h */ = {isa = PBXFileReference; fileEncoding = 4; lastKnownFileType = sourcecode.c.h; path = async_queue_test.h; sourceTree = "<group>"; };
		B6FB467B208E9A8200554BA2 /* async_queue_test.cc */ = {isa = PBXFileReference; fileEncoding = 4; lastKnownFileType = sourcecode.cpp.cpp; path = async_queue_test.cc; sourceTree = "<group>"; };
		B6FB4680208EA0BE00554BA2 /* async_queue_libdispatch_test.mm */ = {isa = PBXFileReference; fileEncoding = 4; lastKnownFileType = sourcecode.cpp.objcpp; path = async_queue_libdispatch_test.mm; sourceTree = "<group>"; };
		B6FB4681208EA0BE00554BA2 /* async_queue_std_test.cc */ = {isa = PBXFileReference; fileEncoding = 4; lastKnownFileType = sourcecode.cpp.cpp; path = async_queue_std_test.cc; sourceTree = "<group>"; };
		B6FB4686208F9B9100554BA2 /* async_tests_util.h */ = {isa = PBXFileReference; fileEncoding = 4; lastKnownFileType = sourcecode.c.h; path = async_tests_util.h; sourceTree = "<group>"; };
		B6FB4687208F9B9100554BA2 /* executor_std_test.cc */ = {isa = PBXFileReference; fileEncoding = 4; lastKnownFileType = sourcecode.cpp.cpp; path = executor_std_test.cc; sourceTree = "<group>"; };
		B6FB4688208F9B9100554BA2 /* executor_test.cc */ = {isa = PBXFileReference; fileEncoding = 4; lastKnownFileType = sourcecode.cpp.cpp; path = executor_test.cc; sourceTree = "<group>"; };
		B6FB4689208F9B9100554BA2 /* executor_libdispatch_test.mm */ = {isa = PBXFileReference; fileEncoding = 4; lastKnownFileType = sourcecode.cpp.objcpp; path = executor_libdispatch_test.mm; sourceTree = "<group>"; };
		B6FB468A208F9B9100554BA2 /* executor_test.h */ = {isa = PBXFileReference; fileEncoding = 4; lastKnownFileType = sourcecode.c.h; path = executor_test.h; sourceTree = "<group>"; };
		B79CA87A1A01FC5329031C9B /* Pods_Firestore_FuzzTests_iOS.framework */ = {isa = PBXFileReference; explicitFileType = wrapper.framework; includeInIndex = 0; path = Pods_Firestore_FuzzTests_iOS.framework; sourceTree = BUILT_PRODUCTS_DIR; };
		BB92EB03E3F92485023F64ED /* Pods_Firestore_Example_iOS_Firestore_SwiftTests_iOS.framework */ = {isa = PBXFileReference; explicitFileType = wrapper.framework; includeInIndex = 0; path = Pods_Firestore_Example_iOS_Firestore_SwiftTests_iOS.framework; sourceTree = BUILT_PRODUCTS_DIR; };
		D3CC3DC5338DCAF43A211155 /* README.md */ = {isa = PBXFileReference; includeInIndex = 1; lastKnownFileType = net.daringfireball.markdown; name = README.md; path = ../README.md; sourceTree = "<group>"; };
		DE03B2E91F2149D600A30B9C /* Firestore_IntegrationTests_iOS.xctest */ = {isa = PBXFileReference; explicitFileType = wrapper.cfbundle; includeInIndex = 0; path = Firestore_IntegrationTests_iOS.xctest; sourceTree = BUILT_PRODUCTS_DIR; };
		DE03B3621F215E1600A30B9C /* CAcert.pem */ = {isa = PBXFileReference; lastKnownFileType = text; path = CAcert.pem; sourceTree = "<group>"; };
		DE0761E41F2FE611003233AF /* SwiftBuildTest.app */ = {isa = PBXFileReference; explicitFileType = wrapper.application; includeInIndex = 0; path = SwiftBuildTest.app; sourceTree = BUILT_PRODUCTS_DIR; };
		DE0761F61F2FE68D003233AF /* main.swift */ = {isa = PBXFileReference; fileEncoding = 4; lastKnownFileType = sourcecode.swift; path = main.swift; sourceTree = "<group>"; };
		DE2EF07E1F3D0B6E003D0CDC /* FSTArraySortedDictionaryTests.m */ = {isa = PBXFileReference; fileEncoding = 4; lastKnownFileType = sourcecode.c.objc; name = FSTArraySortedDictionaryTests.m; path = ../../third_party/Immutable/Tests/FSTArraySortedDictionaryTests.m; sourceTree = "<group>"; };
		DE2EF07F1F3D0B6E003D0CDC /* FSTImmutableSortedDictionary+Testing.h */ = {isa = PBXFileReference; fileEncoding = 4; lastKnownFileType = sourcecode.c.h; name = "FSTImmutableSortedDictionary+Testing.h"; path = "../../third_party/Immutable/Tests/FSTImmutableSortedDictionary+Testing.h"; sourceTree = "<group>"; };
		DE2EF0801F3D0B6E003D0CDC /* FSTImmutableSortedDictionary+Testing.m */ = {isa = PBXFileReference; fileEncoding = 4; lastKnownFileType = sourcecode.c.objc; name = "FSTImmutableSortedDictionary+Testing.m"; path = "../../third_party/Immutable/Tests/FSTImmutableSortedDictionary+Testing.m"; sourceTree = "<group>"; };
		DE2EF0811F3D0B6E003D0CDC /* FSTImmutableSortedSet+Testing.h */ = {isa = PBXFileReference; fileEncoding = 4; lastKnownFileType = sourcecode.c.h; name = "FSTImmutableSortedSet+Testing.h"; path = "../../third_party/Immutable/Tests/FSTImmutableSortedSet+Testing.h"; sourceTree = "<group>"; };
		DE2EF0821F3D0B6E003D0CDC /* FSTImmutableSortedSet+Testing.m */ = {isa = PBXFileReference; fileEncoding = 4; lastKnownFileType = sourcecode.c.objc; name = "FSTImmutableSortedSet+Testing.m"; path = "../../third_party/Immutable/Tests/FSTImmutableSortedSet+Testing.m"; sourceTree = "<group>"; };
		DE2EF0831F3D0B6E003D0CDC /* FSTLLRBValueNode+Test.h */ = {isa = PBXFileReference; fileEncoding = 4; lastKnownFileType = sourcecode.c.h; name = "FSTLLRBValueNode+Test.h"; path = "../../third_party/Immutable/Tests/FSTLLRBValueNode+Test.h"; sourceTree = "<group>"; };
		DE2EF0841F3D0B6E003D0CDC /* FSTTreeSortedDictionaryTests.m */ = {isa = PBXFileReference; fileEncoding = 4; lastKnownFileType = sourcecode.c.objc; name = FSTTreeSortedDictionaryTests.m; path = ../../third_party/Immutable/Tests/FSTTreeSortedDictionaryTests.m; sourceTree = "<group>"; };
		DE51B1881F0D48AC0013853F /* FSTHelpers.h */ = {isa = PBXFileReference; lastKnownFileType = sourcecode.c.h; path = FSTHelpers.h; sourceTree = "<group>"; };
		DE51B1961F0D48AC0013853F /* FSTMockDatastore.h */ = {isa = PBXFileReference; lastKnownFileType = sourcecode.c.h; path = FSTMockDatastore.h; sourceTree = "<group>"; };
		DE51B1981F0D48AC0013853F /* FSTSpecTests.h */ = {isa = PBXFileReference; lastKnownFileType = sourcecode.c.h; path = FSTSpecTests.h; sourceTree = "<group>"; };
		DE51B19A1F0D48AC0013853F /* FSTSyncEngineTestDriver.h */ = {isa = PBXFileReference; lastKnownFileType = sourcecode.c.h; path = FSTSyncEngineTestDriver.h; sourceTree = "<group>"; };
		DE51B1A71F0D48AC0013853F /* README.md */ = {isa = PBXFileReference; lastKnownFileType = net.daringfireball.markdown; path = README.md; sourceTree = "<group>"; };
		E592181BFD7C53C305123739 /* Pods-Firestore_Tests_iOS.debug.xcconfig */ = {isa = PBXFileReference; includeInIndex = 1; lastKnownFileType = text.xcconfig; name = "Pods-Firestore_Tests_iOS.debug.xcconfig"; path = "Pods/Target Support Files/Pods-Firestore_Tests_iOS/Pods-Firestore_Tests_iOS.debug.xcconfig"; sourceTree = "<group>"; };
		ECEBABC7E7B693BE808A1052 /* Pods_Firestore_IntegrationTests_iOS.framework */ = {isa = PBXFileReference; explicitFileType = wrapper.framework; includeInIndex = 0; path = Pods_Firestore_IntegrationTests_iOS.framework; sourceTree = BUILT_PRODUCTS_DIR; };
		F354C0FE92645B56A6C6FD44 /* Pods-Firestore_IntegrationTests_iOS.release.xcconfig */ = {isa = PBXFileReference; includeInIndex = 1; lastKnownFileType = text.xcconfig; name = "Pods-Firestore_IntegrationTests_iOS.release.xcconfig"; path = "Pods/Target Support Files/Pods-Firestore_IntegrationTests_iOS/Pods-Firestore_IntegrationTests_iOS.release.xcconfig"; sourceTree = "<group>"; };
/* End PBXFileReference section */

/* Begin PBXFrameworksBuildPhase section */
		54C9EDEE2040E16300A969CD /* Frameworks */ = {
			isa = PBXFrameworksBuildPhase;
			buildActionMask = 2147483647;
			files = (
				C1AA536F90A0A576CA2816EB /* Pods_Firestore_Example_iOS_Firestore_SwiftTests_iOS.framework in Frameworks */,
			);
			runOnlyForDeploymentPostprocessing = 0;
		};
		6003F587195388D20070C39A /* Frameworks */ = {
			isa = PBXFrameworksBuildPhase;
			buildActionMask = 2147483647;
			files = (
				6003F590195388D20070C39A /* CoreGraphics.framework in Frameworks */,
				6003F58E195388D20070C39A /* Foundation.framework in Frameworks */,
				C8D3CE2343E53223E6487F2C /* Pods_Firestore_Example_iOS.framework in Frameworks */,
				6003F592195388D20070C39A /* UIKit.framework in Frameworks */,
			);
			runOnlyForDeploymentPostprocessing = 0;
		};
		6003F5AB195388D20070C39A /* Frameworks */ = {
			isa = PBXFrameworksBuildPhase;
			buildActionMask = 2147483647;
			files = (
				6003F5B1195388D20070C39A /* Foundation.framework in Frameworks */,
				5D405BE298CE4692CB00790A /* Pods_Firestore_Tests_iOS.framework in Frameworks */,
				6003F5B2195388D20070C39A /* UIKit.framework in Frameworks */,
				6003F5B0195388D20070C39A /* XCTest.framework in Frameworks */,
			);
			runOnlyForDeploymentPostprocessing = 0;
		};
		6EDD3B4520BF247500C33877 /* Frameworks */ = {
			isa = PBXFrameworksBuildPhase;
			buildActionMask = 2147483647;
			files = (
				6EDD3B4620BF247500C33877 /* Foundation.framework in Frameworks */,
				C482E724F4B10968417C3F78 /* Pods_Firestore_FuzzTests_iOS.framework in Frameworks */,
				6EDD3B4820BF247500C33877 /* UIKit.framework in Frameworks */,
				6EDD3B4920BF247500C33877 /* XCTest.framework in Frameworks */,
			);
			runOnlyForDeploymentPostprocessing = 0;
		};
		DE03B2D31F2149D600A30B9C /* Frameworks */ = {
			isa = PBXFrameworksBuildPhase;
			buildActionMask = 2147483647;
			files = (
				DE03B2D61F2149D600A30B9C /* Foundation.framework in Frameworks */,
				8C82D4D3F9AB63E79CC52DC8 /* Pods_Firestore_IntegrationTests_iOS.framework in Frameworks */,
				DE03B2D51F2149D600A30B9C /* UIKit.framework in Frameworks */,
				DE03B2D41F2149D600A30B9C /* XCTest.framework in Frameworks */,
			);
			runOnlyForDeploymentPostprocessing = 0;
		};
		DE0761E11F2FE611003233AF /* Frameworks */ = {
			isa = PBXFrameworksBuildPhase;
			buildActionMask = 2147483647;
			files = (
				BF219E98F1C5A1DAEB5EEC86 /* Pods_Firestore_Example_iOS_SwiftBuildTest.framework in Frameworks */,
			);
			runOnlyForDeploymentPostprocessing = 0;
		};
/* End PBXFrameworksBuildPhase section */

/* Begin PBXGroup section */
		543B4F0520A91E4B001F506D /* App */ = {
			isa = PBXGroup;
			children = (
				6003F593195388D20070C39A /* iOS */,
			);
			path = App;
			sourceTree = "<group>";
		};
		5467FB05203E652F009C9584 /* testutil */ = {
			isa = PBXGroup;
			children = (
				5467FB06203E6A44009C9584 /* app_testing.h */,
				5467FB07203E6A44009C9584 /* app_testing.mm */,
				54A0352820A3B3BD003E0143 /* testutil.cc */,
				54A0352920A3B3BD003E0143 /* testutil.h */,
			);
			path = testutil;
			sourceTree = "<group>";
		};
		546854A720A3681B004BDBD5 /* remote */ = {
			isa = PBXGroup;
			children = (
				546854A820A36867004BDBD5 /* datastore_test.cc */,
			);
			path = remote;
			sourceTree = "<group>";
		};
		54740A561FC913EB00713A1A /* util */ = {
			isa = PBXGroup;
			children = (
				B6FB4680208EA0BE00554BA2 /* async_queue_libdispatch_test.mm */,
				B6FB4681208EA0BE00554BA2 /* async_queue_std_test.cc */,
				B6FB467B208E9A8200554BA2 /* async_queue_test.cc */,
				B6FB467A208E9A8200554BA2 /* async_queue_test.h */,
				B6FB4686208F9B9100554BA2 /* async_tests_util.h */,
				54740A521FC913E500713A1A /* autoid_test.cc */,
				AB380D01201BC69F00D97691 /* bits_test.cc */,
				548DB928200D59F600E00ABC /* comparison_test.cc */,
				B6FB4689208F9B9100554BA2 /* executor_libdispatch_test.mm */,
				B6FB4687208F9B9100554BA2 /* executor_std_test.cc */,
				B6FB4688208F9B9100554BA2 /* executor_test.cc */,
				B6FB468A208F9B9100554BA2 /* executor_test.h */,
				444B7AB3F5A2929070CB1363 /* hard_assert_test.cc */,
				54511E8D209805F8005BD28F /* hashing_test.cc */,
				54A0353420A3D8CB003E0143 /* iterator_adaptors_test.cc */,
				54C2294E1FECABAE007D065B /* log_test.cc */,
				AB380D03201BC6E400D97691 /* ordered_code_test.cc */,
				403DBF6EFB541DFD01582AA3 /* path_test.cc */,
				54740A531FC913E500713A1A /* secure_random_test.cc */,
				54A0352C20A3B3D7003E0143 /* status_test.cc */,
				54A0352B20A3B3D7003E0143 /* status_test_util.h */,
				54A0352D20A3B3D7003E0143 /* statusor_test.cc */,
				9CFD366B783AE27B9E79EE7A /* string_format_apple_test.mm */,
				54131E9620ADE678001DF3FF /* string_format_test.cc */,
				AB380CFC201A2EE200D97691 /* string_util_test.cc */,
				2A0CF41BA5AED6049B0BEB2C /* type_traits_apple_test.mm */,
			);
			path = util;
			sourceTree = "<group>";
		};
		54764FAC1FAA0C390085E60A /* CoreTests */ = {
			isa = PBXGroup;
			children = (
				AB38D9312023962A000A432D /* auth */,
				AB380CF7201937B800D97691 /* core */,
				54EB764B202277970088B8F3 /* immutable */,
				54995F70205B6E1A004EFFA0 /* local */,
				AB356EF5200E9D1A0089B766 /* model */,
				546854A720A3681B004BDBD5 /* remote */,
				5467FB05203E652F009C9584 /* testutil */,
				54740A561FC913EB00713A1A /* util */,
				54764FAE1FAA21B90085E60A /* FSTGoogleTestTests.mm */,
				AB7BAB332012B519001E0872 /* geo_point_test.cc */,
				ABF6506B201131F8005F2C74 /* timestamp_test.cc */,
			);
			name = CoreTests;
			path = ../core/test/firebase/firestore;
			sourceTree = "<group>";
		};
		5495EB012040E90200EBA509 /* Codable */ = {
			isa = PBXGroup;
			children = (
				5495EB022040E90200EBA509 /* CodableGeoPointTests.swift */,
			);
			path = Codable;
			sourceTree = "<group>";
		};
		54995F70205B6E1A004EFFA0 /* local */ = {
			isa = PBXGroup;
			children = (
				54995F6E205B6E12004EFFA0 /* leveldb_key_test.cc */,
			);
			path = local;
			sourceTree = "<group>";
		};
		54C9EDF22040E16300A969CD /* SwiftTests */ = {
			isa = PBXGroup;
			children = (
				5495EB012040E90200EBA509 /* Codable */,
				54C9EDF52040E16300A969CD /* Info.plist */,
			);
			name = SwiftTests;
			path = ../Swift/Tests;
			sourceTree = "<group>";
		};
		54EB764B202277970088B8F3 /* immutable */ = {
			isa = PBXGroup;
			children = (
				54EB764C202277B30088B8F3 /* array_sorted_map_test.cc */,
				549CCA4E20A36DBB00BCEB75 /* sorted_map_test.cc */,
				549CCA4C20A36DBB00BCEB75 /* sorted_set_test.cc */,
				549CCA4F20A36DBC00BCEB75 /* testing.h */,
				549CCA4D20A36DBB00BCEB75 /* tree_sorted_map_test.cc */,
			);
			path = immutable;
			sourceTree = "<group>";
		};
		6003F581195388D10070C39A = {
			isa = PBXGroup;
			children = (
				6EDD3B5D20BF24A700C33877 /* FuzzTests */,
				543B4F0520A91E4B001F506D /* App */,
				60FF7A9C1954A5C5007DD14C /* Podspec Metadata */,
				6003F5B5195388D20070C39A /* Tests */,
				54764FAC1FAA0C390085E60A /* CoreTests */,
				54C9EDF22040E16300A969CD /* SwiftTests */,
				DE0761E51F2FE611003233AF /* SwiftBuildTest */,
				6003F58C195388D20070C39A /* Frameworks */,
				6003F58B195388D20070C39A /* Products */,
				AAEA2A72CFD1FA5AD34462F7 /* Pods */,
			);
			sourceTree = "<group>";
		};
		6003F58B195388D20070C39A /* Products */ = {
			isa = PBXGroup;
			children = (
				6003F58A195388D20070C39A /* Firestore_Example_iOS.app */,
				6EDD3B5B20BF247500C33877 /* Firestore_FuzzTests_iOS.xctest */,
				DE03B2E91F2149D600A30B9C /* Firestore_IntegrationTests_iOS.xctest */,
				54C9EDF12040E16300A969CD /* Firestore_SwiftTests_iOS.xctest */,
				6003F5AE195388D20070C39A /* Firestore_Tests_iOS.xctest */,
				DE0761E41F2FE611003233AF /* SwiftBuildTest.app */,
			);
			name = Products;
			sourceTree = "<group>";
		};
		6003F58C195388D20070C39A /* Frameworks */ = {
			isa = PBXGroup;
			children = (
				6003F58F195388D20070C39A /* CoreGraphics.framework */,
				6003F58D195388D20070C39A /* Foundation.framework */,
				5918805E993304321A05E82B /* Pods_Firestore_Example_iOS.framework */,
				BB92EB03E3F92485023F64ED /* Pods_Firestore_Example_iOS_Firestore_SwiftTests_iOS.framework */,
				379B34A1536045869826D82A /* Pods_Firestore_Example_iOS_SwiftBuildTest.framework */,
				B79CA87A1A01FC5329031C9B /* Pods_Firestore_FuzzTests_iOS.framework */,
				ECEBABC7E7B693BE808A1052 /* Pods_Firestore_IntegrationTests_iOS.framework */,
				2B50B3A0DF77100EEE887891 /* Pods_Firestore_Tests_iOS.framework */,
				6003F591195388D20070C39A /* UIKit.framework */,
				6003F5AF195388D20070C39A /* XCTest.framework */,
			);
			name = Frameworks;
			sourceTree = "<group>";
		};
		6003F593195388D20070C39A /* iOS */ = {
			isa = PBXGroup;
			children = (
				6003F594195388D20070C39A /* Supporting Files */,
				6003F59C195388D20070C39A /* FIRAppDelegate.h */,
				6003F59D195388D20070C39A /* FIRAppDelegate.m */,
				6003F5A5195388D20070C39A /* FIRViewController.h */,
				6003F5A6195388D20070C39A /* FIRViewController.m */,
				6003F5A8195388D20070C39A /* Images.xcassets */,
				71719F9D1E33DC2100824A3D /* LaunchScreen.storyboard */,
				873B8AEA1B1F5CCA007FD442 /* Main.storyboard */,
			);
			path = iOS;
			sourceTree = "<group>";
		};
		6003F594195388D20070C39A /* Supporting Files */ = {
			isa = PBXGroup;
			children = (
				6003F595195388D20070C39A /* Firestore-Info.plist */,
				6003F596195388D20070C39A /* InfoPlist.strings */,
				6003F599195388D20070C39A /* main.m */,
			);
			name = "Supporting Files";
			sourceTree = "<group>";
		};
		6003F5B5195388D20070C39A /* Tests */ = {
			isa = PBXGroup;
			children = (
				DE51B1831F0D48AC0013853F /* API */,
				DE51B1A81F0D48AC0013853F /* Core */,
				DE2EF06E1F3D07D7003D0CDC /* Immutable */,
				DE51B1BB1F0D48AC0013853F /* Integration */,
				DE51B1621F0D48AC0013853F /* Local */,
				DE51B17B1F0D48AC0013853F /* Model */,
				DE51B1B21F0D48AC0013853F /* Remote */,
				DE51B1931F0D48AC0013853F /* SpecTests */,
				6003F5B6195388D20070C39A /* Supporting Files */,
				DE51B1851F0D48AC0013853F /* Util */,
			);
			path = Tests;
			sourceTree = "<group>";
		};
		6003F5B6195388D20070C39A /* Supporting Files */ = {
			isa = PBXGroup;
			children = (
				6003F5B8195388D20070C39A /* InfoPlist.strings */,
				6003F5B7195388D20070C39A /* Tests-Info.plist */,
			);
			name = "Supporting Files";
			sourceTree = "<group>";
		};
		60FF7A9C1954A5C5007DD14C /* Podspec Metadata */ = {
			isa = PBXGroup;
			children = (
				8E002F4AD5D9B6197C940847 /* Firestore.podspec */,
				12F4357299652983A615F886 /* LICENSE */,
				D3CC3DC5338DCAF43A211155 /* README.md */,
			);
			name = "Podspec Metadata";
			sourceTree = "<group>";
		};
		6EDD3B5D20BF24A700C33877 /* FuzzTests */ = {
			isa = PBXGroup;
			children = (
				6EDD3B5E20BF24D000C33877 /* FSTFuzzTestsPrincipal.mm */,
				6EDD3B5C20BF247500C33877 /* Firestore_FuzzTests_iOS-Info.plist */,
			);
			path = FuzzTests;
			sourceTree = "<group>";
		};
		AAEA2A72CFD1FA5AD34462F7 /* Pods */ = {
			isa = PBXGroup;
			children = (
				69E6C311558EC77729A16CF1 /* Pods-Firestore_Example_iOS-Firestore_SwiftTests_iOS.debug.xcconfig */,
				11984BA0A99D7A7ABA5B0D90 /* Pods-Firestore_Example_iOS-Firestore_SwiftTests_iOS.release.xcconfig */,
				05C3D82261C3BE976889FF09 /* Pods-Firestore_Example_iOS-SwiftBuildTest.debug.xcconfig */,
				74ACEC3603BE58B57A7E8D4C /* Pods-Firestore_Example_iOS-SwiftBuildTest.release.xcconfig */,
				3C81DE3772628FE297055662 /* Pods-Firestore_Example_iOS.debug.xcconfig */,
				3F0992A4B83C60841C52E960 /* Pods-Firestore_Example_iOS.release.xcconfig */,
				84434E57CA72951015FC71BC /* Pods-Firestore_FuzzTests_iOS.debug.xcconfig */,
				97C492D2524E92927C11F425 /* Pods-Firestore_FuzzTests_iOS.release.xcconfig */,
				1277F98C20D2DF0867496976 /* Pods-Firestore_IntegrationTests_iOS.debug.xcconfig */,
				F354C0FE92645B56A6C6FD44 /* Pods-Firestore_IntegrationTests_iOS.release.xcconfig */,
				E592181BFD7C53C305123739 /* Pods-Firestore_Tests_iOS.debug.xcconfig */,
				B3F5B3AAE791A5911B9EAA82 /* Pods-Firestore_Tests_iOS.release.xcconfig */,
			);
			name = Pods;
			sourceTree = "<group>";
		};
		AB356EF5200E9D1A0089B766 /* model */ = {
			isa = PBXGroup;
			children = (
				AB71064B201FA60300344F18 /* database_id_test.cc */,
				B6152AD5202A5385000E5744 /* document_key_test.cc */,
				AB6B908320322E4D00CC290A /* document_test.cc */,
				549CCA5320A36E1F00BCEB75 /* field_mask_test.cc */,
				B686F2AD2023DDB20028D6BE /* field_path_test.cc */,
				AB356EF6200EA5EB0089B766 /* field_value_test.cc */,
				AB6B908520322E6D00CC290A /* maybe_document_test.cc */,
				AB6B908720322E8800CC290A /* no_document_test.cc */,
				549CCA5520A36E1F00BCEB75 /* precondition_test.cc */,
				B686F2B02024FFD70028D6BE /* resource_path_test.cc */,
				ABA495B9202B7E79008A7851 /* snapshot_version_test.cc */,
			);
			path = model;
			sourceTree = "<group>";
		};
		AB380CF7201937B800D97691 /* core */ = {
			isa = PBXGroup;
			children = (
				AB38D92E20235D22000A432D /* database_info_test.cc */,
				AB380CF82019382300D97691 /* target_id_generator_test.cc */,
			);
			path = core;
			sourceTree = "<group>";
		};
		AB38D9312023962A000A432D /* auth */ = {
			isa = PBXGroup;
			children = (
				AB38D9342023966E000A432D /* credentials_provider_test.cc */,
				AB38D93620239689000A432D /* empty_credentials_provider_test.cc */,
				ABC1D7E22023CDC500BA84F0 /* firebase_credentials_provider_test.mm */,
				ABC1D7DF2023A3EF00BA84F0 /* token_test.cc */,
				AB38D93220239654000A432D /* user_test.cc */,
			);
			path = auth;
			sourceTree = "<group>";
		};
		DE0761E51F2FE611003233AF /* SwiftBuildTest */ = {
			isa = PBXGroup;
			children = (
				DE0761F61F2FE68D003233AF /* main.swift */,
			);
			path = SwiftBuildTest;
			sourceTree = "<group>";
		};
		DE2EF06E1F3D07D7003D0CDC /* Immutable */ = {
			isa = PBXGroup;
			children = (
				DE2EF07E1F3D0B6E003D0CDC /* FSTArraySortedDictionaryTests.m */,
				DE2EF07F1F3D0B6E003D0CDC /* FSTImmutableSortedDictionary+Testing.h */,
				DE2EF0801F3D0B6E003D0CDC /* FSTImmutableSortedDictionary+Testing.m */,
				DE2EF0811F3D0B6E003D0CDC /* FSTImmutableSortedSet+Testing.h */,
				DE2EF0821F3D0B6E003D0CDC /* FSTImmutableSortedSet+Testing.m */,
				DE2EF0831F3D0B6E003D0CDC /* FSTLLRBValueNode+Test.h */,
				DE2EF0841F3D0B6E003D0CDC /* FSTTreeSortedDictionaryTests.m */,
			);
			name = Immutable;
			sourceTree = "<group>";
		};
		DE51B1621F0D48AC0013853F /* Local */ = {
			isa = PBXGroup;
			children = (
				5CC9650620A0E9C600A2D6A1 /* FSTLevelDBLRUGarbageCollectorTests.mm */,
				5CC9650420A0E9BD00A2D6A1 /* FSTMemoryLRUGarbageCollectorTests.mm */,
				5CC9650120A0E93200A2D6A1 /* FSTLRUGarbageCollectorTests.h */,
				5CC9650220A0E93200A2D6A1 /* FSTLRUGarbageCollectorTests.mm */,
				5492E0842021552A00B64F25 /* FSTEagerGarbageCollectorTests.mm */,
				5492E08E2021552B00B64F25 /* FSTLevelDBKeyTests.mm */,
				5492E08F2021552B00B64F25 /* FSTLevelDBLocalStoreTests.mm */,
				5492E0862021552A00B64F25 /* FSTLevelDBMigrationsTests.mm */,
				5492E0872021552A00B64F25 /* FSTLevelDBMutationQueueTests.mm */,
				5492E0982021552C00B64F25 /* FSTLevelDBQueryCacheTests.mm */,
				5492E0922021552B00B64F25 /* FSTLevelDBRemoteDocumentCacheTests.mm */,
				132E36BB104830BD806351AC /* FSTLevelDBTransactionTests.mm */,
				5492E08A2021552A00B64F25 /* FSTLocalSerializerTests.mm */,
				5492E0912021552B00B64F25 /* FSTLocalStoreTests.h */,
				5492E0832021552A00B64F25 /* FSTLocalStoreTests.mm */,
				5492E0882021552A00B64F25 /* FSTMemoryLocalStoreTests.mm */,
				5492E0972021552C00B64F25 /* FSTMemoryMutationQueueTests.mm */,
				5492E08B2021552B00B64F25 /* FSTMemoryQueryCacheTests.mm */,
				5492E08C2021552B00B64F25 /* FSTMemoryRemoteDocumentCacheTests.mm */,
				5492E0942021552C00B64F25 /* FSTMutationQueueTests.h */,
				5492E0962021552C00B64F25 /* FSTMutationQueueTests.mm */,
				5492E0992021552C00B64F25 /* FSTPersistenceTestHelpers.h */,
				5492E08D2021552B00B64F25 /* FSTPersistenceTestHelpers.mm */,
				5492E0952021552C00B64F25 /* FSTQueryCacheTests.h */,
				5492E0892021552A00B64F25 /* FSTQueryCacheTests.mm */,
				5492E09A2021552C00B64F25 /* FSTReferenceSetTests.mm */,
				5492E0852021552A00B64F25 /* FSTRemoteDocumentCacheTests.h */,
				5492E09C2021552D00B64F25 /* FSTRemoteDocumentCacheTests.mm */,
				5492E0932021552B00B64F25 /* StringViewTests.mm */,
			);
			path = Local;
			sourceTree = "<group>";
		};
		DE51B17B1F0D48AC0013853F /* Model */ = {
			isa = PBXGroup;
			children = (
				5492E0B22021555000B64F25 /* FSTDocumentKeyTests.mm */,
				5492E0B32021555100B64F25 /* FSTDocumentSetTests.mm */,
				5492E0B62021555100B64F25 /* FSTDocumentTests.mm */,
				5492E0B82021555100B64F25 /* FSTFieldValueTests.mm */,
				5492E0B72021555100B64F25 /* FSTMutationTests.mm */,
				54A0352320A3AEC3003E0143 /* field_transform_test.mm */,
				54A0352220A3AEC3003E0143 /* transform_operations_test.mm */,
			);
			path = Model;
			sourceTree = "<group>";
		};
		DE51B1831F0D48AC0013853F /* API */ = {
			isa = PBXGroup;
			children = (
				5492E045202154AA00B64F25 /* FIRCollectionReferenceTests.mm */,
				5492E049202154AA00B64F25 /* FIRDocumentReferenceTests.mm */,
				5492E04B202154AA00B64F25 /* FIRDocumentSnapshotTests.mm */,
				5492E04C202154AA00B64F25 /* FIRFieldPathTests.mm */,
				5492E04A202154AA00B64F25 /* FIRFieldValueTests.mm */,
				5467FAFF203E56F8009C9584 /* FIRFirestoreTests.mm */,
				5492E048202154AA00B64F25 /* FIRGeoPointTests.mm */,
				5492E04F202154AA00B64F25 /* FIRQuerySnapshotTests.mm */,
				5492E046202154AA00B64F25 /* FIRQueryTests.mm */,
				5492E04D202154AA00B64F25 /* FIRSnapshotMetadataTests.mm */,
				B65D34A7203C99090076A5E1 /* FIRTimestampTest.m */,
				5492E047202154AA00B64F25 /* FSTAPIHelpers.h */,
				5492E04E202154AA00B64F25 /* FSTAPIHelpers.mm */,
			);
			path = API;
			sourceTree = "<group>";
		};
		DE51B1851F0D48AC0013853F /* Util */ = {
			isa = PBXGroup;
			children = (
				7346E61C20325C6900FD6CEF /* FSTDispatchQueueTests.mm */,
				54E9281C1F33950B00C1953E /* FSTEventAccumulator.h */,
				5492E0392021401F00B64F25 /* FSTEventAccumulator.mm */,
				DE51B1881F0D48AC0013853F /* FSTHelpers.h */,
				5492E03A2021401F00B64F25 /* FSTHelpers.mm */,
				54E9281E1F33950B00C1953E /* FSTIntegrationTestCase.h */,
				5491BC711FB44593008B3588 /* FSTIntegrationTestCase.mm */,
				54E9282A1F339CAD00C1953E /* XCTestCase+Await.h */,
				5492E0372021401E00B64F25 /* XCTestCase+Await.mm */,
			);
			path = Util;
			sourceTree = "<group>";
		};
		DE51B1931F0D48AC0013853F /* SpecTests */ = {
			isa = PBXGroup;
			children = (
				DE51B19C1F0D48AC0013853F /* json */,
				5492E02C20213FFB00B64F25 /* FSTLevelDBSpecTests.mm */,
				5492E02F20213FFC00B64F25 /* FSTMemorySpecTests.mm */,
				DE51B1961F0D48AC0013853F /* FSTMockDatastore.h */,
				5492E02D20213FFC00B64F25 /* FSTMockDatastore.mm */,
				DE51B1981F0D48AC0013853F /* FSTSpecTests.h */,
				5492E03020213FFC00B64F25 /* FSTSpecTests.mm */,
				DE51B19A1F0D48AC0013853F /* FSTSyncEngineTestDriver.h */,
				5492E02E20213FFC00B64F25 /* FSTSyncEngineTestDriver.mm */,
			);
			path = SpecTests;
			sourceTree = "<group>";
		};
		DE51B19C1F0D48AC0013853F /* json */ = {
			isa = PBXGroup;
			children = (
				DE51B1A71F0D48AC0013853F /* README.md */,
				54DA129C1F315EE100DD57A1 /* collection_spec_test.json */,
				54DA129D1F315EE100DD57A1 /* existence_filter_spec_test.json */,
				54DA129E1F315EE100DD57A1 /* limbo_spec_test.json */,
				54DA129F1F315EE100DD57A1 /* limit_spec_test.json */,
				54DA12A01F315EE100DD57A1 /* listen_spec_test.json */,
				54DA12A11F315EE100DD57A1 /* offline_spec_test.json */,
				54DA12A21F315EE100DD57A1 /* orderby_spec_test.json */,
				54DA12A31F315EE100DD57A1 /* persistence_spec_test.json */,
				3B843E4A1F3930A400548890 /* remote_store_spec_test.json */,
				54DA12A41F315EE100DD57A1 /* resume_token_spec_test.json */,
				54DA12A51F315EE100DD57A1 /* write_spec_test.json */,
			);
			path = json;
			sourceTree = "<group>";
		};
		DE51B1A81F0D48AC0013853F /* Core */ = {
			isa = PBXGroup;
			children = (
				5492E060202154B900B64F25 /* FSTEventManagerTests.mm */,
				5492E05D202154B900B64F25 /* FSTQueryListenerTests.mm */,
				5492E061202154B900B64F25 /* FSTQueryTests.mm */,
				5492E05A202154B800B64F25 /* FSTSyncEngine+Testing.h */,
				5492E05C202154B800B64F25 /* FSTViewSnapshotTest.mm */,
				5492E05E202154B900B64F25 /* FSTViewTests.mm */,
			);
			path = Core;
			sourceTree = "<group>";
		};
		DE51B1B21F0D48AC0013853F /* Remote */ = {
			isa = PBXGroup;
			children = (
				5492E0C22021557E00B64F25 /* FSTDatastoreTests.mm */,
				5492E0C32021557E00B64F25 /* FSTRemoteEventTests.mm */,
				5492E0C12021557E00B64F25 /* FSTSerializerBetaTests.mm */,
				5492E0C42021557E00B64F25 /* FSTWatchChange+Testing.h */,
				5492E0C02021557E00B64F25 /* FSTWatchChange+Testing.mm */,
				5492E0C52021557E00B64F25 /* FSTWatchChangeTests.mm */,
			);
			path = Remote;
			sourceTree = "<group>";
		};
		DE51B1BB1F0D48AC0013853F /* Integration */ = {
			isa = PBXGroup;
			children = (
				DE51B1BC1F0D48AC0013853F /* API */,
				DE03B3621F215E1600A30B9C /* CAcert.pem */,
				5492E07E202154EC00B64F25 /* FSTDatastoreTests.mm */,
				5492E07C202154EB00B64F25 /* FSTSmokeTests.mm */,
				5492E07D202154EB00B64F25 /* FSTStreamTests.mm */,
				5492E07B202154EB00B64F25 /* FSTTransactionTests.mm */,
			);
			path = Integration;
			sourceTree = "<group>";
		};
		DE51B1BC1F0D48AC0013853F /* API */ = {
			isa = PBXGroup;
			children = (
				73866A9F2082B069009BB4FF /* FIRArrayTransformTests.mm */,
				5492E070202154D600B64F25 /* FIRCursorTests.mm */,
				5492E06C202154D500B64F25 /* FIRDatabaseTests.mm */,
				5492E06A202154D500B64F25 /* FIRFieldsTests.mm */,
				6161B5012047140400A99DBB /* FIRFirestoreSourceTests.mm */,
				5492E06B202154D500B64F25 /* FIRListenerRegistrationTests.mm */,
				5492E069202154D500B64F25 /* FIRQueryTests.mm */,
				5492E06E202154D600B64F25 /* FIRServerTimestampTests.mm */,
				5492E071202154D600B64F25 /* FIRTypeTests.mm */,
				5492E06D202154D600B64F25 /* FIRValidationTests.mm */,
				5492E06F202154D600B64F25 /* FIRWriteBatchTests.mm */,
			);
			path = API;
			sourceTree = "<group>";
		};
/* End PBXGroup section */

/* Begin PBXNativeTarget section */
		54C9EDF02040E16300A969CD /* Firestore_SwiftTests_iOS */ = {
			isa = PBXNativeTarget;
			buildConfigurationList = 54C9EDFA2040E16300A969CD /* Build configuration list for PBXNativeTarget "Firestore_SwiftTests_iOS" */;
			buildPhases = (
				D2D94DFA64939EF6DECDF908 /* [CP] Check Pods Manifest.lock */,
				54C9EDED2040E16300A969CD /* Sources */,
				54C9EDEE2040E16300A969CD /* Frameworks */,
				54C9EDEF2040E16300A969CD /* Resources */,
				EA424838F4A5DD7B337F57AB /* [CP] Embed Pods Frameworks */,
			);
			buildRules = (
			);
			dependencies = (
				54C9EDF72040E16300A969CD /* PBXTargetDependency */,
			);
			name = Firestore_SwiftTests_iOS;
			productName = Firestore_SwiftTests_iOS;
			productReference = 54C9EDF12040E16300A969CD /* Firestore_SwiftTests_iOS.xctest */;
			productType = "com.apple.product-type.bundle.unit-test";
		};
		6003F589195388D20070C39A /* Firestore_Example_iOS */ = {
			isa = PBXNativeTarget;
			buildConfigurationList = 6003F5BF195388D20070C39A /* Build configuration list for PBXNativeTarget "Firestore_Example_iOS" */;
			buildPhases = (
				83F2AB95D08093BB076EE521 /* [CP] Check Pods Manifest.lock */,
				6003F586195388D20070C39A /* Sources */,
				6003F587195388D20070C39A /* Frameworks */,
				6003F588195388D20070C39A /* Resources */,
				1EE692C7509A98D7EB03CA51 /* [CP] Embed Pods Frameworks */,
			);
			buildRules = (
			);
			dependencies = (
			);
			name = Firestore_Example_iOS;
			productName = Firestore;
			productReference = 6003F58A195388D20070C39A /* Firestore_Example_iOS.app */;
			productType = "com.apple.product-type.application";
		};
		6003F5AD195388D20070C39A /* Firestore_Tests_iOS */ = {
			isa = PBXNativeTarget;
			buildConfigurationList = 6003F5C2195388D20070C39A /* Build configuration list for PBXNativeTarget "Firestore_Tests_iOS" */;
			buildPhases = (
				8B469EB6DA9E6404589402E2 /* [CP] Check Pods Manifest.lock */,
				6003F5AA195388D20070C39A /* Sources */,
				6003F5AB195388D20070C39A /* Frameworks */,
				6003F5AC195388D20070C39A /* Resources */,
				329C25E418360CEF62F6CB2B /* [CP] Embed Pods Frameworks */,
			);
			buildRules = (
			);
			dependencies = (
				6003F5B4195388D20070C39A /* PBXTargetDependency */,
			);
			name = Firestore_Tests_iOS;
			productName = FirestoreTests;
			productReference = 6003F5AE195388D20070C39A /* Firestore_Tests_iOS.xctest */;
			productType = "com.apple.product-type.bundle.unit-test";
		};
		6EDD3AD120BF247500C33877 /* Firestore_FuzzTests_iOS */ = {
			isa = PBXNativeTarget;
			buildConfigurationList = 6EDD3B5820BF247500C33877 /* Build configuration list for PBXNativeTarget "Firestore_FuzzTests_iOS" */;
			buildPhases = (
				6EDD3AD420BF247500C33877 /* [CP] Check Pods Manifest.lock */,
				6EDD3AD520BF247500C33877 /* Sources */,
				6EDD3B4520BF247500C33877 /* Frameworks */,
				6EDD3B4A20BF247500C33877 /* Resources */,
				6EDD3B5720BF247500C33877 /* [CP] Embed Pods Frameworks */,
			);
			buildRules = (
			);
			dependencies = (
				6EDD3AD220BF247500C33877 /* PBXTargetDependency */,
			);
			name = Firestore_FuzzTests_iOS;
			productName = FirestoreTests;
			productReference = 6EDD3B5B20BF247500C33877 /* Firestore_FuzzTests_iOS.xctest */;
			productType = "com.apple.product-type.bundle.unit-test";
		};
		DE03B2941F2149D600A30B9C /* Firestore_IntegrationTests_iOS */ = {
			isa = PBXNativeTarget;
			buildConfigurationList = DE03B2E61F2149D600A30B9C /* Build configuration list for PBXNativeTarget "Firestore_IntegrationTests_iOS" */;
			buildPhases = (
				A827A009A65B69DC1B80EAD4 /* [CP] Check Pods Manifest.lock */,
				DE03B2981F2149D600A30B9C /* Sources */,
				DE03B2D31F2149D600A30B9C /* Frameworks */,
				DE03B2D81F2149D600A30B9C /* Resources */,
				B7923D95031DB0DA112AAE9B /* [CP] Embed Pods Frameworks */,
			);
			buildRules = (
			);
			dependencies = (
				DE03B2951F2149D600A30B9C /* PBXTargetDependency */,
			);
			name = Firestore_IntegrationTests_iOS;
			productName = FirestoreTests;
			productReference = DE03B2E91F2149D600A30B9C /* Firestore_IntegrationTests_iOS.xctest */;
			productType = "com.apple.product-type.bundle.unit-test";
		};
		DE0761E31F2FE611003233AF /* SwiftBuildTest */ = {
			isa = PBXNativeTarget;
			buildConfigurationList = DE0761F51F2FE611003233AF /* Build configuration list for PBXNativeTarget "SwiftBuildTest" */;
			buildPhases = (
				5504F81EEBBEF943CA61D32C /* [CP] Check Pods Manifest.lock */,
				DE0761E01F2FE611003233AF /* Sources */,
				DE0761E11F2FE611003233AF /* Frameworks */,
				DE0761E21F2FE611003233AF /* Resources */,
				04404E0DCBB886A40E3C7175 /* [CP] Embed Pods Frameworks */,
			);
			buildRules = (
			);
			dependencies = (
			);
			name = SwiftBuildTest;
			productName = SwiftBuildTest;
			productReference = DE0761E41F2FE611003233AF /* SwiftBuildTest.app */;
			productType = "com.apple.product-type.application";
		};
/* End PBXNativeTarget section */

/* Begin PBXProject section */
		6003F582195388D10070C39A /* Project object */ = {
			isa = PBXProject;
			attributes = {
				CLASSPREFIX = FIR;
				LastSwiftUpdateCheck = 0920;
				LastUpgradeCheck = 0720;
				ORGANIZATIONNAME = Google;
				TargetAttributes = {
					54C9EDF02040E16300A969CD = {
						CreatedOnToolsVersion = 9.2;
						ProvisioningStyle = Automatic;
						TestTargetID = 6003F589195388D20070C39A;
					};
					6003F5AD195388D20070C39A = {
						DevelopmentTeam = EQHXZ8M8AV;
						TestTargetID = 6003F589195388D20070C39A;
					};
					6EDD3AD120BF247500C33877 = {
						DevelopmentTeam = EQHXZ8M8AV;
					};
					DE03B2941F2149D600A30B9C = {
						DevelopmentTeam = EQHXZ8M8AV;
					};
					DE0761E31F2FE611003233AF = {
						CreatedOnToolsVersion = 8.3.3;
						DevelopmentTeam = EQHXZ8M8AV;
						ProvisioningStyle = Automatic;
					};
					DE29E7F51F2174B000909613 = {
						CreatedOnToolsVersion = 9.0;
						DevelopmentTeam = EQHXZ8M8AV;
					};
				};
			};
			buildConfigurationList = 6003F585195388D10070C39A /* Build configuration list for PBXProject "Firestore" */;
			compatibilityVersion = "Xcode 3.2";
			developmentRegion = English;
			hasScannedForEncodings = 0;
			knownRegions = (
				en,
				Base,
			);
			mainGroup = 6003F581195388D10070C39A;
			productRefGroup = 6003F58B195388D20070C39A /* Products */;
			projectDirPath = "";
			projectRoot = "";
			targets = (
				6003F589195388D20070C39A /* Firestore_Example_iOS */,
				6003F5AD195388D20070C39A /* Firestore_Tests_iOS */,
				54C9EDF02040E16300A969CD /* Firestore_SwiftTests_iOS */,
				DE03B2941F2149D600A30B9C /* Firestore_IntegrationTests_iOS */,
				DE29E7F51F2174B000909613 /* AllTests_iOS */,
				DE0761E31F2FE611003233AF /* SwiftBuildTest */,
				6EDD3AD120BF247500C33877 /* Firestore_FuzzTests_iOS */,
			);
		};
/* End PBXProject section */

/* Begin PBXResourcesBuildPhase section */
		54C9EDEF2040E16300A969CD /* Resources */ = {
			isa = PBXResourcesBuildPhase;
			buildActionMask = 2147483647;
			files = (
			);
			runOnlyForDeploymentPostprocessing = 0;
		};
		6003F588195388D20070C39A /* Resources */ = {
			isa = PBXResourcesBuildPhase;
			buildActionMask = 2147483647;
			files = (
				6003F5A9195388D20070C39A /* Images.xcassets in Resources */,
				873B8AEB1B1F5CCA007FD442 /* Main.storyboard in Resources */,
				71719F9F1E33DC2100824A3D /* LaunchScreen.storyboard in Resources */,
				6003F598195388D20070C39A /* InfoPlist.strings in Resources */,
			);
			runOnlyForDeploymentPostprocessing = 0;
		};
		6003F5AC195388D20070C39A /* Resources */ = {
			isa = PBXResourcesBuildPhase;
			buildActionMask = 2147483647;
			files = (
				6003F5BA195388D20070C39A /* InfoPlist.strings in Resources */,
				54DA12A61F315EE100DD57A1 /* collection_spec_test.json in Resources */,
				54DA12A71F315EE100DD57A1 /* existence_filter_spec_test.json in Resources */,
				54DA12A81F315EE100DD57A1 /* limbo_spec_test.json in Resources */,
				54DA12A91F315EE100DD57A1 /* limit_spec_test.json in Resources */,
				54DA12AA1F315EE100DD57A1 /* listen_spec_test.json in Resources */,
				54DA12AB1F315EE100DD57A1 /* offline_spec_test.json in Resources */,
				54DA12AC1F315EE100DD57A1 /* orderby_spec_test.json in Resources */,
				54DA12AD1F315EE100DD57A1 /* persistence_spec_test.json in Resources */,
				3B843E4C1F3A182900548890 /* remote_store_spec_test.json in Resources */,
				54DA12AE1F315EE100DD57A1 /* resume_token_spec_test.json in Resources */,
				54DA12AF1F315EE100DD57A1 /* write_spec_test.json in Resources */,
			);
			runOnlyForDeploymentPostprocessing = 0;
		};
		6EDD3B4A20BF247500C33877 /* Resources */ = {
			isa = PBXResourcesBuildPhase;
			buildActionMask = 2147483647;
			files = (
			);
			runOnlyForDeploymentPostprocessing = 0;
		};
		DE03B2D81F2149D600A30B9C /* Resources */ = {
			isa = PBXResourcesBuildPhase;
			buildActionMask = 2147483647;
			files = (
				DE03B3631F215E1A00A30B9C /* CAcert.pem in Resources */,
				DE03B2DD1F2149D600A30B9C /* InfoPlist.strings in Resources */,
			);
			runOnlyForDeploymentPostprocessing = 0;
		};
		DE0761E21F2FE611003233AF /* Resources */ = {
			isa = PBXResourcesBuildPhase;
			buildActionMask = 2147483647;
			files = (
			);
			runOnlyForDeploymentPostprocessing = 0;
		};
/* End PBXResourcesBuildPhase section */

/* Begin PBXShellScriptBuildPhase section */
		04404E0DCBB886A40E3C7175 /* [CP] Embed Pods Frameworks */ = {
			isa = PBXShellScriptBuildPhase;
			buildActionMask = 2147483647;
			files = (
			);
			inputPaths = (
				"${SRCROOT}/Pods/Target Support Files/Pods-Firestore_Example_iOS-SwiftBuildTest/Pods-Firestore_Example_iOS-SwiftBuildTest-frameworks.sh",
				"${BUILT_PRODUCTS_DIR}/BoringSSL/openssl.framework",
				"${BUILT_PRODUCTS_DIR}/GTMSessionFetcher/GTMSessionFetcher.framework",
				"${BUILT_PRODUCTS_DIR}/GoogleToolboxForMac/GoogleToolboxForMac.framework",
				"${BUILT_PRODUCTS_DIR}/Protobuf/Protobuf.framework",
				"${BUILT_PRODUCTS_DIR}/gRPC/GRPCClient.framework",
				"${BUILT_PRODUCTS_DIR}/gRPC-Core/grpc.framework",
				"${BUILT_PRODUCTS_DIR}/gRPC-ProtoRPC/ProtoRPC.framework",
				"${BUILT_PRODUCTS_DIR}/gRPC-RxLibrary/RxLibrary.framework",
				"${BUILT_PRODUCTS_DIR}/leveldb-library/leveldb.framework",
				"${BUILT_PRODUCTS_DIR}/nanopb/nanopb.framework",
			);
			name = "[CP] Embed Pods Frameworks";
			outputPaths = (
				"${TARGET_BUILD_DIR}/${FRAMEWORKS_FOLDER_PATH}/openssl.framework",
				"${TARGET_BUILD_DIR}/${FRAMEWORKS_FOLDER_PATH}/GTMSessionFetcher.framework",
				"${TARGET_BUILD_DIR}/${FRAMEWORKS_FOLDER_PATH}/GoogleToolboxForMac.framework",
				"${TARGET_BUILD_DIR}/${FRAMEWORKS_FOLDER_PATH}/Protobuf.framework",
				"${TARGET_BUILD_DIR}/${FRAMEWORKS_FOLDER_PATH}/GRPCClient.framework",
				"${TARGET_BUILD_DIR}/${FRAMEWORKS_FOLDER_PATH}/grpc.framework",
				"${TARGET_BUILD_DIR}/${FRAMEWORKS_FOLDER_PATH}/ProtoRPC.framework",
				"${TARGET_BUILD_DIR}/${FRAMEWORKS_FOLDER_PATH}/RxLibrary.framework",
				"${TARGET_BUILD_DIR}/${FRAMEWORKS_FOLDER_PATH}/leveldb.framework",
				"${TARGET_BUILD_DIR}/${FRAMEWORKS_FOLDER_PATH}/nanopb.framework",
			);
			runOnlyForDeploymentPostprocessing = 0;
			shellPath = /bin/sh;
			shellScript = "\"${SRCROOT}/Pods/Target Support Files/Pods-Firestore_Example_iOS-SwiftBuildTest/Pods-Firestore_Example_iOS-SwiftBuildTest-frameworks.sh\"\n";
			showEnvVarsInLog = 0;
		};
		1EE692C7509A98D7EB03CA51 /* [CP] Embed Pods Frameworks */ = {
			isa = PBXShellScriptBuildPhase;
			buildActionMask = 2147483647;
			files = (
			);
			inputPaths = (
				"${SRCROOT}/Pods/Target Support Files/Pods-Firestore_Example_iOS/Pods-Firestore_Example_iOS-frameworks.sh",
				"${BUILT_PRODUCTS_DIR}/BoringSSL/openssl.framework",
				"${BUILT_PRODUCTS_DIR}/GTMSessionFetcher/GTMSessionFetcher.framework",
				"${BUILT_PRODUCTS_DIR}/GoogleToolboxForMac/GoogleToolboxForMac.framework",
				"${BUILT_PRODUCTS_DIR}/Protobuf/Protobuf.framework",
				"${BUILT_PRODUCTS_DIR}/gRPC/GRPCClient.framework",
				"${BUILT_PRODUCTS_DIR}/gRPC-Core/grpc.framework",
				"${BUILT_PRODUCTS_DIR}/gRPC-ProtoRPC/ProtoRPC.framework",
				"${BUILT_PRODUCTS_DIR}/gRPC-RxLibrary/RxLibrary.framework",
				"${BUILT_PRODUCTS_DIR}/leveldb-library/leveldb.framework",
				"${BUILT_PRODUCTS_DIR}/nanopb/nanopb.framework",
			);
			name = "[CP] Embed Pods Frameworks";
			outputPaths = (
				"${TARGET_BUILD_DIR}/${FRAMEWORKS_FOLDER_PATH}/openssl.framework",
				"${TARGET_BUILD_DIR}/${FRAMEWORKS_FOLDER_PATH}/GTMSessionFetcher.framework",
				"${TARGET_BUILD_DIR}/${FRAMEWORKS_FOLDER_PATH}/GoogleToolboxForMac.framework",
				"${TARGET_BUILD_DIR}/${FRAMEWORKS_FOLDER_PATH}/Protobuf.framework",
				"${TARGET_BUILD_DIR}/${FRAMEWORKS_FOLDER_PATH}/GRPCClient.framework",
				"${TARGET_BUILD_DIR}/${FRAMEWORKS_FOLDER_PATH}/grpc.framework",
				"${TARGET_BUILD_DIR}/${FRAMEWORKS_FOLDER_PATH}/ProtoRPC.framework",
				"${TARGET_BUILD_DIR}/${FRAMEWORKS_FOLDER_PATH}/RxLibrary.framework",
				"${TARGET_BUILD_DIR}/${FRAMEWORKS_FOLDER_PATH}/leveldb.framework",
				"${TARGET_BUILD_DIR}/${FRAMEWORKS_FOLDER_PATH}/nanopb.framework",
			);
			runOnlyForDeploymentPostprocessing = 0;
			shellPath = /bin/sh;
			shellScript = "\"${SRCROOT}/Pods/Target Support Files/Pods-Firestore_Example_iOS/Pods-Firestore_Example_iOS-frameworks.sh\"\n";
			showEnvVarsInLog = 0;
		};
		329C25E418360CEF62F6CB2B /* [CP] Embed Pods Frameworks */ = {
			isa = PBXShellScriptBuildPhase;
			buildActionMask = 2147483647;
			files = (
			);
			inputPaths = (
				"${SRCROOT}/Pods/Target Support Files/Pods-Firestore_Tests_iOS/Pods-Firestore_Tests_iOS-frameworks.sh",
				"${BUILT_PRODUCTS_DIR}/leveldb-library/leveldb.framework",
				"${BUILT_PRODUCTS_DIR}/GoogleTest/GoogleTest.framework",
				"${BUILT_PRODUCTS_DIR}/OCMock/OCMock.framework",
			);
			name = "[CP] Embed Pods Frameworks";
			outputPaths = (
				"${TARGET_BUILD_DIR}/${FRAMEWORKS_FOLDER_PATH}/leveldb.framework",
				"${TARGET_BUILD_DIR}/${FRAMEWORKS_FOLDER_PATH}/GoogleTest.framework",
				"${TARGET_BUILD_DIR}/${FRAMEWORKS_FOLDER_PATH}/OCMock.framework",
			);
			runOnlyForDeploymentPostprocessing = 0;
			shellPath = /bin/sh;
			shellScript = "\"${SRCROOT}/Pods/Target Support Files/Pods-Firestore_Tests_iOS/Pods-Firestore_Tests_iOS-frameworks.sh\"\n";
			showEnvVarsInLog = 0;
		};
		5504F81EEBBEF943CA61D32C /* [CP] Check Pods Manifest.lock */ = {
			isa = PBXShellScriptBuildPhase;
			buildActionMask = 2147483647;
			files = (
			);
			inputPaths = (
				"${PODS_PODFILE_DIR_PATH}/Podfile.lock",
				"${PODS_ROOT}/Manifest.lock",
			);
			name = "[CP] Check Pods Manifest.lock";
			outputPaths = (
				"$(DERIVED_FILE_DIR)/Pods-Firestore_Example_iOS-SwiftBuildTest-checkManifestLockResult.txt",
			);
			runOnlyForDeploymentPostprocessing = 0;
			shellPath = /bin/sh;
			shellScript = "diff \"${PODS_PODFILE_DIR_PATH}/Podfile.lock\" \"${PODS_ROOT}/Manifest.lock\" > /dev/null\nif [ $? != 0 ] ; then\n    # print error to STDERR\n    echo \"error: The sandbox is not in sync with the Podfile.lock. Run 'pod install' or update your CocoaPods installation.\" >&2\n    exit 1\nfi\n# This output is used by Xcode 'outputs' to avoid re-running this script phase.\necho \"SUCCESS\" > \"${SCRIPT_OUTPUT_FILE_0}\"\n";
			showEnvVarsInLog = 0;
		};
		6EDD3AD420BF247500C33877 /* [CP] Check Pods Manifest.lock */ = {
			isa = PBXShellScriptBuildPhase;
			buildActionMask = 2147483647;
			files = (
			);
			inputPaths = (
				"${PODS_PODFILE_DIR_PATH}/Podfile.lock",
				"${PODS_ROOT}/Manifest.lock",
			);
			name = "[CP] Check Pods Manifest.lock";
			outputPaths = (
				"$(DERIVED_FILE_DIR)/Pods-Firestore_FuzzTests_iOS-checkManifestLockResult.txt",
			);
			runOnlyForDeploymentPostprocessing = 0;
			shellPath = /bin/sh;
			shellScript = "diff \"${PODS_PODFILE_DIR_PATH}/Podfile.lock\" \"${PODS_ROOT}/Manifest.lock\" > /dev/null\nif [ $? != 0 ] ; then\n    # print error to STDERR\n    echo \"error: The sandbox is not in sync with the Podfile.lock. Run 'pod install' or update your CocoaPods installation.\" >&2\n    exit 1\nfi\n# This output is used by Xcode 'outputs' to avoid re-running this script phase.\necho \"SUCCESS\" > \"${SCRIPT_OUTPUT_FILE_0}\"\n";
			showEnvVarsInLog = 0;
		};
		6EDD3B5720BF247500C33877 /* [CP] Embed Pods Frameworks */ = {
			isa = PBXShellScriptBuildPhase;
			buildActionMask = 2147483647;
			files = (
			);
			inputPaths = (
				"${SRCROOT}/Pods/Target Support Files/Pods-Firestore_FuzzTests_iOS/Pods-Firestore_FuzzTests_iOS-frameworks.sh",
				"${BUILT_PRODUCTS_DIR}/LibFuzzer/LibFuzzer.framework",
			);
			name = "[CP] Embed Pods Frameworks";
			outputPaths = (
				"${TARGET_BUILD_DIR}/${FRAMEWORKS_FOLDER_PATH}/LibFuzzer.framework",
			);
			runOnlyForDeploymentPostprocessing = 0;
			shellPath = /bin/sh;
			shellScript = "\"${SRCROOT}/Pods/Target Support Files/Pods-Firestore_FuzzTests_iOS/Pods-Firestore_FuzzTests_iOS-frameworks.sh\"\n";
			showEnvVarsInLog = 0;
		};
		83F2AB95D08093BB076EE521 /* [CP] Check Pods Manifest.lock */ = {
			isa = PBXShellScriptBuildPhase;
			buildActionMask = 2147483647;
			files = (
			);
			inputPaths = (
				"${PODS_PODFILE_DIR_PATH}/Podfile.lock",
				"${PODS_ROOT}/Manifest.lock",
			);
			name = "[CP] Check Pods Manifest.lock";
			outputPaths = (
				"$(DERIVED_FILE_DIR)/Pods-Firestore_Example_iOS-checkManifestLockResult.txt",
			);
			runOnlyForDeploymentPostprocessing = 0;
			shellPath = /bin/sh;
			shellScript = "diff \"${PODS_PODFILE_DIR_PATH}/Podfile.lock\" \"${PODS_ROOT}/Manifest.lock\" > /dev/null\nif [ $? != 0 ] ; then\n    # print error to STDERR\n    echo \"error: The sandbox is not in sync with the Podfile.lock. Run 'pod install' or update your CocoaPods installation.\" >&2\n    exit 1\nfi\n# This output is used by Xcode 'outputs' to avoid re-running this script phase.\necho \"SUCCESS\" > \"${SCRIPT_OUTPUT_FILE_0}\"\n";
			showEnvVarsInLog = 0;
		};
		8B469EB6DA9E6404589402E2 /* [CP] Check Pods Manifest.lock */ = {
			isa = PBXShellScriptBuildPhase;
			buildActionMask = 2147483647;
			files = (
			);
			inputPaths = (
				"${PODS_PODFILE_DIR_PATH}/Podfile.lock",
				"${PODS_ROOT}/Manifest.lock",
			);
			name = "[CP] Check Pods Manifest.lock";
			outputPaths = (
				"$(DERIVED_FILE_DIR)/Pods-Firestore_Tests_iOS-checkManifestLockResult.txt",
			);
			runOnlyForDeploymentPostprocessing = 0;
			shellPath = /bin/sh;
			shellScript = "diff \"${PODS_PODFILE_DIR_PATH}/Podfile.lock\" \"${PODS_ROOT}/Manifest.lock\" > /dev/null\nif [ $? != 0 ] ; then\n    # print error to STDERR\n    echo \"error: The sandbox is not in sync with the Podfile.lock. Run 'pod install' or update your CocoaPods installation.\" >&2\n    exit 1\nfi\n# This output is used by Xcode 'outputs' to avoid re-running this script phase.\necho \"SUCCESS\" > \"${SCRIPT_OUTPUT_FILE_0}\"\n";
			showEnvVarsInLog = 0;
		};
		A827A009A65B69DC1B80EAD4 /* [CP] Check Pods Manifest.lock */ = {
			isa = PBXShellScriptBuildPhase;
			buildActionMask = 2147483647;
			files = (
			);
			inputPaths = (
				"${PODS_PODFILE_DIR_PATH}/Podfile.lock",
				"${PODS_ROOT}/Manifest.lock",
			);
			name = "[CP] Check Pods Manifest.lock";
			outputPaths = (
				"$(DERIVED_FILE_DIR)/Pods-Firestore_IntegrationTests_iOS-checkManifestLockResult.txt",
			);
			runOnlyForDeploymentPostprocessing = 0;
			shellPath = /bin/sh;
			shellScript = "diff \"${PODS_PODFILE_DIR_PATH}/Podfile.lock\" \"${PODS_ROOT}/Manifest.lock\" > /dev/null\nif [ $? != 0 ] ; then\n    # print error to STDERR\n    echo \"error: The sandbox is not in sync with the Podfile.lock. Run 'pod install' or update your CocoaPods installation.\" >&2\n    exit 1\nfi\n# This output is used by Xcode 'outputs' to avoid re-running this script phase.\necho \"SUCCESS\" > \"${SCRIPT_OUTPUT_FILE_0}\"\n";
			showEnvVarsInLog = 0;
		};
		B7923D95031DB0DA112AAE9B /* [CP] Embed Pods Frameworks */ = {
			isa = PBXShellScriptBuildPhase;
			buildActionMask = 2147483647;
			files = (
			);
			inputPaths = (
				"${SRCROOT}/Pods/Target Support Files/Pods-Firestore_IntegrationTests_iOS/Pods-Firestore_IntegrationTests_iOS-frameworks.sh",
				"${BUILT_PRODUCTS_DIR}/OCMock/OCMock.framework",
			);
			name = "[CP] Embed Pods Frameworks";
			outputPaths = (
				"${TARGET_BUILD_DIR}/${FRAMEWORKS_FOLDER_PATH}/OCMock.framework",
			);
			runOnlyForDeploymentPostprocessing = 0;
			shellPath = /bin/sh;
			shellScript = "\"${SRCROOT}/Pods/Target Support Files/Pods-Firestore_IntegrationTests_iOS/Pods-Firestore_IntegrationTests_iOS-frameworks.sh\"\n";
			showEnvVarsInLog = 0;
		};
		D2D94DFA64939EF6DECDF908 /* [CP] Check Pods Manifest.lock */ = {
			isa = PBXShellScriptBuildPhase;
			buildActionMask = 2147483647;
			files = (
			);
			inputPaths = (
				"${PODS_PODFILE_DIR_PATH}/Podfile.lock",
				"${PODS_ROOT}/Manifest.lock",
			);
			name = "[CP] Check Pods Manifest.lock";
			outputPaths = (
				"$(DERIVED_FILE_DIR)/Pods-Firestore_Example_iOS-Firestore_SwiftTests_iOS-checkManifestLockResult.txt",
			);
			runOnlyForDeploymentPostprocessing = 0;
			shellPath = /bin/sh;
			shellScript = "diff \"${PODS_PODFILE_DIR_PATH}/Podfile.lock\" \"${PODS_ROOT}/Manifest.lock\" > /dev/null\nif [ $? != 0 ] ; then\n    # print error to STDERR\n    echo \"error: The sandbox is not in sync with the Podfile.lock. Run 'pod install' or update your CocoaPods installation.\" >&2\n    exit 1\nfi\n# This output is used by Xcode 'outputs' to avoid re-running this script phase.\necho \"SUCCESS\" > \"${SCRIPT_OUTPUT_FILE_0}\"\n";
			showEnvVarsInLog = 0;
		};
		EA424838F4A5DD7B337F57AB /* [CP] Embed Pods Frameworks */ = {
			isa = PBXShellScriptBuildPhase;
			buildActionMask = 2147483647;
			files = (
			);
			inputPaths = (
				"${SRCROOT}/Pods/Target Support Files/Pods-Firestore_Example_iOS-Firestore_SwiftTests_iOS/Pods-Firestore_Example_iOS-Firestore_SwiftTests_iOS-frameworks.sh",
				"${BUILT_PRODUCTS_DIR}/BoringSSL/openssl.framework",
				"${BUILT_PRODUCTS_DIR}/GTMSessionFetcher/GTMSessionFetcher.framework",
				"${BUILT_PRODUCTS_DIR}/GoogleToolboxForMac/GoogleToolboxForMac.framework",
				"${BUILT_PRODUCTS_DIR}/Protobuf/Protobuf.framework",
				"${BUILT_PRODUCTS_DIR}/gRPC/GRPCClient.framework",
				"${BUILT_PRODUCTS_DIR}/gRPC-Core/grpc.framework",
				"${BUILT_PRODUCTS_DIR}/gRPC-ProtoRPC/ProtoRPC.framework",
				"${BUILT_PRODUCTS_DIR}/gRPC-RxLibrary/RxLibrary.framework",
				"${BUILT_PRODUCTS_DIR}/leveldb-library/leveldb.framework",
				"${BUILT_PRODUCTS_DIR}/nanopb/nanopb.framework",
			);
			name = "[CP] Embed Pods Frameworks";
			outputPaths = (
				"${TARGET_BUILD_DIR}/${FRAMEWORKS_FOLDER_PATH}/openssl.framework",
				"${TARGET_BUILD_DIR}/${FRAMEWORKS_FOLDER_PATH}/GTMSessionFetcher.framework",
				"${TARGET_BUILD_DIR}/${FRAMEWORKS_FOLDER_PATH}/GoogleToolboxForMac.framework",
				"${TARGET_BUILD_DIR}/${FRAMEWORKS_FOLDER_PATH}/Protobuf.framework",
				"${TARGET_BUILD_DIR}/${FRAMEWORKS_FOLDER_PATH}/GRPCClient.framework",
				"${TARGET_BUILD_DIR}/${FRAMEWORKS_FOLDER_PATH}/grpc.framework",
				"${TARGET_BUILD_DIR}/${FRAMEWORKS_FOLDER_PATH}/ProtoRPC.framework",
				"${TARGET_BUILD_DIR}/${FRAMEWORKS_FOLDER_PATH}/RxLibrary.framework",
				"${TARGET_BUILD_DIR}/${FRAMEWORKS_FOLDER_PATH}/leveldb.framework",
				"${TARGET_BUILD_DIR}/${FRAMEWORKS_FOLDER_PATH}/nanopb.framework",
			);
			runOnlyForDeploymentPostprocessing = 0;
			shellPath = /bin/sh;
			shellScript = "\"${SRCROOT}/Pods/Target Support Files/Pods-Firestore_Example_iOS-Firestore_SwiftTests_iOS/Pods-Firestore_Example_iOS-Firestore_SwiftTests_iOS-frameworks.sh\"\n";
			showEnvVarsInLog = 0;
		};
/* End PBXShellScriptBuildPhase section */

/* Begin PBXSourcesBuildPhase section */
		54C9EDED2040E16300A969CD /* Sources */ = {
			isa = PBXSourcesBuildPhase;
			buildActionMask = 2147483647;
			files = (
				5495EB032040E90200EBA509 /* CodableGeoPointTests.swift in Sources */,
			);
			runOnlyForDeploymentPostprocessing = 0;
		};
		6003F586195388D20070C39A /* Sources */ = {
			isa = PBXSourcesBuildPhase;
			buildActionMask = 2147483647;
			files = (
				6003F59E195388D20070C39A /* FIRAppDelegate.m in Sources */,
				6003F5A7195388D20070C39A /* FIRViewController.m in Sources */,
				6003F59A195388D20070C39A /* main.m in Sources */,
			);
			runOnlyForDeploymentPostprocessing = 0;
		};
		6003F5AA195388D20070C39A /* Sources */ = {
			isa = PBXSourcesBuildPhase;
			buildActionMask = 2147483647;
			files = (
				5492E050202154AA00B64F25 /* FIRCollectionReferenceTests.mm in Sources */,
				5492E053202154AB00B64F25 /* FIRDocumentReferenceTests.mm in Sources */,
				5492E055202154AB00B64F25 /* FIRDocumentSnapshotTests.mm in Sources */,
				5492E056202154AB00B64F25 /* FIRFieldPathTests.mm in Sources */,
				5492E054202154AB00B64F25 /* FIRFieldValueTests.mm in Sources */,
				5467FB01203E5717009C9584 /* FIRFirestoreTests.mm in Sources */,
				5492E052202154AB00B64F25 /* FIRGeoPointTests.mm in Sources */,
				5492E059202154AB00B64F25 /* FIRQuerySnapshotTests.mm in Sources */,
				5492E051202154AA00B64F25 /* FIRQueryTests.mm in Sources */,
				5492E057202154AB00B64F25 /* FIRSnapshotMetadataTests.mm in Sources */,
				B65D34A9203C995B0076A5E1 /* FIRTimestampTest.m in Sources */,
<<<<<<< HEAD
				5492E03320213FFC00B64F25 /* FSTSyncEngineTestDriver.mm in Sources */,
				AB380CFE201A2F4500D97691 /* string_util_test.cc in Sources */,
				5492E0A42021552D00B64F25 /* FSTMemoryQueryCacheTests.mm in Sources */,
				54C2294F1FECABAE007D065B /* log_test.cc in Sources */,
				B686F2B22025000D0028D6BE /* resource_path_test.cc in Sources */,
				5492E0CA2021557E00B64F25 /* FSTWatchChangeTests.mm in Sources */,
				5CC9650520A0E9BD00A2D6A1 /* FSTMemoryLRUGarbageCollectorTests.mm in Sources */,
				5492E063202154B900B64F25 /* FSTViewSnapshotTest.mm in Sources */,
				5CC9650720A0E9C600A2D6A1 /* FSTLevelDBLRUGarbageCollectorTests.mm in Sources */,
=======
>>>>>>> 6e6462e8
				5492E058202154AB00B64F25 /* FSTAPIHelpers.mm in Sources */,
				DE2EF0851F3D0B6E003D0CDC /* FSTArraySortedDictionaryTests.m in Sources */,
				5492E0C82021557E00B64F25 /* FSTDatastoreTests.mm in Sources */,
				7346E61D20325C6900FD6CEF /* FSTDispatchQueueTests.mm in Sources */,
				5492E0B92021555100B64F25 /* FSTDocumentKeyTests.mm in Sources */,
				5492E0BA2021555100B64F25 /* FSTDocumentSetTests.mm in Sources */,
				5492E0BD2021555100B64F25 /* FSTDocumentTests.mm in Sources */,
				5492E09E2021552D00B64F25 /* FSTEagerGarbageCollectorTests.mm in Sources */,
				5492E03E2021401F00B64F25 /* FSTEventAccumulator.mm in Sources */,
				5492E067202154B900B64F25 /* FSTEventManagerTests.mm in Sources */,
				5492E0BF2021555100B64F25 /* FSTFieldValueTests.mm in Sources */,
				54764FAF1FAA21B90085E60A /* FSTGoogleTestTests.mm in Sources */,
				5492E03F2021401F00B64F25 /* FSTHelpers.mm in Sources */,
				DE2EF0861F3D0B6E003D0CDC /* FSTImmutableSortedDictionary+Testing.m in Sources */,
				DE2EF0871F3D0B6E003D0CDC /* FSTImmutableSortedSet+Testing.m in Sources */,
				5491BC721FB44593008B3588 /* FSTIntegrationTestCase.mm in Sources */,
				5492E0A72021552D00B64F25 /* FSTLevelDBKeyTests.mm in Sources */,
				5492E0A82021552D00B64F25 /* FSTLevelDBLocalStoreTests.mm in Sources */,
				5492E09F2021552D00B64F25 /* FSTLevelDBMigrationsTests.mm in Sources */,
				5492E0A02021552D00B64F25 /* FSTLevelDBMutationQueueTests.mm in Sources */,
				5492E0AE2021552D00B64F25 /* FSTLevelDBQueryCacheTests.mm in Sources */,
				5492E0AA2021552D00B64F25 /* FSTLevelDBRemoteDocumentCacheTests.mm in Sources */,
				5492E03120213FFC00B64F25 /* FSTLevelDBSpecTests.mm in Sources */,
				132E3E53179DE287D875F3F2 /* FSTLevelDBTransactionTests.mm in Sources */,
				5492E0A32021552D00B64F25 /* FSTLocalSerializerTests.mm in Sources */,
				5492E09D2021552D00B64F25 /* FSTLocalStoreTests.mm in Sources */,
				5492E0A12021552D00B64F25 /* FSTMemoryLocalStoreTests.mm in Sources */,
				5492E0AD2021552D00B64F25 /* FSTMemoryMutationQueueTests.mm in Sources */,
				5492E0A42021552D00B64F25 /* FSTMemoryQueryCacheTests.mm in Sources */,
				5492E0A52021552D00B64F25 /* FSTMemoryRemoteDocumentCacheTests.mm in Sources */,
<<<<<<< HEAD
				AB6B908820322E8800CC290A /* no_document_test.cc in Sources */,
				5CC9650320A0E93200A2D6A1 /* FSTLRUGarbageCollectorTests.mm in Sources */,
				5492E0BD2021555100B64F25 /* FSTDocumentTests.mm in Sources */,
				5492E0B92021555100B64F25 /* FSTDocumentKeyTests.mm in Sources */,
				DE2EF0871F3D0B6E003D0CDC /* FSTImmutableSortedSet+Testing.m in Sources */,
				5492E0C82021557E00B64F25 /* FSTDatastoreTests.mm in Sources */,
				54995F6F205B6E12004EFFA0 /* leveldb_key_test.cc in Sources */,
=======
				5492E03420213FFC00B64F25 /* FSTMemorySpecTests.mm in Sources */,
				5492E03220213FFC00B64F25 /* FSTMockDatastore.mm in Sources */,
				5492E0AC2021552D00B64F25 /* FSTMutationQueueTests.mm in Sources */,
				5492E0BE2021555100B64F25 /* FSTMutationTests.mm in Sources */,
				5492E0A62021552D00B64F25 /* FSTPersistenceTestHelpers.mm in Sources */,
				5492E0A22021552D00B64F25 /* FSTQueryCacheTests.mm in Sources */,
				5492E064202154B900B64F25 /* FSTQueryListenerTests.mm in Sources */,
				5492E068202154B900B64F25 /* FSTQueryTests.mm in Sources */,
				5492E0AF2021552D00B64F25 /* FSTReferenceSetTests.mm in Sources */,
				5492E0B12021552D00B64F25 /* FSTRemoteDocumentCacheTests.mm in Sources */,
				5492E0C92021557E00B64F25 /* FSTRemoteEventTests.mm in Sources */,
				5492E0C72021557E00B64F25 /* FSTSerializerBetaTests.mm in Sources */,
				5492E03520213FFC00B64F25 /* FSTSpecTests.mm in Sources */,
				5492E03320213FFC00B64F25 /* FSTSyncEngineTestDriver.mm in Sources */,
				DE2EF0881F3D0B6E003D0CDC /* FSTTreeSortedDictionaryTests.m in Sources */,
				5492E063202154B900B64F25 /* FSTViewSnapshotTest.mm in Sources */,
>>>>>>> 6e6462e8
				5492E065202154B900B64F25 /* FSTViewTests.mm in Sources */,
				5492E0C62021557E00B64F25 /* FSTWatchChange+Testing.mm in Sources */,
				5492E0CA2021557E00B64F25 /* FSTWatchChangeTests.mm in Sources */,
				5492E0AB2021552D00B64F25 /* StringViewTests.mm in Sources */,
				5492E03C2021401F00B64F25 /* XCTestCase+Await.mm in Sources */,
				5467FB08203E6A44009C9584 /* app_testing.mm in Sources */,
				54EB764D202277B30088B8F3 /* array_sorted_map_test.cc in Sources */,
				B6FB4684208EA0EC00554BA2 /* async_queue_libdispatch_test.mm in Sources */,
				B6FB4685208EA0F000554BA2 /* async_queue_std_test.cc in Sources */,
				B6FB467D208E9D3C00554BA2 /* async_queue_test.cc in Sources */,
				54740A581FC914F000713A1A /* autoid_test.cc in Sources */,
				AB380D02201BC69F00D97691 /* bits_test.cc in Sources */,
				548DB929200D59F600E00ABC /* comparison_test.cc in Sources */,
				ABC1D7DC2023A04B00BA84F0 /* credentials_provider_test.cc in Sources */,
				ABE6637A201FA81900ED349A /* database_id_test.cc in Sources */,
				AB38D93020236E21000A432D /* database_info_test.cc in Sources */,
				546854AA20A36867004BDBD5 /* datastore_test.cc in Sources */,
				B6152AD7202A53CB000E5744 /* document_key_test.cc in Sources */,
				AB6B908420322E4D00CC290A /* document_test.cc in Sources */,
				ABC1D7DD2023A04F00BA84F0 /* empty_credentials_provider_test.cc in Sources */,
				B6FB468E208F9BAB00554BA2 /* executor_libdispatch_test.mm in Sources */,
				B6FB468F208F9BAE00554BA2 /* executor_std_test.cc in Sources */,
				B6FB4690208F9BB300554BA2 /* executor_test.cc in Sources */,
				549CCA5720A36E1F00BCEB75 /* field_mask_test.cc in Sources */,
				B686F2AF2023DDEE0028D6BE /* field_path_test.cc in Sources */,
				54A0352620A3AED0003E0143 /* field_transform_test.mm in Sources */,
				AB356EF7200EA5EB0089B766 /* field_value_test.cc in Sources */,
				ABC1D7E42024AFDE00BA84F0 /* firebase_credentials_provider_test.mm in Sources */,
				AB7BAB342012B519001E0872 /* geo_point_test.cc in Sources */,
				73FE5066020EF9B2892C86BF /* hard_assert_test.cc in Sources */,
				54511E8E209805F8005BD28F /* hashing_test.cc in Sources */,
				54A0353520A3D8CB003E0143 /* iterator_adaptors_test.cc in Sources */,
				54995F6F205B6E12004EFFA0 /* leveldb_key_test.cc in Sources */,
				54C2294F1FECABAE007D065B /* log_test.cc in Sources */,
				AB6B908620322E6D00CC290A /* maybe_document_test.cc in Sources */,
				AB6B908820322E8800CC290A /* no_document_test.cc in Sources */,
				AB380D04201BC6E400D97691 /* ordered_code_test.cc in Sources */,
				5A080105CCBFDB6BF3F3772D /* path_test.cc in Sources */,
				549CCA5920A36E1F00BCEB75 /* precondition_test.cc in Sources */,
				B686F2B22025000D0028D6BE /* resource_path_test.cc in Sources */,
				54740A571FC914BA00713A1A /* secure_random_test.cc in Sources */,
				ABA495BB202B7E80008A7851 /* snapshot_version_test.cc in Sources */,
				549CCA5220A36DBC00BCEB75 /* sorted_map_test.cc in Sources */,
				549CCA5020A36DBC00BCEB75 /* sorted_set_test.cc in Sources */,
				54A0352F20A3B3D8003E0143 /* status_test.cc in Sources */,
				54A0353020A3B3D8003E0143 /* statusor_test.cc in Sources */,
				0535C1B65DADAE1CE47FA3CA /* string_format_apple_test.mm in Sources */,
				54131E9720ADE679001DF3FF /* string_format_test.cc in Sources */,
				AB380CFE201A2F4500D97691 /* string_util_test.cc in Sources */,
				AB380CFB2019388600D97691 /* target_id_generator_test.cc in Sources */,
				54A0352A20A3B3BD003E0143 /* testutil.cc in Sources */,
				ABF6506C201131F8005F2C74 /* timestamp_test.cc in Sources */,
				ABC1D7E12023A40C00BA84F0 /* token_test.cc in Sources */,
				54A0352720A3AED0003E0143 /* transform_operations_test.mm in Sources */,
				549CCA5120A36DBC00BCEB75 /* tree_sorted_map_test.cc in Sources */,
				C80B10E79CDD7EF7843C321E /* type_traits_apple_test.mm in Sources */,
				ABC1D7DE2023A05300BA84F0 /* user_test.cc in Sources */,
			);
			runOnlyForDeploymentPostprocessing = 0;
		};
		6EDD3AD520BF247500C33877 /* Sources */ = {
			isa = PBXSourcesBuildPhase;
			buildActionMask = 2147483647;
			files = (
				6EDD3B6020BF25AE00C33877 /* FSTFuzzTestsPrincipal.mm in Sources */,
			);
			runOnlyForDeploymentPostprocessing = 0;
		};
		DE03B2981F2149D600A30B9C /* Sources */ = {
			isa = PBXSourcesBuildPhase;
			buildActionMask = 2147483647;
			files = (
				73866AA12082B0A5009BB4FF /* FIRArrayTransformTests.mm in Sources */,
				5492E079202154D600B64F25 /* FIRCursorTests.mm in Sources */,
				5492E075202154D600B64F25 /* FIRDatabaseTests.mm in Sources */,
				5492E073202154D600B64F25 /* FIRFieldsTests.mm in Sources */,
				6161B5032047140C00A99DBB /* FIRFirestoreSourceTests.mm in Sources */,
				5492E074202154D600B64F25 /* FIRListenerRegistrationTests.mm in Sources */,
				5492E072202154D600B64F25 /* FIRQueryTests.mm in Sources */,
				5492E077202154D600B64F25 /* FIRServerTimestampTests.mm in Sources */,
				5492E07A202154D600B64F25 /* FIRTypeTests.mm in Sources */,
				5492E076202154D600B64F25 /* FIRValidationTests.mm in Sources */,
				5492E078202154D600B64F25 /* FIRWriteBatchTests.mm in Sources */,
				5492E082202154EC00B64F25 /* FSTDatastoreTests.mm in Sources */,
				5492E041202143E700B64F25 /* FSTEventAccumulator.mm in Sources */,
				5492E0422021440500B64F25 /* FSTHelpers.mm in Sources */,
				5491BC731FB44593008B3588 /* FSTIntegrationTestCase.mm in Sources */,
				5492E080202154EC00B64F25 /* FSTSmokeTests.mm in Sources */,
				5492E081202154EC00B64F25 /* FSTStreamTests.mm in Sources */,
				5492E07F202154EC00B64F25 /* FSTTransactionTests.mm in Sources */,
				5492E0442021457E00B64F25 /* XCTestCase+Await.mm in Sources */,
			);
			runOnlyForDeploymentPostprocessing = 0;
		};
		DE0761E01F2FE611003233AF /* Sources */ = {
			isa = PBXSourcesBuildPhase;
			buildActionMask = 2147483647;
			files = (
				DE0761F81F2FE68D003233AF /* main.swift in Sources */,
			);
			runOnlyForDeploymentPostprocessing = 0;
		};
/* End PBXSourcesBuildPhase section */

/* Begin PBXTargetDependency section */
		54C9EDF72040E16300A969CD /* PBXTargetDependency */ = {
			isa = PBXTargetDependency;
			target = 6003F589195388D20070C39A /* Firestore_Example_iOS */;
			targetProxy = 54C9EDF62040E16300A969CD /* PBXContainerItemProxy */;
		};
		54C9EDFF2040E41900A969CD /* PBXTargetDependency */ = {
			isa = PBXTargetDependency;
			target = 54C9EDF02040E16300A969CD /* Firestore_SwiftTests_iOS */;
			targetProxy = 54C9EDFE2040E41900A969CD /* PBXContainerItemProxy */;
		};
		6003F5B4195388D20070C39A /* PBXTargetDependency */ = {
			isa = PBXTargetDependency;
			target = 6003F589195388D20070C39A /* Firestore_Example_iOS */;
			targetProxy = 6003F5B3195388D20070C39A /* PBXContainerItemProxy */;
		};
		6EDD3AD220BF247500C33877 /* PBXTargetDependency */ = {
			isa = PBXTargetDependency;
			target = 6003F589195388D20070C39A /* Firestore_Example_iOS */;
			targetProxy = 6EDD3AD320BF247500C33877 /* PBXContainerItemProxy */;
		};
		DE03B2951F2149D600A30B9C /* PBXTargetDependency */ = {
			isa = PBXTargetDependency;
			target = 6003F589195388D20070C39A /* Firestore_Example_iOS */;
			targetProxy = DE03B2961F2149D600A30B9C /* PBXContainerItemProxy */;
		};
		DE0761FA1F2FEE7E003233AF /* PBXTargetDependency */ = {
			isa = PBXTargetDependency;
			target = DE0761E31F2FE611003233AF /* SwiftBuildTest */;
			targetProxy = DE0761F91F2FEE7E003233AF /* PBXContainerItemProxy */;
		};
		DE29E7FA1F2174DD00909613 /* PBXTargetDependency */ = {
			isa = PBXTargetDependency;
			target = 6003F5AD195388D20070C39A /* Firestore_Tests_iOS */;
			targetProxy = DE29E7F91F2174DD00909613 /* PBXContainerItemProxy */;
		};
		DE29E7FC1F2174DD00909613 /* PBXTargetDependency */ = {
			isa = PBXTargetDependency;
			target = DE03B2941F2149D600A30B9C /* Firestore_IntegrationTests_iOS */;
			targetProxy = DE29E7FB1F2174DD00909613 /* PBXContainerItemProxy */;
		};
/* End PBXTargetDependency section */

/* Begin PBXVariantGroup section */
		6003F596195388D20070C39A /* InfoPlist.strings */ = {
			isa = PBXVariantGroup;
			children = (
				6003F597195388D20070C39A /* en */,
			);
			name = InfoPlist.strings;
			sourceTree = "<group>";
		};
		6003F5B8195388D20070C39A /* InfoPlist.strings */ = {
			isa = PBXVariantGroup;
			children = (
				6003F5B9195388D20070C39A /* en */,
			);
			name = InfoPlist.strings;
			sourceTree = "<group>";
		};
		71719F9D1E33DC2100824A3D /* LaunchScreen.storyboard */ = {
			isa = PBXVariantGroup;
			children = (
				71719F9E1E33DC2100824A3D /* Base */,
			);
			name = LaunchScreen.storyboard;
			sourceTree = "<group>";
		};
/* End PBXVariantGroup section */

/* Begin XCBuildConfiguration section */
		54C9EDF82040E16300A969CD /* Debug */ = {
			isa = XCBuildConfiguration;
			baseConfigurationReference = 69E6C311558EC77729A16CF1 /* Pods-Firestore_Example_iOS-Firestore_SwiftTests_iOS.debug.xcconfig */;
			buildSettings = {
				BUNDLE_LOADER = "$(TEST_HOST)";
				CLANG_ANALYZER_NONNULL = YES;
				CLANG_ANALYZER_NUMBER_OBJECT_CONVERSION = YES_AGGRESSIVE;
				CLANG_CXX_LANGUAGE_STANDARD = "gnu++14";
				CLANG_WARN_BLOCK_CAPTURE_AUTORELEASING = YES;
				CLANG_WARN_COMMA = YES;
				CLANG_WARN_DOCUMENTATION_COMMENTS = YES;
				CLANG_WARN_INFINITE_RECURSION = YES;
				CLANG_WARN_NON_LITERAL_NULL_CONVERSION = YES;
				CLANG_WARN_OBJC_LITERAL_CONVERSION = YES;
				CLANG_WARN_RANGE_LOOP_ANALYSIS = YES;
				CLANG_WARN_STRICT_PROTOTYPES = YES;
				CLANG_WARN_SUSPICIOUS_MOVE = YES;
				CLANG_WARN_UNGUARDED_AVAILABILITY = YES_AGGRESSIVE;
				CLANG_WARN_UNREACHABLE_CODE = YES;
				CODE_SIGN_IDENTITY = "iPhone Developer";
				CODE_SIGN_STYLE = Automatic;
				DEBUG_INFORMATION_FORMAT = dwarf;
				ENABLE_STRICT_OBJC_MSGSEND = YES;
				GCC_C_LANGUAGE_STANDARD = gnu11;
				GCC_NO_COMMON_BLOCKS = YES;
				INFOPLIST_FILE = ../Swift/Tests/Info.plist;
				IPHONEOS_DEPLOYMENT_TARGET = 11.2;
				LD_RUNPATH_SEARCH_PATHS = "$(inherited) @executable_path/Frameworks @loader_path/Frameworks";
				MTL_ENABLE_DEBUG_INFO = YES;
				PRODUCT_BUNDLE_IDENTIFIER = "com.google.Firestore-SwiftTests-iOS";
				PRODUCT_NAME = "$(TARGET_NAME)";
				SWIFT_ACTIVE_COMPILATION_CONDITIONS = DEBUG;
				SWIFT_OPTIMIZATION_LEVEL = "-Onone";
				SWIFT_VERSION = 4.0;
				TARGETED_DEVICE_FAMILY = "1,2";
				TEST_HOST = "$(BUILT_PRODUCTS_DIR)/Firestore_Example_iOS.app/Firestore_Example_iOS";
			};
			name = Debug;
		};
		54C9EDF92040E16300A969CD /* Release */ = {
			isa = XCBuildConfiguration;
			baseConfigurationReference = 11984BA0A99D7A7ABA5B0D90 /* Pods-Firestore_Example_iOS-Firestore_SwiftTests_iOS.release.xcconfig */;
			buildSettings = {
				BUNDLE_LOADER = "$(TEST_HOST)";
				CLANG_ANALYZER_NONNULL = YES;
				CLANG_ANALYZER_NUMBER_OBJECT_CONVERSION = YES_AGGRESSIVE;
				CLANG_CXX_LANGUAGE_STANDARD = "gnu++14";
				CLANG_WARN_BLOCK_CAPTURE_AUTORELEASING = YES;
				CLANG_WARN_COMMA = YES;
				CLANG_WARN_DOCUMENTATION_COMMENTS = YES;
				CLANG_WARN_INFINITE_RECURSION = YES;
				CLANG_WARN_NON_LITERAL_NULL_CONVERSION = YES;
				CLANG_WARN_OBJC_LITERAL_CONVERSION = YES;
				CLANG_WARN_RANGE_LOOP_ANALYSIS = YES;
				CLANG_WARN_STRICT_PROTOTYPES = YES;
				CLANG_WARN_SUSPICIOUS_MOVE = YES;
				CLANG_WARN_UNGUARDED_AVAILABILITY = YES_AGGRESSIVE;
				CLANG_WARN_UNREACHABLE_CODE = YES;
				CODE_SIGN_IDENTITY = "iPhone Developer";
				CODE_SIGN_STYLE = Automatic;
				COPY_PHASE_STRIP = NO;
				DEBUG_INFORMATION_FORMAT = "dwarf-with-dsym";
				ENABLE_STRICT_OBJC_MSGSEND = YES;
				GCC_C_LANGUAGE_STANDARD = gnu11;
				GCC_NO_COMMON_BLOCKS = YES;
				INFOPLIST_FILE = ../Swift/Tests/Info.plist;
				IPHONEOS_DEPLOYMENT_TARGET = 11.2;
				LD_RUNPATH_SEARCH_PATHS = "$(inherited) @executable_path/Frameworks @loader_path/Frameworks";
				MTL_ENABLE_DEBUG_INFO = NO;
				PRODUCT_BUNDLE_IDENTIFIER = "com.google.Firestore-SwiftTests-iOS";
				PRODUCT_NAME = "$(TARGET_NAME)";
				SWIFT_OPTIMIZATION_LEVEL = "-Owholemodule";
				SWIFT_VERSION = 4.0;
				TARGETED_DEVICE_FAMILY = "1,2";
				TEST_HOST = "$(BUILT_PRODUCTS_DIR)/Firestore_Example_iOS.app/Firestore_Example_iOS";
			};
			name = Release;
		};
		6003F5BD195388D20070C39A /* Debug */ = {
			isa = XCBuildConfiguration;
			buildSettings = {
				ALWAYS_SEARCH_USER_PATHS = NO;
				CLANG_CXX_LANGUAGE_STANDARD = "gnu++0x";
				CLANG_CXX_LIBRARY = "libc++";
				CLANG_ENABLE_MODULES = YES;
				CLANG_ENABLE_OBJC_ARC = YES;
				CLANG_WARN_BOOL_CONVERSION = YES;
				CLANG_WARN_CONSTANT_CONVERSION = YES;
				CLANG_WARN_DIRECT_OBJC_ISA_USAGE = YES_ERROR;
				CLANG_WARN_EMPTY_BODY = YES;
				CLANG_WARN_ENUM_CONVERSION = YES;
				CLANG_WARN_INT_CONVERSION = YES;
				CLANG_WARN_OBJC_ROOT_CLASS = YES_ERROR;
				CLANG_WARN__DUPLICATE_METHOD_MATCH = YES;
				"CODE_SIGN_IDENTITY[sdk=iphoneos*]" = "iPhone Developer";
				COPY_PHASE_STRIP = NO;
				ENABLE_TESTABILITY = YES;
				GCC_C_LANGUAGE_STANDARD = gnu99;
				GCC_DYNAMIC_NO_PIC = NO;
				GCC_OPTIMIZATION_LEVEL = 0;
				GCC_PREPROCESSOR_DEFINITIONS = (
					"DEBUG=1",
					"$(inherited)",
				);
				GCC_SYMBOLS_PRIVATE_EXTERN = NO;
				GCC_WARN_64_TO_32_BIT_CONVERSION = YES;
				GCC_WARN_ABOUT_RETURN_TYPE = YES_ERROR;
				GCC_WARN_UNDECLARED_SELECTOR = YES;
				GCC_WARN_UNINITIALIZED_AUTOS = YES_AGGRESSIVE;
				GCC_WARN_UNUSED_FUNCTION = YES;
				GCC_WARN_UNUSED_VARIABLE = YES;
				HEADER_SEARCH_PATHS = "";
				IPHONEOS_DEPLOYMENT_TARGET = 8.0;
				ONLY_ACTIVE_ARCH = YES;
				SDKROOT = iphoneos;
				TARGETED_DEVICE_FAMILY = "1,2";
			};
			name = Debug;
		};
		6003F5BE195388D20070C39A /* Release */ = {
			isa = XCBuildConfiguration;
			buildSettings = {
				ALWAYS_SEARCH_USER_PATHS = NO;
				CLANG_CXX_LANGUAGE_STANDARD = "gnu++0x";
				CLANG_CXX_LIBRARY = "libc++";
				CLANG_ENABLE_MODULES = YES;
				CLANG_ENABLE_OBJC_ARC = YES;
				CLANG_WARN_BOOL_CONVERSION = YES;
				CLANG_WARN_CONSTANT_CONVERSION = YES;
				CLANG_WARN_DIRECT_OBJC_ISA_USAGE = YES_ERROR;
				CLANG_WARN_EMPTY_BODY = YES;
				CLANG_WARN_ENUM_CONVERSION = YES;
				CLANG_WARN_INT_CONVERSION = YES;
				CLANG_WARN_OBJC_ROOT_CLASS = YES_ERROR;
				CLANG_WARN__DUPLICATE_METHOD_MATCH = YES;
				"CODE_SIGN_IDENTITY[sdk=iphoneos*]" = "iPhone Developer";
				COPY_PHASE_STRIP = YES;
				ENABLE_NS_ASSERTIONS = NO;
				GCC_C_LANGUAGE_STANDARD = gnu99;
				GCC_WARN_64_TO_32_BIT_CONVERSION = YES;
				GCC_WARN_ABOUT_RETURN_TYPE = YES_ERROR;
				GCC_WARN_UNDECLARED_SELECTOR = YES;
				GCC_WARN_UNINITIALIZED_AUTOS = YES_AGGRESSIVE;
				GCC_WARN_UNUSED_FUNCTION = YES;
				GCC_WARN_UNUSED_VARIABLE = YES;
				HEADER_SEARCH_PATHS = "";
				IPHONEOS_DEPLOYMENT_TARGET = 8.0;
				SDKROOT = iphoneos;
				TARGETED_DEVICE_FAMILY = "1,2";
				VALIDATE_PRODUCT = YES;
			};
			name = Release;
		};
		6003F5C0195388D20070C39A /* Debug */ = {
			isa = XCBuildConfiguration;
			baseConfigurationReference = 3C81DE3772628FE297055662 /* Pods-Firestore_Example_iOS.debug.xcconfig */;
			buildSettings = {
				ASSETCATALOG_COMPILER_APPICON_NAME = AppIcon;
				GCC_PRECOMPILE_PREFIX_HEADER = YES;
				GCC_PREFIX_HEADER = "";
				HEADER_SEARCH_PATHS = (
					"$(inherited)",
					"\"${PODS_ROOT}/Firebase/Firebase/Firebase\"",
					"\"${PODS_ROOT}/leveldb-library/include\"",
				);
				INFOPLIST_FILE = "App/iOS/Firestore-Info.plist";
				MODULE_NAME = ExampleApp;
				OTHER_LDFLAGS = (
					"$(inherited)",
					"-all_load",
				);
				PRODUCT_BUNDLE_IDENTIFIER = "org.cocoapods.demo.${PRODUCT_NAME:rfc1034identifier}";
				PRODUCT_NAME = "$(TARGET_NAME)";
				WRAPPER_EXTENSION = app;
			};
			name = Debug;
		};
		6003F5C1195388D20070C39A /* Release */ = {
			isa = XCBuildConfiguration;
			baseConfigurationReference = 3F0992A4B83C60841C52E960 /* Pods-Firestore_Example_iOS.release.xcconfig */;
			buildSettings = {
				ASSETCATALOG_COMPILER_APPICON_NAME = AppIcon;
				GCC_PRECOMPILE_PREFIX_HEADER = YES;
				GCC_PREFIX_HEADER = "";
				HEADER_SEARCH_PATHS = (
					"$(inherited)",
					"\"${PODS_ROOT}/Firebase/Firebase/Firebase\"",
					"\"${PODS_ROOT}/leveldb-library/include\"",
				);
				INFOPLIST_FILE = "App/iOS/Firestore-Info.plist";
				MODULE_NAME = ExampleApp;
				OTHER_LDFLAGS = (
					"$(inherited)",
					"-all_load",
				);
				PRODUCT_BUNDLE_IDENTIFIER = "org.cocoapods.demo.${PRODUCT_NAME:rfc1034identifier}";
				PRODUCT_NAME = "$(TARGET_NAME)";
				WRAPPER_EXTENSION = app;
			};
			name = Release;
		};
		6003F5C3195388D20070C39A /* Debug */ = {
			isa = XCBuildConfiguration;
			baseConfigurationReference = E592181BFD7C53C305123739 /* Pods-Firestore_Tests_iOS.debug.xcconfig */;
			buildSettings = {
				BUNDLE_LOADER = "$(TEST_HOST)";
				DEVELOPMENT_TEAM = EQHXZ8M8AV;
				FRAMEWORK_SEARCH_PATHS = (
					"$(SDKROOT)/Developer/Library/Frameworks",
					"$(inherited)",
					"$(DEVELOPER_FRAMEWORKS_DIR)",
				);
				GCC_PRECOMPILE_PREFIX_HEADER = YES;
				GCC_PREFIX_HEADER = "";
				GCC_PREPROCESSOR_DEFINITIONS = (
					"$(inherited)",
					"COCOAPODS=1",
					"GPB_USE_PROTOBUF_FRAMEWORK_IMPORTS=1",
				);
				HEADER_SEARCH_PATHS = (
					"$(inherited)",
					"\"${PODS_ROOT}/../../..\"",
					"\"${PODS_ROOT}/../../../Firestore/third_party/abseil-cpp\"",
					"\"${PODS_ROOT}/GoogleTest/googlemock/include\"",
					"\"${PODS_ROOT}/GoogleTest/googletest/include\"",
					"\"${PODS_ROOT}/leveldb-library/include\"",
				);
				INFOPLIST_FILE = "Tests/Tests-Info.plist";
				PRODUCT_BUNDLE_IDENTIFIER = "org.cocoapods.demo.${PRODUCT_NAME:rfc1034identifier}";
				PRODUCT_NAME = "$(TARGET_NAME)";
				TEST_HOST = "$(BUILT_PRODUCTS_DIR)/Firestore_Example_iOS.app/Firestore_Example_iOS";
				WRAPPER_EXTENSION = xctest;
			};
			name = Debug;
		};
		6003F5C4195388D20070C39A /* Release */ = {
			isa = XCBuildConfiguration;
			baseConfigurationReference = B3F5B3AAE791A5911B9EAA82 /* Pods-Firestore_Tests_iOS.release.xcconfig */;
			buildSettings = {
				BUNDLE_LOADER = "$(TEST_HOST)";
				DEVELOPMENT_TEAM = EQHXZ8M8AV;
				FRAMEWORK_SEARCH_PATHS = (
					"$(SDKROOT)/Developer/Library/Frameworks",
					"$(inherited)",
					"$(DEVELOPER_FRAMEWORKS_DIR)",
				);
				GCC_PRECOMPILE_PREFIX_HEADER = YES;
				GCC_PREFIX_HEADER = "";
				GCC_PREPROCESSOR_DEFINITIONS = (
					"$(inherited)",
					"COCOAPODS=1",
					"GPB_USE_PROTOBUF_FRAMEWORK_IMPORTS=1",
				);
				HEADER_SEARCH_PATHS = (
					"$(inherited)",
					"\"${PODS_ROOT}/../../..\"",
					"\"${PODS_ROOT}/../../../Firestore/third_party/abseil-cpp\"",
					"\"${PODS_ROOT}/GoogleTest/googlemock/include\"",
					"\"${PODS_ROOT}/GoogleTest/googletest/include\"",
					"\"${PODS_ROOT}/leveldb-library/include\"",
				);
				INFOPLIST_FILE = "Tests/Tests-Info.plist";
				PRODUCT_BUNDLE_IDENTIFIER = "org.cocoapods.demo.${PRODUCT_NAME:rfc1034identifier}";
				PRODUCT_NAME = "$(TARGET_NAME)";
				TEST_HOST = "$(BUILT_PRODUCTS_DIR)/Firestore_Example_iOS.app/Firestore_Example_iOS";
				WRAPPER_EXTENSION = xctest;
			};
			name = Release;
		};
		6EDD3B5920BF247500C33877 /* Debug */ = {
			isa = XCBuildConfiguration;
			baseConfigurationReference = 84434E57CA72951015FC71BC /* Pods-Firestore_FuzzTests_iOS.debug.xcconfig */;
			buildSettings = {
				BUNDLE_LOADER = "$(TEST_HOST)";
				DEVELOPMENT_TEAM = EQHXZ8M8AV;
				FRAMEWORK_SEARCH_PATHS = (
					"$(SDKROOT)/Developer/Library/Frameworks",
					"$(inherited)",
					"$(DEVELOPER_FRAMEWORKS_DIR)",
				);
				GCC_PRECOMPILE_PREFIX_HEADER = YES;
				GCC_PREFIX_HEADER = "";
				GCC_PREPROCESSOR_DEFINITIONS = (
					"$(inherited)",
					"COCOAPODS=1",
					"GPB_USE_PROTOBUF_FRAMEWORK_IMPORTS=1",
				);
				INFOPLIST_FILE = "FuzzTests/Firestore_FuzzTests_iOS-Info.plist";
				OTHER_CFLAGS = (
					"$(inherited)",
					"-fsanitize-coverage=trace-pc-guard",
				);
				PRODUCT_BUNDLE_IDENTIFIER = "org.cocoapods.demo.${PRODUCT_NAME:rfc1034identifier}";
				PRODUCT_NAME = "$(TARGET_NAME)";
				TEST_HOST = "$(BUILT_PRODUCTS_DIR)/Firestore_Example_iOS.app/Firestore_Example_iOS";
				WRAPPER_EXTENSION = xctest;
			};
			name = Debug;
		};
		6EDD3B5A20BF247500C33877 /* Release */ = {
			isa = XCBuildConfiguration;
			baseConfigurationReference = 97C492D2524E92927C11F425 /* Pods-Firestore_FuzzTests_iOS.release.xcconfig */;
			buildSettings = {
				BUNDLE_LOADER = "$(TEST_HOST)";
				DEVELOPMENT_TEAM = EQHXZ8M8AV;
				FRAMEWORK_SEARCH_PATHS = (
					"$(SDKROOT)/Developer/Library/Frameworks",
					"$(inherited)",
					"$(DEVELOPER_FRAMEWORKS_DIR)",
				);
				GCC_PRECOMPILE_PREFIX_HEADER = YES;
				GCC_PREFIX_HEADER = "";
				GCC_PREPROCESSOR_DEFINITIONS = (
					"$(inherited)",
					"COCOAPODS=1",
					"GPB_USE_PROTOBUF_FRAMEWORK_IMPORTS=1",
				);
				INFOPLIST_FILE = "FuzzTests/Firestore_FuzzTests_iOS-Info.plist";
				OTHER_CFLAGS = (
					"$(inherited)",
					"-fsanitize-coverage=trace-pc-guard",
				);
				PRODUCT_BUNDLE_IDENTIFIER = "org.cocoapods.demo.${PRODUCT_NAME:rfc1034identifier}";
				PRODUCT_NAME = "$(TARGET_NAME)";
				TEST_HOST = "$(BUILT_PRODUCTS_DIR)/Firestore_Example_iOS.app/Firestore_Example_iOS";
				WRAPPER_EXTENSION = xctest;
			};
			name = Release;
		};
		DE03B2E71F2149D600A30B9C /* Debug */ = {
			isa = XCBuildConfiguration;
			baseConfigurationReference = 1277F98C20D2DF0867496976 /* Pods-Firestore_IntegrationTests_iOS.debug.xcconfig */;
			buildSettings = {
				BUNDLE_LOADER = "$(TEST_HOST)";
				DEVELOPMENT_TEAM = EQHXZ8M8AV;
				FRAMEWORK_SEARCH_PATHS = (
					"$(SDKROOT)/Developer/Library/Frameworks",
					"$(inherited)",
					"$(DEVELOPER_FRAMEWORKS_DIR)",
				);
				GCC_PRECOMPILE_PREFIX_HEADER = YES;
				GCC_PREFIX_HEADER = "";
				GCC_PREPROCESSOR_DEFINITIONS = (
					"$(inherited)",
					"COCOAPODS=1",
					"GPB_USE_PROTOBUF_FRAMEWORK_IMPORTS=1",
				);
				HEADER_SEARCH_PATHS = (
					"$(inherited)",
					"\"${PODS_ROOT}/../../..\"",
					"\"${PODS_ROOT}/../../../Firestore/third_party/abseil-cpp\"",
					"\"${PODS_ROOT}/leveldb-library/include\"",
					"\"${PODS_ROOT}/GoogleTest/googletest/include\"",
				);
				INFOPLIST_FILE = "Tests/Tests-Info.plist";
				OTHER_LDFLAGS = (
					"$(inherited)",
					"-l\"c++\"",
				);
				PRODUCT_BUNDLE_IDENTIFIER = "org.cocoapods.demo.${PRODUCT_NAME:rfc1034identifier}";
				PRODUCT_NAME = "$(TARGET_NAME)";
				TEST_HOST = "$(BUILT_PRODUCTS_DIR)/Firestore_Example_iOS.app/Firestore_Example_iOS";
				WRAPPER_EXTENSION = xctest;
			};
			name = Debug;
		};
		DE03B2E81F2149D600A30B9C /* Release */ = {
			isa = XCBuildConfiguration;
			baseConfigurationReference = F354C0FE92645B56A6C6FD44 /* Pods-Firestore_IntegrationTests_iOS.release.xcconfig */;
			buildSettings = {
				BUNDLE_LOADER = "$(TEST_HOST)";
				DEVELOPMENT_TEAM = EQHXZ8M8AV;
				FRAMEWORK_SEARCH_PATHS = (
					"$(SDKROOT)/Developer/Library/Frameworks",
					"$(inherited)",
					"$(DEVELOPER_FRAMEWORKS_DIR)",
				);
				GCC_PRECOMPILE_PREFIX_HEADER = YES;
				GCC_PREFIX_HEADER = "";
				GCC_PREPROCESSOR_DEFINITIONS = (
					"$(inherited)",
					"COCOAPODS=1",
					"GPB_USE_PROTOBUF_FRAMEWORK_IMPORTS=1",
				);
				HEADER_SEARCH_PATHS = (
					"$(inherited)",
					"\"${PODS_ROOT}/../../..\"",
					"\"${PODS_ROOT}/../../../Firestore/third_party/abseil-cpp\"",
					"\"${PODS_ROOT}/leveldb-library/include\"",
					"\"${PODS_ROOT}/GoogleTest/googletest/include\"",
				);
				INFOPLIST_FILE = "Tests/Tests-Info.plist";
				OTHER_LDFLAGS = (
					"$(inherited)",
					"-l\"c++\"",
				);
				PRODUCT_BUNDLE_IDENTIFIER = "org.cocoapods.demo.${PRODUCT_NAME:rfc1034identifier}";
				PRODUCT_NAME = "$(TARGET_NAME)";
				TEST_HOST = "$(BUILT_PRODUCTS_DIR)/Firestore_Example_iOS.app/Firestore_Example_iOS";
				WRAPPER_EXTENSION = xctest;
			};
			name = Release;
		};
		DE0761F31F2FE611003233AF /* Debug */ = {
			isa = XCBuildConfiguration;
			baseConfigurationReference = 05C3D82261C3BE976889FF09 /* Pods-Firestore_Example_iOS-SwiftBuildTest.debug.xcconfig */;
			buildSettings = {
				ASSETCATALOG_COMPILER_APPICON_NAME = AppIcon;
				CLANG_ANALYZER_NONNULL = YES;
				CLANG_ANALYZER_NUMBER_OBJECT_CONVERSION = YES_AGGRESSIVE;
				CLANG_WARN_DOCUMENTATION_COMMENTS = YES;
				CLANG_WARN_INFINITE_RECURSION = YES;
				CLANG_WARN_SUSPICIOUS_MOVE = YES;
				CLANG_WARN_UNREACHABLE_CODE = YES;
				DEBUG_INFORMATION_FORMAT = dwarf;
				DEVELOPMENT_TEAM = EQHXZ8M8AV;
				ENABLE_STRICT_OBJC_MSGSEND = YES;
				GCC_NO_COMMON_BLOCKS = YES;
				INFOPLIST_FILE = "App/iOS/Firestore-Info.plist";
				IPHONEOS_DEPLOYMENT_TARGET = 10.3;
				LD_RUNPATH_SEARCH_PATHS = "$(inherited) @executable_path/Frameworks";
				MTL_ENABLE_DEBUG_INFO = YES;
				PRODUCT_BUNDLE_IDENTIFIER = com.google.SwiftBuildTest;
				PRODUCT_NAME = "$(TARGET_NAME)";
				SWIFT_ACTIVE_COMPILATION_CONDITIONS = DEBUG;
				SWIFT_OPTIMIZATION_LEVEL = "-Onone";
				SWIFT_VERSION = 3.0;
			};
			name = Debug;
		};
		DE0761F41F2FE611003233AF /* Release */ = {
			isa = XCBuildConfiguration;
			baseConfigurationReference = 74ACEC3603BE58B57A7E8D4C /* Pods-Firestore_Example_iOS-SwiftBuildTest.release.xcconfig */;
			buildSettings = {
				ASSETCATALOG_COMPILER_APPICON_NAME = AppIcon;
				CLANG_ANALYZER_NONNULL = YES;
				CLANG_ANALYZER_NUMBER_OBJECT_CONVERSION = YES_AGGRESSIVE;
				CLANG_WARN_DOCUMENTATION_COMMENTS = YES;
				CLANG_WARN_INFINITE_RECURSION = YES;
				CLANG_WARN_SUSPICIOUS_MOVE = YES;
				CLANG_WARN_UNREACHABLE_CODE = YES;
				COPY_PHASE_STRIP = NO;
				DEBUG_INFORMATION_FORMAT = "dwarf-with-dsym";
				DEVELOPMENT_TEAM = EQHXZ8M8AV;
				ENABLE_STRICT_OBJC_MSGSEND = YES;
				GCC_NO_COMMON_BLOCKS = YES;
				INFOPLIST_FILE = "App/iOS/Firestore-Info.plist";
				IPHONEOS_DEPLOYMENT_TARGET = 10.3;
				LD_RUNPATH_SEARCH_PATHS = "$(inherited) @executable_path/Frameworks";
				MTL_ENABLE_DEBUG_INFO = NO;
				PRODUCT_BUNDLE_IDENTIFIER = com.google.SwiftBuildTest;
				PRODUCT_NAME = "$(TARGET_NAME)";
				SWIFT_OPTIMIZATION_LEVEL = "-Owholemodule";
				SWIFT_VERSION = 3.0;
			};
			name = Release;
		};
		DE29E7F61F2174B000909613 /* Debug */ = {
			isa = XCBuildConfiguration;
			buildSettings = {
				DEVELOPMENT_TEAM = EQHXZ8M8AV;
				PRODUCT_NAME = "$(TARGET_NAME)";
			};
			name = Debug;
		};
		DE29E7F71F2174B000909613 /* Release */ = {
			isa = XCBuildConfiguration;
			buildSettings = {
				DEVELOPMENT_TEAM = EQHXZ8M8AV;
				PRODUCT_NAME = "$(TARGET_NAME)";
			};
			name = Release;
		};
/* End XCBuildConfiguration section */

/* Begin XCConfigurationList section */
		54C9EDFA2040E16300A969CD /* Build configuration list for PBXNativeTarget "Firestore_SwiftTests_iOS" */ = {
			isa = XCConfigurationList;
			buildConfigurations = (
				54C9EDF82040E16300A969CD /* Debug */,
				54C9EDF92040E16300A969CD /* Release */,
			);
			defaultConfigurationIsVisible = 0;
			defaultConfigurationName = Release;
		};
		6003F585195388D10070C39A /* Build configuration list for PBXProject "Firestore" */ = {
			isa = XCConfigurationList;
			buildConfigurations = (
				6003F5BD195388D20070C39A /* Debug */,
				6003F5BE195388D20070C39A /* Release */,
			);
			defaultConfigurationIsVisible = 0;
			defaultConfigurationName = Release;
		};
		6003F5BF195388D20070C39A /* Build configuration list for PBXNativeTarget "Firestore_Example_iOS" */ = {
			isa = XCConfigurationList;
			buildConfigurations = (
				6003F5C0195388D20070C39A /* Debug */,
				6003F5C1195388D20070C39A /* Release */,
			);
			defaultConfigurationIsVisible = 0;
			defaultConfigurationName = Release;
		};
		6003F5C2195388D20070C39A /* Build configuration list for PBXNativeTarget "Firestore_Tests_iOS" */ = {
			isa = XCConfigurationList;
			buildConfigurations = (
				6003F5C3195388D20070C39A /* Debug */,
				6003F5C4195388D20070C39A /* Release */,
			);
			defaultConfigurationIsVisible = 0;
			defaultConfigurationName = Release;
		};
		6EDD3B5820BF247500C33877 /* Build configuration list for PBXNativeTarget "Firestore_FuzzTests_iOS" */ = {
			isa = XCConfigurationList;
			buildConfigurations = (
				6EDD3B5920BF247500C33877 /* Debug */,
				6EDD3B5A20BF247500C33877 /* Release */,
			);
			defaultConfigurationIsVisible = 0;
			defaultConfigurationName = Release;
		};
		DE03B2E61F2149D600A30B9C /* Build configuration list for PBXNativeTarget "Firestore_IntegrationTests_iOS" */ = {
			isa = XCConfigurationList;
			buildConfigurations = (
				DE03B2E71F2149D600A30B9C /* Debug */,
				DE03B2E81F2149D600A30B9C /* Release */,
			);
			defaultConfigurationIsVisible = 0;
			defaultConfigurationName = Release;
		};
		DE0761F51F2FE611003233AF /* Build configuration list for PBXNativeTarget "SwiftBuildTest" */ = {
			isa = XCConfigurationList;
			buildConfigurations = (
				DE0761F31F2FE611003233AF /* Debug */,
				DE0761F41F2FE611003233AF /* Release */,
			);
			defaultConfigurationIsVisible = 0;
			defaultConfigurationName = Release;
		};
		DE29E7F81F2174B000909613 /* Build configuration list for PBXAggregateTarget "AllTests_iOS" */ = {
			isa = XCConfigurationList;
			buildConfigurations = (
				DE29E7F61F2174B000909613 /* Debug */,
				DE29E7F71F2174B000909613 /* Release */,
			);
			defaultConfigurationIsVisible = 0;
			defaultConfigurationName = Release;
		};
/* End XCConfigurationList section */
	};
	rootObject = 6003F582195388D10070C39A /* Project object */;
}<|MERGE_RESOLUTION|>--- conflicted
+++ resolved
@@ -131,14 +131,11 @@
 		54DA12AE1F315EE100DD57A1 /* resume_token_spec_test.json in Resources */ = {isa = PBXBuildFile; fileRef = 54DA12A41F315EE100DD57A1 /* resume_token_spec_test.json */; };
 		54DA12AF1F315EE100DD57A1 /* write_spec_test.json in Resources */ = {isa = PBXBuildFile; fileRef = 54DA12A51F315EE100DD57A1 /* write_spec_test.json */; };
 		54EB764D202277B30088B8F3 /* array_sorted_map_test.cc in Sources */ = {isa = PBXBuildFile; fileRef = 54EB764C202277B30088B8F3 /* array_sorted_map_test.cc */; };
-<<<<<<< HEAD
 		5CC9650320A0E93200A2D6A1 /* FSTLRUGarbageCollectorTests.mm in Sources */ = {isa = PBXBuildFile; fileRef = 5CC9650220A0E93200A2D6A1 /* FSTLRUGarbageCollectorTests.mm */; };
 		5CC9650520A0E9BD00A2D6A1 /* FSTMemoryLRUGarbageCollectorTests.mm in Sources */ = {isa = PBXBuildFile; fileRef = 5CC9650420A0E9BD00A2D6A1 /* FSTMemoryLRUGarbageCollectorTests.mm */; };
 		5CC9650720A0E9C600A2D6A1 /* FSTLevelDBLRUGarbageCollectorTests.mm in Sources */ = {isa = PBXBuildFile; fileRef = 5CC9650620A0E9C600A2D6A1 /* FSTLevelDBLRUGarbageCollectorTests.mm */; };
-=======
 		5A080105CCBFDB6BF3F3772D /* path_test.cc in Sources */ = {isa = PBXBuildFile; fileRef = 403DBF6EFB541DFD01582AA3 /* path_test.cc */; };
 		5D405BE298CE4692CB00790A /* Pods_Firestore_Tests_iOS.framework in Frameworks */ = {isa = PBXBuildFile; fileRef = 2B50B3A0DF77100EEE887891 /* Pods_Firestore_Tests_iOS.framework */; };
->>>>>>> 6e6462e8
 		6003F58E195388D20070C39A /* Foundation.framework in Frameworks */ = {isa = PBXBuildFile; fileRef = 6003F58D195388D20070C39A /* Foundation.framework */; };
 		6003F590195388D20070C39A /* CoreGraphics.framework in Frameworks */ = {isa = PBXBuildFile; fileRef = 6003F58F195388D20070C39A /* CoreGraphics.framework */; };
 		6003F592195388D20070C39A /* UIKit.framework in Frameworks */ = {isa = PBXBuildFile; fileRef = 6003F591195388D20070C39A /* UIKit.framework */; };
@@ -396,18 +393,12 @@
 		54E9281C1F33950B00C1953E /* FSTEventAccumulator.h */ = {isa = PBXFileReference; fileEncoding = 4; lastKnownFileType = sourcecode.c.h; path = FSTEventAccumulator.h; sourceTree = "<group>"; };
 		54E9281E1F33950B00C1953E /* FSTIntegrationTestCase.h */ = {isa = PBXFileReference; fileEncoding = 4; lastKnownFileType = sourcecode.c.h; path = FSTIntegrationTestCase.h; sourceTree = "<group>"; };
 		54E9282A1F339CAD00C1953E /* XCTestCase+Await.h */ = {isa = PBXFileReference; fileEncoding = 4; lastKnownFileType = sourcecode.c.h; path = "XCTestCase+Await.h"; sourceTree = "<group>"; };
-<<<<<<< HEAD
-		54EB764C202277B30088B8F3 /* array_sorted_map_test.cc */ = {isa = PBXFileReference; fileEncoding = 4; lastKnownFileType = sourcecode.cpp.cpp; name = array_sorted_map_test.cc; path = ../../immutable/array_sorted_map_test.cc; sourceTree = "<group>"; };
-		555ACD6970390DC825A8F141 /* Pods-Firestore_Example_iOS.debug.xcconfig */ = {isa = PBXFileReference; includeInIndex = 1; lastKnownFileType = text.xcconfig; name = "Pods-Firestore_Example_iOS.debug.xcconfig"; path = "Pods/Target Support Files/Pods-Firestore_Example_iOS/Pods-Firestore_Example_iOS.debug.xcconfig"; sourceTree = "<group>"; };
-		5A3E3BE5F322D66EE3D6CB65 /* Pods-Firestore_Tests_iOS.release.xcconfig */ = {isa = PBXFileReference; includeInIndex = 1; lastKnownFileType = text.xcconfig; name = "Pods-Firestore_Tests_iOS.release.xcconfig"; path = "Pods/Target Support Files/Pods-Firestore_Tests_iOS/Pods-Firestore_Tests_iOS.release.xcconfig"; sourceTree = "<group>"; };
 		5CC9650120A0E93200A2D6A1 /* FSTLRUGarbageCollectorTests.h */ = {isa = PBXFileReference; fileEncoding = 4; lastKnownFileType = sourcecode.c.h; path = FSTLRUGarbageCollectorTests.h; sourceTree = "<group>"; };
 		5CC9650220A0E93200A2D6A1 /* FSTLRUGarbageCollectorTests.mm */ = {isa = PBXFileReference; fileEncoding = 4; lastKnownFileType = sourcecode.cpp.objcpp; path = FSTLRUGarbageCollectorTests.mm; sourceTree = "<group>"; };
 		5CC9650420A0E9BD00A2D6A1 /* FSTMemoryLRUGarbageCollectorTests.mm */ = {isa = PBXFileReference; fileEncoding = 4; lastKnownFileType = sourcecode.cpp.objcpp; path = FSTMemoryLRUGarbageCollectorTests.mm; sourceTree = "<group>"; };
 		5CC9650620A0E9C600A2D6A1 /* FSTLevelDBLRUGarbageCollectorTests.mm */ = {isa = PBXFileReference; fileEncoding = 4; lastKnownFileType = sourcecode.cpp.objcpp; path = FSTLevelDBLRUGarbageCollectorTests.mm; sourceTree = "<group>"; };
-=======
 		54EB764C202277B30088B8F3 /* array_sorted_map_test.cc */ = {isa = PBXFileReference; fileEncoding = 4; lastKnownFileType = sourcecode.cpp.cpp; path = array_sorted_map_test.cc; sourceTree = "<group>"; };
 		5918805E993304321A05E82B /* Pods_Firestore_Example_iOS.framework */ = {isa = PBXFileReference; explicitFileType = wrapper.framework; includeInIndex = 0; path = Pods_Firestore_Example_iOS.framework; sourceTree = BUILT_PRODUCTS_DIR; };
->>>>>>> 6e6462e8
 		6003F58A195388D20070C39A /* Firestore_Example_iOS.app */ = {isa = PBXFileReference; explicitFileType = wrapper.application; includeInIndex = 0; path = Firestore_Example_iOS.app; sourceTree = BUILT_PRODUCTS_DIR; };
 		6003F58D195388D20070C39A /* Foundation.framework */ = {isa = PBXFileReference; lastKnownFileType = wrapper.framework; name = Foundation.framework; path = System/Library/Frameworks/Foundation.framework; sourceTree = SDKROOT; };
 		6003F58F195388D20070C39A /* CoreGraphics.framework */ = {isa = PBXFileReference; lastKnownFileType = wrapper.framework; name = CoreGraphics.framework; path = System/Library/Frameworks/CoreGraphics.framework; sourceTree = SDKROOT; };
@@ -1605,18 +1596,8 @@
 				5492E051202154AA00B64F25 /* FIRQueryTests.mm in Sources */,
 				5492E057202154AB00B64F25 /* FIRSnapshotMetadataTests.mm in Sources */,
 				B65D34A9203C995B0076A5E1 /* FIRTimestampTest.m in Sources */,
-<<<<<<< HEAD
-				5492E03320213FFC00B64F25 /* FSTSyncEngineTestDriver.mm in Sources */,
-				AB380CFE201A2F4500D97691 /* string_util_test.cc in Sources */,
-				5492E0A42021552D00B64F25 /* FSTMemoryQueryCacheTests.mm in Sources */,
-				54C2294F1FECABAE007D065B /* log_test.cc in Sources */,
-				B686F2B22025000D0028D6BE /* resource_path_test.cc in Sources */,
-				5492E0CA2021557E00B64F25 /* FSTWatchChangeTests.mm in Sources */,
 				5CC9650520A0E9BD00A2D6A1 /* FSTMemoryLRUGarbageCollectorTests.mm in Sources */,
-				5492E063202154B900B64F25 /* FSTViewSnapshotTest.mm in Sources */,
 				5CC9650720A0E9C600A2D6A1 /* FSTLevelDBLRUGarbageCollectorTests.mm in Sources */,
-=======
->>>>>>> 6e6462e8
 				5492E058202154AB00B64F25 /* FSTAPIHelpers.mm in Sources */,
 				DE2EF0851F3D0B6E003D0CDC /* FSTArraySortedDictionaryTests.m in Sources */,
 				5492E0C82021557E00B64F25 /* FSTDatastoreTests.mm in Sources */,
@@ -1647,15 +1628,7 @@
 				5492E0AD2021552D00B64F25 /* FSTMemoryMutationQueueTests.mm in Sources */,
 				5492E0A42021552D00B64F25 /* FSTMemoryQueryCacheTests.mm in Sources */,
 				5492E0A52021552D00B64F25 /* FSTMemoryRemoteDocumentCacheTests.mm in Sources */,
-<<<<<<< HEAD
-				AB6B908820322E8800CC290A /* no_document_test.cc in Sources */,
 				5CC9650320A0E93200A2D6A1 /* FSTLRUGarbageCollectorTests.mm in Sources */,
-				5492E0BD2021555100B64F25 /* FSTDocumentTests.mm in Sources */,
-				5492E0B92021555100B64F25 /* FSTDocumentKeyTests.mm in Sources */,
-				DE2EF0871F3D0B6E003D0CDC /* FSTImmutableSortedSet+Testing.m in Sources */,
-				5492E0C82021557E00B64F25 /* FSTDatastoreTests.mm in Sources */,
-				54995F6F205B6E12004EFFA0 /* leveldb_key_test.cc in Sources */,
-=======
 				5492E03420213FFC00B64F25 /* FSTMemorySpecTests.mm in Sources */,
 				5492E03220213FFC00B64F25 /* FSTMockDatastore.mm in Sources */,
 				5492E0AC2021552D00B64F25 /* FSTMutationQueueTests.mm in Sources */,
@@ -1672,7 +1645,6 @@
 				5492E03320213FFC00B64F25 /* FSTSyncEngineTestDriver.mm in Sources */,
 				DE2EF0881F3D0B6E003D0CDC /* FSTTreeSortedDictionaryTests.m in Sources */,
 				5492E063202154B900B64F25 /* FSTViewSnapshotTest.mm in Sources */,
->>>>>>> 6e6462e8
 				5492E065202154B900B64F25 /* FSTViewTests.mm in Sources */,
 				5492E0C62021557E00B64F25 /* FSTWatchChange+Testing.mm in Sources */,
 				5492E0CA2021557E00B64F25 /* FSTWatchChangeTests.mm in Sources */,
