--- conflicted
+++ resolved
@@ -141,24 +141,11 @@
 		AB380CFE201A2F4500D97691 /* string_util_test.cc in Sources */ = {isa = PBXBuildFile; fileRef = AB380CFC201A2EE200D97691 /* string_util_test.cc */; };
 		AB380D02201BC69F00D97691 /* bits_test.cc in Sources */ = {isa = PBXBuildFile; fileRef = AB380D01201BC69F00D97691 /* bits_test.cc */; };
 		AB380D04201BC6E400D97691 /* ordered_code_test.cc in Sources */ = {isa = PBXBuildFile; fileRef = AB380D03201BC6E400D97691 /* ordered_code_test.cc */; };
-<<<<<<< HEAD
-		AB382F7C1FE02A1F007CA955 /* FIRDocumentReferenceTests.m in Sources */ = {isa = PBXBuildFile; fileRef = AB382F7B1FE02A1F007CA955 /* FIRDocumentReferenceTests.m */; };
-		AB382F7E1FE03059007CA955 /* FIRFieldPathTests.m in Sources */ = {isa = PBXBuildFile; fileRef = AB382F7D1FE03059007CA955 /* FIRFieldPathTests.m */; };
-		AB414A4A20210E7D0006939E /* empty_credentials_provider_test.cc in Sources */ = {isa = PBXBuildFile; fileRef = AB414A4820210E6F0006939E /* empty_credentials_provider_test.cc */; };
-		AB414A4D20210E970006939E /* credentials_provider_test.cc in Sources */ = {isa = PBXBuildFile; fileRef = AB414A4B20210E8B0006939E /* credentials_provider_test.cc */; };
-		AB7BAB342012B519001E0872 /* geo_point_test.cc in Sources */ = {isa = PBXBuildFile; fileRef = AB7BAB332012B519001E0872 /* geo_point_test.cc */; };
-		AB9945261FE2D71100DFC1E6 /* FIRCollectionReferenceTests.m in Sources */ = {isa = PBXBuildFile; fileRef = AB9945251FE2D71100DFC1E6 /* FIRCollectionReferenceTests.m */; };
-		AB9945281FE2DE0C00DFC1E6 /* FIRSnapshotMetadataTests.m in Sources */ = {isa = PBXBuildFile; fileRef = AB9945271FE2DE0C00DFC1E6 /* FIRSnapshotMetadataTests.m */; };
-		AB99452A1FE2F9EB00DFC1E6 /* FIRDocumentSnapshotTests.m in Sources */ = {isa = PBXBuildFile; fileRef = AB9945291FE2F9EB00DFC1E6 /* FIRDocumentSnapshotTests.m */; };
-		AB99452C1FE3018D00DFC1E6 /* FIRQuerySnapshotTests.m in Sources */ = {isa = PBXBuildFile; fileRef = AB99452B1FE3018D00DFC1E6 /* FIRQuerySnapshotTests.m */; };
-		AB99452E1FE30AC800DFC1E6 /* FIRFieldValueTests.m in Sources */ = {isa = PBXBuildFile; fileRef = AB99452D1FE30AC800DFC1E6 /* FIRFieldValueTests.m */; };
-		ABAEEF4F1FD5F8B100C966CB /* FIRQueryTests.m in Sources */ = {isa = PBXBuildFile; fileRef = ABAEEF4E1FD5F8B100C966CB /* FIRQueryTests.m */; };
-		ABE6637F201FCCC200ED349A /* user_test.cc in Sources */ = {isa = PBXBuildFile; fileRef = ABE6637D201FCC9E00ED349A /* user_test.cc */; };
-		ABF341051FE860CA00C48322 /* FSTAPIHelpers.m in Sources */ = {isa = PBXBuildFile; fileRef = ABF341021FE8593500C48322 /* FSTAPIHelpers.m */; };
-=======
+		AB38D93320239654000A432D /* user_test.cc in Sources */ = {isa = PBXBuildFile; fileRef = AB38D93220239654000A432D /* user_test.cc */; };
+		AB38D9352023966E000A432D /* credentials_provider_test.cc in Sources */ = {isa = PBXBuildFile; fileRef = AB38D9342023966E000A432D /* credentials_provider_test.cc */; };
+		AB38D93720239689000A432D /* empty_credentials_provider_test.cc in Sources */ = {isa = PBXBuildFile; fileRef = AB38D93620239689000A432D /* empty_credentials_provider_test.cc */; };
 		AB7BAB342012B519001E0872 /* geo_point_test.cc in Sources */ = {isa = PBXBuildFile; fileRef = AB7BAB332012B519001E0872 /* geo_point_test.cc */; };
 		ABE6637A201FA81900ED349A /* database_id_test.cc in Sources */ = {isa = PBXBuildFile; fileRef = AB71064B201FA60300344F18 /* database_id_test.cc */; };
->>>>>>> d45900b8
 		ABF6506C201131F8005F2C74 /* timestamp_test.cc in Sources */ = {isa = PBXBuildFile; fileRef = ABF6506B201131F8005F2C74 /* timestamp_test.cc */; };
 		AFE6114F0D4DAECBA7B7C089 /* Pods_Firestore_IntegrationTests.framework in Frameworks */ = {isa = PBXBuildFile; fileRef = B2FA635DF5D116A67A7441CD /* Pods_Firestore_IntegrationTests.framework */; };
 		C4E749275AD0FBDF9F4716A8 /* Pods_SwiftBuildTest.framework in Frameworks */ = {isa = PBXBuildFile; fileRef = 32AD40BF6B0E849B07FFD05E /* Pods_SwiftBuildTest.framework */; };
@@ -352,25 +339,11 @@
 		AB380CFC201A2EE200D97691 /* string_util_test.cc */ = {isa = PBXFileReference; fileEncoding = 4; lastKnownFileType = sourcecode.cpp.cpp; name = string_util_test.cc; path = ../../core/test/firebase/firestore/util/string_util_test.cc; sourceTree = "<group>"; };
 		AB380D01201BC69F00D97691 /* bits_test.cc */ = {isa = PBXFileReference; fileEncoding = 4; lastKnownFileType = sourcecode.cpp.cpp; name = bits_test.cc; path = ../../core/test/firebase/firestore/util/bits_test.cc; sourceTree = "<group>"; };
 		AB380D03201BC6E400D97691 /* ordered_code_test.cc */ = {isa = PBXFileReference; fileEncoding = 4; lastKnownFileType = sourcecode.cpp.cpp; name = ordered_code_test.cc; path = ../../core/test/firebase/firestore/util/ordered_code_test.cc; sourceTree = "<group>"; };
-<<<<<<< HEAD
-		AB382F7B1FE02A1F007CA955 /* FIRDocumentReferenceTests.m */ = {isa = PBXFileReference; fileEncoding = 4; lastKnownFileType = sourcecode.c.objc; path = FIRDocumentReferenceTests.m; sourceTree = "<group>"; };
-		AB382F7D1FE03059007CA955 /* FIRFieldPathTests.m */ = {isa = PBXFileReference; fileEncoding = 4; lastKnownFileType = sourcecode.c.objc; path = FIRFieldPathTests.m; sourceTree = "<group>"; };
-		AB414A4820210E6F0006939E /* empty_credentials_provider_test.cc */ = {isa = PBXFileReference; fileEncoding = 4; lastKnownFileType = sourcecode.cpp.cpp; path = empty_credentials_provider_test.cc; sourceTree = "<group>"; };
-		AB414A4B20210E8B0006939E /* credentials_provider_test.cc */ = {isa = PBXFileReference; fileEncoding = 4; lastKnownFileType = sourcecode.cpp.cpp; path = credentials_provider_test.cc; sourceTree = "<group>"; };
-		AB7BAB332012B519001E0872 /* geo_point_test.cc */ = {isa = PBXFileReference; fileEncoding = 4; lastKnownFileType = sourcecode.cpp.cpp; name = geo_point_test.cc; path = ../../core/test/firebase/firestore/geo_point_test.cc; sourceTree = "<group>"; };
-		AB9945251FE2D71100DFC1E6 /* FIRCollectionReferenceTests.m */ = {isa = PBXFileReference; lastKnownFileType = sourcecode.c.objc; path = FIRCollectionReferenceTests.m; sourceTree = "<group>"; };
-		AB9945271FE2DE0C00DFC1E6 /* FIRSnapshotMetadataTests.m */ = {isa = PBXFileReference; lastKnownFileType = sourcecode.c.objc; path = FIRSnapshotMetadataTests.m; sourceTree = "<group>"; };
-		AB9945291FE2F9EB00DFC1E6 /* FIRDocumentSnapshotTests.m */ = {isa = PBXFileReference; lastKnownFileType = sourcecode.c.objc; path = FIRDocumentSnapshotTests.m; sourceTree = "<group>"; };
-		AB99452B1FE3018D00DFC1E6 /* FIRQuerySnapshotTests.m */ = {isa = PBXFileReference; lastKnownFileType = sourcecode.c.objc; path = FIRQuerySnapshotTests.m; sourceTree = "<group>"; };
-		AB99452D1FE30AC800DFC1E6 /* FIRFieldValueTests.m */ = {isa = PBXFileReference; lastKnownFileType = sourcecode.c.objc; path = FIRFieldValueTests.m; sourceTree = "<group>"; };
-		ABAEEF4E1FD5F8B100C966CB /* FIRQueryTests.m */ = {isa = PBXFileReference; fileEncoding = 4; lastKnownFileType = sourcecode.c.objc; path = FIRQueryTests.m; sourceTree = "<group>"; };
-		ABE6637D201FCC9E00ED349A /* user_test.cc */ = {isa = PBXFileReference; fileEncoding = 4; lastKnownFileType = sourcecode.cpp.cpp; path = user_test.cc; sourceTree = "<group>"; };
-		ABF341011FE858B500C48322 /* FSTAPIHelpers.h */ = {isa = PBXFileReference; lastKnownFileType = sourcecode.c.h; path = FSTAPIHelpers.h; sourceTree = "<group>"; };
-		ABF341021FE8593500C48322 /* FSTAPIHelpers.m */ = {isa = PBXFileReference; lastKnownFileType = sourcecode.c.objc; path = FSTAPIHelpers.m; sourceTree = "<group>"; };
-=======
+		AB38D93220239654000A432D /* user_test.cc */ = {isa = PBXFileReference; fileEncoding = 4; lastKnownFileType = sourcecode.cpp.cpp; path = user_test.cc; sourceTree = "<group>"; };
+		AB38D9342023966E000A432D /* credentials_provider_test.cc */ = {isa = PBXFileReference; fileEncoding = 4; lastKnownFileType = sourcecode.cpp.cpp; path = credentials_provider_test.cc; sourceTree = "<group>"; };
+		AB38D93620239689000A432D /* empty_credentials_provider_test.cc */ = {isa = PBXFileReference; fileEncoding = 4; lastKnownFileType = sourcecode.cpp.cpp; path = empty_credentials_provider_test.cc; sourceTree = "<group>"; };
 		AB71064B201FA60300344F18 /* database_id_test.cc */ = {isa = PBXFileReference; fileEncoding = 4; lastKnownFileType = sourcecode.cpp.cpp; path = database_id_test.cc; sourceTree = "<group>"; };
 		AB7BAB332012B519001E0872 /* geo_point_test.cc */ = {isa = PBXFileReference; fileEncoding = 4; lastKnownFileType = sourcecode.cpp.cpp; name = geo_point_test.cc; path = ../../core/test/firebase/firestore/geo_point_test.cc; sourceTree = "<group>"; };
->>>>>>> d45900b8
 		ABF6506B201131F8005F2C74 /* timestamp_test.cc */ = {isa = PBXFileReference; lastKnownFileType = sourcecode.cpp.cpp; path = timestamp_test.cc; sourceTree = "<group>"; };
 		B2FA635DF5D116A67A7441CD /* Pods_Firestore_IntegrationTests.framework */ = {isa = PBXFileReference; explicitFileType = wrapper.framework; includeInIndex = 0; path = Pods_Firestore_IntegrationTests.framework; sourceTree = BUILT_PRODUCTS_DIR; };
 		CE00BABB5A3AAB44A4C209E2 /* Pods-Firestore_Tests.debug.xcconfig */ = {isa = PBXFileReference; includeInIndex = 1; lastKnownFileType = text.xcconfig; name = "Pods-Firestore_Tests.debug.xcconfig"; path = "Pods/Target Support Files/Pods-Firestore_Tests/Pods-Firestore_Tests.debug.xcconfig"; sourceTree = "<group>"; };
@@ -461,7 +434,7 @@
 		54764FAC1FAA0C390085E60A /* GoogleTests */ = {
 			isa = PBXGroup;
 			children = (
-				ABE6637C201FCC6700ED349A /* auth */,
+				AB38D9312023962A000A432D /* auth */,
 				AB380CF7201937B800D97691 /* core */,
 				54EB764B202277970088B8F3 /* immutable */,
 				AB356EF5200E9D1A0089B766 /* model */,
@@ -618,12 +591,12 @@
 			path = ../../core/test/firebase/firestore/core;
 			sourceTree = "<group>";
 		};
-		ABE6637C201FCC6700ED349A /* auth */ = {
-			isa = PBXGroup;
-			children = (
-				ABE6637D201FCC9E00ED349A /* user_test.cc */,
-				AB414A4820210E6F0006939E /* empty_credentials_provider_test.cc */,
-				AB414A4B20210E8B0006939E /* credentials_provider_test.cc */,
+		AB38D9312023962A000A432D /* auth */ = {
+			isa = PBXGroup;
+			children = (
+				AB38D9342023966E000A432D /* credentials_provider_test.cc */,
+				AB38D93620239689000A432D /* empty_credentials_provider_test.cc */,
+				AB38D93220239654000A432D /* user_test.cc */,
 			);
 			name = auth;
 			path = ../../core/test/firebase/firestore/auth;
@@ -1265,7 +1238,10 @@
 			isa = PBXSourcesBuildPhase;
 			buildActionMask = 2147483647;
 			files = (
+				AB38D9352023966E000A432D /* credentials_provider_test.cc in Sources */,
+				AB38D93320239654000A432D /* user_test.cc in Sources */,
 				6003F59E195388D20070C39A /* FIRAppDelegate.m in Sources */,
+				AB38D93720239689000A432D /* empty_credentials_provider_test.cc in Sources */,
 				6003F5A7195388D20070C39A /* FIRViewController.m in Sources */,
 				6003F59A195388D20070C39A /* main.m in Sources */,
 			);
@@ -1276,21 +1252,6 @@
 			buildActionMask = 2147483647;
 			files = (
 				DE2EF0881F3D0B6E003D0CDC /* FSTTreeSortedDictionaryTests.m in Sources */,
-<<<<<<< HEAD
-				DE51B1FD1F0D492C0013853F /* FSTSpecTests.m in Sources */,
-				ABAEEF4F1FD5F8B100C966CB /* FIRQueryTests.m in Sources */,
-				ABF341051FE860CA00C48322 /* FSTAPIHelpers.m in Sources */,
-				DE51B1CC1F0D48C00013853F /* FIRGeoPointTests.m in Sources */,
-				DE51B1E11F0D490D0013853F /* FSTMemoryRemoteDocumentCacheTests.m in Sources */,
-				DE51B1FF1F0D493A0013853F /* FSTAssertTests.m in Sources */,
-				AB414A4A20210E7D0006939E /* empty_credentials_provider_test.cc in Sources */,
-				DE51B1D31F0D48CD0013853F /* FSTViewSnapshotTest.m in Sources */,
-				AB380CFE201A2F4500D97691 /* string_util_test.cc in Sources */,
-				DE51B1F91F0D491F0013853F /* FSTWatchChangeTests.m in Sources */,
-				DE51B1F81F0D491F0013853F /* FSTWatchChange+Testing.m in Sources */,
-				AB414A4D20210E970006939E /* credentials_provider_test.cc in Sources */,
-				DE51B1EB1F0D490D0013853F /* FSTWriteGroupTests.mm in Sources */,
-=======
 				ABE6637A201FA81900ED349A /* database_id_test.cc in Sources */,
 				5492E0AF2021552D00B64F25 /* FSTReferenceSetTests.mm in Sources */,
 				5492E09E2021552D00B64F25 /* FSTEagerGarbageCollectorTests.mm in Sources */,
@@ -1300,7 +1261,6 @@
 				AB380CFE201A2F4500D97691 /* string_util_test.cc in Sources */,
 				5492E0A42021552D00B64F25 /* FSTMemoryQueryCacheTests.mm in Sources */,
 				5492E0A92021552D00B64F25 /* FSTRemoteDocumentChangeBufferTests.mm in Sources */,
->>>>>>> d45900b8
 				54C2294F1FECABAE007D065B /* log_test.cc in Sources */,
 				5492E0CA2021557E00B64F25 /* FSTWatchChangeTests.mm in Sources */,
 				5492E063202154B900B64F25 /* FSTViewSnapshotTest.mm in Sources */,
@@ -1362,12 +1322,6 @@
 				54EB764D202277B30088B8F3 /* array_sorted_map_test.cc in Sources */,
 				5492E03420213FFC00B64F25 /* FSTMemorySpecTests.mm in Sources */,
 				AB380D02201BC69F00D97691 /* bits_test.cc in Sources */,
-<<<<<<< HEAD
-				DE51B1CD1F0D48CD0013853F /* FSTDatabaseInfoTests.m in Sources */,
-				ABE6637F201FCCC200ED349A /* user_test.cc in Sources */,
-				AB382F7E1FE03059007CA955 /* FIRFieldPathTests.m in Sources */,
-=======
->>>>>>> d45900b8
 				548DB929200D59F600E00ABC /* comparison_test.cc in Sources */,
 				5492E03D2021401F00B64F25 /* FSTAssertTests.mm in Sources */,
 				5492E062202154B900B64F25 /* FSTTimestampTests.mm in Sources */,
