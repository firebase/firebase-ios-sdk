--- conflicted
+++ resolved
@@ -160,11 +160,8 @@
 		229D1A9381F698D71F229471 /* string_win_test.cc in Sources */ = {isa = PBXBuildFile; fileRef = 79507DF8378D3C42F5B36268 /* string_win_test.cc */; };
 		22A00AC39CAB3426A943E037 /* query.pb.cc in Sources */ = {isa = PBXBuildFile; fileRef = 544129D621C2DDC800EFB9CC /* query.pb.cc */; };
 		23C04A637090E438461E4E70 /* latlng.pb.cc in Sources */ = {isa = PBXBuildFile; fileRef = 618BBE9220B89AAC00B5BCE7 /* latlng.pb.cc */; };
-<<<<<<< HEAD
 		23EFC681986488B033C2B318 /* leveldb_opener_test.cc in Sources */ = {isa = PBXBuildFile; fileRef = 75860CD13AF47EB1EA39EC2F /* leveldb_opener_test.cc */; };
-=======
 		254CD651CB621D471BC5AC12 /* target_cache_test.cc in Sources */ = {isa = PBXBuildFile; fileRef = B5C37696557C81A6C2B7271A /* target_cache_test.cc */; };
->>>>>>> 1bc32554
 		258B372CF33B7E7984BBA659 /* fake_target_metadata_provider.cc in Sources */ = {isa = PBXBuildFile; fileRef = 71140E5D09C6E76F7C71B2FC /* fake_target_metadata_provider.cc */; };
 		25A75DFA730BAD21A5538EC5 /* document.pb.cc in Sources */ = {isa = PBXBuildFile; fileRef = 544129D821C2DDC800EFB9CC /* document.pb.cc */; };
 		25C167BAA4284FC951206E1F /* FIRFirestoreTests.mm in Sources */ = {isa = PBXBuildFile; fileRef = 5467FAFF203E56F8009C9584 /* FIRFirestoreTests.mm */; };
@@ -1502,11 +1499,7 @@
 		B79CA87A1A01FC5329031C9B /* Pods_Firestore_FuzzTests_iOS.framework */ = {isa = PBXFileReference; explicitFileType = wrapper.framework; includeInIndex = 0; path = Pods_Firestore_FuzzTests_iOS.framework; sourceTree = BUILT_PRODUCTS_DIR; };
 		B953604968FBF5483BD20F5A /* Pods-Firestore_IntegrationTests_macOS.release.xcconfig */ = {isa = PBXFileReference; includeInIndex = 1; lastKnownFileType = text.xcconfig; name = "Pods-Firestore_IntegrationTests_macOS.release.xcconfig"; path = "Pods/Target Support Files/Pods-Firestore_IntegrationTests_macOS/Pods-Firestore_IntegrationTests_macOS.release.xcconfig"; sourceTree = "<group>"; };
 		B9C261C26C5D311E1E3C0CB9 /* query_test.cc */ = {isa = PBXFileReference; includeInIndex = 1; lastKnownFileType = sourcecode.cpp.cpp; path = query_test.cc; sourceTree = "<group>"; };
-<<<<<<< HEAD
 		BA02DA2FCD0001CFC6EB08DA /* filesystem_testing.cc */ = {isa = PBXFileReference; includeInIndex = 1; path = filesystem_testing.cc; sourceTree = "<group>"; };
-		BB644F9A3FB7EE4EA704E56A /* memory_query_cache_test.cc */ = {isa = PBXFileReference; includeInIndex = 1; path = memory_query_cache_test.cc; sourceTree = "<group>"; };
-=======
->>>>>>> 1bc32554
 		BB92EB03E3F92485023F64ED /* Pods_Firestore_Example_iOS_Firestore_SwiftTests_iOS.framework */ = {isa = PBXFileReference; explicitFileType = wrapper.framework; includeInIndex = 0; path = Pods_Firestore_Example_iOS_Firestore_SwiftTests_iOS.framework; sourceTree = BUILT_PRODUCTS_DIR; };
 		BC3C788D290A935C353CEAA1 /* writer_test.cc */ = {isa = PBXFileReference; includeInIndex = 1; lastKnownFileType = sourcecode.cpp.cpp; name = writer_test.cc; path = nanopb/writer_test.cc; sourceTree = "<group>"; };
 		BD01F0E43E4E2A07B8B05099 /* Pods-Firestore_Tests_macOS.debug.xcconfig */ = {isa = PBXFileReference; includeInIndex = 1; lastKnownFileType = text.xcconfig; name = "Pods-Firestore_Tests_macOS.debug.xcconfig"; path = "Pods/Target Support Files/Pods-Firestore_Tests_macOS/Pods-Firestore_Tests_macOS.debug.xcconfig"; sourceTree = "<group>"; };
@@ -1857,12 +1850,7 @@
 				B629525F7A1AAC1AB765C74F /* leveldb_lru_garbage_collector_test.cc */,
 				EF83ACD5E1E9F25845A9ACED /* leveldb_migrations_test.cc */,
 				5C7942B6244F4C416B11B86C /* leveldb_mutation_queue_test.cc */,
-<<<<<<< HEAD
 				75860CD13AF47EB1EA39EC2F /* leveldb_opener_test.cc */,
-				BBE612A9FA0F53A9F8F02981 /* leveldb_query_cache_test.cc */,
-=======
-				5C2989FEC97E94ADD2A0B7E5 /* leveldb_persistence_test.cc */,
->>>>>>> 1bc32554
 				0840319686A223CC4AD3FAB1 /* leveldb_remote_document_cache_test.cc */,
 				E76F0CDF28E5FA62D21DE648 /* leveldb_target_cache_test.cc */,
 				88CF09277CFA45EE1273E3BA /* leveldb_transaction_test.cc */,
@@ -3456,12 +3444,7 @@
 				80AB93C807F35539EEC510B2 /* leveldb_lru_garbage_collector_test.cc in Sources */,
 				7EAB3129A58368EE4BD449ED /* leveldb_migrations_test.cc in Sources */,
 				1D7919CD2A05C15803F5FE05 /* leveldb_mutation_queue_test.cc in Sources */,
-<<<<<<< HEAD
 				23EFC681986488B033C2B318 /* leveldb_opener_test.cc in Sources */,
-				827FBEE80F531154A6BDE047 /* leveldb_query_cache_test.cc in Sources */,
-=======
-				01E9A8EC21839E4905EDBA3E /* leveldb_persistence_test.cc in Sources */,
->>>>>>> 1bc32554
 				F10A3E4E164A5458DFF7EDE6 /* leveldb_remote_document_cache_test.cc in Sources */,
 				7D40C8EB7755138F85920637 /* leveldb_target_cache_test.cc in Sources */,
 				B46E778F9E40864B5D2B2F1C /* leveldb_transaction_test.cc in Sources */,
@@ -3635,12 +3618,7 @@
 				4F65FD71B7960944C708A962 /* leveldb_lru_garbage_collector_test.cc in Sources */,
 				90B9302B082E6252AF4E7DC7 /* leveldb_migrations_test.cc in Sources */,
 				1145D70555D8CDC75183A88C /* leveldb_mutation_queue_test.cc in Sources */,
-<<<<<<< HEAD
 				1DCA68BB2EF7A9144B35411F /* leveldb_opener_test.cc in Sources */,
-				46FA68DE0CD58715EDCAC6CA /* leveldb_query_cache_test.cc in Sources */,
-=======
-				4DD59069842DF002BD46737B /* leveldb_persistence_test.cc in Sources */,
->>>>>>> 1bc32554
 				CD1E2F356FC71D7E74FCD26C /* leveldb_remote_document_cache_test.cc in Sources */,
 				06485D6DA8F64757D72636E1 /* leveldb_target_cache_test.cc in Sources */,
 				EC62F9E29CE3598881908FB8 /* leveldb_transaction_test.cc in Sources */,
@@ -3825,12 +3803,7 @@
 				AF4CD9DB5A7D4516FC54892B /* leveldb_lru_garbage_collector_test.cc in Sources */,
 				AD89E95440264713557FB38E /* leveldb_migrations_test.cc in Sources */,
 				FE701C2D739A5371BCBD62B9 /* leveldb_mutation_queue_test.cc in Sources */,
-<<<<<<< HEAD
 				98FE82875A899A40A98AAC22 /* leveldb_opener_test.cc in Sources */,
-				E6916B6F39CABB3F2FB4A1C1 /* leveldb_query_cache_test.cc in Sources */,
-=======
-				FEE048659D5399CA339DF47E /* leveldb_persistence_test.cc in Sources */,
->>>>>>> 1bc32554
 				79D86DD18BB54D2D69DC457F /* leveldb_remote_document_cache_test.cc in Sources */,
 				6C388B2D0967088758FF2425 /* leveldb_target_cache_test.cc in Sources */,
 				D4572060A0FD4D448470D329 /* leveldb_transaction_test.cc in Sources */,
@@ -4015,12 +3988,7 @@
 				000212BFBE7A17712FC9754A /* leveldb_lru_garbage_collector_test.cc in Sources */,
 				61ECC7CE18700CBD73D0D810 /* leveldb_migrations_test.cc in Sources */,
 				A478FDD7C3F48FBFDDA7D8F5 /* leveldb_mutation_queue_test.cc in Sources */,
-<<<<<<< HEAD
 				A06FBB7367CDD496887B86F8 /* leveldb_opener_test.cc in Sources */,
-				72519EBED03B20D83637A235 /* leveldb_query_cache_test.cc in Sources */,
-=======
-				DF84C1193BA3A7761A3E8BDA /* leveldb_persistence_test.cc in Sources */,
->>>>>>> 1bc32554
 				A27096F764227BC73526FED3 /* leveldb_remote_document_cache_test.cc in Sources */,
 				D04CBBEDB8DC16D8C201AC49 /* leveldb_target_cache_test.cc in Sources */,
 				29243A4BBB2E2B1530A62C59 /* leveldb_transaction_test.cc in Sources */,
@@ -4216,12 +4184,7 @@
 				CE2962775B42BDEEE8108567 /* leveldb_lru_garbage_collector_test.cc in Sources */,
 				BACBBF4AF2F5455673AEAB35 /* leveldb_migrations_test.cc in Sources */,
 				98708140787A9465D883EEC9 /* leveldb_mutation_queue_test.cc in Sources */,
-<<<<<<< HEAD
 				8342277EB0553492B6668877 /* leveldb_opener_test.cc in Sources */,
-				FF9596A1F92FD81B79D5B2D8 /* leveldb_query_cache_test.cc in Sources */,
-=======
-				63F0A2172EFA3E52C98148C9 /* leveldb_persistence_test.cc in Sources */,
->>>>>>> 1bc32554
 				8077722A6BB175D3108CDC55 /* leveldb_remote_document_cache_test.cc in Sources */,
 				284A5280F868B2B4B5A1C848 /* leveldb_target_cache_test.cc in Sources */,
 				35DB74DFB2F174865BCCC264 /* leveldb_transaction_test.cc in Sources */,
@@ -4425,12 +4388,7 @@
 				4616CB6342775972F49EDB9B /* leveldb_lru_garbage_collector_test.cc in Sources */,
 				B576823475FBCA5EFA583F9C /* leveldb_migrations_test.cc in Sources */,
 				4FAD8823DC37B9CA24379E85 /* leveldb_mutation_queue_test.cc in Sources */,
-<<<<<<< HEAD
 				4562CDD90F5FF0491F07C5DA /* leveldb_opener_test.cc in Sources */,
-				918E0F94B77665AAB2F4ABFB /* leveldb_query_cache_test.cc in Sources */,
-=======
-				891A45DD297B237933410706 /* leveldb_persistence_test.cc in Sources */,
->>>>>>> 1bc32554
 				EE6DBFB0874A50578CE97A7F /* leveldb_remote_document_cache_test.cc in Sources */,
 				6380CACCF96A9B26900983DC /* leveldb_target_cache_test.cc in Sources */,
 				DDD219222EEE13E3F9F2C703 /* leveldb_transaction_test.cc in Sources */,
