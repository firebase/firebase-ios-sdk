--- conflicted
+++ resolved
@@ -64,9 +64,7 @@
 		6ED54761B845349D43DB6B78 /* Pods_Firestore_Example.framework in Frameworks */ = {isa = PBXBuildFile; fileRef = 75A6FE51C1A02DF38F62FAAD /* Pods_Firestore_Example.framework */; };
 		71719F9F1E33DC2100824A3D /* LaunchScreen.storyboard in Resources */ = {isa = PBXBuildFile; fileRef = 71719F9D1E33DC2100824A3D /* LaunchScreen.storyboard */; };
 		873B8AEB1B1F5CCA007FD442 /* Main.storyboard in Resources */ = {isa = PBXBuildFile; fileRef = 873B8AEA1B1F5CCA007FD442 /* Main.storyboard */; };
-<<<<<<< HEAD
 		AB356EF7200EA5EB0089B766 /* field_value_test.cc in Sources */ = {isa = PBXBuildFile; fileRef = AB356EF6200EA5EB0089B766 /* field_value_test.cc */; };
-=======
 		AB382F7C1FE02A1F007CA955 /* FIRDocumentReferenceTests.m in Sources */ = {isa = PBXBuildFile; fileRef = AB382F7B1FE02A1F007CA955 /* FIRDocumentReferenceTests.m */; };
 		AB382F7E1FE03059007CA955 /* FIRFieldPathTests.m in Sources */ = {isa = PBXBuildFile; fileRef = AB382F7D1FE03059007CA955 /* FIRFieldPathTests.m */; };
 		AB9945261FE2D71100DFC1E6 /* FIRCollectionReferenceTests.m in Sources */ = {isa = PBXBuildFile; fileRef = AB9945251FE2D71100DFC1E6 /* FIRCollectionReferenceTests.m */; };
@@ -76,7 +74,6 @@
 		AB99452E1FE30AC800DFC1E6 /* FIRFieldValueTests.m in Sources */ = {isa = PBXBuildFile; fileRef = AB99452D1FE30AC800DFC1E6 /* FIRFieldValueTests.m */; };
 		ABAEEF4F1FD5F8B100C966CB /* FIRQueryTests.m in Sources */ = {isa = PBXBuildFile; fileRef = ABAEEF4E1FD5F8B100C966CB /* FIRQueryTests.m */; };
 		ABF341051FE860CA00C48322 /* FSTAPIHelpers.m in Sources */ = {isa = PBXBuildFile; fileRef = ABF341021FE8593500C48322 /* FSTAPIHelpers.m */; };
->>>>>>> df71c9ad
 		AFE6114F0D4DAECBA7B7C089 /* Pods_Firestore_IntegrationTests.framework in Frameworks */ = {isa = PBXBuildFile; fileRef = B2FA635DF5D116A67A7441CD /* Pods_Firestore_IntegrationTests.framework */; };
 		C4E749275AD0FBDF9F4716A8 /* Pods_SwiftBuildTest.framework in Frameworks */ = {isa = PBXBuildFile; fileRef = 32AD40BF6B0E849B07FFD05E /* Pods_SwiftBuildTest.framework */; };
 		D5B2532E4676014F57A7EAB9 /* FSTStreamTests.m in Sources */ = {isa = PBXBuildFile; fileRef = D5B25C0D4AADFCA3ADB883E4 /* FSTStreamTests.m */; };
@@ -249,9 +246,7 @@
 		8E002F4AD5D9B6197C940847 /* Firestore.podspec */ = {isa = PBXFileReference; includeInIndex = 1; lastKnownFileType = text; name = Firestore.podspec; path = ../Firestore.podspec; sourceTree = "<group>"; };
 		9D52E67EE96AA7E5D6F69748 /* Pods-Firestore_IntegrationTests.debug.xcconfig */ = {isa = PBXFileReference; includeInIndex = 1; lastKnownFileType = text.xcconfig; name = "Pods-Firestore_IntegrationTests.debug.xcconfig"; path = "Pods/Target Support Files/Pods-Firestore_IntegrationTests/Pods-Firestore_IntegrationTests.debug.xcconfig"; sourceTree = "<group>"; };
 		9EF477AD4B2B643FD320867A /* Pods-Firestore_Example.debug.xcconfig */ = {isa = PBXFileReference; includeInIndex = 1; lastKnownFileType = text.xcconfig; name = "Pods-Firestore_Example.debug.xcconfig"; path = "Pods/Target Support Files/Pods-Firestore_Example/Pods-Firestore_Example.debug.xcconfig"; sourceTree = "<group>"; };
-<<<<<<< HEAD
 		AB356EF6200EA5EB0089B766 /* field_value_test.cc */ = {isa = PBXFileReference; lastKnownFileType = sourcecode.cpp.cpp; path = field_value_test.cc; sourceTree = "<group>"; };
-=======
 		AB382F7B1FE02A1F007CA955 /* FIRDocumentReferenceTests.m */ = {isa = PBXFileReference; fileEncoding = 4; lastKnownFileType = sourcecode.c.objc; path = FIRDocumentReferenceTests.m; sourceTree = "<group>"; };
 		AB382F7D1FE03059007CA955 /* FIRFieldPathTests.m */ = {isa = PBXFileReference; fileEncoding = 4; lastKnownFileType = sourcecode.c.objc; path = FIRFieldPathTests.m; sourceTree = "<group>"; };
 		AB9945251FE2D71100DFC1E6 /* FIRCollectionReferenceTests.m */ = {isa = PBXFileReference; lastKnownFileType = sourcecode.c.objc; path = FIRCollectionReferenceTests.m; sourceTree = "<group>"; };
@@ -262,7 +257,6 @@
 		ABAEEF4E1FD5F8B100C966CB /* FIRQueryTests.m */ = {isa = PBXFileReference; fileEncoding = 4; lastKnownFileType = sourcecode.c.objc; path = FIRQueryTests.m; sourceTree = "<group>"; };
 		ABF341011FE858B500C48322 /* FSTAPIHelpers.h */ = {isa = PBXFileReference; lastKnownFileType = sourcecode.c.h; path = FSTAPIHelpers.h; sourceTree = "<group>"; };
 		ABF341021FE8593500C48322 /* FSTAPIHelpers.m */ = {isa = PBXFileReference; lastKnownFileType = sourcecode.c.objc; path = FSTAPIHelpers.m; sourceTree = "<group>"; };
->>>>>>> df71c9ad
 		B2FA635DF5D116A67A7441CD /* Pods_Firestore_IntegrationTests.framework */ = {isa = PBXFileReference; explicitFileType = wrapper.framework; includeInIndex = 0; path = Pods_Firestore_IntegrationTests.framework; sourceTree = BUILT_PRODUCTS_DIR; };
 		CE00BABB5A3AAB44A4C209E2 /* Pods-Firestore_Tests.debug.xcconfig */ = {isa = PBXFileReference; includeInIndex = 1; lastKnownFileType = text.xcconfig; name = "Pods-Firestore_Tests.debug.xcconfig"; path = "Pods/Target Support Files/Pods-Firestore_Tests/Pods-Firestore_Tests.debug.xcconfig"; sourceTree = "<group>"; };
 		D3CC3DC5338DCAF43A211155 /* README.md */ = {isa = PBXFileReference; includeInIndex = 1; lastKnownFileType = net.daringfireball.markdown; name = README.md; path = ../README.md; sourceTree = "<group>"; };
