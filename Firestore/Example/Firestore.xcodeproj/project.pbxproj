// !$*UTF8*$!
{
	archiveVersion = 1;
	classes = {
	};
	objectVersion = 46;
	objects = {

/* Begin PBXAggregateTarget section */
		DE29E7F51F2174B000909613 /* AllTests */ = {
			isa = PBXAggregateTarget;
			buildConfigurationList = DE29E7F81F2174B000909613 /* Build configuration list for PBXAggregateTarget "AllTests" */;
			buildPhases = (
			);
			dependencies = (
				DE0761FA1F2FEE7E003233AF /* PBXTargetDependency */,
				DE29E7FA1F2174DD00909613 /* PBXTargetDependency */,
				DE29E7FC1F2174DD00909613 /* PBXTargetDependency */,
			);
			name = AllTests;
			productName = AllTests;
		};
/* End PBXAggregateTarget section */

/* Begin PBXBuildFile section */
		3B843E4C1F3A182900548890 /* remote_store_spec_test.json in Resources */ = {isa = PBXBuildFile; fileRef = 3B843E4A1F3930A400548890 /* remote_store_spec_test.json */; };
		5436F32420008FAD006E51E3 /* string_printf_test.cc in Sources */ = {isa = PBXBuildFile; fileRef = 5436F32320008FAD006E51E3 /* string_printf_test.cc */; };
		54740A571FC914BA00713A1A /* secure_random_test.cc in Sources */ = {isa = PBXBuildFile; fileRef = 54740A531FC913E500713A1A /* secure_random_test.cc */; };
		54740A581FC914F000713A1A /* autoid_test.cc in Sources */ = {isa = PBXBuildFile; fileRef = 54740A521FC913E500713A1A /* autoid_test.cc */; };
		54764FAF1FAA21B90085E60A /* FSTGoogleTestTests.mm in Sources */ = {isa = PBXBuildFile; fileRef = 54764FAE1FAA21B90085E60A /* FSTGoogleTestTests.mm */; };
		548DB927200D590300E00ABC /* assert_test.cc in Sources */ = {isa = PBXBuildFile; fileRef = 548DB926200D590300E00ABC /* assert_test.cc */; };
		548DB929200D59F600E00ABC /* comparison_test.cc in Sources */ = {isa = PBXBuildFile; fileRef = 548DB928200D59F600E00ABC /* comparison_test.cc */; };
		5491BC721FB44593008B3588 /* FSTIntegrationTestCase.mm in Sources */ = {isa = PBXBuildFile; fileRef = 5491BC711FB44593008B3588 /* FSTIntegrationTestCase.mm */; };
		5491BC731FB44593008B3588 /* FSTIntegrationTestCase.mm in Sources */ = {isa = PBXBuildFile; fileRef = 5491BC711FB44593008B3588 /* FSTIntegrationTestCase.mm */; };
		5492E03220213FFC00B64F25 /* FSTMockDatastore.mm in Sources */ = {isa = PBXBuildFile; fileRef = 5492E02D20213FFC00B64F25 /* FSTMockDatastore.mm */; };
		5492E03320213FFC00B64F25 /* FSTSyncEngineTestDriver.mm in Sources */ = {isa = PBXBuildFile; fileRef = 5492E02E20213FFC00B64F25 /* FSTSyncEngineTestDriver.mm */; };
		5492E03420213FFC00B64F25 /* FSTMemorySpecTests.mm in Sources */ = {isa = PBXBuildFile; fileRef = 5492E02F20213FFC00B64F25 /* FSTMemorySpecTests.mm */; };
		5492E03520213FFC00B64F25 /* FSTSpecTests.mm in Sources */ = {isa = PBXBuildFile; fileRef = 5492E03020213FFC00B64F25 /* FSTSpecTests.mm */; };
		5492E03B2021401F00B64F25 /* FSTTestDispatchQueue.mm in Sources */ = {isa = PBXBuildFile; fileRef = 5492E0362021401E00B64F25 /* FSTTestDispatchQueue.mm */; };
		5492E03C2021401F00B64F25 /* XCTestCase+Await.mm in Sources */ = {isa = PBXBuildFile; fileRef = 5492E0372021401E00B64F25 /* XCTestCase+Await.mm */; };
		5492E03D2021401F00B64F25 /* FSTAssertTests.mm in Sources */ = {isa = PBXBuildFile; fileRef = 5492E0382021401E00B64F25 /* FSTAssertTests.mm */; };
		5492E03E2021401F00B64F25 /* FSTEventAccumulator.mm in Sources */ = {isa = PBXBuildFile; fileRef = 5492E0392021401F00B64F25 /* FSTEventAccumulator.mm */; };
		5492E03F2021401F00B64F25 /* FSTHelpers.mm in Sources */ = {isa = PBXBuildFile; fileRef = 5492E03A2021401F00B64F25 /* FSTHelpers.mm */; };
		5492E041202143E700B64F25 /* FSTEventAccumulator.mm in Sources */ = {isa = PBXBuildFile; fileRef = 5492E0392021401F00B64F25 /* FSTEventAccumulator.mm */; };
		5492E0422021440500B64F25 /* FSTHelpers.mm in Sources */ = {isa = PBXBuildFile; fileRef = 5492E03A2021401F00B64F25 /* FSTHelpers.mm */; };
		5492E0432021441E00B64F25 /* FSTTestDispatchQueue.mm in Sources */ = {isa = PBXBuildFile; fileRef = 5492E0362021401E00B64F25 /* FSTTestDispatchQueue.mm */; };
		5492E0442021457E00B64F25 /* XCTestCase+Await.mm in Sources */ = {isa = PBXBuildFile; fileRef = 5492E0372021401E00B64F25 /* XCTestCase+Await.mm */; };
		5492E050202154AA00B64F25 /* FIRCollectionReferenceTests.mm in Sources */ = {isa = PBXBuildFile; fileRef = 5492E045202154AA00B64F25 /* FIRCollectionReferenceTests.mm */; };
		5492E051202154AA00B64F25 /* FIRQueryTests.mm in Sources */ = {isa = PBXBuildFile; fileRef = 5492E046202154AA00B64F25 /* FIRQueryTests.mm */; };
		5492E052202154AB00B64F25 /* FIRGeoPointTests.mm in Sources */ = {isa = PBXBuildFile; fileRef = 5492E048202154AA00B64F25 /* FIRGeoPointTests.mm */; };
		5492E053202154AB00B64F25 /* FIRDocumentReferenceTests.mm in Sources */ = {isa = PBXBuildFile; fileRef = 5492E049202154AA00B64F25 /* FIRDocumentReferenceTests.mm */; };
		5492E054202154AB00B64F25 /* FIRFieldValueTests.mm in Sources */ = {isa = PBXBuildFile; fileRef = 5492E04A202154AA00B64F25 /* FIRFieldValueTests.mm */; };
		5492E055202154AB00B64F25 /* FIRDocumentSnapshotTests.mm in Sources */ = {isa = PBXBuildFile; fileRef = 5492E04B202154AA00B64F25 /* FIRDocumentSnapshotTests.mm */; };
		5492E056202154AB00B64F25 /* FIRFieldPathTests.mm in Sources */ = {isa = PBXBuildFile; fileRef = 5492E04C202154AA00B64F25 /* FIRFieldPathTests.mm */; };
		5492E057202154AB00B64F25 /* FIRSnapshotMetadataTests.mm in Sources */ = {isa = PBXBuildFile; fileRef = 5492E04D202154AA00B64F25 /* FIRSnapshotMetadataTests.mm */; };
		5492E058202154AB00B64F25 /* FSTAPIHelpers.mm in Sources */ = {isa = PBXBuildFile; fileRef = 5492E04E202154AA00B64F25 /* FSTAPIHelpers.mm */; };
		5492E059202154AB00B64F25 /* FIRQuerySnapshotTests.mm in Sources */ = {isa = PBXBuildFile; fileRef = 5492E04F202154AA00B64F25 /* FIRQuerySnapshotTests.mm */; };
		5492E062202154B900B64F25 /* FSTTimestampTests.mm in Sources */ = {isa = PBXBuildFile; fileRef = 5492E05B202154B800B64F25 /* FSTTimestampTests.mm */; };
		5492E063202154B900B64F25 /* FSTViewSnapshotTest.mm in Sources */ = {isa = PBXBuildFile; fileRef = 5492E05C202154B800B64F25 /* FSTViewSnapshotTest.mm */; };
		5492E064202154B900B64F25 /* FSTQueryListenerTests.mm in Sources */ = {isa = PBXBuildFile; fileRef = 5492E05D202154B900B64F25 /* FSTQueryListenerTests.mm */; };
		5492E065202154B900B64F25 /* FSTViewTests.mm in Sources */ = {isa = PBXBuildFile; fileRef = 5492E05E202154B900B64F25 /* FSTViewTests.mm */; };
		5492E067202154B900B64F25 /* FSTEventManagerTests.mm in Sources */ = {isa = PBXBuildFile; fileRef = 5492E060202154B900B64F25 /* FSTEventManagerTests.mm */; };
		5492E068202154B900B64F25 /* FSTQueryTests.mm in Sources */ = {isa = PBXBuildFile; fileRef = 5492E061202154B900B64F25 /* FSTQueryTests.mm */; };
		5492E072202154D600B64F25 /* FIRQueryTests.mm in Sources */ = {isa = PBXBuildFile; fileRef = 5492E069202154D500B64F25 /* FIRQueryTests.mm */; };
		5492E073202154D600B64F25 /* FIRFieldsTests.mm in Sources */ = {isa = PBXBuildFile; fileRef = 5492E06A202154D500B64F25 /* FIRFieldsTests.mm */; };
		5492E074202154D600B64F25 /* FIRListenerRegistrationTests.mm in Sources */ = {isa = PBXBuildFile; fileRef = 5492E06B202154D500B64F25 /* FIRListenerRegistrationTests.mm */; };
		5492E075202154D600B64F25 /* FIRDatabaseTests.mm in Sources */ = {isa = PBXBuildFile; fileRef = 5492E06C202154D500B64F25 /* FIRDatabaseTests.mm */; };
		5492E076202154D600B64F25 /* FIRValidationTests.mm in Sources */ = {isa = PBXBuildFile; fileRef = 5492E06D202154D600B64F25 /* FIRValidationTests.mm */; };
		5492E077202154D600B64F25 /* FIRServerTimestampTests.mm in Sources */ = {isa = PBXBuildFile; fileRef = 5492E06E202154D600B64F25 /* FIRServerTimestampTests.mm */; };
		5492E078202154D600B64F25 /* FIRWriteBatchTests.mm in Sources */ = {isa = PBXBuildFile; fileRef = 5492E06F202154D600B64F25 /* FIRWriteBatchTests.mm */; };
		5492E079202154D600B64F25 /* FIRCursorTests.mm in Sources */ = {isa = PBXBuildFile; fileRef = 5492E070202154D600B64F25 /* FIRCursorTests.mm */; };
		5492E07A202154D600B64F25 /* FIRTypeTests.mm in Sources */ = {isa = PBXBuildFile; fileRef = 5492E071202154D600B64F25 /* FIRTypeTests.mm */; };
		5492E07F202154EC00B64F25 /* FSTTransactionTests.mm in Sources */ = {isa = PBXBuildFile; fileRef = 5492E07B202154EB00B64F25 /* FSTTransactionTests.mm */; };
		5492E080202154EC00B64F25 /* FSTSmokeTests.mm in Sources */ = {isa = PBXBuildFile; fileRef = 5492E07C202154EB00B64F25 /* FSTSmokeTests.mm */; };
		5492E081202154EC00B64F25 /* FSTStreamTests.mm in Sources */ = {isa = PBXBuildFile; fileRef = 5492E07D202154EB00B64F25 /* FSTStreamTests.mm */; };
		5492E082202154EC00B64F25 /* FSTDatastoreTests.mm in Sources */ = {isa = PBXBuildFile; fileRef = 5492E07E202154EC00B64F25 /* FSTDatastoreTests.mm */; };
		5492E09D2021552D00B64F25 /* FSTLocalStoreTests.mm in Sources */ = {isa = PBXBuildFile; fileRef = 5492E0832021552A00B64F25 /* FSTLocalStoreTests.mm */; };
		5492E09E2021552D00B64F25 /* FSTEagerGarbageCollectorTests.mm in Sources */ = {isa = PBXBuildFile; fileRef = 5492E0842021552A00B64F25 /* FSTEagerGarbageCollectorTests.mm */; };
		5492E09F2021552D00B64F25 /* FSTLevelDBMigrationsTests.mm in Sources */ = {isa = PBXBuildFile; fileRef = 5492E0862021552A00B64F25 /* FSTLevelDBMigrationsTests.mm */; };
		5492E0A02021552D00B64F25 /* FSTLevelDBMutationQueueTests.mm in Sources */ = {isa = PBXBuildFile; fileRef = 5492E0872021552A00B64F25 /* FSTLevelDBMutationQueueTests.mm */; };
		5492E0A12021552D00B64F25 /* FSTMemoryLocalStoreTests.mm in Sources */ = {isa = PBXBuildFile; fileRef = 5492E0882021552A00B64F25 /* FSTMemoryLocalStoreTests.mm */; };
		5492E0A22021552D00B64F25 /* FSTQueryCacheTests.mm in Sources */ = {isa = PBXBuildFile; fileRef = 5492E0892021552A00B64F25 /* FSTQueryCacheTests.mm */; };
		5492E0A32021552D00B64F25 /* FSTLocalSerializerTests.mm in Sources */ = {isa = PBXBuildFile; fileRef = 5492E08A2021552A00B64F25 /* FSTLocalSerializerTests.mm */; };
		5492E0A42021552D00B64F25 /* FSTMemoryQueryCacheTests.mm in Sources */ = {isa = PBXBuildFile; fileRef = 5492E08B2021552B00B64F25 /* FSTMemoryQueryCacheTests.mm */; };
		5492E0A52021552D00B64F25 /* FSTMemoryRemoteDocumentCacheTests.mm in Sources */ = {isa = PBXBuildFile; fileRef = 5492E08C2021552B00B64F25 /* FSTMemoryRemoteDocumentCacheTests.mm */; };
		5492E0A62021552D00B64F25 /* FSTPersistenceTestHelpers.mm in Sources */ = {isa = PBXBuildFile; fileRef = 5492E08D2021552B00B64F25 /* FSTPersistenceTestHelpers.mm */; };
		5492E0A72021552D00B64F25 /* FSTLevelDBKeyTests.mm in Sources */ = {isa = PBXBuildFile; fileRef = 5492E08E2021552B00B64F25 /* FSTLevelDBKeyTests.mm */; };
		5492E0A82021552D00B64F25 /* FSTLevelDBLocalStoreTests.mm in Sources */ = {isa = PBXBuildFile; fileRef = 5492E08F2021552B00B64F25 /* FSTLevelDBLocalStoreTests.mm */; };
		5492E0A92021552D00B64F25 /* FSTRemoteDocumentChangeBufferTests.mm in Sources */ = {isa = PBXBuildFile; fileRef = 5492E0902021552B00B64F25 /* FSTRemoteDocumentChangeBufferTests.mm */; };
		5492E0AA2021552D00B64F25 /* FSTLevelDBRemoteDocumentCacheTests.mm in Sources */ = {isa = PBXBuildFile; fileRef = 5492E0922021552B00B64F25 /* FSTLevelDBRemoteDocumentCacheTests.mm */; };
		5492E0AB2021552D00B64F25 /* StringViewTests.mm in Sources */ = {isa = PBXBuildFile; fileRef = 5492E0932021552B00B64F25 /* StringViewTests.mm */; };
		5492E0AC2021552D00B64F25 /* FSTMutationQueueTests.mm in Sources */ = {isa = PBXBuildFile; fileRef = 5492E0962021552C00B64F25 /* FSTMutationQueueTests.mm */; };
		5492E0AD2021552D00B64F25 /* FSTMemoryMutationQueueTests.mm in Sources */ = {isa = PBXBuildFile; fileRef = 5492E0972021552C00B64F25 /* FSTMemoryMutationQueueTests.mm */; };
		5492E0AE2021552D00B64F25 /* FSTLevelDBQueryCacheTests.mm in Sources */ = {isa = PBXBuildFile; fileRef = 5492E0982021552C00B64F25 /* FSTLevelDBQueryCacheTests.mm */; };
		5492E0AF2021552D00B64F25 /* FSTReferenceSetTests.mm in Sources */ = {isa = PBXBuildFile; fileRef = 5492E09A2021552C00B64F25 /* FSTReferenceSetTests.mm */; };
		5492E0B02021552D00B64F25 /* FSTWriteGroupTests.mm in Sources */ = {isa = PBXBuildFile; fileRef = 5492E09B2021552C00B64F25 /* FSTWriteGroupTests.mm */; };
		5492E0B92021555100B64F25 /* FSTDocumentKeyTests.mm in Sources */ = {isa = PBXBuildFile; fileRef = 5492E0B22021555000B64F25 /* FSTDocumentKeyTests.mm */; };
		5492E0BC2021555100B64F25 /* FSTPathTests.mm in Sources */ = {isa = PBXBuildFile; fileRef = 5492E0B52021555100B64F25 /* FSTPathTests.mm */; };
		5492E0BD2021555100B64F25 /* FSTDocumentTests.mm in Sources */ = {isa = PBXBuildFile; fileRef = 5492E0B62021555100B64F25 /* FSTDocumentTests.mm */; };
		5492E0BE2021555100B64F25 /* FSTMutationTests.mm in Sources */ = {isa = PBXBuildFile; fileRef = 5492E0B72021555100B64F25 /* FSTMutationTests.mm */; };
		5492E0BF2021555100B64F25 /* FSTFieldValueTests.mm in Sources */ = {isa = PBXBuildFile; fileRef = 5492E0B82021555100B64F25 /* FSTFieldValueTests.mm */; };
		5492E0C62021557E00B64F25 /* FSTWatchChange+Testing.mm in Sources */ = {isa = PBXBuildFile; fileRef = 5492E0C02021557E00B64F25 /* FSTWatchChange+Testing.mm */; };
		5492E0C72021557E00B64F25 /* FSTSerializerBetaTests.mm in Sources */ = {isa = PBXBuildFile; fileRef = 5492E0C12021557E00B64F25 /* FSTSerializerBetaTests.mm */; };
		5492E0C82021557E00B64F25 /* FSTDatastoreTests.mm in Sources */ = {isa = PBXBuildFile; fileRef = 5492E0C22021557E00B64F25 /* FSTDatastoreTests.mm */; };
		5492E0C92021557E00B64F25 /* FSTRemoteEventTests.mm in Sources */ = {isa = PBXBuildFile; fileRef = 5492E0C32021557E00B64F25 /* FSTRemoteEventTests.mm */; };
		5492E0CA2021557E00B64F25 /* FSTWatchChangeTests.mm in Sources */ = {isa = PBXBuildFile; fileRef = 5492E0C52021557E00B64F25 /* FSTWatchChangeTests.mm */; };
		54C2294F1FECABAE007D065B /* log_test.cc in Sources */ = {isa = PBXBuildFile; fileRef = 54C2294E1FECABAE007D065B /* log_test.cc */; };
		54DA12A61F315EE100DD57A1 /* collection_spec_test.json in Resources */ = {isa = PBXBuildFile; fileRef = 54DA129C1F315EE100DD57A1 /* collection_spec_test.json */; };
		54DA12A71F315EE100DD57A1 /* existence_filter_spec_test.json in Resources */ = {isa = PBXBuildFile; fileRef = 54DA129D1F315EE100DD57A1 /* existence_filter_spec_test.json */; };
		54DA12A81F315EE100DD57A1 /* limbo_spec_test.json in Resources */ = {isa = PBXBuildFile; fileRef = 54DA129E1F315EE100DD57A1 /* limbo_spec_test.json */; };
		54DA12A91F315EE100DD57A1 /* limit_spec_test.json in Resources */ = {isa = PBXBuildFile; fileRef = 54DA129F1F315EE100DD57A1 /* limit_spec_test.json */; };
		54DA12AA1F315EE100DD57A1 /* listen_spec_test.json in Resources */ = {isa = PBXBuildFile; fileRef = 54DA12A01F315EE100DD57A1 /* listen_spec_test.json */; };
		54DA12AB1F315EE100DD57A1 /* offline_spec_test.json in Resources */ = {isa = PBXBuildFile; fileRef = 54DA12A11F315EE100DD57A1 /* offline_spec_test.json */; };
		54DA12AC1F315EE100DD57A1 /* orderby_spec_test.json in Resources */ = {isa = PBXBuildFile; fileRef = 54DA12A21F315EE100DD57A1 /* orderby_spec_test.json */; };
		54DA12AD1F315EE100DD57A1 /* persistence_spec_test.json in Resources */ = {isa = PBXBuildFile; fileRef = 54DA12A31F315EE100DD57A1 /* persistence_spec_test.json */; };
		54DA12AE1F315EE100DD57A1 /* resume_token_spec_test.json in Resources */ = {isa = PBXBuildFile; fileRef = 54DA12A41F315EE100DD57A1 /* resume_token_spec_test.json */; };
		54DA12AF1F315EE100DD57A1 /* write_spec_test.json in Resources */ = {isa = PBXBuildFile; fileRef = 54DA12A51F315EE100DD57A1 /* write_spec_test.json */; };
		54EB764D202277B30088B8F3 /* array_sorted_map_test.cc in Sources */ = {isa = PBXBuildFile; fileRef = 54EB764C202277B30088B8F3 /* array_sorted_map_test.cc */; };
		6003F58E195388D20070C39A /* Foundation.framework in Frameworks */ = {isa = PBXBuildFile; fileRef = 6003F58D195388D20070C39A /* Foundation.framework */; };
		6003F590195388D20070C39A /* CoreGraphics.framework in Frameworks */ = {isa = PBXBuildFile; fileRef = 6003F58F195388D20070C39A /* CoreGraphics.framework */; };
		6003F592195388D20070C39A /* UIKit.framework in Frameworks */ = {isa = PBXBuildFile; fileRef = 6003F591195388D20070C39A /* UIKit.framework */; };
		6003F598195388D20070C39A /* InfoPlist.strings in Resources */ = {isa = PBXBuildFile; fileRef = 6003F596195388D20070C39A /* InfoPlist.strings */; };
		6003F59A195388D20070C39A /* main.m in Sources */ = {isa = PBXBuildFile; fileRef = 6003F599195388D20070C39A /* main.m */; };
		6003F59E195388D20070C39A /* FIRAppDelegate.m in Sources */ = {isa = PBXBuildFile; fileRef = 6003F59D195388D20070C39A /* FIRAppDelegate.m */; };
		6003F5A7195388D20070C39A /* FIRViewController.m in Sources */ = {isa = PBXBuildFile; fileRef = 6003F5A6195388D20070C39A /* FIRViewController.m */; };
		6003F5A9195388D20070C39A /* Images.xcassets in Resources */ = {isa = PBXBuildFile; fileRef = 6003F5A8195388D20070C39A /* Images.xcassets */; };
		6003F5B0195388D20070C39A /* XCTest.framework in Frameworks */ = {isa = PBXBuildFile; fileRef = 6003F5AF195388D20070C39A /* XCTest.framework */; };
		6003F5B1195388D20070C39A /* Foundation.framework in Frameworks */ = {isa = PBXBuildFile; fileRef = 6003F58D195388D20070C39A /* Foundation.framework */; };
		6003F5B2195388D20070C39A /* UIKit.framework in Frameworks */ = {isa = PBXBuildFile; fileRef = 6003F591195388D20070C39A /* UIKit.framework */; };
		6003F5BA195388D20070C39A /* InfoPlist.strings in Resources */ = {isa = PBXBuildFile; fileRef = 6003F5B8195388D20070C39A /* InfoPlist.strings */; };
		6ED54761B845349D43DB6B78 /* Pods_Firestore_Example.framework in Frameworks */ = {isa = PBXBuildFile; fileRef = 75A6FE51C1A02DF38F62FAAD /* Pods_Firestore_Example.framework */; };
		71719F9F1E33DC2100824A3D /* LaunchScreen.storyboard in Resources */ = {isa = PBXBuildFile; fileRef = 71719F9D1E33DC2100824A3D /* LaunchScreen.storyboard */; };
		873B8AEB1B1F5CCA007FD442 /* Main.storyboard in Resources */ = {isa = PBXBuildFile; fileRef = 873B8AEA1B1F5CCA007FD442 /* Main.storyboard */; };
		AB356EF7200EA5EB0089B766 /* field_value_test.cc in Sources */ = {isa = PBXBuildFile; fileRef = AB356EF6200EA5EB0089B766 /* field_value_test.cc */; };
		AB380CFB2019388600D97691 /* target_id_generator_test.cc in Sources */ = {isa = PBXBuildFile; fileRef = AB380CF82019382300D97691 /* target_id_generator_test.cc */; };
		AB380CFE201A2F4500D97691 /* string_util_test.cc in Sources */ = {isa = PBXBuildFile; fileRef = AB380CFC201A2EE200D97691 /* string_util_test.cc */; };
		AB380D02201BC69F00D97691 /* bits_test.cc in Sources */ = {isa = PBXBuildFile; fileRef = AB380D01201BC69F00D97691 /* bits_test.cc */; };
		AB380D04201BC6E400D97691 /* ordered_code_test.cc in Sources */ = {isa = PBXBuildFile; fileRef = AB380D03201BC6E400D97691 /* ordered_code_test.cc */; };
		AB38D93020236E21000A432D /* database_info_test.cc in Sources */ = {isa = PBXBuildFile; fileRef = AB38D92E20235D22000A432D /* database_info_test.cc */; };
		AB7BAB342012B519001E0872 /* geo_point_test.cc in Sources */ = {isa = PBXBuildFile; fileRef = AB7BAB332012B519001E0872 /* geo_point_test.cc */; };
		ABC1D7DC2023A04B00BA84F0 /* credentials_provider_test.cc in Sources */ = {isa = PBXBuildFile; fileRef = AB38D9342023966E000A432D /* credentials_provider_test.cc */; };
		ABC1D7DD2023A04F00BA84F0 /* empty_credentials_provider_test.cc in Sources */ = {isa = PBXBuildFile; fileRef = AB38D93620239689000A432D /* empty_credentials_provider_test.cc */; };
		ABC1D7DE2023A05300BA84F0 /* user_test.cc in Sources */ = {isa = PBXBuildFile; fileRef = AB38D93220239654000A432D /* user_test.cc */; };
		ABC1D7E12023A40C00BA84F0 /* token_test.cc in Sources */ = {isa = PBXBuildFile; fileRef = ABC1D7DF2023A3EF00BA84F0 /* token_test.cc */; };
		ABC1D7E42024AFDE00BA84F0 /* firebase_credentials_provider_test.mm in Sources */ = {isa = PBXBuildFile; fileRef = ABC1D7E22023CDC500BA84F0 /* firebase_credentials_provider_test.mm */; };
		ABE6637A201FA81900ED349A /* database_id_test.cc in Sources */ = {isa = PBXBuildFile; fileRef = AB71064B201FA60300344F18 /* database_id_test.cc */; };
		ABF6506C201131F8005F2C74 /* timestamp_test.cc in Sources */ = {isa = PBXBuildFile; fileRef = ABF6506B201131F8005F2C74 /* timestamp_test.cc */; };
		AFE6114F0D4DAECBA7B7C089 /* Pods_Firestore_IntegrationTests.framework in Frameworks */ = {isa = PBXBuildFile; fileRef = B2FA635DF5D116A67A7441CD /* Pods_Firestore_IntegrationTests.framework */; };
		B686F2B22025000D0028D6BE /* resource_path_test.cc in Sources */ = {isa = PBXBuildFile; fileRef = B686F2B02024FFD70028D6BE /* resource_path_test.cc */; };
		C4E749275AD0FBDF9F4716A8 /* Pods_SwiftBuildTest.framework in Frameworks */ = {isa = PBXBuildFile; fileRef = 32AD40BF6B0E849B07FFD05E /* Pods_SwiftBuildTest.framework */; };
		DE03B2D41F2149D600A30B9C /* XCTest.framework in Frameworks */ = {isa = PBXBuildFile; fileRef = 6003F5AF195388D20070C39A /* XCTest.framework */; };
		DE03B2D51F2149D600A30B9C /* UIKit.framework in Frameworks */ = {isa = PBXBuildFile; fileRef = 6003F591195388D20070C39A /* UIKit.framework */; };
		DE03B2D61F2149D600A30B9C /* Foundation.framework in Frameworks */ = {isa = PBXBuildFile; fileRef = 6003F58D195388D20070C39A /* Foundation.framework */; };
		DE03B2D71F2149D600A30B9C /* Pods_Firestore_Tests.framework in Frameworks */ = {isa = PBXBuildFile; fileRef = 69F6A10DBD6187489481CD76 /* Pods_Firestore_Tests.framework */; };
		DE03B2DD1F2149D600A30B9C /* InfoPlist.strings in Resources */ = {isa = PBXBuildFile; fileRef = 6003F5B8195388D20070C39A /* InfoPlist.strings */; };
		DE03B3631F215E1A00A30B9C /* CAcert.pem in Resources */ = {isa = PBXBuildFile; fileRef = DE03B3621F215E1600A30B9C /* CAcert.pem */; };
		DE0761F81F2FE68D003233AF /* main.swift in Sources */ = {isa = PBXBuildFile; fileRef = DE0761F61F2FE68D003233AF /* main.swift */; };
		DE2EF0851F3D0B6E003D0CDC /* FSTArraySortedDictionaryTests.m in Sources */ = {isa = PBXBuildFile; fileRef = DE2EF07E1F3D0B6E003D0CDC /* FSTArraySortedDictionaryTests.m */; };
		DE2EF0861F3D0B6E003D0CDC /* FSTImmutableSortedDictionary+Testing.m in Sources */ = {isa = PBXBuildFile; fileRef = DE2EF0801F3D0B6E003D0CDC /* FSTImmutableSortedDictionary+Testing.m */; };
		DE2EF0871F3D0B6E003D0CDC /* FSTImmutableSortedSet+Testing.m in Sources */ = {isa = PBXBuildFile; fileRef = DE2EF0821F3D0B6E003D0CDC /* FSTImmutableSortedSet+Testing.m */; };
		DE2EF0881F3D0B6E003D0CDC /* FSTTreeSortedDictionaryTests.m in Sources */ = {isa = PBXBuildFile; fileRef = DE2EF0841F3D0B6E003D0CDC /* FSTTreeSortedDictionaryTests.m */; };
		F104BBD69BC3F0796E3A77C1 /* Pods_Firestore_Tests.framework in Frameworks */ = {isa = PBXBuildFile; fileRef = 69F6A10DBD6187489481CD76 /* Pods_Firestore_Tests.framework */; };
/* End PBXBuildFile section */

/* Begin PBXContainerItemProxy section */
		6003F5B3195388D20070C39A /* PBXContainerItemProxy */ = {
			isa = PBXContainerItemProxy;
			containerPortal = 6003F582195388D10070C39A /* Project object */;
			proxyType = 1;
			remoteGlobalIDString = 6003F589195388D20070C39A;
			remoteInfo = Firestore;
		};
		DE03B2961F2149D600A30B9C /* PBXContainerItemProxy */ = {
			isa = PBXContainerItemProxy;
			containerPortal = 6003F582195388D10070C39A /* Project object */;
			proxyType = 1;
			remoteGlobalIDString = 6003F589195388D20070C39A;
			remoteInfo = Firestore;
		};
		DE0761F91F2FEE7E003233AF /* PBXContainerItemProxy */ = {
			isa = PBXContainerItemProxy;
			containerPortal = 6003F582195388D10070C39A /* Project object */;
			proxyType = 1;
			remoteGlobalIDString = DE0761E31F2FE611003233AF;
			remoteInfo = SwiftBuildTest;
		};
		DE29E7F91F2174DD00909613 /* PBXContainerItemProxy */ = {
			isa = PBXContainerItemProxy;
			containerPortal = 6003F582195388D10070C39A /* Project object */;
			proxyType = 1;
			remoteGlobalIDString = 6003F5AD195388D20070C39A;
			remoteInfo = Firestore_Tests;
		};
		DE29E7FB1F2174DD00909613 /* PBXContainerItemProxy */ = {
			isa = PBXContainerItemProxy;
			containerPortal = 6003F582195388D10070C39A /* Project object */;
			proxyType = 1;
			remoteGlobalIDString = DE03B2941F2149D600A30B9C;
			remoteInfo = Firestore_IntegrationTests;
		};
/* End PBXContainerItemProxy section */

/* Begin PBXFileReference section */
		04DF37A117F88A9891379ED6 /* Pods-Firestore_Tests.release.xcconfig */ = {isa = PBXFileReference; includeInIndex = 1; lastKnownFileType = text.xcconfig; name = "Pods-Firestore_Tests.release.xcconfig"; path = "Pods/Target Support Files/Pods-Firestore_Tests/Pods-Firestore_Tests.release.xcconfig"; sourceTree = "<group>"; };
		12F4357299652983A615F886 /* LICENSE */ = {isa = PBXFileReference; includeInIndex = 1; lastKnownFileType = text; name = LICENSE; path = ../LICENSE; sourceTree = "<group>"; };
		32AD40BF6B0E849B07FFD05E /* Pods_SwiftBuildTest.framework */ = {isa = PBXFileReference; explicitFileType = wrapper.framework; includeInIndex = 0; path = Pods_SwiftBuildTest.framework; sourceTree = BUILT_PRODUCTS_DIR; };
		3B843E4A1F3930A400548890 /* remote_store_spec_test.json */ = {isa = PBXFileReference; fileEncoding = 4; lastKnownFileType = text.json; path = remote_store_spec_test.json; sourceTree = "<group>"; };
		42491D7DC8C8CD245CC22B93 /* Pods-SwiftBuildTest.debug.xcconfig */ = {isa = PBXFileReference; includeInIndex = 1; lastKnownFileType = text.xcconfig; name = "Pods-SwiftBuildTest.debug.xcconfig"; path = "Pods/Target Support Files/Pods-SwiftBuildTest/Pods-SwiftBuildTest.debug.xcconfig"; sourceTree = "<group>"; };
		4EBC5F5ABE1FD097EFE5E224 /* Pods-Firestore_Example.release.xcconfig */ = {isa = PBXFileReference; includeInIndex = 1; lastKnownFileType = text.xcconfig; name = "Pods-Firestore_Example.release.xcconfig"; path = "Pods/Target Support Files/Pods-Firestore_Example/Pods-Firestore_Example.release.xcconfig"; sourceTree = "<group>"; };
		5436F32320008FAD006E51E3 /* string_printf_test.cc */ = {isa = PBXFileReference; fileEncoding = 4; lastKnownFileType = sourcecode.cpp.cpp; name = string_printf_test.cc; path = ../../core/test/firebase/firestore/util/string_printf_test.cc; sourceTree = "<group>"; };
		54740A521FC913E500713A1A /* autoid_test.cc */ = {isa = PBXFileReference; fileEncoding = 4; lastKnownFileType = sourcecode.cpp.cpp; name = autoid_test.cc; path = ../../core/test/firebase/firestore/util/autoid_test.cc; sourceTree = "<group>"; };
		54740A531FC913E500713A1A /* secure_random_test.cc */ = {isa = PBXFileReference; fileEncoding = 4; lastKnownFileType = sourcecode.cpp.cpp; name = secure_random_test.cc; path = ../../core/test/firebase/firestore/util/secure_random_test.cc; sourceTree = "<group>"; };
		54764FAE1FAA21B90085E60A /* FSTGoogleTestTests.mm */ = {isa = PBXFileReference; fileEncoding = 4; lastKnownFileType = sourcecode.cpp.objcpp; name = FSTGoogleTestTests.mm; path = GoogleTest/FSTGoogleTestTests.mm; sourceTree = "<group>"; };
		548DB926200D590300E00ABC /* assert_test.cc */ = {isa = PBXFileReference; fileEncoding = 4; lastKnownFileType = sourcecode.cpp.cpp; name = assert_test.cc; path = ../../core/test/firebase/firestore/util/assert_test.cc; sourceTree = "<group>"; };
		548DB928200D59F600E00ABC /* comparison_test.cc */ = {isa = PBXFileReference; fileEncoding = 4; lastKnownFileType = sourcecode.cpp.cpp; name = comparison_test.cc; path = ../../core/test/firebase/firestore/util/comparison_test.cc; sourceTree = "<group>"; };
		5491BC711FB44593008B3588 /* FSTIntegrationTestCase.mm */ = {isa = PBXFileReference; fileEncoding = 4; lastKnownFileType = sourcecode.cpp.objcpp; path = FSTIntegrationTestCase.mm; sourceTree = "<group>"; };
		5492E02C20213FFB00B64F25 /* FSTLevelDBSpecTests.mm */ = {isa = PBXFileReference; fileEncoding = 4; lastKnownFileType = sourcecode.cpp.objcpp; path = FSTLevelDBSpecTests.mm; sourceTree = "<group>"; };
		5492E02D20213FFC00B64F25 /* FSTMockDatastore.mm */ = {isa = PBXFileReference; fileEncoding = 4; lastKnownFileType = sourcecode.cpp.objcpp; path = FSTMockDatastore.mm; sourceTree = "<group>"; };
		5492E02E20213FFC00B64F25 /* FSTSyncEngineTestDriver.mm */ = {isa = PBXFileReference; fileEncoding = 4; lastKnownFileType = sourcecode.cpp.objcpp; path = FSTSyncEngineTestDriver.mm; sourceTree = "<group>"; };
		5492E02F20213FFC00B64F25 /* FSTMemorySpecTests.mm */ = {isa = PBXFileReference; fileEncoding = 4; lastKnownFileType = sourcecode.cpp.objcpp; path = FSTMemorySpecTests.mm; sourceTree = "<group>"; };
		5492E03020213FFC00B64F25 /* FSTSpecTests.mm */ = {isa = PBXFileReference; fileEncoding = 4; lastKnownFileType = sourcecode.cpp.objcpp; path = FSTSpecTests.mm; sourceTree = "<group>"; };
		5492E0362021401E00B64F25 /* FSTTestDispatchQueue.mm */ = {isa = PBXFileReference; fileEncoding = 4; lastKnownFileType = sourcecode.cpp.objcpp; path = FSTTestDispatchQueue.mm; sourceTree = "<group>"; };
		5492E0372021401E00B64F25 /* XCTestCase+Await.mm */ = {isa = PBXFileReference; fileEncoding = 4; lastKnownFileType = sourcecode.cpp.objcpp; path = "XCTestCase+Await.mm"; sourceTree = "<group>"; };
		5492E0382021401E00B64F25 /* FSTAssertTests.mm */ = {isa = PBXFileReference; fileEncoding = 4; lastKnownFileType = sourcecode.cpp.objcpp; path = FSTAssertTests.mm; sourceTree = "<group>"; };
		5492E0392021401F00B64F25 /* FSTEventAccumulator.mm */ = {isa = PBXFileReference; fileEncoding = 4; lastKnownFileType = sourcecode.cpp.objcpp; path = FSTEventAccumulator.mm; sourceTree = "<group>"; };
		5492E03A2021401F00B64F25 /* FSTHelpers.mm */ = {isa = PBXFileReference; fileEncoding = 4; lastKnownFileType = sourcecode.cpp.objcpp; path = FSTHelpers.mm; sourceTree = "<group>"; };
		5492E045202154AA00B64F25 /* FIRCollectionReferenceTests.mm */ = {isa = PBXFileReference; fileEncoding = 4; lastKnownFileType = sourcecode.cpp.objcpp; path = FIRCollectionReferenceTests.mm; sourceTree = "<group>"; };
		5492E046202154AA00B64F25 /* FIRQueryTests.mm */ = {isa = PBXFileReference; fileEncoding = 4; lastKnownFileType = sourcecode.cpp.objcpp; path = FIRQueryTests.mm; sourceTree = "<group>"; };
		5492E047202154AA00B64F25 /* FSTAPIHelpers.h */ = {isa = PBXFileReference; fileEncoding = 4; lastKnownFileType = sourcecode.c.h; path = FSTAPIHelpers.h; sourceTree = "<group>"; };
		5492E048202154AA00B64F25 /* FIRGeoPointTests.mm */ = {isa = PBXFileReference; fileEncoding = 4; lastKnownFileType = sourcecode.cpp.objcpp; path = FIRGeoPointTests.mm; sourceTree = "<group>"; };
		5492E049202154AA00B64F25 /* FIRDocumentReferenceTests.mm */ = {isa = PBXFileReference; fileEncoding = 4; lastKnownFileType = sourcecode.cpp.objcpp; path = FIRDocumentReferenceTests.mm; sourceTree = "<group>"; };
		5492E04A202154AA00B64F25 /* FIRFieldValueTests.mm */ = {isa = PBXFileReference; fileEncoding = 4; lastKnownFileType = sourcecode.cpp.objcpp; path = FIRFieldValueTests.mm; sourceTree = "<group>"; };
		5492E04B202154AA00B64F25 /* FIRDocumentSnapshotTests.mm */ = {isa = PBXFileReference; fileEncoding = 4; lastKnownFileType = sourcecode.cpp.objcpp; path = FIRDocumentSnapshotTests.mm; sourceTree = "<group>"; };
		5492E04C202154AA00B64F25 /* FIRFieldPathTests.mm */ = {isa = PBXFileReference; fileEncoding = 4; lastKnownFileType = sourcecode.cpp.objcpp; path = FIRFieldPathTests.mm; sourceTree = "<group>"; };
		5492E04D202154AA00B64F25 /* FIRSnapshotMetadataTests.mm */ = {isa = PBXFileReference; fileEncoding = 4; lastKnownFileType = sourcecode.cpp.objcpp; path = FIRSnapshotMetadataTests.mm; sourceTree = "<group>"; };
		5492E04E202154AA00B64F25 /* FSTAPIHelpers.mm */ = {isa = PBXFileReference; fileEncoding = 4; lastKnownFileType = sourcecode.cpp.objcpp; path = FSTAPIHelpers.mm; sourceTree = "<group>"; };
		5492E04F202154AA00B64F25 /* FIRQuerySnapshotTests.mm */ = {isa = PBXFileReference; fileEncoding = 4; lastKnownFileType = sourcecode.cpp.objcpp; path = FIRQuerySnapshotTests.mm; sourceTree = "<group>"; };
		5492E05B202154B800B64F25 /* FSTTimestampTests.mm */ = {isa = PBXFileReference; fileEncoding = 4; lastKnownFileType = sourcecode.cpp.objcpp; path = FSTTimestampTests.mm; sourceTree = "<group>"; };
		5492E05C202154B800B64F25 /* FSTViewSnapshotTest.mm */ = {isa = PBXFileReference; fileEncoding = 4; lastKnownFileType = sourcecode.cpp.objcpp; path = FSTViewSnapshotTest.mm; sourceTree = "<group>"; };
		5492E05D202154B900B64F25 /* FSTQueryListenerTests.mm */ = {isa = PBXFileReference; fileEncoding = 4; lastKnownFileType = sourcecode.cpp.objcpp; path = FSTQueryListenerTests.mm; sourceTree = "<group>"; };
		5492E05E202154B900B64F25 /* FSTViewTests.mm */ = {isa = PBXFileReference; fileEncoding = 4; lastKnownFileType = sourcecode.cpp.objcpp; path = FSTViewTests.mm; sourceTree = "<group>"; };
		5492E060202154B900B64F25 /* FSTEventManagerTests.mm */ = {isa = PBXFileReference; fileEncoding = 4; lastKnownFileType = sourcecode.cpp.objcpp; path = FSTEventManagerTests.mm; sourceTree = "<group>"; };
		5492E061202154B900B64F25 /* FSTQueryTests.mm */ = {isa = PBXFileReference; fileEncoding = 4; lastKnownFileType = sourcecode.cpp.objcpp; path = FSTQueryTests.mm; sourceTree = "<group>"; };
		5492E069202154D500B64F25 /* FIRQueryTests.mm */ = {isa = PBXFileReference; fileEncoding = 4; lastKnownFileType = sourcecode.cpp.objcpp; path = FIRQueryTests.mm; sourceTree = "<group>"; };
		5492E06A202154D500B64F25 /* FIRFieldsTests.mm */ = {isa = PBXFileReference; fileEncoding = 4; lastKnownFileType = sourcecode.cpp.objcpp; path = FIRFieldsTests.mm; sourceTree = "<group>"; };
		5492E06B202154D500B64F25 /* FIRListenerRegistrationTests.mm */ = {isa = PBXFileReference; fileEncoding = 4; lastKnownFileType = sourcecode.cpp.objcpp; path = FIRListenerRegistrationTests.mm; sourceTree = "<group>"; };
		5492E06C202154D500B64F25 /* FIRDatabaseTests.mm */ = {isa = PBXFileReference; fileEncoding = 4; lastKnownFileType = sourcecode.cpp.objcpp; path = FIRDatabaseTests.mm; sourceTree = "<group>"; };
		5492E06D202154D600B64F25 /* FIRValidationTests.mm */ = {isa = PBXFileReference; fileEncoding = 4; lastKnownFileType = sourcecode.cpp.objcpp; path = FIRValidationTests.mm; sourceTree = "<group>"; };
		5492E06E202154D600B64F25 /* FIRServerTimestampTests.mm */ = {isa = PBXFileReference; fileEncoding = 4; lastKnownFileType = sourcecode.cpp.objcpp; path = FIRServerTimestampTests.mm; sourceTree = "<group>"; };
		5492E06F202154D600B64F25 /* FIRWriteBatchTests.mm */ = {isa = PBXFileReference; fileEncoding = 4; lastKnownFileType = sourcecode.cpp.objcpp; path = FIRWriteBatchTests.mm; sourceTree = "<group>"; };
		5492E070202154D600B64F25 /* FIRCursorTests.mm */ = {isa = PBXFileReference; fileEncoding = 4; lastKnownFileType = sourcecode.cpp.objcpp; path = FIRCursorTests.mm; sourceTree = "<group>"; };
		5492E071202154D600B64F25 /* FIRTypeTests.mm */ = {isa = PBXFileReference; fileEncoding = 4; lastKnownFileType = sourcecode.cpp.objcpp; path = FIRTypeTests.mm; sourceTree = "<group>"; };
		5492E07B202154EB00B64F25 /* FSTTransactionTests.mm */ = {isa = PBXFileReference; fileEncoding = 4; lastKnownFileType = sourcecode.cpp.objcpp; path = FSTTransactionTests.mm; sourceTree = "<group>"; };
		5492E07C202154EB00B64F25 /* FSTSmokeTests.mm */ = {isa = PBXFileReference; fileEncoding = 4; lastKnownFileType = sourcecode.cpp.objcpp; path = FSTSmokeTests.mm; sourceTree = "<group>"; };
		5492E07D202154EB00B64F25 /* FSTStreamTests.mm */ = {isa = PBXFileReference; fileEncoding = 4; lastKnownFileType = sourcecode.cpp.objcpp; path = FSTStreamTests.mm; sourceTree = "<group>"; };
		5492E07E202154EC00B64F25 /* FSTDatastoreTests.mm */ = {isa = PBXFileReference; fileEncoding = 4; lastKnownFileType = sourcecode.cpp.objcpp; path = FSTDatastoreTests.mm; sourceTree = "<group>"; };
		5492E0832021552A00B64F25 /* FSTLocalStoreTests.mm */ = {isa = PBXFileReference; fileEncoding = 4; lastKnownFileType = sourcecode.cpp.objcpp; path = FSTLocalStoreTests.mm; sourceTree = "<group>"; };
		5492E0842021552A00B64F25 /* FSTEagerGarbageCollectorTests.mm */ = {isa = PBXFileReference; fileEncoding = 4; lastKnownFileType = sourcecode.cpp.objcpp; path = FSTEagerGarbageCollectorTests.mm; sourceTree = "<group>"; };
		5492E0852021552A00B64F25 /* FSTRemoteDocumentCacheTests.h */ = {isa = PBXFileReference; fileEncoding = 4; lastKnownFileType = sourcecode.c.h; path = FSTRemoteDocumentCacheTests.h; sourceTree = "<group>"; };
		5492E0862021552A00B64F25 /* FSTLevelDBMigrationsTests.mm */ = {isa = PBXFileReference; fileEncoding = 4; lastKnownFileType = sourcecode.cpp.objcpp; path = FSTLevelDBMigrationsTests.mm; sourceTree = "<group>"; };
		5492E0872021552A00B64F25 /* FSTLevelDBMutationQueueTests.mm */ = {isa = PBXFileReference; fileEncoding = 4; lastKnownFileType = sourcecode.cpp.objcpp; path = FSTLevelDBMutationQueueTests.mm; sourceTree = "<group>"; };
		5492E0882021552A00B64F25 /* FSTMemoryLocalStoreTests.mm */ = {isa = PBXFileReference; fileEncoding = 4; lastKnownFileType = sourcecode.cpp.objcpp; path = FSTMemoryLocalStoreTests.mm; sourceTree = "<group>"; };
		5492E0892021552A00B64F25 /* FSTQueryCacheTests.mm */ = {isa = PBXFileReference; fileEncoding = 4; lastKnownFileType = sourcecode.cpp.objcpp; path = FSTQueryCacheTests.mm; sourceTree = "<group>"; };
		5492E08A2021552A00B64F25 /* FSTLocalSerializerTests.mm */ = {isa = PBXFileReference; fileEncoding = 4; lastKnownFileType = sourcecode.cpp.objcpp; path = FSTLocalSerializerTests.mm; sourceTree = "<group>"; };
		5492E08B2021552B00B64F25 /* FSTMemoryQueryCacheTests.mm */ = {isa = PBXFileReference; fileEncoding = 4; lastKnownFileType = sourcecode.cpp.objcpp; path = FSTMemoryQueryCacheTests.mm; sourceTree = "<group>"; };
		5492E08C2021552B00B64F25 /* FSTMemoryRemoteDocumentCacheTests.mm */ = {isa = PBXFileReference; fileEncoding = 4; lastKnownFileType = sourcecode.cpp.objcpp; path = FSTMemoryRemoteDocumentCacheTests.mm; sourceTree = "<group>"; };
		5492E08D2021552B00B64F25 /* FSTPersistenceTestHelpers.mm */ = {isa = PBXFileReference; fileEncoding = 4; lastKnownFileType = sourcecode.cpp.objcpp; path = FSTPersistenceTestHelpers.mm; sourceTree = "<group>"; };
		5492E08E2021552B00B64F25 /* FSTLevelDBKeyTests.mm */ = {isa = PBXFileReference; fileEncoding = 4; lastKnownFileType = sourcecode.cpp.objcpp; path = FSTLevelDBKeyTests.mm; sourceTree = "<group>"; };
		5492E08F2021552B00B64F25 /* FSTLevelDBLocalStoreTests.mm */ = {isa = PBXFileReference; fileEncoding = 4; lastKnownFileType = sourcecode.cpp.objcpp; path = FSTLevelDBLocalStoreTests.mm; sourceTree = "<group>"; };
		5492E0902021552B00B64F25 /* FSTRemoteDocumentChangeBufferTests.mm */ = {isa = PBXFileReference; fileEncoding = 4; lastKnownFileType = sourcecode.cpp.objcpp; path = FSTRemoteDocumentChangeBufferTests.mm; sourceTree = "<group>"; };
		5492E0912021552B00B64F25 /* FSTLocalStoreTests.h */ = {isa = PBXFileReference; fileEncoding = 4; lastKnownFileType = sourcecode.c.h; path = FSTLocalStoreTests.h; sourceTree = "<group>"; };
		5492E0922021552B00B64F25 /* FSTLevelDBRemoteDocumentCacheTests.mm */ = {isa = PBXFileReference; fileEncoding = 4; lastKnownFileType = sourcecode.cpp.objcpp; path = FSTLevelDBRemoteDocumentCacheTests.mm; sourceTree = "<group>"; };
		5492E0932021552B00B64F25 /* StringViewTests.mm */ = {isa = PBXFileReference; fileEncoding = 4; lastKnownFileType = sourcecode.cpp.objcpp; path = StringViewTests.mm; sourceTree = "<group>"; };
		5492E0942021552C00B64F25 /* FSTMutationQueueTests.h */ = {isa = PBXFileReference; fileEncoding = 4; lastKnownFileType = sourcecode.c.h; path = FSTMutationQueueTests.h; sourceTree = "<group>"; };
		5492E0952021552C00B64F25 /* FSTQueryCacheTests.h */ = {isa = PBXFileReference; fileEncoding = 4; lastKnownFileType = sourcecode.c.h; path = FSTQueryCacheTests.h; sourceTree = "<group>"; };
		5492E0962021552C00B64F25 /* FSTMutationQueueTests.mm */ = {isa = PBXFileReference; fileEncoding = 4; lastKnownFileType = sourcecode.cpp.objcpp; path = FSTMutationQueueTests.mm; sourceTree = "<group>"; };
		5492E0972021552C00B64F25 /* FSTMemoryMutationQueueTests.mm */ = {isa = PBXFileReference; fileEncoding = 4; lastKnownFileType = sourcecode.cpp.objcpp; path = FSTMemoryMutationQueueTests.mm; sourceTree = "<group>"; };
		5492E0982021552C00B64F25 /* FSTLevelDBQueryCacheTests.mm */ = {isa = PBXFileReference; fileEncoding = 4; lastKnownFileType = sourcecode.cpp.objcpp; path = FSTLevelDBQueryCacheTests.mm; sourceTree = "<group>"; };
		5492E0992021552C00B64F25 /* FSTPersistenceTestHelpers.h */ = {isa = PBXFileReference; fileEncoding = 4; lastKnownFileType = sourcecode.c.h; path = FSTPersistenceTestHelpers.h; sourceTree = "<group>"; };
		5492E09A2021552C00B64F25 /* FSTReferenceSetTests.mm */ = {isa = PBXFileReference; fileEncoding = 4; lastKnownFileType = sourcecode.cpp.objcpp; path = FSTReferenceSetTests.mm; sourceTree = "<group>"; };
		5492E09B2021552C00B64F25 /* FSTWriteGroupTests.mm */ = {isa = PBXFileReference; fileEncoding = 4; lastKnownFileType = sourcecode.cpp.objcpp; path = FSTWriteGroupTests.mm; sourceTree = "<group>"; };
		5492E09C2021552D00B64F25 /* FSTRemoteDocumentCacheTests.mm */ = {isa = PBXFileReference; fileEncoding = 4; lastKnownFileType = sourcecode.cpp.objcpp; path = FSTRemoteDocumentCacheTests.mm; sourceTree = "<group>"; };
		5492E0B22021555000B64F25 /* FSTDocumentKeyTests.mm */ = {isa = PBXFileReference; fileEncoding = 4; lastKnownFileType = sourcecode.cpp.objcpp; path = FSTDocumentKeyTests.mm; sourceTree = "<group>"; };
		5492E0B32021555100B64F25 /* FSTDocumentSetTests.mm */ = {isa = PBXFileReference; fileEncoding = 4; lastKnownFileType = sourcecode.cpp.objcpp; path = FSTDocumentSetTests.mm; sourceTree = "<group>"; };
		5492E0B52021555100B64F25 /* FSTPathTests.mm */ = {isa = PBXFileReference; fileEncoding = 4; lastKnownFileType = sourcecode.cpp.objcpp; path = FSTPathTests.mm; sourceTree = "<group>"; };
		5492E0B62021555100B64F25 /* FSTDocumentTests.mm */ = {isa = PBXFileReference; fileEncoding = 4; lastKnownFileType = sourcecode.cpp.objcpp; path = FSTDocumentTests.mm; sourceTree = "<group>"; };
		5492E0B72021555100B64F25 /* FSTMutationTests.mm */ = {isa = PBXFileReference; fileEncoding = 4; lastKnownFileType = sourcecode.cpp.objcpp; path = FSTMutationTests.mm; sourceTree = "<group>"; };
		5492E0B82021555100B64F25 /* FSTFieldValueTests.mm */ = {isa = PBXFileReference; fileEncoding = 4; lastKnownFileType = sourcecode.cpp.objcpp; path = FSTFieldValueTests.mm; sourceTree = "<group>"; };
		5492E0C02021557E00B64F25 /* FSTWatchChange+Testing.mm */ = {isa = PBXFileReference; fileEncoding = 4; lastKnownFileType = sourcecode.cpp.objcpp; path = "FSTWatchChange+Testing.mm"; sourceTree = "<group>"; };
		5492E0C12021557E00B64F25 /* FSTSerializerBetaTests.mm */ = {isa = PBXFileReference; fileEncoding = 4; lastKnownFileType = sourcecode.cpp.objcpp; path = FSTSerializerBetaTests.mm; sourceTree = "<group>"; };
		5492E0C22021557E00B64F25 /* FSTDatastoreTests.mm */ = {isa = PBXFileReference; fileEncoding = 4; lastKnownFileType = sourcecode.cpp.objcpp; path = FSTDatastoreTests.mm; sourceTree = "<group>"; };
		5492E0C32021557E00B64F25 /* FSTRemoteEventTests.mm */ = {isa = PBXFileReference; fileEncoding = 4; lastKnownFileType = sourcecode.cpp.objcpp; path = FSTRemoteEventTests.mm; sourceTree = "<group>"; };
		5492E0C42021557E00B64F25 /* FSTWatchChange+Testing.h */ = {isa = PBXFileReference; fileEncoding = 4; lastKnownFileType = sourcecode.c.h; path = "FSTWatchChange+Testing.h"; sourceTree = "<group>"; };
		5492E0C52021557E00B64F25 /* FSTWatchChangeTests.mm */ = {isa = PBXFileReference; fileEncoding = 4; lastKnownFileType = sourcecode.cpp.objcpp; path = FSTWatchChangeTests.mm; sourceTree = "<group>"; };
		54C2294E1FECABAE007D065B /* log_test.cc */ = {isa = PBXFileReference; fileEncoding = 4; lastKnownFileType = sourcecode.cpp.cpp; name = log_test.cc; path = ../../core/test/firebase/firestore/util/log_test.cc; sourceTree = "<group>"; };
		54DA129C1F315EE100DD57A1 /* collection_spec_test.json */ = {isa = PBXFileReference; fileEncoding = 4; lastKnownFileType = text.json; path = collection_spec_test.json; sourceTree = "<group>"; };
		54DA129D1F315EE100DD57A1 /* existence_filter_spec_test.json */ = {isa = PBXFileReference; fileEncoding = 4; lastKnownFileType = text.json; path = existence_filter_spec_test.json; sourceTree = "<group>"; };
		54DA129E1F315EE100DD57A1 /* limbo_spec_test.json */ = {isa = PBXFileReference; fileEncoding = 4; lastKnownFileType = text.json; path = limbo_spec_test.json; sourceTree = "<group>"; };
		54DA129F1F315EE100DD57A1 /* limit_spec_test.json */ = {isa = PBXFileReference; fileEncoding = 4; lastKnownFileType = text.json; path = limit_spec_test.json; sourceTree = "<group>"; };
		54DA12A01F315EE100DD57A1 /* listen_spec_test.json */ = {isa = PBXFileReference; fileEncoding = 4; lastKnownFileType = text.json; path = listen_spec_test.json; sourceTree = "<group>"; };
		54DA12A11F315EE100DD57A1 /* offline_spec_test.json */ = {isa = PBXFileReference; fileEncoding = 4; lastKnownFileType = text.json; path = offline_spec_test.json; sourceTree = "<group>"; };
		54DA12A21F315EE100DD57A1 /* orderby_spec_test.json */ = {isa = PBXFileReference; fileEncoding = 4; lastKnownFileType = text.json; path = orderby_spec_test.json; sourceTree = "<group>"; };
		54DA12A31F315EE100DD57A1 /* persistence_spec_test.json */ = {isa = PBXFileReference; fileEncoding = 4; lastKnownFileType = text.json; path = persistence_spec_test.json; sourceTree = "<group>"; };
		54DA12A41F315EE100DD57A1 /* resume_token_spec_test.json */ = {isa = PBXFileReference; fileEncoding = 4; lastKnownFileType = text.json; path = resume_token_spec_test.json; sourceTree = "<group>"; };
		54DA12A51F315EE100DD57A1 /* write_spec_test.json */ = {isa = PBXFileReference; fileEncoding = 4; lastKnownFileType = text.json; path = write_spec_test.json; sourceTree = "<group>"; };
		54E9281C1F33950B00C1953E /* FSTEventAccumulator.h */ = {isa = PBXFileReference; fileEncoding = 4; lastKnownFileType = sourcecode.c.h; path = FSTEventAccumulator.h; sourceTree = "<group>"; };
		54E9281E1F33950B00C1953E /* FSTIntegrationTestCase.h */ = {isa = PBXFileReference; fileEncoding = 4; lastKnownFileType = sourcecode.c.h; path = FSTIntegrationTestCase.h; sourceTree = "<group>"; };
		54E9282A1F339CAD00C1953E /* XCTestCase+Await.h */ = {isa = PBXFileReference; fileEncoding = 4; lastKnownFileType = sourcecode.c.h; path = "XCTestCase+Await.h"; sourceTree = "<group>"; };
		54EB764C202277B30088B8F3 /* array_sorted_map_test.cc */ = {isa = PBXFileReference; fileEncoding = 4; lastKnownFileType = sourcecode.cpp.cpp; name = array_sorted_map_test.cc; path = ../../immutable/array_sorted_map_test.cc; sourceTree = "<group>"; };
		6003F58A195388D20070C39A /* Firestore_Example.app */ = {isa = PBXFileReference; explicitFileType = wrapper.application; includeInIndex = 0; path = Firestore_Example.app; sourceTree = BUILT_PRODUCTS_DIR; };
		6003F58D195388D20070C39A /* Foundation.framework */ = {isa = PBXFileReference; lastKnownFileType = wrapper.framework; name = Foundation.framework; path = System/Library/Frameworks/Foundation.framework; sourceTree = SDKROOT; };
		6003F58F195388D20070C39A /* CoreGraphics.framework */ = {isa = PBXFileReference; lastKnownFileType = wrapper.framework; name = CoreGraphics.framework; path = System/Library/Frameworks/CoreGraphics.framework; sourceTree = SDKROOT; };
		6003F591195388D20070C39A /* UIKit.framework */ = {isa = PBXFileReference; lastKnownFileType = wrapper.framework; name = UIKit.framework; path = System/Library/Frameworks/UIKit.framework; sourceTree = SDKROOT; };
		6003F595195388D20070C39A /* Firestore-Info.plist */ = {isa = PBXFileReference; lastKnownFileType = text.plist.xml; path = "Firestore-Info.plist"; sourceTree = "<group>"; };
		6003F597195388D20070C39A /* en */ = {isa = PBXFileReference; lastKnownFileType = text.plist.strings; name = en; path = en.lproj/InfoPlist.strings; sourceTree = "<group>"; };
		6003F599195388D20070C39A /* main.m */ = {isa = PBXFileReference; lastKnownFileType = sourcecode.c.objc; path = main.m; sourceTree = "<group>"; };
		6003F59C195388D20070C39A /* FIRAppDelegate.h */ = {isa = PBXFileReference; lastKnownFileType = sourcecode.c.h; path = FIRAppDelegate.h; sourceTree = "<group>"; };
		6003F59D195388D20070C39A /* FIRAppDelegate.m */ = {isa = PBXFileReference; lastKnownFileType = sourcecode.c.objc; path = FIRAppDelegate.m; sourceTree = "<group>"; };
		6003F5A5195388D20070C39A /* FIRViewController.h */ = {isa = PBXFileReference; lastKnownFileType = sourcecode.c.h; path = FIRViewController.h; sourceTree = "<group>"; };
		6003F5A6195388D20070C39A /* FIRViewController.m */ = {isa = PBXFileReference; lastKnownFileType = sourcecode.c.objc; path = FIRViewController.m; sourceTree = "<group>"; };
		6003F5A8195388D20070C39A /* Images.xcassets */ = {isa = PBXFileReference; lastKnownFileType = folder.assetcatalog; path = Images.xcassets; sourceTree = "<group>"; };
		6003F5AE195388D20070C39A /* Firestore_Tests.xctest */ = {isa = PBXFileReference; explicitFileType = wrapper.cfbundle; includeInIndex = 0; path = Firestore_Tests.xctest; sourceTree = BUILT_PRODUCTS_DIR; };
		6003F5AF195388D20070C39A /* XCTest.framework */ = {isa = PBXFileReference; lastKnownFileType = wrapper.framework; name = XCTest.framework; path = Library/Frameworks/XCTest.framework; sourceTree = DEVELOPER_DIR; };
		6003F5B7195388D20070C39A /* Tests-Info.plist */ = {isa = PBXFileReference; lastKnownFileType = text.plist.xml; path = "Tests-Info.plist"; sourceTree = "<group>"; };
		6003F5B9195388D20070C39A /* en */ = {isa = PBXFileReference; lastKnownFileType = text.plist.strings; name = en; path = en.lproj/InfoPlist.strings; sourceTree = "<group>"; };
		69F6A10DBD6187489481CD76 /* Pods_Firestore_Tests.framework */ = {isa = PBXFileReference; explicitFileType = wrapper.framework; includeInIndex = 0; path = Pods_Firestore_Tests.framework; sourceTree = BUILT_PRODUCTS_DIR; };
		71719F9E1E33DC2100824A3D /* Base */ = {isa = PBXFileReference; lastKnownFileType = file.storyboard; name = Base; path = Base.lproj/LaunchScreen.storyboard; sourceTree = "<group>"; };
		75A6FE51C1A02DF38F62FAAD /* Pods_Firestore_Example.framework */ = {isa = PBXFileReference; explicitFileType = wrapper.framework; includeInIndex = 0; path = Pods_Firestore_Example.framework; sourceTree = BUILT_PRODUCTS_DIR; };
		873B8AEA1B1F5CCA007FD442 /* Main.storyboard */ = {isa = PBXFileReference; fileEncoding = 4; lastKnownFileType = file.storyboard; name = Main.storyboard; path = Base.lproj/Main.storyboard; sourceTree = "<group>"; };
		8E002F4AD5D9B6197C940847 /* Firestore.podspec */ = {isa = PBXFileReference; includeInIndex = 1; lastKnownFileType = text; name = Firestore.podspec; path = ../Firestore.podspec; sourceTree = "<group>"; };
		9D52E67EE96AA7E5D6F69748 /* Pods-Firestore_IntegrationTests.debug.xcconfig */ = {isa = PBXFileReference; includeInIndex = 1; lastKnownFileType = text.xcconfig; name = "Pods-Firestore_IntegrationTests.debug.xcconfig"; path = "Pods/Target Support Files/Pods-Firestore_IntegrationTests/Pods-Firestore_IntegrationTests.debug.xcconfig"; sourceTree = "<group>"; };
		9EF477AD4B2B643FD320867A /* Pods-Firestore_Example.debug.xcconfig */ = {isa = PBXFileReference; includeInIndex = 1; lastKnownFileType = text.xcconfig; name = "Pods-Firestore_Example.debug.xcconfig"; path = "Pods/Target Support Files/Pods-Firestore_Example/Pods-Firestore_Example.debug.xcconfig"; sourceTree = "<group>"; };
		AB356EF6200EA5EB0089B766 /* field_value_test.cc */ = {isa = PBXFileReference; lastKnownFileType = sourcecode.cpp.cpp; path = field_value_test.cc; sourceTree = "<group>"; };
		AB380CF82019382300D97691 /* target_id_generator_test.cc */ = {isa = PBXFileReference; fileEncoding = 4; lastKnownFileType = sourcecode.cpp.cpp; path = target_id_generator_test.cc; sourceTree = "<group>"; };
		AB380CFC201A2EE200D97691 /* string_util_test.cc */ = {isa = PBXFileReference; fileEncoding = 4; lastKnownFileType = sourcecode.cpp.cpp; name = string_util_test.cc; path = ../../core/test/firebase/firestore/util/string_util_test.cc; sourceTree = "<group>"; };
		AB380D01201BC69F00D97691 /* bits_test.cc */ = {isa = PBXFileReference; fileEncoding = 4; lastKnownFileType = sourcecode.cpp.cpp; name = bits_test.cc; path = ../../core/test/firebase/firestore/util/bits_test.cc; sourceTree = "<group>"; };
		AB380D03201BC6E400D97691 /* ordered_code_test.cc */ = {isa = PBXFileReference; fileEncoding = 4; lastKnownFileType = sourcecode.cpp.cpp; name = ordered_code_test.cc; path = ../../core/test/firebase/firestore/util/ordered_code_test.cc; sourceTree = "<group>"; };
		AB38D92E20235D22000A432D /* database_info_test.cc */ = {isa = PBXFileReference; fileEncoding = 4; lastKnownFileType = sourcecode.cpp.cpp; path = database_info_test.cc; sourceTree = "<group>"; };
		AB38D93220239654000A432D /* user_test.cc */ = {isa = PBXFileReference; fileEncoding = 4; lastKnownFileType = sourcecode.cpp.cpp; path = user_test.cc; sourceTree = "<group>"; };
		AB38D9342023966E000A432D /* credentials_provider_test.cc */ = {isa = PBXFileReference; fileEncoding = 4; lastKnownFileType = sourcecode.cpp.cpp; path = credentials_provider_test.cc; sourceTree = "<group>"; };
		AB38D93620239689000A432D /* empty_credentials_provider_test.cc */ = {isa = PBXFileReference; fileEncoding = 4; lastKnownFileType = sourcecode.cpp.cpp; path = empty_credentials_provider_test.cc; sourceTree = "<group>"; };
		AB71064B201FA60300344F18 /* database_id_test.cc */ = {isa = PBXFileReference; fileEncoding = 4; lastKnownFileType = sourcecode.cpp.cpp; path = database_id_test.cc; sourceTree = "<group>"; };
		AB7BAB332012B519001E0872 /* geo_point_test.cc */ = {isa = PBXFileReference; fileEncoding = 4; lastKnownFileType = sourcecode.cpp.cpp; name = geo_point_test.cc; path = ../../core/test/firebase/firestore/geo_point_test.cc; sourceTree = "<group>"; };
		ABC1D7DF2023A3EF00BA84F0 /* token_test.cc */ = {isa = PBXFileReference; fileEncoding = 4; lastKnownFileType = sourcecode.cpp.cpp; path = token_test.cc; sourceTree = "<group>"; };
		ABC1D7E22023CDC500BA84F0 /* firebase_credentials_provider_test.mm */ = {isa = PBXFileReference; fileEncoding = 4; lastKnownFileType = sourcecode.cpp.objcpp; path = firebase_credentials_provider_test.mm; sourceTree = "<group>"; };
		ABF6506B201131F8005F2C74 /* timestamp_test.cc */ = {isa = PBXFileReference; lastKnownFileType = sourcecode.cpp.cpp; path = timestamp_test.cc; sourceTree = "<group>"; };
		B2FA635DF5D116A67A7441CD /* Pods_Firestore_IntegrationTests.framework */ = {isa = PBXFileReference; explicitFileType = wrapper.framework; includeInIndex = 0; path = Pods_Firestore_IntegrationTests.framework; sourceTree = BUILT_PRODUCTS_DIR; };
		B686F2AD2023DDB20028D6BE /* field_path_test.cc */ = {isa = PBXFileReference; fileEncoding = 4; lastKnownFileType = sourcecode.cpp.cpp; path = field_path_test.cc; sourceTree = "<group>"; };
		B686F2B02024FFD70028D6BE /* resource_path_test.cc */ = {isa = PBXFileReference; fileEncoding = 4; lastKnownFileType = sourcecode.cpp.cpp; path = resource_path_test.cc; sourceTree = "<group>"; };
		CE00BABB5A3AAB44A4C209E2 /* Pods-Firestore_Tests.debug.xcconfig */ = {isa = PBXFileReference; includeInIndex = 1; lastKnownFileType = text.xcconfig; name = "Pods-Firestore_Tests.debug.xcconfig"; path = "Pods/Target Support Files/Pods-Firestore_Tests/Pods-Firestore_Tests.debug.xcconfig"; sourceTree = "<group>"; };
		D3CC3DC5338DCAF43A211155 /* README.md */ = {isa = PBXFileReference; includeInIndex = 1; lastKnownFileType = net.daringfireball.markdown; name = README.md; path = ../README.md; sourceTree = "<group>"; };
		D5B259DAA9149B80D6245B57 /* FSTTestDispatchQueue.h */ = {isa = PBXFileReference; fileEncoding = 4; lastKnownFileType = sourcecode.c.h; path = FSTTestDispatchQueue.h; sourceTree = "<group>"; };
		DB17FEDFB80770611A935A60 /* Pods-Firestore_IntegrationTests.release.xcconfig */ = {isa = PBXFileReference; includeInIndex = 1; lastKnownFileType = text.xcconfig; name = "Pods-Firestore_IntegrationTests.release.xcconfig"; path = "Pods/Target Support Files/Pods-Firestore_IntegrationTests/Pods-Firestore_IntegrationTests.release.xcconfig"; sourceTree = "<group>"; };
		DE03B2E91F2149D600A30B9C /* Firestore_IntegrationTests.xctest */ = {isa = PBXFileReference; explicitFileType = wrapper.cfbundle; includeInIndex = 0; path = Firestore_IntegrationTests.xctest; sourceTree = BUILT_PRODUCTS_DIR; };
		DE03B3621F215E1600A30B9C /* CAcert.pem */ = {isa = PBXFileReference; lastKnownFileType = text; path = CAcert.pem; sourceTree = "<group>"; };
		DE0761E41F2FE611003233AF /* SwiftBuildTest.app */ = {isa = PBXFileReference; explicitFileType = wrapper.application; includeInIndex = 0; path = SwiftBuildTest.app; sourceTree = BUILT_PRODUCTS_DIR; };
		DE0761F61F2FE68D003233AF /* main.swift */ = {isa = PBXFileReference; fileEncoding = 4; lastKnownFileType = sourcecode.swift; path = main.swift; sourceTree = "<group>"; };
		DE2EF07E1F3D0B6E003D0CDC /* FSTArraySortedDictionaryTests.m */ = {isa = PBXFileReference; fileEncoding = 4; lastKnownFileType = sourcecode.c.objc; name = FSTArraySortedDictionaryTests.m; path = ../../third_party/Immutable/Tests/FSTArraySortedDictionaryTests.m; sourceTree = "<group>"; };
		DE2EF07F1F3D0B6E003D0CDC /* FSTImmutableSortedDictionary+Testing.h */ = {isa = PBXFileReference; fileEncoding = 4; lastKnownFileType = sourcecode.c.h; name = "FSTImmutableSortedDictionary+Testing.h"; path = "../../third_party/Immutable/Tests/FSTImmutableSortedDictionary+Testing.h"; sourceTree = "<group>"; };
		DE2EF0801F3D0B6E003D0CDC /* FSTImmutableSortedDictionary+Testing.m */ = {isa = PBXFileReference; fileEncoding = 4; lastKnownFileType = sourcecode.c.objc; name = "FSTImmutableSortedDictionary+Testing.m"; path = "../../third_party/Immutable/Tests/FSTImmutableSortedDictionary+Testing.m"; sourceTree = "<group>"; };
		DE2EF0811F3D0B6E003D0CDC /* FSTImmutableSortedSet+Testing.h */ = {isa = PBXFileReference; fileEncoding = 4; lastKnownFileType = sourcecode.c.h; name = "FSTImmutableSortedSet+Testing.h"; path = "../../third_party/Immutable/Tests/FSTImmutableSortedSet+Testing.h"; sourceTree = "<group>"; };
		DE2EF0821F3D0B6E003D0CDC /* FSTImmutableSortedSet+Testing.m */ = {isa = PBXFileReference; fileEncoding = 4; lastKnownFileType = sourcecode.c.objc; name = "FSTImmutableSortedSet+Testing.m"; path = "../../third_party/Immutable/Tests/FSTImmutableSortedSet+Testing.m"; sourceTree = "<group>"; };
		DE2EF0831F3D0B6E003D0CDC /* FSTLLRBValueNode+Test.h */ = {isa = PBXFileReference; fileEncoding = 4; lastKnownFileType = sourcecode.c.h; name = "FSTLLRBValueNode+Test.h"; path = "../../third_party/Immutable/Tests/FSTLLRBValueNode+Test.h"; sourceTree = "<group>"; };
		DE2EF0841F3D0B6E003D0CDC /* FSTTreeSortedDictionaryTests.m */ = {isa = PBXFileReference; fileEncoding = 4; lastKnownFileType = sourcecode.c.objc; name = FSTTreeSortedDictionaryTests.m; path = ../../third_party/Immutable/Tests/FSTTreeSortedDictionaryTests.m; sourceTree = "<group>"; };
		DE51B1881F0D48AC0013853F /* FSTHelpers.h */ = {isa = PBXFileReference; lastKnownFileType = sourcecode.c.h; path = FSTHelpers.h; sourceTree = "<group>"; };
		DE51B1961F0D48AC0013853F /* FSTMockDatastore.h */ = {isa = PBXFileReference; lastKnownFileType = sourcecode.c.h; path = FSTMockDatastore.h; sourceTree = "<group>"; };
		DE51B1981F0D48AC0013853F /* FSTSpecTests.h */ = {isa = PBXFileReference; lastKnownFileType = sourcecode.c.h; path = FSTSpecTests.h; sourceTree = "<group>"; };
		DE51B19A1F0D48AC0013853F /* FSTSyncEngineTestDriver.h */ = {isa = PBXFileReference; lastKnownFileType = sourcecode.c.h; path = FSTSyncEngineTestDriver.h; sourceTree = "<group>"; };
		DE51B1A71F0D48AC0013853F /* README.md */ = {isa = PBXFileReference; lastKnownFileType = net.daringfireball.markdown; path = README.md; sourceTree = "<group>"; };
		F23325524BEAF8D24F78AC88 /* Pods-SwiftBuildTest.release.xcconfig */ = {isa = PBXFileReference; includeInIndex = 1; lastKnownFileType = text.xcconfig; name = "Pods-SwiftBuildTest.release.xcconfig"; path = "Pods/Target Support Files/Pods-SwiftBuildTest/Pods-SwiftBuildTest.release.xcconfig"; sourceTree = "<group>"; };
/* End PBXFileReference section */

/* Begin PBXFrameworksBuildPhase section */
		6003F587195388D20070C39A /* Frameworks */ = {
			isa = PBXFrameworksBuildPhase;
			buildActionMask = 2147483647;
			files = (
				6003F590195388D20070C39A /* CoreGraphics.framework in Frameworks */,
				6003F592195388D20070C39A /* UIKit.framework in Frameworks */,
				6003F58E195388D20070C39A /* Foundation.framework in Frameworks */,
				6ED54761B845349D43DB6B78 /* Pods_Firestore_Example.framework in Frameworks */,
			);
			runOnlyForDeploymentPostprocessing = 0;
		};
		6003F5AB195388D20070C39A /* Frameworks */ = {
			isa = PBXFrameworksBuildPhase;
			buildActionMask = 2147483647;
			files = (
				6003F5B0195388D20070C39A /* XCTest.framework in Frameworks */,
				6003F5B2195388D20070C39A /* UIKit.framework in Frameworks */,
				6003F5B1195388D20070C39A /* Foundation.framework in Frameworks */,
				F104BBD69BC3F0796E3A77C1 /* Pods_Firestore_Tests.framework in Frameworks */,
			);
			runOnlyForDeploymentPostprocessing = 0;
		};
		DE03B2D31F2149D600A30B9C /* Frameworks */ = {
			isa = PBXFrameworksBuildPhase;
			buildActionMask = 2147483647;
			files = (
				DE03B2D41F2149D600A30B9C /* XCTest.framework in Frameworks */,
				DE03B2D51F2149D600A30B9C /* UIKit.framework in Frameworks */,
				DE03B2D61F2149D600A30B9C /* Foundation.framework in Frameworks */,
				DE03B2D71F2149D600A30B9C /* Pods_Firestore_Tests.framework in Frameworks */,
				AFE6114F0D4DAECBA7B7C089 /* Pods_Firestore_IntegrationTests.framework in Frameworks */,
			);
			runOnlyForDeploymentPostprocessing = 0;
		};
		DE0761E11F2FE611003233AF /* Frameworks */ = {
			isa = PBXFrameworksBuildPhase;
			buildActionMask = 2147483647;
			files = (
				C4E749275AD0FBDF9F4716A8 /* Pods_SwiftBuildTest.framework in Frameworks */,
			);
			runOnlyForDeploymentPostprocessing = 0;
		};
/* End PBXFrameworksBuildPhase section */

/* Begin PBXGroup section */
		54740A561FC913EB00713A1A /* util */ = {
			isa = PBXGroup;
			children = (
				548DB926200D590300E00ABC /* assert_test.cc */,
				54740A521FC913E500713A1A /* autoid_test.cc */,
				AB380D01201BC69F00D97691 /* bits_test.cc */,
				548DB928200D59F600E00ABC /* comparison_test.cc */,
				54C2294E1FECABAE007D065B /* log_test.cc */,
				AB380D03201BC6E400D97691 /* ordered_code_test.cc */,
				54740A531FC913E500713A1A /* secure_random_test.cc */,
				5436F32320008FAD006E51E3 /* string_printf_test.cc */,
				AB380CFC201A2EE200D97691 /* string_util_test.cc */,
			);
			name = util;
			sourceTree = "<group>";
		};
		54764FAC1FAA0C390085E60A /* GoogleTests */ = {
			isa = PBXGroup;
			children = (
				AB38D9312023962A000A432D /* auth */,
				AB380CF7201937B800D97691 /* core */,
				54EB764B202277970088B8F3 /* immutable */,
				AB356EF5200E9D1A0089B766 /* model */,
				54740A561FC913EB00713A1A /* util */,
				54764FAE1FAA21B90085E60A /* FSTGoogleTestTests.mm */,
				AB7BAB332012B519001E0872 /* geo_point_test.cc */,
			);
			name = GoogleTests;
			sourceTree = "<group>";
		};
		54EB764B202277970088B8F3 /* immutable */ = {
			isa = PBXGroup;
			children = (
				54EB764C202277B30088B8F3 /* array_sorted_map_test.cc */,
			);
			name = immutable;
			path = ../../core/test/firebase/firestore/core/immutable;
			sourceTree = "<group>";
		};
		6003F581195388D10070C39A = {
			isa = PBXGroup;
			children = (
				60FF7A9C1954A5C5007DD14C /* Podspec Metadata */,
				6003F593195388D20070C39A /* Example for Firestore */,
				6003F5B5195388D20070C39A /* Tests */,
				DE0761E51F2FE611003233AF /* SwiftBuildTest */,
				6003F58C195388D20070C39A /* Frameworks */,
				6003F58B195388D20070C39A /* Products */,
				A47A1BF74A48BCAEAFBCBF1E /* Pods */,
				B67B72A5202CEBC80006FCD6 /* Recovered References */,
			);
			sourceTree = "<group>";
		};
		6003F58B195388D20070C39A /* Products */ = {
			isa = PBXGroup;
			children = (
				6003F58A195388D20070C39A /* Firestore_Example.app */,
				6003F5AE195388D20070C39A /* Firestore_Tests.xctest */,
				DE03B2E91F2149D600A30B9C /* Firestore_IntegrationTests.xctest */,
				DE0761E41F2FE611003233AF /* SwiftBuildTest.app */,
			);
			name = Products;
			sourceTree = "<group>";
		};
		6003F58C195388D20070C39A /* Frameworks */ = {
			isa = PBXGroup;
			children = (
				6003F58D195388D20070C39A /* Foundation.framework */,
				6003F58F195388D20070C39A /* CoreGraphics.framework */,
				6003F591195388D20070C39A /* UIKit.framework */,
				6003F5AF195388D20070C39A /* XCTest.framework */,
				75A6FE51C1A02DF38F62FAAD /* Pods_Firestore_Example.framework */,
				69F6A10DBD6187489481CD76 /* Pods_Firestore_Tests.framework */,
				B2FA635DF5D116A67A7441CD /* Pods_Firestore_IntegrationTests.framework */,
				32AD40BF6B0E849B07FFD05E /* Pods_SwiftBuildTest.framework */,
			);
			name = Frameworks;
			sourceTree = "<group>";
		};
		6003F593195388D20070C39A /* Example for Firestore */ = {
			isa = PBXGroup;
			children = (
				6003F59C195388D20070C39A /* FIRAppDelegate.h */,
				6003F59D195388D20070C39A /* FIRAppDelegate.m */,
				873B8AEA1B1F5CCA007FD442 /* Main.storyboard */,
				6003F5A5195388D20070C39A /* FIRViewController.h */,
				6003F5A6195388D20070C39A /* FIRViewController.m */,
				71719F9D1E33DC2100824A3D /* LaunchScreen.storyboard */,
				6003F5A8195388D20070C39A /* Images.xcassets */,
				6003F594195388D20070C39A /* Supporting Files */,
			);
			name = "Example for Firestore";
			path = Firestore;
			sourceTree = "<group>";
		};
		6003F594195388D20070C39A /* Supporting Files */ = {
			isa = PBXGroup;
			children = (
				6003F595195388D20070C39A /* Firestore-Info.plist */,
				6003F596195388D20070C39A /* InfoPlist.strings */,
				6003F599195388D20070C39A /* main.m */,
			);
			name = "Supporting Files";
			sourceTree = "<group>";
		};
		6003F5B5195388D20070C39A /* Tests */ = {
			isa = PBXGroup;
			children = (
				DE51B1831F0D48AC0013853F /* API */,
				DE51B1A81F0D48AC0013853F /* Core */,
				54764FAC1FAA0C390085E60A /* GoogleTests */,
				DE2EF06E1F3D07D7003D0CDC /* Immutable */,
				DE51B1BB1F0D48AC0013853F /* Integration */,
				DE51B1621F0D48AC0013853F /* Local */,
				DE51B17B1F0D48AC0013853F /* Model */,
				DE51B1B21F0D48AC0013853F /* Remote */,
				DE51B1931F0D48AC0013853F /* SpecTests */,
				DE51B1851F0D48AC0013853F /* Util */,
				6003F5B6195388D20070C39A /* Supporting Files */,
			);
			path = Tests;
			sourceTree = "<group>";
		};
		6003F5B6195388D20070C39A /* Supporting Files */ = {
			isa = PBXGroup;
			children = (
				6003F5B7195388D20070C39A /* Tests-Info.plist */,
				6003F5B8195388D20070C39A /* InfoPlist.strings */,
			);
			name = "Supporting Files";
			sourceTree = "<group>";
		};
		60FF7A9C1954A5C5007DD14C /* Podspec Metadata */ = {
			isa = PBXGroup;
			children = (
				8E002F4AD5D9B6197C940847 /* Firestore.podspec */,
				D3CC3DC5338DCAF43A211155 /* README.md */,
				12F4357299652983A615F886 /* LICENSE */,
			);
			name = "Podspec Metadata";
			sourceTree = "<group>";
		};
		A47A1BF74A48BCAEAFBCBF1E /* Pods */ = {
			isa = PBXGroup;
			children = (
				9EF477AD4B2B643FD320867A /* Pods-Firestore_Example.debug.xcconfig */,
				4EBC5F5ABE1FD097EFE5E224 /* Pods-Firestore_Example.release.xcconfig */,
				9D52E67EE96AA7E5D6F69748 /* Pods-Firestore_IntegrationTests.debug.xcconfig */,
				DB17FEDFB80770611A935A60 /* Pods-Firestore_IntegrationTests.release.xcconfig */,
				CE00BABB5A3AAB44A4C209E2 /* Pods-Firestore_Tests.debug.xcconfig */,
				04DF37A117F88A9891379ED6 /* Pods-Firestore_Tests.release.xcconfig */,
				42491D7DC8C8CD245CC22B93 /* Pods-SwiftBuildTest.debug.xcconfig */,
				F23325524BEAF8D24F78AC88 /* Pods-SwiftBuildTest.release.xcconfig */,
			);
			name = Pods;
			sourceTree = "<group>";
		};
		AB356EF5200E9D1A0089B766 /* model */ = {
			isa = PBXGroup;
			children = (
				B686F2B02024FFD70028D6BE /* resource_path_test.cc */,
				B686F2AD2023DDB20028D6BE /* field_path_test.cc */,
				AB71064B201FA60300344F18 /* database_id_test.cc */,
				AB356EF6200EA5EB0089B766 /* field_value_test.cc */,
				ABF6506B201131F8005F2C74 /* timestamp_test.cc */,
			);
			name = model;
			path = ../../core/test/firebase/firestore/model;
			sourceTree = "<group>";
		};
		AB380CF7201937B800D97691 /* core */ = {
			isa = PBXGroup;
			children = (
				AB380CF82019382300D97691 /* target_id_generator_test.cc */,
				AB38D92E20235D22000A432D /* database_info_test.cc */,
			);
			name = core;
			path = ../../core/test/firebase/firestore/core;
			sourceTree = "<group>";
		};
<<<<<<< HEAD
		B67B72A5202CEBC80006FCD6 /* Recovered References */ = {
			isa = PBXGroup;
			children = (
				5492E05D202154B900B64F25 /* FSTQueryListenerTests.mm */,
				5492E05C202154B800B64F25 /* FSTViewSnapshotTest.mm */,
				5492E060202154B900B64F25 /* FSTEventManagerTests.mm */,
				5492E05E202154B900B64F25 /* FSTViewTests.mm */,
				5492E061202154B900B64F25 /* FSTQueryTests.mm */,
				5492E05B202154B800B64F25 /* FSTTimestampTests.mm */,
			);
			name = "Recovered References";
=======
		AB38D9312023962A000A432D /* auth */ = {
			isa = PBXGroup;
			children = (
				AB38D9342023966E000A432D /* credentials_provider_test.cc */,
				AB38D93620239689000A432D /* empty_credentials_provider_test.cc */,
				ABC1D7E22023CDC500BA84F0 /* firebase_credentials_provider_test.mm */,
				ABC1D7DF2023A3EF00BA84F0 /* token_test.cc */,
				AB38D93220239654000A432D /* user_test.cc */,
			);
			name = auth;
			path = ../../core/test/firebase/firestore/auth;
>>>>>>> d70c23ec
			sourceTree = "<group>";
		};
		DE0761E51F2FE611003233AF /* SwiftBuildTest */ = {
			isa = PBXGroup;
			children = (
				DE0761F61F2FE68D003233AF /* main.swift */,
			);
			path = SwiftBuildTest;
			sourceTree = "<group>";
		};
		DE2EF06E1F3D07D7003D0CDC /* Immutable */ = {
			isa = PBXGroup;
			children = (
				DE2EF07E1F3D0B6E003D0CDC /* FSTArraySortedDictionaryTests.m */,
				DE2EF07F1F3D0B6E003D0CDC /* FSTImmutableSortedDictionary+Testing.h */,
				DE2EF0801F3D0B6E003D0CDC /* FSTImmutableSortedDictionary+Testing.m */,
				DE2EF0811F3D0B6E003D0CDC /* FSTImmutableSortedSet+Testing.h */,
				DE2EF0821F3D0B6E003D0CDC /* FSTImmutableSortedSet+Testing.m */,
				DE2EF0831F3D0B6E003D0CDC /* FSTLLRBValueNode+Test.h */,
				DE2EF0841F3D0B6E003D0CDC /* FSTTreeSortedDictionaryTests.m */,
			);
			name = Immutable;
			sourceTree = "<group>";
		};
		DE51B1621F0D48AC0013853F /* Local */ = {
			isa = PBXGroup;
			children = (
				5492E0842021552A00B64F25 /* FSTEagerGarbageCollectorTests.mm */,
				5492E08E2021552B00B64F25 /* FSTLevelDBKeyTests.mm */,
				5492E08F2021552B00B64F25 /* FSTLevelDBLocalStoreTests.mm */,
				5492E0862021552A00B64F25 /* FSTLevelDBMigrationsTests.mm */,
				5492E0872021552A00B64F25 /* FSTLevelDBMutationQueueTests.mm */,
				5492E0982021552C00B64F25 /* FSTLevelDBQueryCacheTests.mm */,
				5492E0922021552B00B64F25 /* FSTLevelDBRemoteDocumentCacheTests.mm */,
				5492E08A2021552A00B64F25 /* FSTLocalSerializerTests.mm */,
				5492E0912021552B00B64F25 /* FSTLocalStoreTests.h */,
				5492E0832021552A00B64F25 /* FSTLocalStoreTests.mm */,
				5492E0882021552A00B64F25 /* FSTMemoryLocalStoreTests.mm */,
				5492E0972021552C00B64F25 /* FSTMemoryMutationQueueTests.mm */,
				5492E08B2021552B00B64F25 /* FSTMemoryQueryCacheTests.mm */,
				5492E08C2021552B00B64F25 /* FSTMemoryRemoteDocumentCacheTests.mm */,
				5492E0942021552C00B64F25 /* FSTMutationQueueTests.h */,
				5492E0962021552C00B64F25 /* FSTMutationQueueTests.mm */,
				5492E0992021552C00B64F25 /* FSTPersistenceTestHelpers.h */,
				5492E08D2021552B00B64F25 /* FSTPersistenceTestHelpers.mm */,
				5492E0952021552C00B64F25 /* FSTQueryCacheTests.h */,
				5492E0892021552A00B64F25 /* FSTQueryCacheTests.mm */,
				5492E09A2021552C00B64F25 /* FSTReferenceSetTests.mm */,
				5492E0852021552A00B64F25 /* FSTRemoteDocumentCacheTests.h */,
				5492E09C2021552D00B64F25 /* FSTRemoteDocumentCacheTests.mm */,
				5492E0902021552B00B64F25 /* FSTRemoteDocumentChangeBufferTests.mm */,
				5492E09B2021552C00B64F25 /* FSTWriteGroupTests.mm */,
				5492E0932021552B00B64F25 /* StringViewTests.mm */,
			);
			path = Local;
			sourceTree = "<group>";
		};
		DE51B17B1F0D48AC0013853F /* Model */ = {
			isa = PBXGroup;
			children = (
				5492E0B22021555000B64F25 /* FSTDocumentKeyTests.mm */,
				5492E0B32021555100B64F25 /* FSTDocumentSetTests.mm */,
				5492E0B62021555100B64F25 /* FSTDocumentTests.mm */,
				5492E0B82021555100B64F25 /* FSTFieldValueTests.mm */,
				5492E0B72021555100B64F25 /* FSTMutationTests.mm */,
				5492E0B52021555100B64F25 /* FSTPathTests.mm */,
			);
			path = Model;
			sourceTree = "<group>";
		};
		DE51B1831F0D48AC0013853F /* API */ = {
			isa = PBXGroup;
			children = (
				5492E045202154AA00B64F25 /* FIRCollectionReferenceTests.mm */,
				5492E049202154AA00B64F25 /* FIRDocumentReferenceTests.mm */,
				5492E04B202154AA00B64F25 /* FIRDocumentSnapshotTests.mm */,
				5492E04C202154AA00B64F25 /* FIRFieldPathTests.mm */,
				5492E04A202154AA00B64F25 /* FIRFieldValueTests.mm */,
				5492E048202154AA00B64F25 /* FIRGeoPointTests.mm */,
				5492E04F202154AA00B64F25 /* FIRQuerySnapshotTests.mm */,
				5492E046202154AA00B64F25 /* FIRQueryTests.mm */,
				5492E04D202154AA00B64F25 /* FIRSnapshotMetadataTests.mm */,
				5492E047202154AA00B64F25 /* FSTAPIHelpers.h */,
				5492E04E202154AA00B64F25 /* FSTAPIHelpers.mm */,
			);
			path = API;
			sourceTree = "<group>";
		};
		DE51B1851F0D48AC0013853F /* Util */ = {
			isa = PBXGroup;
			children = (
				5492E0382021401E00B64F25 /* FSTAssertTests.mm */,
				54E9281C1F33950B00C1953E /* FSTEventAccumulator.h */,
				5492E0392021401F00B64F25 /* FSTEventAccumulator.mm */,
				DE51B1881F0D48AC0013853F /* FSTHelpers.h */,
				5492E03A2021401F00B64F25 /* FSTHelpers.mm */,
				54E9281E1F33950B00C1953E /* FSTIntegrationTestCase.h */,
				5491BC711FB44593008B3588 /* FSTIntegrationTestCase.mm */,
				D5B259DAA9149B80D6245B57 /* FSTTestDispatchQueue.h */,
				5492E0362021401E00B64F25 /* FSTTestDispatchQueue.mm */,
				54E9282A1F339CAD00C1953E /* XCTestCase+Await.h */,
				5492E0372021401E00B64F25 /* XCTestCase+Await.mm */,
			);
			path = Util;
			sourceTree = "<group>";
		};
		DE51B1931F0D48AC0013853F /* SpecTests */ = {
			isa = PBXGroup;
			children = (
				5492E02C20213FFB00B64F25 /* FSTLevelDBSpecTests.mm */,
				5492E02F20213FFC00B64F25 /* FSTMemorySpecTests.mm */,
				DE51B1961F0D48AC0013853F /* FSTMockDatastore.h */,
				5492E02D20213FFC00B64F25 /* FSTMockDatastore.mm */,
				DE51B1981F0D48AC0013853F /* FSTSpecTests.h */,
				5492E03020213FFC00B64F25 /* FSTSpecTests.mm */,
				DE51B19A1F0D48AC0013853F /* FSTSyncEngineTestDriver.h */,
				5492E02E20213FFC00B64F25 /* FSTSyncEngineTestDriver.mm */,
				DE51B19C1F0D48AC0013853F /* json */,
			);
			path = SpecTests;
			sourceTree = "<group>";
		};
		DE51B19C1F0D48AC0013853F /* json */ = {
			isa = PBXGroup;
			children = (
				3B843E4A1F3930A400548890 /* remote_store_spec_test.json */,
				54DA129C1F315EE100DD57A1 /* collection_spec_test.json */,
				54DA129D1F315EE100DD57A1 /* existence_filter_spec_test.json */,
				54DA129E1F315EE100DD57A1 /* limbo_spec_test.json */,
				54DA129F1F315EE100DD57A1 /* limit_spec_test.json */,
				54DA12A01F315EE100DD57A1 /* listen_spec_test.json */,
				54DA12A11F315EE100DD57A1 /* offline_spec_test.json */,
				54DA12A21F315EE100DD57A1 /* orderby_spec_test.json */,
				54DA12A31F315EE100DD57A1 /* persistence_spec_test.json */,
				54DA12A41F315EE100DD57A1 /* resume_token_spec_test.json */,
				54DA12A51F315EE100DD57A1 /* write_spec_test.json */,
				DE51B1A71F0D48AC0013853F /* README.md */,
			);
			path = json;
			sourceTree = "<group>";
		};
		DE51B1A81F0D48AC0013853F /* Core */ = {
			isa = PBXGroup;
			children = (
			);
			path = Core;
			sourceTree = "<group>";
		};
		DE51B1B21F0D48AC0013853F /* Remote */ = {
			isa = PBXGroup;
			children = (
				5492E0C22021557E00B64F25 /* FSTDatastoreTests.mm */,
				5492E0C32021557E00B64F25 /* FSTRemoteEventTests.mm */,
				5492E0C12021557E00B64F25 /* FSTSerializerBetaTests.mm */,
				5492E0C42021557E00B64F25 /* FSTWatchChange+Testing.h */,
				5492E0C02021557E00B64F25 /* FSTWatchChange+Testing.mm */,
				5492E0C52021557E00B64F25 /* FSTWatchChangeTests.mm */,
			);
			path = Remote;
			sourceTree = "<group>";
		};
		DE51B1BB1F0D48AC0013853F /* Integration */ = {
			isa = PBXGroup;
			children = (
				DE51B1BC1F0D48AC0013853F /* API */,
				DE03B3621F215E1600A30B9C /* CAcert.pem */,
				5492E07E202154EC00B64F25 /* FSTDatastoreTests.mm */,
				5492E07C202154EB00B64F25 /* FSTSmokeTests.mm */,
				5492E07D202154EB00B64F25 /* FSTStreamTests.mm */,
				5492E07B202154EB00B64F25 /* FSTTransactionTests.mm */,
			);
			path = Integration;
			sourceTree = "<group>";
		};
		DE51B1BC1F0D48AC0013853F /* API */ = {
			isa = PBXGroup;
			children = (
				5492E070202154D600B64F25 /* FIRCursorTests.mm */,
				5492E06C202154D500B64F25 /* FIRDatabaseTests.mm */,
				5492E06A202154D500B64F25 /* FIRFieldsTests.mm */,
				5492E06B202154D500B64F25 /* FIRListenerRegistrationTests.mm */,
				5492E069202154D500B64F25 /* FIRQueryTests.mm */,
				5492E06E202154D600B64F25 /* FIRServerTimestampTests.mm */,
				5492E071202154D600B64F25 /* FIRTypeTests.mm */,
				5492E06D202154D600B64F25 /* FIRValidationTests.mm */,
				5492E06F202154D600B64F25 /* FIRWriteBatchTests.mm */,
			);
			path = API;
			sourceTree = "<group>";
		};
/* End PBXGroup section */

/* Begin PBXNativeTarget section */
		6003F589195388D20070C39A /* Firestore_Example */ = {
			isa = PBXNativeTarget;
			buildConfigurationList = 6003F5BF195388D20070C39A /* Build configuration list for PBXNativeTarget "Firestore_Example" */;
			buildPhases = (
				FAB3416C6DD87D45081EC3E8 /* [CP] Check Pods Manifest.lock */,
				6003F586195388D20070C39A /* Sources */,
				6003F587195388D20070C39A /* Frameworks */,
				6003F588195388D20070C39A /* Resources */,
				7C5123A9C345ECE100DA21BD /* [CP] Embed Pods Frameworks */,
				DEB4B96019F51073F0553ABC /* [CP] Copy Pods Resources */,
			);
			buildRules = (
			);
			dependencies = (
			);
			name = Firestore_Example;
			productName = Firestore;
			productReference = 6003F58A195388D20070C39A /* Firestore_Example.app */;
			productType = "com.apple.product-type.application";
		};
		6003F5AD195388D20070C39A /* Firestore_Tests */ = {
			isa = PBXNativeTarget;
			buildConfigurationList = 6003F5C2195388D20070C39A /* Build configuration list for PBXNativeTarget "Firestore_Tests" */;
			buildPhases = (
				8D94B6319191CD7344A4D1B9 /* [CP] Check Pods Manifest.lock */,
				6003F5AA195388D20070C39A /* Sources */,
				6003F5AB195388D20070C39A /* Frameworks */,
				6003F5AC195388D20070C39A /* Resources */,
				BB3FE78ABF533BFC38839A0E /* [CP] Embed Pods Frameworks */,
				AB3F19DA92555D3399DB07CE /* [CP] Copy Pods Resources */,
			);
			buildRules = (
			);
			dependencies = (
				6003F5B4195388D20070C39A /* PBXTargetDependency */,
			);
			name = Firestore_Tests;
			productName = FirestoreTests;
			productReference = 6003F5AE195388D20070C39A /* Firestore_Tests.xctest */;
			productType = "com.apple.product-type.bundle.unit-test";
		};
		DE03B2941F2149D600A30B9C /* Firestore_IntegrationTests */ = {
			isa = PBXNativeTarget;
			buildConfigurationList = DE03B2E61F2149D600A30B9C /* Build configuration list for PBXNativeTarget "Firestore_IntegrationTests" */;
			buildPhases = (
				DE03B2971F2149D600A30B9C /* [CP] Check Pods Manifest.lock */,
				DE03B2981F2149D600A30B9C /* Sources */,
				DE03B2D31F2149D600A30B9C /* Frameworks */,
				DE03B2D81F2149D600A30B9C /* Resources */,
				DE03B2E41F2149D600A30B9C /* [CP] Embed Pods Frameworks */,
				DE03B2E51F2149D600A30B9C /* [CP] Copy Pods Resources */,
			);
			buildRules = (
			);
			dependencies = (
				DE03B2951F2149D600A30B9C /* PBXTargetDependency */,
			);
			name = Firestore_IntegrationTests;
			productName = FirestoreTests;
			productReference = DE03B2E91F2149D600A30B9C /* Firestore_IntegrationTests.xctest */;
			productType = "com.apple.product-type.bundle.unit-test";
		};
		DE0761E31F2FE611003233AF /* SwiftBuildTest */ = {
			isa = PBXNativeTarget;
			buildConfigurationList = DE0761F51F2FE611003233AF /* Build configuration list for PBXNativeTarget "SwiftBuildTest" */;
			buildPhases = (
				8F34C5E63ACEBD784CF82A45 /* [CP] Check Pods Manifest.lock */,
				DE0761E01F2FE611003233AF /* Sources */,
				DE0761E11F2FE611003233AF /* Frameworks */,
				DE0761E21F2FE611003233AF /* Resources */,
				125BDFEB177CFD41D7A40928 /* [CP] Embed Pods Frameworks */,
				04C27A4B1FAE812E8153B724 /* [CP] Copy Pods Resources */,
			);
			buildRules = (
			);
			dependencies = (
			);
			name = SwiftBuildTest;
			productName = SwiftBuildTest;
			productReference = DE0761E41F2FE611003233AF /* SwiftBuildTest.app */;
			productType = "com.apple.product-type.application";
		};
/* End PBXNativeTarget section */

/* Begin PBXProject section */
		6003F582195388D10070C39A /* Project object */ = {
			isa = PBXProject;
			attributes = {
				CLASSPREFIX = FIR;
				LastSwiftUpdateCheck = 0830;
				LastUpgradeCheck = 0720;
				ORGANIZATIONNAME = Google;
				TargetAttributes = {
					6003F5AD195388D20070C39A = {
						DevelopmentTeam = EQHXZ8M8AV;
						TestTargetID = 6003F589195388D20070C39A;
					};
					DE03B2941F2149D600A30B9C = {
						DevelopmentTeam = EQHXZ8M8AV;
					};
					DE0761E31F2FE611003233AF = {
						CreatedOnToolsVersion = 8.3.3;
						DevelopmentTeam = EQHXZ8M8AV;
						ProvisioningStyle = Automatic;
					};
					DE29E7F51F2174B000909613 = {
						CreatedOnToolsVersion = 9.0;
						DevelopmentTeam = EQHXZ8M8AV;
					};
				};
			};
			buildConfigurationList = 6003F585195388D10070C39A /* Build configuration list for PBXProject "Firestore" */;
			compatibilityVersion = "Xcode 3.2";
			developmentRegion = English;
			hasScannedForEncodings = 0;
			knownRegions = (
				en,
				Base,
			);
			mainGroup = 6003F581195388D10070C39A;
			productRefGroup = 6003F58B195388D20070C39A /* Products */;
			projectDirPath = "";
			projectRoot = "";
			targets = (
				6003F589195388D20070C39A /* Firestore_Example */,
				6003F5AD195388D20070C39A /* Firestore_Tests */,
				DE03B2941F2149D600A30B9C /* Firestore_IntegrationTests */,
				DE29E7F51F2174B000909613 /* AllTests */,
				DE0761E31F2FE611003233AF /* SwiftBuildTest */,
			);
		};
/* End PBXProject section */

/* Begin PBXResourcesBuildPhase section */
		6003F588195388D20070C39A /* Resources */ = {
			isa = PBXResourcesBuildPhase;
			buildActionMask = 2147483647;
			files = (
				873B8AEB1B1F5CCA007FD442 /* Main.storyboard in Resources */,
				71719F9F1E33DC2100824A3D /* LaunchScreen.storyboard in Resources */,
				6003F5A9195388D20070C39A /* Images.xcassets in Resources */,
				6003F598195388D20070C39A /* InfoPlist.strings in Resources */,
			);
			runOnlyForDeploymentPostprocessing = 0;
		};
		6003F5AC195388D20070C39A /* Resources */ = {
			isa = PBXResourcesBuildPhase;
			buildActionMask = 2147483647;
			files = (
				3B843E4C1F3A182900548890 /* remote_store_spec_test.json in Resources */,
				54DA12A81F315EE100DD57A1 /* limbo_spec_test.json in Resources */,
				54DA12AA1F315EE100DD57A1 /* listen_spec_test.json in Resources */,
				54DA12A61F315EE100DD57A1 /* collection_spec_test.json in Resources */,
				54DA12AE1F315EE100DD57A1 /* resume_token_spec_test.json in Resources */,
				6003F5BA195388D20070C39A /* InfoPlist.strings in Resources */,
				54DA12AF1F315EE100DD57A1 /* write_spec_test.json in Resources */,
				54DA12AD1F315EE100DD57A1 /* persistence_spec_test.json in Resources */,
				54DA12AB1F315EE100DD57A1 /* offline_spec_test.json in Resources */,
				54DA12A71F315EE100DD57A1 /* existence_filter_spec_test.json in Resources */,
				54DA12AC1F315EE100DD57A1 /* orderby_spec_test.json in Resources */,
				54DA12A91F315EE100DD57A1 /* limit_spec_test.json in Resources */,
			);
			runOnlyForDeploymentPostprocessing = 0;
		};
		DE03B2D81F2149D600A30B9C /* Resources */ = {
			isa = PBXResourcesBuildPhase;
			buildActionMask = 2147483647;
			files = (
				DE03B2DD1F2149D600A30B9C /* InfoPlist.strings in Resources */,
				DE03B3631F215E1A00A30B9C /* CAcert.pem in Resources */,
			);
			runOnlyForDeploymentPostprocessing = 0;
		};
		DE0761E21F2FE611003233AF /* Resources */ = {
			isa = PBXResourcesBuildPhase;
			buildActionMask = 2147483647;
			files = (
			);
			runOnlyForDeploymentPostprocessing = 0;
		};
/* End PBXResourcesBuildPhase section */

/* Begin PBXShellScriptBuildPhase section */
		04C27A4B1FAE812E8153B724 /* [CP] Copy Pods Resources */ = {
			isa = PBXShellScriptBuildPhase;
			buildActionMask = 2147483647;
			files = (
			);
			inputPaths = (
			);
			name = "[CP] Copy Pods Resources";
			outputPaths = (
			);
			runOnlyForDeploymentPostprocessing = 0;
			shellPath = /bin/sh;
			shellScript = "\"${SRCROOT}/Pods/Target Support Files/Pods-SwiftBuildTest/Pods-SwiftBuildTest-resources.sh\"\n";
			showEnvVarsInLog = 0;
		};
		125BDFEB177CFD41D7A40928 /* [CP] Embed Pods Frameworks */ = {
			isa = PBXShellScriptBuildPhase;
			buildActionMask = 2147483647;
			files = (
			);
			inputPaths = (
				"${SRCROOT}/Pods/Target Support Files/Pods-SwiftBuildTest/Pods-SwiftBuildTest-frameworks.sh",
				"${BUILT_PRODUCTS_DIR}/BoringSSL/openssl.framework",
				"${BUILT_PRODUCTS_DIR}/GoogleToolboxForMac-Defines-NSData+zlib/GoogleToolboxForMac.framework",
				"${BUILT_PRODUCTS_DIR}/Protobuf/Protobuf.framework",
				"${BUILT_PRODUCTS_DIR}/gRPC/GRPCClient.framework",
				"${BUILT_PRODUCTS_DIR}/gRPC-Core/grpc.framework",
				"${BUILT_PRODUCTS_DIR}/gRPC-ProtoRPC/ProtoRPC.framework",
				"${BUILT_PRODUCTS_DIR}/gRPC-RxLibrary/RxLibrary.framework",
				"${BUILT_PRODUCTS_DIR}/leveldb-library/leveldb.framework",
				"${BUILT_PRODUCTS_DIR}/nanopb/nanopb.framework",
			);
			name = "[CP] Embed Pods Frameworks";
			outputPaths = (
				"${TARGET_BUILD_DIR}/${FRAMEWORKS_FOLDER_PATH}/openssl.framework",
				"${TARGET_BUILD_DIR}/${FRAMEWORKS_FOLDER_PATH}/GoogleToolboxForMac.framework",
				"${TARGET_BUILD_DIR}/${FRAMEWORKS_FOLDER_PATH}/Protobuf.framework",
				"${TARGET_BUILD_DIR}/${FRAMEWORKS_FOLDER_PATH}/GRPCClient.framework",
				"${TARGET_BUILD_DIR}/${FRAMEWORKS_FOLDER_PATH}/grpc.framework",
				"${TARGET_BUILD_DIR}/${FRAMEWORKS_FOLDER_PATH}/ProtoRPC.framework",
				"${TARGET_BUILD_DIR}/${FRAMEWORKS_FOLDER_PATH}/RxLibrary.framework",
				"${TARGET_BUILD_DIR}/${FRAMEWORKS_FOLDER_PATH}/leveldb.framework",
				"${TARGET_BUILD_DIR}/${FRAMEWORKS_FOLDER_PATH}/nanopb.framework",
			);
			runOnlyForDeploymentPostprocessing = 0;
			shellPath = /bin/sh;
			shellScript = "\"${SRCROOT}/Pods/Target Support Files/Pods-SwiftBuildTest/Pods-SwiftBuildTest-frameworks.sh\"\n";
			showEnvVarsInLog = 0;
		};
		7C5123A9C345ECE100DA21BD /* [CP] Embed Pods Frameworks */ = {
			isa = PBXShellScriptBuildPhase;
			buildActionMask = 2147483647;
			files = (
			);
			inputPaths = (
				"${SRCROOT}/Pods/Target Support Files/Pods-Firestore_Example/Pods-Firestore_Example-frameworks.sh",
				"${BUILT_PRODUCTS_DIR}/BoringSSL/openssl.framework",
				"${BUILT_PRODUCTS_DIR}/GTMSessionFetcher/GTMSessionFetcher.framework",
				"${BUILT_PRODUCTS_DIR}/GoogleToolboxForMac-f0850809/GoogleToolboxForMac.framework",
				"${BUILT_PRODUCTS_DIR}/Protobuf/Protobuf.framework",
				"${BUILT_PRODUCTS_DIR}/gRPC/GRPCClient.framework",
				"${BUILT_PRODUCTS_DIR}/gRPC-Core/grpc.framework",
				"${BUILT_PRODUCTS_DIR}/gRPC-ProtoRPC/ProtoRPC.framework",
				"${BUILT_PRODUCTS_DIR}/gRPC-RxLibrary/RxLibrary.framework",
				"${BUILT_PRODUCTS_DIR}/leveldb-library/leveldb.framework",
				"${BUILT_PRODUCTS_DIR}/nanopb/nanopb.framework",
			);
			name = "[CP] Embed Pods Frameworks";
			outputPaths = (
				"${TARGET_BUILD_DIR}/${FRAMEWORKS_FOLDER_PATH}/openssl.framework",
				"${TARGET_BUILD_DIR}/${FRAMEWORKS_FOLDER_PATH}/GTMSessionFetcher.framework",
				"${TARGET_BUILD_DIR}/${FRAMEWORKS_FOLDER_PATH}/GoogleToolboxForMac.framework",
				"${TARGET_BUILD_DIR}/${FRAMEWORKS_FOLDER_PATH}/Protobuf.framework",
				"${TARGET_BUILD_DIR}/${FRAMEWORKS_FOLDER_PATH}/GRPCClient.framework",
				"${TARGET_BUILD_DIR}/${FRAMEWORKS_FOLDER_PATH}/grpc.framework",
				"${TARGET_BUILD_DIR}/${FRAMEWORKS_FOLDER_PATH}/ProtoRPC.framework",
				"${TARGET_BUILD_DIR}/${FRAMEWORKS_FOLDER_PATH}/RxLibrary.framework",
				"${TARGET_BUILD_DIR}/${FRAMEWORKS_FOLDER_PATH}/leveldb.framework",
				"${TARGET_BUILD_DIR}/${FRAMEWORKS_FOLDER_PATH}/nanopb.framework",
			);
			runOnlyForDeploymentPostprocessing = 0;
			shellPath = /bin/sh;
			shellScript = "\"${SRCROOT}/Pods/Target Support Files/Pods-Firestore_Example/Pods-Firestore_Example-frameworks.sh\"\n";
			showEnvVarsInLog = 0;
		};
		8D94B6319191CD7344A4D1B9 /* [CP] Check Pods Manifest.lock */ = {
			isa = PBXShellScriptBuildPhase;
			buildActionMask = 2147483647;
			files = (
			);
			inputPaths = (
				"${PODS_PODFILE_DIR_PATH}/Podfile.lock",
				"${PODS_ROOT}/Manifest.lock",
			);
			name = "[CP] Check Pods Manifest.lock";
			outputPaths = (
				"$(DERIVED_FILE_DIR)/Pods-Firestore_Tests-checkManifestLockResult.txt",
			);
			runOnlyForDeploymentPostprocessing = 0;
			shellPath = /bin/sh;
			shellScript = "diff \"${PODS_PODFILE_DIR_PATH}/Podfile.lock\" \"${PODS_ROOT}/Manifest.lock\" > /dev/null\nif [ $? != 0 ] ; then\n    # print error to STDERR\n    echo \"error: The sandbox is not in sync with the Podfile.lock. Run 'pod install' or update your CocoaPods installation.\" >&2\n    exit 1\nfi\n# This output is used by Xcode 'outputs' to avoid re-running this script phase.\necho \"SUCCESS\" > \"${SCRIPT_OUTPUT_FILE_0}\"\n";
			showEnvVarsInLog = 0;
		};
		8F34C5E63ACEBD784CF82A45 /* [CP] Check Pods Manifest.lock */ = {
			isa = PBXShellScriptBuildPhase;
			buildActionMask = 2147483647;
			files = (
			);
			inputPaths = (
				"${PODS_PODFILE_DIR_PATH}/Podfile.lock",
				"${PODS_ROOT}/Manifest.lock",
			);
			name = "[CP] Check Pods Manifest.lock";
			outputPaths = (
				"$(DERIVED_FILE_DIR)/Pods-SwiftBuildTest-checkManifestLockResult.txt",
			);
			runOnlyForDeploymentPostprocessing = 0;
			shellPath = /bin/sh;
			shellScript = "diff \"${PODS_PODFILE_DIR_PATH}/Podfile.lock\" \"${PODS_ROOT}/Manifest.lock\" > /dev/null\nif [ $? != 0 ] ; then\n    # print error to STDERR\n    echo \"error: The sandbox is not in sync with the Podfile.lock. Run 'pod install' or update your CocoaPods installation.\" >&2\n    exit 1\nfi\n# This output is used by Xcode 'outputs' to avoid re-running this script phase.\necho \"SUCCESS\" > \"${SCRIPT_OUTPUT_FILE_0}\"\n";
			showEnvVarsInLog = 0;
		};
		AB3F19DA92555D3399DB07CE /* [CP] Copy Pods Resources */ = {
			isa = PBXShellScriptBuildPhase;
			buildActionMask = 2147483647;
			files = (
			);
			inputPaths = (
			);
			name = "[CP] Copy Pods Resources";
			outputPaths = (
			);
			runOnlyForDeploymentPostprocessing = 0;
			shellPath = /bin/sh;
			shellScript = "\"${SRCROOT}/Pods/Target Support Files/Pods-Firestore_Tests/Pods-Firestore_Tests-resources.sh\"\n";
			showEnvVarsInLog = 0;
		};
		BB3FE78ABF533BFC38839A0E /* [CP] Embed Pods Frameworks */ = {
			isa = PBXShellScriptBuildPhase;
			buildActionMask = 2147483647;
			files = (
			);
			inputPaths = (
				"${SRCROOT}/Pods/Target Support Files/Pods-Firestore_Tests/Pods-Firestore_Tests-frameworks.sh",
				"${BUILT_PRODUCTS_DIR}/GoogleToolboxForMac-Defines-NSData+zlib/GoogleToolboxForMac.framework",
				"${BUILT_PRODUCTS_DIR}/leveldb-library/leveldb.framework",
				"${BUILT_PRODUCTS_DIR}/GoogleTest/GoogleTest.framework",
				"${BUILT_PRODUCTS_DIR}/OCMock/OCMock.framework",
			);
			name = "[CP] Embed Pods Frameworks";
			outputPaths = (
				"${TARGET_BUILD_DIR}/${FRAMEWORKS_FOLDER_PATH}/GoogleToolboxForMac.framework",
				"${TARGET_BUILD_DIR}/${FRAMEWORKS_FOLDER_PATH}/leveldb.framework",
				"${TARGET_BUILD_DIR}/${FRAMEWORKS_FOLDER_PATH}/GoogleTest.framework",
				"${TARGET_BUILD_DIR}/${FRAMEWORKS_FOLDER_PATH}/OCMock.framework",
			);
			runOnlyForDeploymentPostprocessing = 0;
			shellPath = /bin/sh;
			shellScript = "\"${SRCROOT}/Pods/Target Support Files/Pods-Firestore_Tests/Pods-Firestore_Tests-frameworks.sh\"\n";
			showEnvVarsInLog = 0;
		};
		DE03B2971F2149D600A30B9C /* [CP] Check Pods Manifest.lock */ = {
			isa = PBXShellScriptBuildPhase;
			buildActionMask = 2147483647;
			files = (
			);
			inputPaths = (
				"${PODS_PODFILE_DIR_PATH}/Podfile.lock",
				"${PODS_ROOT}/Manifest.lock",
			);
			name = "[CP] Check Pods Manifest.lock";
			outputPaths = (
				"$(DERIVED_FILE_DIR)/Pods-Firestore_IntegrationTests-checkManifestLockResult.txt",
			);
			runOnlyForDeploymentPostprocessing = 0;
			shellPath = /bin/sh;
			shellScript = "diff \"${PODS_PODFILE_DIR_PATH}/Podfile.lock\" \"${PODS_ROOT}/Manifest.lock\" > /dev/null\nif [ $? != 0 ] ; then\n    # print error to STDERR\n    echo \"error: The sandbox is not in sync with the Podfile.lock. Run 'pod install' or update your CocoaPods installation.\" >&2\n    exit 1\nfi\n# This output is used by Xcode 'outputs' to avoid re-running this script phase.\necho \"SUCCESS\" > \"${SCRIPT_OUTPUT_FILE_0}\"\n";
			showEnvVarsInLog = 0;
		};
		DE03B2E41F2149D600A30B9C /* [CP] Embed Pods Frameworks */ = {
			isa = PBXShellScriptBuildPhase;
			buildActionMask = 2147483647;
			files = (
			);
			inputPaths = (
				"${SRCROOT}/Pods/Target Support Files/Pods-Firestore_IntegrationTests/Pods-Firestore_IntegrationTests-frameworks.sh",
				"${BUILT_PRODUCTS_DIR}/GoogleToolboxForMac-Defines-NSData+zlib/GoogleToolboxForMac.framework",
				"${BUILT_PRODUCTS_DIR}/OCMock/OCMock.framework",
			);
			name = "[CP] Embed Pods Frameworks";
			outputPaths = (
				"${TARGET_BUILD_DIR}/${FRAMEWORKS_FOLDER_PATH}/GoogleToolboxForMac.framework",
				"${TARGET_BUILD_DIR}/${FRAMEWORKS_FOLDER_PATH}/OCMock.framework",
			);
			runOnlyForDeploymentPostprocessing = 0;
			shellPath = /bin/sh;
			shellScript = "\"${SRCROOT}/Pods/Target Support Files/Pods-Firestore_IntegrationTests/Pods-Firestore_IntegrationTests-frameworks.sh\"\n";
			showEnvVarsInLog = 0;
		};
		DE03B2E51F2149D600A30B9C /* [CP] Copy Pods Resources */ = {
			isa = PBXShellScriptBuildPhase;
			buildActionMask = 2147483647;
			files = (
			);
			inputPaths = (
			);
			name = "[CP] Copy Pods Resources";
			outputPaths = (
			);
			runOnlyForDeploymentPostprocessing = 0;
			shellPath = /bin/sh;
			shellScript = "\"${SRCROOT}/Pods/Target Support Files/Pods-Firestore_IntegrationTests/Pods-Firestore_IntegrationTests-resources.sh\"\n";
			showEnvVarsInLog = 0;
		};
		DEB4B96019F51073F0553ABC /* [CP] Copy Pods Resources */ = {
			isa = PBXShellScriptBuildPhase;
			buildActionMask = 2147483647;
			files = (
			);
			inputPaths = (
			);
			name = "[CP] Copy Pods Resources";
			outputPaths = (
			);
			runOnlyForDeploymentPostprocessing = 0;
			shellPath = /bin/sh;
			shellScript = "\"${SRCROOT}/Pods/Target Support Files/Pods-Firestore_Example/Pods-Firestore_Example-resources.sh\"\n";
			showEnvVarsInLog = 0;
		};
		FAB3416C6DD87D45081EC3E8 /* [CP] Check Pods Manifest.lock */ = {
			isa = PBXShellScriptBuildPhase;
			buildActionMask = 2147483647;
			files = (
			);
			inputPaths = (
				"${PODS_PODFILE_DIR_PATH}/Podfile.lock",
				"${PODS_ROOT}/Manifest.lock",
			);
			name = "[CP] Check Pods Manifest.lock";
			outputPaths = (
				"$(DERIVED_FILE_DIR)/Pods-Firestore_Example-checkManifestLockResult.txt",
			);
			runOnlyForDeploymentPostprocessing = 0;
			shellPath = /bin/sh;
			shellScript = "diff \"${PODS_PODFILE_DIR_PATH}/Podfile.lock\" \"${PODS_ROOT}/Manifest.lock\" > /dev/null\nif [ $? != 0 ] ; then\n    # print error to STDERR\n    echo \"error: The sandbox is not in sync with the Podfile.lock. Run 'pod install' or update your CocoaPods installation.\" >&2\n    exit 1\nfi\n# This output is used by Xcode 'outputs' to avoid re-running this script phase.\necho \"SUCCESS\" > \"${SCRIPT_OUTPUT_FILE_0}\"\n";
			showEnvVarsInLog = 0;
		};
/* End PBXShellScriptBuildPhase section */

/* Begin PBXSourcesBuildPhase section */
		6003F586195388D20070C39A /* Sources */ = {
			isa = PBXSourcesBuildPhase;
			buildActionMask = 2147483647;
			files = (
				6003F59E195388D20070C39A /* FIRAppDelegate.m in Sources */,
				6003F5A7195388D20070C39A /* FIRViewController.m in Sources */,
				6003F59A195388D20070C39A /* main.m in Sources */,
			);
			runOnlyForDeploymentPostprocessing = 0;
		};
		6003F5AA195388D20070C39A /* Sources */ = {
			isa = PBXSourcesBuildPhase;
			buildActionMask = 2147483647;
			files = (
				DE2EF0881F3D0B6E003D0CDC /* FSTTreeSortedDictionaryTests.m in Sources */,
				ABE6637A201FA81900ED349A /* database_id_test.cc in Sources */,
				5492E0AF2021552D00B64F25 /* FSTReferenceSetTests.mm in Sources */,
				5492E09E2021552D00B64F25 /* FSTEagerGarbageCollectorTests.mm in Sources */,
				5492E0C62021557E00B64F25 /* FSTWatchChange+Testing.mm in Sources */,
				5492E064202154B900B64F25 /* FSTQueryListenerTests.mm in Sources */,
				5492E03320213FFC00B64F25 /* FSTSyncEngineTestDriver.mm in Sources */,
				AB380CFE201A2F4500D97691 /* string_util_test.cc in Sources */,
				5492E0A42021552D00B64F25 /* FSTMemoryQueryCacheTests.mm in Sources */,
				5492E0A92021552D00B64F25 /* FSTRemoteDocumentChangeBufferTests.mm in Sources */,
				54C2294F1FECABAE007D065B /* log_test.cc in Sources */,
				B686F2B22025000D0028D6BE /* resource_path_test.cc in Sources */,
				5492E0CA2021557E00B64F25 /* FSTWatchChangeTests.mm in Sources */,
				5492E063202154B900B64F25 /* FSTViewSnapshotTest.mm in Sources */,
				5492E0BC2021555100B64F25 /* FSTPathTests.mm in Sources */,
				5492E0B02021552D00B64F25 /* FSTWriteGroupTests.mm in Sources */,
				5492E058202154AB00B64F25 /* FSTAPIHelpers.mm in Sources */,
				AB380CFB2019388600D97691 /* target_id_generator_test.cc in Sources */,
				5492E0A82021552D00B64F25 /* FSTLevelDBLocalStoreTests.mm in Sources */,
				ABC1D7DE2023A05300BA84F0 /* user_test.cc in Sources */,
				5491BC721FB44593008B3588 /* FSTIntegrationTestCase.mm in Sources */,
				ABC1D7DD2023A04F00BA84F0 /* empty_credentials_provider_test.cc in Sources */,
				DE2EF0861F3D0B6E003D0CDC /* FSTImmutableSortedDictionary+Testing.m in Sources */,
				54740A581FC914F000713A1A /* autoid_test.cc in Sources */,
				548DB927200D590300E00ABC /* assert_test.cc in Sources */,
				5492E0A62021552D00B64F25 /* FSTPersistenceTestHelpers.mm in Sources */,
				5492E0A12021552D00B64F25 /* FSTMemoryLocalStoreTests.mm in Sources */,
				5436F32420008FAD006E51E3 /* string_printf_test.cc in Sources */,
				5492E067202154B900B64F25 /* FSTEventManagerTests.mm in Sources */,
				5492E0BF2021555100B64F25 /* FSTFieldValueTests.mm in Sources */,
				5492E055202154AB00B64F25 /* FIRDocumentSnapshotTests.mm in Sources */,
				5492E03E2021401F00B64F25 /* FSTEventAccumulator.mm in Sources */,
				DE2EF0851F3D0B6E003D0CDC /* FSTArraySortedDictionaryTests.m in Sources */,
				5492E0AA2021552D00B64F25 /* FSTLevelDBRemoteDocumentCacheTests.mm in Sources */,
				5492E0AC2021552D00B64F25 /* FSTMutationQueueTests.mm in Sources */,
				5492E056202154AB00B64F25 /* FIRFieldPathTests.mm in Sources */,
				5492E03220213FFC00B64F25 /* FSTMockDatastore.mm in Sources */,
				ABC1D7E12023A40C00BA84F0 /* token_test.cc in Sources */,
				AB356EF7200EA5EB0089B766 /* field_value_test.cc in Sources */,
				AB7BAB342012B519001E0872 /* geo_point_test.cc in Sources */,
				5492E0AD2021552D00B64F25 /* FSTMemoryMutationQueueTests.mm in Sources */,
				5492E051202154AA00B64F25 /* FIRQueryTests.mm in Sources */,
				5492E054202154AB00B64F25 /* FIRFieldValueTests.mm in Sources */,
				5492E09F2021552D00B64F25 /* FSTLevelDBMigrationsTests.mm in Sources */,
				5492E053202154AB00B64F25 /* FIRDocumentReferenceTests.mm in Sources */,
				5492E09D2021552D00B64F25 /* FSTLocalStoreTests.mm in Sources */,
				5492E0A32021552D00B64F25 /* FSTLocalSerializerTests.mm in Sources */,
				5492E0A72021552D00B64F25 /* FSTLevelDBKeyTests.mm in Sources */,
				5492E0A22021552D00B64F25 /* FSTQueryCacheTests.mm in Sources */,
				5492E0A52021552D00B64F25 /* FSTMemoryRemoteDocumentCacheTests.mm in Sources */,
				5492E0BD2021555100B64F25 /* FSTDocumentTests.mm in Sources */,
				5492E0B92021555100B64F25 /* FSTDocumentKeyTests.mm in Sources */,
				DE2EF0871F3D0B6E003D0CDC /* FSTImmutableSortedSet+Testing.m in Sources */,
				5492E0C82021557E00B64F25 /* FSTDatastoreTests.mm in Sources */,
				5492E065202154B900B64F25 /* FSTViewTests.mm in Sources */,
				5492E03C2021401F00B64F25 /* XCTestCase+Await.mm in Sources */,
				54764FAF1FAA21B90085E60A /* FSTGoogleTestTests.mm in Sources */,
				AB380D04201BC6E400D97691 /* ordered_code_test.cc in Sources */,
				5492E03F2021401F00B64F25 /* FSTHelpers.mm in Sources */,
				5492E068202154B900B64F25 /* FSTQueryTests.mm in Sources */,
				5492E0AB2021552D00B64F25 /* StringViewTests.mm in Sources */,
				5492E0C92021557E00B64F25 /* FSTRemoteEventTests.mm in Sources */,
				ABC1D7E42024AFDE00BA84F0 /* firebase_credentials_provider_test.mm in Sources */,
				ABF6506C201131F8005F2C74 /* timestamp_test.cc in Sources */,
				5492E0AE2021552D00B64F25 /* FSTLevelDBQueryCacheTests.mm in Sources */,
				ABC1D7DC2023A04B00BA84F0 /* credentials_provider_test.cc in Sources */,
				5492E059202154AB00B64F25 /* FIRQuerySnapshotTests.mm in Sources */,
				5492E050202154AA00B64F25 /* FIRCollectionReferenceTests.mm in Sources */,
				5492E0A02021552D00B64F25 /* FSTLevelDBMutationQueueTests.mm in Sources */,
				54EB764D202277B30088B8F3 /* array_sorted_map_test.cc in Sources */,
				5492E03420213FFC00B64F25 /* FSTMemorySpecTests.mm in Sources */,
				AB380D02201BC69F00D97691 /* bits_test.cc in Sources */,
				548DB929200D59F600E00ABC /* comparison_test.cc in Sources */,
				5492E03D2021401F00B64F25 /* FSTAssertTests.mm in Sources */,
				5492E062202154B900B64F25 /* FSTTimestampTests.mm in Sources */,
				AB38D93020236E21000A432D /* database_info_test.cc in Sources */,
				5492E052202154AB00B64F25 /* FIRGeoPointTests.mm in Sources */,
				5492E0C72021557E00B64F25 /* FSTSerializerBetaTests.mm in Sources */,
				5492E03520213FFC00B64F25 /* FSTSpecTests.mm in Sources */,
				5492E03B2021401F00B64F25 /* FSTTestDispatchQueue.mm in Sources */,
				5492E057202154AB00B64F25 /* FIRSnapshotMetadataTests.mm in Sources */,
				54740A571FC914BA00713A1A /* secure_random_test.cc in Sources */,
				5492E0BE2021555100B64F25 /* FSTMutationTests.mm in Sources */,
			);
			runOnlyForDeploymentPostprocessing = 0;
		};
		DE03B2981F2149D600A30B9C /* Sources */ = {
			isa = PBXSourcesBuildPhase;
			buildActionMask = 2147483647;
			files = (
				5492E076202154D600B64F25 /* FIRValidationTests.mm in Sources */,
				5492E072202154D600B64F25 /* FIRQueryTests.mm in Sources */,
				5491BC731FB44593008B3588 /* FSTIntegrationTestCase.mm in Sources */,
				5492E0442021457E00B64F25 /* XCTestCase+Await.mm in Sources */,
				5492E07A202154D600B64F25 /* FIRTypeTests.mm in Sources */,
				5492E0422021440500B64F25 /* FSTHelpers.mm in Sources */,
				5492E041202143E700B64F25 /* FSTEventAccumulator.mm in Sources */,
				5492E080202154EC00B64F25 /* FSTSmokeTests.mm in Sources */,
				5492E077202154D600B64F25 /* FIRServerTimestampTests.mm in Sources */,
				5492E081202154EC00B64F25 /* FSTStreamTests.mm in Sources */,
				5492E074202154D600B64F25 /* FIRListenerRegistrationTests.mm in Sources */,
				5492E082202154EC00B64F25 /* FSTDatastoreTests.mm in Sources */,
				5492E079202154D600B64F25 /* FIRCursorTests.mm in Sources */,
				5492E073202154D600B64F25 /* FIRFieldsTests.mm in Sources */,
				5492E07F202154EC00B64F25 /* FSTTransactionTests.mm in Sources */,
				5492E075202154D600B64F25 /* FIRDatabaseTests.mm in Sources */,
				5492E078202154D600B64F25 /* FIRWriteBatchTests.mm in Sources */,
				5492E0432021441E00B64F25 /* FSTTestDispatchQueue.mm in Sources */,
			);
			runOnlyForDeploymentPostprocessing = 0;
		};
		DE0761E01F2FE611003233AF /* Sources */ = {
			isa = PBXSourcesBuildPhase;
			buildActionMask = 2147483647;
			files = (
				DE0761F81F2FE68D003233AF /* main.swift in Sources */,
			);
			runOnlyForDeploymentPostprocessing = 0;
		};
/* End PBXSourcesBuildPhase section */

/* Begin PBXTargetDependency section */
		6003F5B4195388D20070C39A /* PBXTargetDependency */ = {
			isa = PBXTargetDependency;
			target = 6003F589195388D20070C39A /* Firestore_Example */;
			targetProxy = 6003F5B3195388D20070C39A /* PBXContainerItemProxy */;
		};
		DE03B2951F2149D600A30B9C /* PBXTargetDependency */ = {
			isa = PBXTargetDependency;
			target = 6003F589195388D20070C39A /* Firestore_Example */;
			targetProxy = DE03B2961F2149D600A30B9C /* PBXContainerItemProxy */;
		};
		DE0761FA1F2FEE7E003233AF /* PBXTargetDependency */ = {
			isa = PBXTargetDependency;
			target = DE0761E31F2FE611003233AF /* SwiftBuildTest */;
			targetProxy = DE0761F91F2FEE7E003233AF /* PBXContainerItemProxy */;
		};
		DE29E7FA1F2174DD00909613 /* PBXTargetDependency */ = {
			isa = PBXTargetDependency;
			target = 6003F5AD195388D20070C39A /* Firestore_Tests */;
			targetProxy = DE29E7F91F2174DD00909613 /* PBXContainerItemProxy */;
		};
		DE29E7FC1F2174DD00909613 /* PBXTargetDependency */ = {
			isa = PBXTargetDependency;
			target = DE03B2941F2149D600A30B9C /* Firestore_IntegrationTests */;
			targetProxy = DE29E7FB1F2174DD00909613 /* PBXContainerItemProxy */;
		};
/* End PBXTargetDependency section */

/* Begin PBXVariantGroup section */
		6003F596195388D20070C39A /* InfoPlist.strings */ = {
			isa = PBXVariantGroup;
			children = (
				6003F597195388D20070C39A /* en */,
			);
			name = InfoPlist.strings;
			sourceTree = "<group>";
		};
		6003F5B8195388D20070C39A /* InfoPlist.strings */ = {
			isa = PBXVariantGroup;
			children = (
				6003F5B9195388D20070C39A /* en */,
			);
			name = InfoPlist.strings;
			sourceTree = "<group>";
		};
		71719F9D1E33DC2100824A3D /* LaunchScreen.storyboard */ = {
			isa = PBXVariantGroup;
			children = (
				71719F9E1E33DC2100824A3D /* Base */,
			);
			name = LaunchScreen.storyboard;
			sourceTree = "<group>";
		};
/* End PBXVariantGroup section */

/* Begin XCBuildConfiguration section */
		6003F5BD195388D20070C39A /* Debug */ = {
			isa = XCBuildConfiguration;
			buildSettings = {
				ALWAYS_SEARCH_USER_PATHS = NO;
				CLANG_CXX_LANGUAGE_STANDARD = "gnu++0x";
				CLANG_CXX_LIBRARY = "libc++";
				CLANG_ENABLE_MODULES = YES;
				CLANG_ENABLE_OBJC_ARC = YES;
				CLANG_WARN_BOOL_CONVERSION = YES;
				CLANG_WARN_CONSTANT_CONVERSION = YES;
				CLANG_WARN_DIRECT_OBJC_ISA_USAGE = YES_ERROR;
				CLANG_WARN_EMPTY_BODY = YES;
				CLANG_WARN_ENUM_CONVERSION = YES;
				CLANG_WARN_INT_CONVERSION = YES;
				CLANG_WARN_OBJC_ROOT_CLASS = YES_ERROR;
				CLANG_WARN__DUPLICATE_METHOD_MATCH = YES;
				"CODE_SIGN_IDENTITY[sdk=iphoneos*]" = "iPhone Developer";
				COPY_PHASE_STRIP = NO;
				ENABLE_TESTABILITY = YES;
				GCC_C_LANGUAGE_STANDARD = gnu99;
				GCC_DYNAMIC_NO_PIC = NO;
				GCC_OPTIMIZATION_LEVEL = 0;
				GCC_PREPROCESSOR_DEFINITIONS = (
					"DEBUG=1",
					"$(inherited)",
				);
				GCC_SYMBOLS_PRIVATE_EXTERN = NO;
				GCC_WARN_64_TO_32_BIT_CONVERSION = YES;
				GCC_WARN_ABOUT_RETURN_TYPE = YES_ERROR;
				GCC_WARN_UNDECLARED_SELECTOR = YES;
				GCC_WARN_UNINITIALIZED_AUTOS = YES_AGGRESSIVE;
				GCC_WARN_UNUSED_FUNCTION = YES;
				GCC_WARN_UNUSED_VARIABLE = YES;
				HEADER_SEARCH_PATHS = "";
				IPHONEOS_DEPLOYMENT_TARGET = 8.0;
				ONLY_ACTIVE_ARCH = YES;
				SDKROOT = iphoneos;
				TARGETED_DEVICE_FAMILY = "1,2";
			};
			name = Debug;
		};
		6003F5BE195388D20070C39A /* Release */ = {
			isa = XCBuildConfiguration;
			buildSettings = {
				ALWAYS_SEARCH_USER_PATHS = NO;
				CLANG_CXX_LANGUAGE_STANDARD = "gnu++0x";
				CLANG_CXX_LIBRARY = "libc++";
				CLANG_ENABLE_MODULES = YES;
				CLANG_ENABLE_OBJC_ARC = YES;
				CLANG_WARN_BOOL_CONVERSION = YES;
				CLANG_WARN_CONSTANT_CONVERSION = YES;
				CLANG_WARN_DIRECT_OBJC_ISA_USAGE = YES_ERROR;
				CLANG_WARN_EMPTY_BODY = YES;
				CLANG_WARN_ENUM_CONVERSION = YES;
				CLANG_WARN_INT_CONVERSION = YES;
				CLANG_WARN_OBJC_ROOT_CLASS = YES_ERROR;
				CLANG_WARN__DUPLICATE_METHOD_MATCH = YES;
				"CODE_SIGN_IDENTITY[sdk=iphoneos*]" = "iPhone Developer";
				COPY_PHASE_STRIP = YES;
				ENABLE_NS_ASSERTIONS = NO;
				GCC_C_LANGUAGE_STANDARD = gnu99;
				GCC_WARN_64_TO_32_BIT_CONVERSION = YES;
				GCC_WARN_ABOUT_RETURN_TYPE = YES_ERROR;
				GCC_WARN_UNDECLARED_SELECTOR = YES;
				GCC_WARN_UNINITIALIZED_AUTOS = YES_AGGRESSIVE;
				GCC_WARN_UNUSED_FUNCTION = YES;
				GCC_WARN_UNUSED_VARIABLE = YES;
				HEADER_SEARCH_PATHS = "";
				IPHONEOS_DEPLOYMENT_TARGET = 8.0;
				SDKROOT = iphoneos;
				TARGETED_DEVICE_FAMILY = "1,2";
				VALIDATE_PRODUCT = YES;
			};
			name = Release;
		};
		6003F5C0195388D20070C39A /* Debug */ = {
			isa = XCBuildConfiguration;
			baseConfigurationReference = 9EF477AD4B2B643FD320867A /* Pods-Firestore_Example.debug.xcconfig */;
			buildSettings = {
				ASSETCATALOG_COMPILER_APPICON_NAME = AppIcon;
				GCC_PRECOMPILE_PREFIX_HEADER = YES;
				GCC_PREFIX_HEADER = "";
				HEADER_SEARCH_PATHS = (
					"$(inherited)",
					"\"${PODS_ROOT}/Firebase/Firebase/Firebase\"",
					"\"${PODS_ROOT}/leveldb-library/include\"",
				);
				INFOPLIST_FILE = "Firestore/Firestore-Info.plist";
				MODULE_NAME = ExampleApp;
				PRODUCT_BUNDLE_IDENTIFIER = "org.cocoapods.demo.${PRODUCT_NAME:rfc1034identifier}";
				PRODUCT_NAME = "$(TARGET_NAME)";
				WRAPPER_EXTENSION = app;
			};
			name = Debug;
		};
		6003F5C1195388D20070C39A /* Release */ = {
			isa = XCBuildConfiguration;
			baseConfigurationReference = 4EBC5F5ABE1FD097EFE5E224 /* Pods-Firestore_Example.release.xcconfig */;
			buildSettings = {
				ASSETCATALOG_COMPILER_APPICON_NAME = AppIcon;
				GCC_PRECOMPILE_PREFIX_HEADER = YES;
				GCC_PREFIX_HEADER = "";
				HEADER_SEARCH_PATHS = (
					"$(inherited)",
					"\"${PODS_ROOT}/Firebase/Firebase/Firebase\"",
					"\"${PODS_ROOT}/leveldb-library/include\"",
				);
				INFOPLIST_FILE = "Firestore/Firestore-Info.plist";
				MODULE_NAME = ExampleApp;
				PRODUCT_BUNDLE_IDENTIFIER = "org.cocoapods.demo.${PRODUCT_NAME:rfc1034identifier}";
				PRODUCT_NAME = "$(TARGET_NAME)";
				WRAPPER_EXTENSION = app;
			};
			name = Release;
		};
		6003F5C3195388D20070C39A /* Debug */ = {
			isa = XCBuildConfiguration;
			baseConfigurationReference = CE00BABB5A3AAB44A4C209E2 /* Pods-Firestore_Tests.debug.xcconfig */;
			buildSettings = {
				BUNDLE_LOADER = "$(TEST_HOST)";
				DEVELOPMENT_TEAM = EQHXZ8M8AV;
				FRAMEWORK_SEARCH_PATHS = (
					"$(SDKROOT)/Developer/Library/Frameworks",
					"$(inherited)",
					"$(DEVELOPER_FRAMEWORKS_DIR)",
				);
				GCC_PRECOMPILE_PREFIX_HEADER = YES;
				GCC_PREFIX_HEADER = "";
				GCC_PREPROCESSOR_DEFINITIONS = (
					"$(inherited)",
					"COCOAPODS=1",
					"GPB_USE_PROTOBUF_FRAMEWORK_IMPORTS=1",
				);
				HEADER_SEARCH_PATHS = (
					"$(inherited)",
					"\"${PODS_ROOT}/../../..\"",
					"\"${PODS_ROOT}/../../../Firestore/third_party/abseil-cpp\"",
					"\"${PODS_ROOT}/leveldb-library/include\"",
					"\"${PODS_ROOT}/GoogleTest/googletest/include\"",
				);
				INFOPLIST_FILE = "Tests/Tests-Info.plist";
				PRODUCT_BUNDLE_IDENTIFIER = "org.cocoapods.demo.${PRODUCT_NAME:rfc1034identifier}";
				PRODUCT_NAME = "$(TARGET_NAME)";
				TEST_HOST = "$(BUILT_PRODUCTS_DIR)/Firestore_Example.app/Firestore_Example";
				WRAPPER_EXTENSION = xctest;
			};
			name = Debug;
		};
		6003F5C4195388D20070C39A /* Release */ = {
			isa = XCBuildConfiguration;
			baseConfigurationReference = 04DF37A117F88A9891379ED6 /* Pods-Firestore_Tests.release.xcconfig */;
			buildSettings = {
				BUNDLE_LOADER = "$(TEST_HOST)";
				DEVELOPMENT_TEAM = EQHXZ8M8AV;
				FRAMEWORK_SEARCH_PATHS = (
					"$(SDKROOT)/Developer/Library/Frameworks",
					"$(inherited)",
					"$(DEVELOPER_FRAMEWORKS_DIR)",
				);
				GCC_PRECOMPILE_PREFIX_HEADER = YES;
				GCC_PREFIX_HEADER = "";
				GCC_PREPROCESSOR_DEFINITIONS = (
					"$(inherited)",
					"COCOAPODS=1",
					"GPB_USE_PROTOBUF_FRAMEWORK_IMPORTS=1",
				);
				HEADER_SEARCH_PATHS = (
					"$(inherited)",
					"\"${PODS_ROOT}/../../..\"",
					"\"${PODS_ROOT}/../../../Firestore/third_party/abseil-cpp\"",
					"\"${PODS_ROOT}/leveldb-library/include\"",
					"\"${PODS_ROOT}/GoogleTest/googletest/include\"",
				);
				INFOPLIST_FILE = "Tests/Tests-Info.plist";
				PRODUCT_BUNDLE_IDENTIFIER = "org.cocoapods.demo.${PRODUCT_NAME:rfc1034identifier}";
				PRODUCT_NAME = "$(TARGET_NAME)";
				TEST_HOST = "$(BUILT_PRODUCTS_DIR)/Firestore_Example.app/Firestore_Example";
				WRAPPER_EXTENSION = xctest;
			};
			name = Release;
		};
		DE03B2E71F2149D600A30B9C /* Debug */ = {
			isa = XCBuildConfiguration;
			baseConfigurationReference = 9D52E67EE96AA7E5D6F69748 /* Pods-Firestore_IntegrationTests.debug.xcconfig */;
			buildSettings = {
				BUNDLE_LOADER = "$(TEST_HOST)";
				DEVELOPMENT_TEAM = EQHXZ8M8AV;
				FRAMEWORK_SEARCH_PATHS = (
					"$(SDKROOT)/Developer/Library/Frameworks",
					"$(inherited)",
					"$(DEVELOPER_FRAMEWORKS_DIR)",
				);
				GCC_PRECOMPILE_PREFIX_HEADER = YES;
				GCC_PREFIX_HEADER = "";
				GCC_PREPROCESSOR_DEFINITIONS = (
					"$(inherited)",
					"COCOAPODS=1",
					"GPB_USE_PROTOBUF_FRAMEWORK_IMPORTS=1",
				);
				HEADER_SEARCH_PATHS = (
					"$(inherited)",
					"\"${PODS_ROOT}/../../..\"",
					"\"${PODS_ROOT}/../../../Firestore/third_party/abseil-cpp\"",
					"\"${PODS_ROOT}/leveldb-library/include\"",
					"\"${PODS_ROOT}/GoogleTest/googletest/include\"",
				);
				INFOPLIST_FILE = "Tests/Tests-Info.plist";
				OTHER_LDFLAGS = (
					"$(inherited)",
					"-l\"c++\"",
					"-framework",
					"\"OCMock\"",
					"-framework",
					"\"leveldb\"",
				);
				PRODUCT_BUNDLE_IDENTIFIER = "org.cocoapods.demo.${PRODUCT_NAME:rfc1034identifier}";
				PRODUCT_NAME = "$(TARGET_NAME)";
				TEST_HOST = "$(BUILT_PRODUCTS_DIR)/Firestore_Example.app/Firestore_Example";
				WRAPPER_EXTENSION = xctest;
			};
			name = Debug;
		};
		DE03B2E81F2149D600A30B9C /* Release */ = {
			isa = XCBuildConfiguration;
			baseConfigurationReference = DB17FEDFB80770611A935A60 /* Pods-Firestore_IntegrationTests.release.xcconfig */;
			buildSettings = {
				BUNDLE_LOADER = "$(TEST_HOST)";
				DEVELOPMENT_TEAM = EQHXZ8M8AV;
				FRAMEWORK_SEARCH_PATHS = (
					"$(SDKROOT)/Developer/Library/Frameworks",
					"$(inherited)",
					"$(DEVELOPER_FRAMEWORKS_DIR)",
				);
				GCC_PRECOMPILE_PREFIX_HEADER = YES;
				GCC_PREFIX_HEADER = "";
				GCC_PREPROCESSOR_DEFINITIONS = (
					"$(inherited)",
					"COCOAPODS=1",
					"GPB_USE_PROTOBUF_FRAMEWORK_IMPORTS=1",
				);
				HEADER_SEARCH_PATHS = (
					"$(inherited)",
					"\"${PODS_ROOT}/../../..\"",
					"\"${PODS_ROOT}/../../../Firestore/third_party/abseil-cpp\"",
					"\"${PODS_ROOT}/leveldb-library/include\"",
					"\"${PODS_ROOT}/GoogleTest/googletest/include\"",
				);
				INFOPLIST_FILE = "Tests/Tests-Info.plist";
				OTHER_LDFLAGS = (
					"$(inherited)",
					"-l\"c++\"",
					"-framework",
					"\"OCMock\"",
					"-framework",
					"\"leveldb\"",
				);
				PRODUCT_BUNDLE_IDENTIFIER = "org.cocoapods.demo.${PRODUCT_NAME:rfc1034identifier}";
				PRODUCT_NAME = "$(TARGET_NAME)";
				TEST_HOST = "$(BUILT_PRODUCTS_DIR)/Firestore_Example.app/Firestore_Example";
				WRAPPER_EXTENSION = xctest;
			};
			name = Release;
		};
		DE0761F31F2FE611003233AF /* Debug */ = {
			isa = XCBuildConfiguration;
			baseConfigurationReference = 42491D7DC8C8CD245CC22B93 /* Pods-SwiftBuildTest.debug.xcconfig */;
			buildSettings = {
				ASSETCATALOG_COMPILER_APPICON_NAME = AppIcon;
				CLANG_ANALYZER_NONNULL = YES;
				CLANG_ANALYZER_NUMBER_OBJECT_CONVERSION = YES_AGGRESSIVE;
				CLANG_WARN_DOCUMENTATION_COMMENTS = YES;
				CLANG_WARN_INFINITE_RECURSION = YES;
				CLANG_WARN_SUSPICIOUS_MOVE = YES;
				CLANG_WARN_UNREACHABLE_CODE = YES;
				DEBUG_INFORMATION_FORMAT = dwarf;
				DEVELOPMENT_TEAM = EQHXZ8M8AV;
				ENABLE_STRICT_OBJC_MSGSEND = YES;
				GCC_NO_COMMON_BLOCKS = YES;
				INFOPLIST_FILE = "Firestore/Firestore-Info.plist";
				IPHONEOS_DEPLOYMENT_TARGET = 10.3;
				LD_RUNPATH_SEARCH_PATHS = "$(inherited) @executable_path/Frameworks";
				MTL_ENABLE_DEBUG_INFO = YES;
				PRODUCT_BUNDLE_IDENTIFIER = com.google.SwiftBuildTest;
				PRODUCT_NAME = "$(TARGET_NAME)";
				SWIFT_ACTIVE_COMPILATION_CONDITIONS = DEBUG;
				SWIFT_OPTIMIZATION_LEVEL = "-Onone";
				SWIFT_VERSION = 3.0;
			};
			name = Debug;
		};
		DE0761F41F2FE611003233AF /* Release */ = {
			isa = XCBuildConfiguration;
			baseConfigurationReference = F23325524BEAF8D24F78AC88 /* Pods-SwiftBuildTest.release.xcconfig */;
			buildSettings = {
				ASSETCATALOG_COMPILER_APPICON_NAME = AppIcon;
				CLANG_ANALYZER_NONNULL = YES;
				CLANG_ANALYZER_NUMBER_OBJECT_CONVERSION = YES_AGGRESSIVE;
				CLANG_WARN_DOCUMENTATION_COMMENTS = YES;
				CLANG_WARN_INFINITE_RECURSION = YES;
				CLANG_WARN_SUSPICIOUS_MOVE = YES;
				CLANG_WARN_UNREACHABLE_CODE = YES;
				COPY_PHASE_STRIP = NO;
				DEBUG_INFORMATION_FORMAT = "dwarf-with-dsym";
				DEVELOPMENT_TEAM = EQHXZ8M8AV;
				ENABLE_STRICT_OBJC_MSGSEND = YES;
				GCC_NO_COMMON_BLOCKS = YES;
				INFOPLIST_FILE = "Firestore/Firestore-Info.plist";
				IPHONEOS_DEPLOYMENT_TARGET = 10.3;
				LD_RUNPATH_SEARCH_PATHS = "$(inherited) @executable_path/Frameworks";
				MTL_ENABLE_DEBUG_INFO = NO;
				PRODUCT_BUNDLE_IDENTIFIER = com.google.SwiftBuildTest;
				PRODUCT_NAME = "$(TARGET_NAME)";
				SWIFT_OPTIMIZATION_LEVEL = "-Owholemodule";
				SWIFT_VERSION = 3.0;
			};
			name = Release;
		};
		DE29E7F61F2174B000909613 /* Debug */ = {
			isa = XCBuildConfiguration;
			buildSettings = {
				DEVELOPMENT_TEAM = EQHXZ8M8AV;
				PRODUCT_NAME = "$(TARGET_NAME)";
			};
			name = Debug;
		};
		DE29E7F71F2174B000909613 /* Release */ = {
			isa = XCBuildConfiguration;
			buildSettings = {
				DEVELOPMENT_TEAM = EQHXZ8M8AV;
				PRODUCT_NAME = "$(TARGET_NAME)";
			};
			name = Release;
		};
/* End XCBuildConfiguration section */

/* Begin XCConfigurationList section */
		6003F585195388D10070C39A /* Build configuration list for PBXProject "Firestore" */ = {
			isa = XCConfigurationList;
			buildConfigurations = (
				6003F5BD195388D20070C39A /* Debug */,
				6003F5BE195388D20070C39A /* Release */,
			);
			defaultConfigurationIsVisible = 0;
			defaultConfigurationName = Release;
		};
		6003F5BF195388D20070C39A /* Build configuration list for PBXNativeTarget "Firestore_Example" */ = {
			isa = XCConfigurationList;
			buildConfigurations = (
				6003F5C0195388D20070C39A /* Debug */,
				6003F5C1195388D20070C39A /* Release */,
			);
			defaultConfigurationIsVisible = 0;
			defaultConfigurationName = Release;
		};
		6003F5C2195388D20070C39A /* Build configuration list for PBXNativeTarget "Firestore_Tests" */ = {
			isa = XCConfigurationList;
			buildConfigurations = (
				6003F5C3195388D20070C39A /* Debug */,
				6003F5C4195388D20070C39A /* Release */,
			);
			defaultConfigurationIsVisible = 0;
			defaultConfigurationName = Release;
		};
		DE03B2E61F2149D600A30B9C /* Build configuration list for PBXNativeTarget "Firestore_IntegrationTests" */ = {
			isa = XCConfigurationList;
			buildConfigurations = (
				DE03B2E71F2149D600A30B9C /* Debug */,
				DE03B2E81F2149D600A30B9C /* Release */,
			);
			defaultConfigurationIsVisible = 0;
			defaultConfigurationName = Release;
		};
		DE0761F51F2FE611003233AF /* Build configuration list for PBXNativeTarget "SwiftBuildTest" */ = {
			isa = XCConfigurationList;
			buildConfigurations = (
				DE0761F31F2FE611003233AF /* Debug */,
				DE0761F41F2FE611003233AF /* Release */,
			);
			defaultConfigurationIsVisible = 0;
			defaultConfigurationName = Release;
		};
		DE29E7F81F2174B000909613 /* Build configuration list for PBXAggregateTarget "AllTests" */ = {
			isa = XCConfigurationList;
			buildConfigurations = (
				DE29E7F61F2174B000909613 /* Debug */,
				DE29E7F71F2174B000909613 /* Release */,
			);
			defaultConfigurationIsVisible = 0;
			defaultConfigurationName = Release;
		};
/* End XCConfigurationList section */
	};
	rootObject = 6003F582195388D10070C39A /* Project object */;
}<|MERGE_RESOLUTION|>--- conflicted
+++ resolved
@@ -32,6 +32,7 @@
 		548DB929200D59F600E00ABC /* comparison_test.cc in Sources */ = {isa = PBXBuildFile; fileRef = 548DB928200D59F600E00ABC /* comparison_test.cc */; };
 		5491BC721FB44593008B3588 /* FSTIntegrationTestCase.mm in Sources */ = {isa = PBXBuildFile; fileRef = 5491BC711FB44593008B3588 /* FSTIntegrationTestCase.mm */; };
 		5491BC731FB44593008B3588 /* FSTIntegrationTestCase.mm in Sources */ = {isa = PBXBuildFile; fileRef = 5491BC711FB44593008B3588 /* FSTIntegrationTestCase.mm */; };
+		5492E03120213FFC00B64F25 /* FSTLevelDBSpecTests.mm in Sources */ = {isa = PBXBuildFile; fileRef = 5492E02C20213FFB00B64F25 /* FSTLevelDBSpecTests.mm */; };
 		5492E03220213FFC00B64F25 /* FSTMockDatastore.mm in Sources */ = {isa = PBXBuildFile; fileRef = 5492E02D20213FFC00B64F25 /* FSTMockDatastore.mm */; };
 		5492E03320213FFC00B64F25 /* FSTSyncEngineTestDriver.mm in Sources */ = {isa = PBXBuildFile; fileRef = 5492E02E20213FFC00B64F25 /* FSTSyncEngineTestDriver.mm */; };
 		5492E03420213FFC00B64F25 /* FSTMemorySpecTests.mm in Sources */ = {isa = PBXBuildFile; fileRef = 5492E02F20213FFC00B64F25 /* FSTMemorySpecTests.mm */; };
@@ -94,7 +95,9 @@
 		5492E0AE2021552D00B64F25 /* FSTLevelDBQueryCacheTests.mm in Sources */ = {isa = PBXBuildFile; fileRef = 5492E0982021552C00B64F25 /* FSTLevelDBQueryCacheTests.mm */; };
 		5492E0AF2021552D00B64F25 /* FSTReferenceSetTests.mm in Sources */ = {isa = PBXBuildFile; fileRef = 5492E09A2021552C00B64F25 /* FSTReferenceSetTests.mm */; };
 		5492E0B02021552D00B64F25 /* FSTWriteGroupTests.mm in Sources */ = {isa = PBXBuildFile; fileRef = 5492E09B2021552C00B64F25 /* FSTWriteGroupTests.mm */; };
+		5492E0B12021552D00B64F25 /* FSTRemoteDocumentCacheTests.mm in Sources */ = {isa = PBXBuildFile; fileRef = 5492E09C2021552D00B64F25 /* FSTRemoteDocumentCacheTests.mm */; };
 		5492E0B92021555100B64F25 /* FSTDocumentKeyTests.mm in Sources */ = {isa = PBXBuildFile; fileRef = 5492E0B22021555000B64F25 /* FSTDocumentKeyTests.mm */; };
+		5492E0BA2021555100B64F25 /* FSTDocumentSetTests.mm in Sources */ = {isa = PBXBuildFile; fileRef = 5492E0B32021555100B64F25 /* FSTDocumentSetTests.mm */; };
 		5492E0BC2021555100B64F25 /* FSTPathTests.mm in Sources */ = {isa = PBXBuildFile; fileRef = 5492E0B52021555100B64F25 /* FSTPathTests.mm */; };
 		5492E0BD2021555100B64F25 /* FSTDocumentTests.mm in Sources */ = {isa = PBXBuildFile; fileRef = 5492E0B62021555100B64F25 /* FSTDocumentTests.mm */; };
 		5492E0BE2021555100B64F25 /* FSTMutationTests.mm in Sources */ = {isa = PBXBuildFile; fileRef = 5492E0B72021555100B64F25 /* FSTMutationTests.mm */; };
@@ -146,6 +149,7 @@
 		ABE6637A201FA81900ED349A /* database_id_test.cc in Sources */ = {isa = PBXBuildFile; fileRef = AB71064B201FA60300344F18 /* database_id_test.cc */; };
 		ABF6506C201131F8005F2C74 /* timestamp_test.cc in Sources */ = {isa = PBXBuildFile; fileRef = ABF6506B201131F8005F2C74 /* timestamp_test.cc */; };
 		AFE6114F0D4DAECBA7B7C089 /* Pods_Firestore_IntegrationTests.framework in Frameworks */ = {isa = PBXBuildFile; fileRef = B2FA635DF5D116A67A7441CD /* Pods_Firestore_IntegrationTests.framework */; };
+		B686F2AF2023DDEE0028D6BE /* field_path_test.cc in Sources */ = {isa = PBXBuildFile; fileRef = B686F2AD2023DDB20028D6BE /* field_path_test.cc */; };
 		B686F2B22025000D0028D6BE /* resource_path_test.cc in Sources */ = {isa = PBXBuildFile; fileRef = B686F2B02024FFD70028D6BE /* resource_path_test.cc */; };
 		C4E749275AD0FBDF9F4716A8 /* Pods_SwiftBuildTest.framework in Frameworks */ = {isa = PBXBuildFile; fileRef = 32AD40BF6B0E849B07FFD05E /* Pods_SwiftBuildTest.framework */; };
 		DE03B2D41F2149D600A30B9C /* XCTest.framework in Frameworks */ = {isa = PBXBuildFile; fileRef = 6003F5AF195388D20070C39A /* XCTest.framework */; };
@@ -235,6 +239,7 @@
 		5492E04D202154AA00B64F25 /* FIRSnapshotMetadataTests.mm */ = {isa = PBXFileReference; fileEncoding = 4; lastKnownFileType = sourcecode.cpp.objcpp; path = FIRSnapshotMetadataTests.mm; sourceTree = "<group>"; };
 		5492E04E202154AA00B64F25 /* FSTAPIHelpers.mm */ = {isa = PBXFileReference; fileEncoding = 4; lastKnownFileType = sourcecode.cpp.objcpp; path = FSTAPIHelpers.mm; sourceTree = "<group>"; };
 		5492E04F202154AA00B64F25 /* FIRQuerySnapshotTests.mm */ = {isa = PBXFileReference; fileEncoding = 4; lastKnownFileType = sourcecode.cpp.objcpp; path = FIRQuerySnapshotTests.mm; sourceTree = "<group>"; };
+		5492E05A202154B800B64F25 /* FSTSyncEngine+Testing.h */ = {isa = PBXFileReference; fileEncoding = 4; lastKnownFileType = sourcecode.c.h; path = "FSTSyncEngine+Testing.h"; sourceTree = "<group>"; };
 		5492E05B202154B800B64F25 /* FSTTimestampTests.mm */ = {isa = PBXFileReference; fileEncoding = 4; lastKnownFileType = sourcecode.cpp.objcpp; path = FSTTimestampTests.mm; sourceTree = "<group>"; };
 		5492E05C202154B800B64F25 /* FSTViewSnapshotTest.mm */ = {isa = PBXFileReference; fileEncoding = 4; lastKnownFileType = sourcecode.cpp.objcpp; path = FSTViewSnapshotTest.mm; sourceTree = "<group>"; };
 		5492E05D202154B900B64F25 /* FSTQueryListenerTests.mm */ = {isa = PBXFileReference; fileEncoding = 4; lastKnownFileType = sourcecode.cpp.objcpp; path = FSTQueryListenerTests.mm; sourceTree = "<group>"; };
@@ -465,7 +470,6 @@
 				6003F58C195388D20070C39A /* Frameworks */,
 				6003F58B195388D20070C39A /* Products */,
 				A47A1BF74A48BCAEAFBCBF1E /* Pods */,
-				B67B72A5202CEBC80006FCD6 /* Recovered References */,
 			);
 			sourceTree = "<group>";
 		};
@@ -596,19 +600,6 @@
 			path = ../../core/test/firebase/firestore/core;
 			sourceTree = "<group>";
 		};
-<<<<<<< HEAD
-		B67B72A5202CEBC80006FCD6 /* Recovered References */ = {
-			isa = PBXGroup;
-			children = (
-				5492E05D202154B900B64F25 /* FSTQueryListenerTests.mm */,
-				5492E05C202154B800B64F25 /* FSTViewSnapshotTest.mm */,
-				5492E060202154B900B64F25 /* FSTEventManagerTests.mm */,
-				5492E05E202154B900B64F25 /* FSTViewTests.mm */,
-				5492E061202154B900B64F25 /* FSTQueryTests.mm */,
-				5492E05B202154B800B64F25 /* FSTTimestampTests.mm */,
-			);
-			name = "Recovered References";
-=======
 		AB38D9312023962A000A432D /* auth */ = {
 			isa = PBXGroup;
 			children = (
@@ -620,7 +611,6 @@
 			);
 			name = auth;
 			path = ../../core/test/firebase/firestore/auth;
->>>>>>> d70c23ec
 			sourceTree = "<group>";
 		};
 		DE0761E51F2FE611003233AF /* SwiftBuildTest */ = {
@@ -765,6 +755,13 @@
 		DE51B1A81F0D48AC0013853F /* Core */ = {
 			isa = PBXGroup;
 			children = (
+				5492E060202154B900B64F25 /* FSTEventManagerTests.mm */,
+				5492E05D202154B900B64F25 /* FSTQueryListenerTests.mm */,
+				5492E061202154B900B64F25 /* FSTQueryTests.mm */,
+				5492E05A202154B800B64F25 /* FSTSyncEngine+Testing.h */,
+				5492E05B202154B800B64F25 /* FSTTimestampTests.mm */,
+				5492E05C202154B800B64F25 /* FSTViewSnapshotTest.mm */,
+				5492E05E202154B900B64F25 /* FSTViewTests.mm */,
 			);
 			path = Core;
 			sourceTree = "<group>";
@@ -1283,6 +1280,10 @@
 				5491BC721FB44593008B3588 /* FSTIntegrationTestCase.mm in Sources */,
 				ABC1D7DD2023A04F00BA84F0 /* empty_credentials_provider_test.cc in Sources */,
 				DE2EF0861F3D0B6E003D0CDC /* FSTImmutableSortedDictionary+Testing.m in Sources */,
+				B686F2AF2023DDEE0028D6BE /* field_path_test.cc in Sources */,
+				5492E03120213FFC00B64F25 /* FSTLevelDBSpecTests.mm in Sources */,
+				5492E0B12021552D00B64F25 /* FSTRemoteDocumentCacheTests.mm in Sources */,
+				5492E0BA2021555100B64F25 /* FSTDocumentSetTests.mm in Sources */,
 				54740A581FC914F000713A1A /* autoid_test.cc in Sources */,
 				548DB927200D590300E00ABC /* assert_test.cc in Sources */,
 				5492E0A62021552D00B64F25 /* FSTPersistenceTestHelpers.mm in Sources */,
