--- conflicted
+++ resolved
@@ -55,11 +55,8 @@
 using firebase::firestore::model::Precondition;
 using firebase::firestore::model::TargetId;
 using firebase::firestore::remote::GrpcConnection;
-<<<<<<< HEAD
-=======
 using firebase::firestore::util::AsyncQueue;
 using firebase::firestore::util::ExecutorLibdispatch;
->>>>>>> f66b5b5b
 
 NS_ASSUME_NONNULL_BEGIN
 
@@ -230,11 +227,7 @@
     // The added batch won't be written immediately because write stream wasn't yet open --
     // trigger its opening.
     [_remoteStore fillWritePipeline];
-<<<<<<< HEAD
-  }];
-=======
   });
->>>>>>> f66b5b5b
 
   [self awaitExpectations];
 }
