/*
 * Copyright 2017 Google
 *
 * Licensed under the Apache License, Version 2.0 (the "License");
 * you may not use this file except in compliance with the License.
 * You may obtain a copy of the License at
 *
 *      http://www.apache.org/licenses/LICENSE-2.0
 *
 * Unless required by applicable law or agreed to in writing, software
 * distributed under the License is distributed on an "AS IS" BASIS,
 * WITHOUT WARRANTIES OR CONDITIONS OF ANY KIND, either express or implied.
 * See the License for the specific language governing permissions and
 * limitations under the License.
 */

#import "Firestore/Example/Tests/SpecTests/FSTSyncEngineTestDriver.h"

#import <FirebaseFirestore/FIRFirestoreErrors.h>

#include <map>
#include <memory>
#include <unordered_map>
#include <utility>

#import "Firestore/Source/Core/FSTEventManager.h"
#import "Firestore/Source/Core/FSTQuery.h"
#import "Firestore/Source/Core/FSTSyncEngine.h"
#import "Firestore/Source/Local/FSTLocalStore.h"
#import "Firestore/Source/Local/FSTPersistence.h"
#import "Firestore/Source/Model/FSTMutation.h"
#import "Firestore/Source/Remote/FSTWatchChange.h"

#import "Firestore/Example/Tests/Core/FSTSyncEngine+Testing.h"
#import "Firestore/Example/Tests/SpecTests/FSTMockDatastore.h"

#include "Firestore/core/include/firebase/firestore/firestore_errors.h"
#include "Firestore/core/src/firebase/firestore/auth/empty_credentials_provider.h"
#include "Firestore/core/src/firebase/firestore/auth/user.h"
#include "Firestore/core/src/firebase/firestore/core/database_info.h"
#include "Firestore/core/src/firebase/firestore/model/database_id.h"
#include "Firestore/core/src/firebase/firestore/model/document_key.h"
#include "Firestore/core/src/firebase/firestore/util/async_queue.h"
#include "Firestore/core/src/firebase/firestore/util/executor_libdispatch.h"
#include "Firestore/core/src/firebase/firestore/util/hard_assert.h"
#include "Firestore/core/src/firebase/firestore/util/log.h"
#include "Firestore/core/src/firebase/firestore/util/status.h"
#include "absl/memory/memory.h"

using firebase::firestore::FirestoreErrorCode;
using firebase::firestore::auth::EmptyCredentialsProvider;
using firebase::firestore::auth::HashUser;
using firebase::firestore::auth::User;
using firebase::firestore::core::DatabaseInfo;
using firebase::firestore::model::DatabaseId;
using firebase::firestore::model::DocumentKey;
using firebase::firestore::model::DocumentKeySet;
using firebase::firestore::model::OnlineState;
using firebase::firestore::model::SnapshotVersion;
using firebase::firestore::model::TargetId;
using firebase::firestore::remote::MockDatastore;
using firebase::firestore::util::AsyncQueue;
using firebase::firestore::util::TimerId;
using firebase::firestore::util::ExecutorLibdispatch;
using firebase::firestore::util::MakeString;
using firebase::firestore::util::Status;

NS_ASSUME_NONNULL_BEGIN

@implementation FSTQueryEvent

- (NSString *)description {
  // The Query is also included in the view, so we skip it.
  return [NSString stringWithFormat:@"<FSTQueryEvent: viewSnapshot=%@, error=%@>",
                                    self.viewSnapshot, self.error];
}

@end

@implementation FSTOutstandingWrite
@end

@interface FSTSyncEngineTestDriver ()

#pragma mark - Parts of the Firestore system that the spec tests need to control.

@property(nonatomic, strong, readonly) FSTEventManager *eventManager;
@property(nonatomic, strong, readonly) FSTRemoteStore *remoteStore;
@property(nonatomic, strong, readonly) FSTLocalStore *localStore;
@property(nonatomic, strong, readonly) FSTSyncEngine *syncEngine;
@property(nonatomic, strong, readonly) id<FSTPersistence> persistence;

#pragma mark - Data structures for holding events sent by the watch stream.

/** A block for the FSTEventAggregator to use to report events to the test. */
@property(nonatomic, strong, readonly) void (^eventHandler)(FSTQueryEvent *);
/** The events received by our eventHandler and not yet retrieved via capturedEventsSinceLastCall */
@property(nonatomic, strong, readonly) NSMutableArray<FSTQueryEvent *> *events;
/** A dictionary for tracking the listens on queries. */
@property(nonatomic, strong, readonly)
    NSMutableDictionary<FSTQuery *, FSTQueryListener *> *queryListeners;

#pragma mark - Data structures for holding events sent by the write stream.

/** The names of the documents that the client acknowledged during the current spec test step */
@property(nonatomic, strong, readonly) NSMutableArray<NSString *> *acknowledgedDocs;
/** The names of the documents that the client rejected during the current spec test step */
@property(nonatomic, strong, readonly) NSMutableArray<NSString *> *rejectedDocs;

@end

@implementation FSTSyncEngineTestDriver {
  std::unique_ptr<AsyncQueue> _workerQueue;

  // ivar is declared as mutable.
  std::unordered_map<User, NSMutableArray<FSTOutstandingWrite *> *, HashUser> _outstandingWrites;
  DocumentKeySet _expectedLimboDocuments;

  DatabaseInfo _databaseInfo;
  User _currentUser;
  EmptyCredentialsProvider _credentialProvider;

  std::shared_ptr<MockDatastore> _datastore;
}

- (instancetype)initWithPersistence:(id<FSTPersistence>)persistence {
  return [self initWithPersistence:persistence
                       initialUser:User::Unauthenticated()
                 outstandingWrites:{}];
}

- (instancetype)initWithPersistence:(id<FSTPersistence>)persistence
                        initialUser:(const User &)initialUser
                  outstandingWrites:(const FSTOutstandingWriteQueues &)outstandingWrites {
  if (self = [super init]) {
    // Do a deep copy.
    for (const auto &pair : outstandingWrites) {
      _outstandingWrites[pair.first] = [pair.second mutableCopy];
    }

    _events = [NSMutableArray array];

    _databaseInfo = {DatabaseId{"project", "database"}, "persistence", "host", false};

    // Set up the sync engine and various stores.
    dispatch_queue_t queue =
        dispatch_queue_create("sync_engine_test_driver", DISPATCH_QUEUE_SERIAL);
    _workerQueue = absl::make_unique<AsyncQueue>(absl::make_unique<ExecutorLibdispatch>(queue));
    _persistence = persistence;
    _localStore = [[FSTLocalStore alloc] initWithPersistence:persistence initialUser:initialUser];

    _datastore =
        std::make_shared<MockDatastore>(_databaseInfo, _workerQueue.get(), &_credentialProvider);
    _remoteStore = [[FSTRemoteStore alloc] initWithLocalStore:_localStore
                                                    datastore:_datastore
                                                  workerQueue:_workerQueue.get()];

    _syncEngine = [[FSTSyncEngine alloc] initWithLocalStore:_localStore
                                                remoteStore:_remoteStore
                                                initialUser:initialUser];
    _remoteStore.syncEngine = _syncEngine;
    _eventManager = [FSTEventManager eventManagerWithSyncEngine:_syncEngine];

    _remoteStore.onlineStateDelegate = self;

    // Set up internal event tracking for the spec tests.
    NSMutableArray<FSTQueryEvent *> *events = [NSMutableArray array];
    _eventHandler = ^(FSTQueryEvent *e) {
      [events addObject:e];
    };
    _events = events;

    _queryListeners = [NSMutableDictionary dictionary];

    _expectedActiveTargets = [NSDictionary dictionary];

    _currentUser = initialUser;

    _acknowledgedDocs = [NSMutableArray array];

    _rejectedDocs = [NSMutableArray array];
  }
  return self;
}

- (const FSTOutstandingWriteQueues &)outstandingWrites {
  return _outstandingWrites;
}

- (const DocumentKeySet &)expectedLimboDocuments {
  return _expectedLimboDocuments;
}

- (void)setExpectedLimboDocuments:(DocumentKeySet)docs {
  _expectedLimboDocuments = std::move(docs);
}

- (void)drainQueue {
  _workerQueue->EnqueueBlocking([] {});
}

- (const User &)currentUser {
  return _currentUser;
}

- (void)applyChangedOnlineState:(OnlineState)onlineState {
  [self.syncEngine applyChangedOnlineState:onlineState];
  [self.eventManager applyChangedOnlineState:onlineState];
}

- (void)start {
  _workerQueue->EnqueueBlocking([&] {
    [self.localStore start];
    [self.remoteStore start];
  });
}

- (void)validateUsage {
  // We could relax this if we found a reason to.
  HARD_ASSERT(self.events.count == 0, "You must clear all pending events by calling"
                                      " capturedEventsSinceLastCall before calling shutdown.");
}

- (void)shutdown {
  _workerQueue->EnqueueBlocking([&] {
    [self.remoteStore shutdown];
    [self.persistence shutdown];
  });
}

- (void)validateNextWriteSent:(FSTMutation *)expectedWrite {
  NSArray<FSTMutation *> *request = _datastore->NextSentWrite();
  // Make sure the write went through the pipe like we expected it to.
  HARD_ASSERT(request.count == 1, "Only single mutation requests are supported at the moment");
  FSTMutation *actualWrite = request[0];
  HARD_ASSERT([actualWrite isEqual:expectedWrite],
              "Mock datastore received write %s but first outstanding mutation was %s", actualWrite,
              expectedWrite);
  LOG_DEBUG("A write was sent: %s", actualWrite);
}

- (int)sentWritesCount {
  return _datastore->WritesSent();
}

- (int)writeStreamRequestCount {
  return _datastore->write_stream_request_count();
}

- (int)watchStreamRequestCount {
  return _datastore->watch_stream_request_count();
}

- (void)disableNetwork {
  _workerQueue->EnqueueBlocking([&] {
    // Make sure to execute all writes that are currently queued. This allows us
    // to assert on the total number of requests sent before shutdown.
    [self.remoteStore fillWritePipeline];
    [self.remoteStore disableNetwork];
  });
}

- (void)enableNetwork {
  _workerQueue->EnqueueBlocking([&] { [self.remoteStore enableNetwork]; });
}

- (void)runTimer:(TimerId)timerID {
  _workerQueue->RunScheduledOperationsUntil(timerID);
}

- (void)changeUser:(const User &)user {
  _currentUser = user;
  _workerQueue->EnqueueBlocking([&] { [self.syncEngine credentialDidChangeWithUser:user]; });
}

- (FSTOutstandingWrite *)receiveWriteAckWithVersion:(const SnapshotVersion &)commitVersion
                                    mutationResults:
                                        (NSArray<FSTMutationResult *> *)mutationResults {
  FSTOutstandingWrite *write = [self currentOutstandingWrites].firstObject;
  [[self currentOutstandingWrites] removeObjectAtIndex:0];
  [self validateNextWriteSent:write.write];

  _workerQueue->EnqueueBlocking([&] { _datastore->AckWrite(commitVersion, mutationResults); });

  return write;
}

- (FSTOutstandingWrite *)receiveWriteError:(int)errorCode
                                  userInfo:(NSDictionary<NSString *, id> *)userInfo
                               keepInQueue:(BOOL)keepInQueue {
<<<<<<< HEAD
  NSError *error = [NSError errorWithDomain:FIRFirestoreErrorDomain
                                       code:errorCode
                                   userInfo:userInfo];
=======
  Status error{static_cast<FirestoreErrorCode>(errorCode), MakeString([userInfo description])};
>>>>>>> 0b51d277

  FSTOutstandingWrite *write = [self currentOutstandingWrites].firstObject;
  [self validateNextWriteSent:write.write];

  // If this is a permanent error, the mutation is not expected to be sent again so we remove it
  // from currentOutstandingWrites.
  if (!keepInQueue) {
    [[self currentOutstandingWrites] removeObjectAtIndex:0];
  }

  LOG_DEBUG("Failing a write.");
  _workerQueue->EnqueueBlocking([&] { _datastore->FailWrite(error); });

  return write;
}

- (NSArray<FSTQueryEvent *> *)capturedEventsSinceLastCall {
  NSArray<FSTQueryEvent *> *result = [self.events copy];
  [self.events removeAllObjects];
  return result;
}

- (NSArray<NSString *> *)capturedAcknowledgedWritesSinceLastCall {
  NSArray<NSString *> *result = [self.acknowledgedDocs copy];
  [self.acknowledgedDocs removeAllObjects];
  return result;
}

- (NSArray<NSString *> *)capturedRejectedWritesSinceLastCall {
  NSArray<NSString *> *result = [self.rejectedDocs copy];
  [self.rejectedDocs removeAllObjects];
  return result;
}

- (TargetId)addUserListenerWithQuery:(FSTQuery *)query {
  // TODO(dimond): Allow customizing listen options in spec tests
  // TODO(dimond): Change spec tests to verify isFromCache on snapshots
  FSTListenOptions *options = [[FSTListenOptions alloc] initWithIncludeQueryMetadataChanges:YES
                                                             includeDocumentMetadataChanges:YES
                                                                      waitForSyncWhenOnline:NO];
  FSTQueryListener *listener = [[FSTQueryListener alloc]
            initWithQuery:query
                  options:options
      viewSnapshotHandler:^(FSTViewSnapshot *_Nullable snapshot, NSError *_Nullable error) {
        FSTQueryEvent *event = [[FSTQueryEvent alloc] init];
        event.query = query;
        event.viewSnapshot = snapshot;
        event.error = error;
        [self.events addObject:event];
      }];
  self.queryListeners[query] = listener;
  TargetId targetID;
  _workerQueue->EnqueueBlocking([&] { targetID = [self.eventManager addListener:listener]; });
  return targetID;
}

- (void)removeUserListenerWithQuery:(FSTQuery *)query {
  FSTQueryListener *listener = self.queryListeners[query];
  [self.queryListeners removeObjectForKey:query];
  _workerQueue->EnqueueBlocking([&] { [self.eventManager removeListener:listener]; });
}

- (void)writeUserMutation:(FSTMutation *)mutation {
  FSTOutstandingWrite *write = [[FSTOutstandingWrite alloc] init];
  write.write = mutation;
  [[self currentOutstandingWrites] addObject:write];
  LOG_DEBUG("sending a user write.");
  _workerQueue->EnqueueBlocking([=] {
    [self.syncEngine writeMutations:@[ mutation ]
                         completion:^(NSError *_Nullable error) {
                           LOG_DEBUG("A callback was called with error: %s", error);
                           write.done = YES;
                           write.error = error;

                           NSString *mutationKey =
                               [NSString stringWithCString:mutation.key.ToString().c_str()
                                                  encoding:[NSString defaultCStringEncoding]];
                           if (error) {
                             [self.rejectedDocs addObject:mutationKey];
                           } else {
                             [self.acknowledgedDocs addObject:mutationKey];
                           }
                         }];
  });
}

- (void)receiveWatchChange:(FSTWatchChange *)change
           snapshotVersion:(const SnapshotVersion &)snapshot {
  _workerQueue->EnqueueBlocking([&] { _datastore->WriteWatchChange(change, snapshot); });
}

- (void)receiveWatchStreamError:(int)errorCode userInfo:(NSDictionary<NSString *, id> *)userInfo {
<<<<<<< HEAD
  NSError *error = [NSError errorWithDomain:FIRFirestoreErrorDomain
                                       code:errorCode
                                   userInfo:userInfo];
=======
  Status error{static_cast<FirestoreErrorCode>(errorCode), MakeString([userInfo description])};
>>>>>>> 0b51d277

  _workerQueue->EnqueueBlocking([&] {
    _datastore->FailWatchStream(error);
    // Unlike web, stream should re-open synchronously (if we have any listeners)
    if (self.queryListeners.count > 0) {
      HARD_ASSERT(_datastore->IsWatchStreamOpen(), "Watch stream is open");
    }
  });
}

- (std::map<DocumentKey, TargetId>)currentLimboDocuments {
  return [self.syncEngine currentLimboDocuments];
}

- (NSDictionary<FSTBoxedTargetID *, FSTQueryData *> *)activeTargets {
  return _datastore->ActiveTargets();
}

#pragma mark - Helper Methods

- (NSMutableArray<FSTOutstandingWrite *> *)currentOutstandingWrites {
  NSMutableArray<FSTOutstandingWrite *> *writes = _outstandingWrites[_currentUser];
  if (!writes) {
    writes = [NSMutableArray array];
    _outstandingWrites[_currentUser] = writes;
  }
  return writes;
}

@end

NS_ASSUME_NONNULL_END<|MERGE_RESOLUTION|>--- conflicted
+++ resolved
@@ -288,13 +288,7 @@
 - (FSTOutstandingWrite *)receiveWriteError:(int)errorCode
                                   userInfo:(NSDictionary<NSString *, id> *)userInfo
                                keepInQueue:(BOOL)keepInQueue {
-<<<<<<< HEAD
-  NSError *error = [NSError errorWithDomain:FIRFirestoreErrorDomain
-                                       code:errorCode
-                                   userInfo:userInfo];
-=======
   Status error{static_cast<FirestoreErrorCode>(errorCode), MakeString([userInfo description])};
->>>>>>> 0b51d277
 
   FSTOutstandingWrite *write = [self currentOutstandingWrites].firstObject;
   [self validateNextWriteSent:write.write];
@@ -387,13 +381,7 @@
 }
 
 - (void)receiveWatchStreamError:(int)errorCode userInfo:(NSDictionary<NSString *, id> *)userInfo {
-<<<<<<< HEAD
-  NSError *error = [NSError errorWithDomain:FIRFirestoreErrorDomain
-                                       code:errorCode
-                                   userInfo:userInfo];
-=======
   Status error{static_cast<FirestoreErrorCode>(errorCode), MakeString([userInfo description])};
->>>>>>> 0b51d277
 
   _workerQueue->EnqueueBlocking([&] {
     _datastore->FailWatchStream(error);
