{
  "Bundles query can be loaded and resumed from different tabs": {
    "describeName": "Bundles:",
    "itName": "Bundles query can be loaded and resumed from different tabs",
    "tags": [
      "multi-client",
      "no-ios"
    ],
    "config": {
      "numClients": 2,
      "useGarbageCollection": false
    },
    "steps": [
      {
        "clientIndex": 0,
        "drainQueue": true
      },
      {
        "clientIndex": 0,
        "loadBundle": "127{\"metadata\":{\"id\":\"test-bundle\",\"createTime\":\"1970-01-01T00:00:00.000500000Z\",\"version\":1,\"totalDocuments\":1,\"totalBytes\":675}}293{\"namedQuery\":{\"name\":\"bundled-query\",\"readTime\":\"1970-01-01T00:00:00.000400000Z\",\"bundledQuery\":{\"parent\":\"projects/test-project/databases/(default)/documents\",\"structuredQuery\":{\"from\":[{\"collectionId\":\"collection\"}],\"orderBy\":[{\"field\":{\"fieldPath\":\"__name__\"},\"direction\":\"ASCENDING\"}]}}}}154{\"documentMetadata\":{\"name\":\"projects/test-project/databases/(default)/documents/collection/a\",\"readTime\":\"1970-01-01T00:00:00.000500000Z\",\"exists\":true}}219{\"document\":{\"name\":\"projects/test-project/databases/(default)/documents/collection/a\",\"createTime\":\"1970-01-01T00:00:00.000250000Z\",\"updateTime\":\"1970-01-01T00:00:00.000500000Z\",\"fields\":{\"value\":{\"stringValue\":\"b\"}}}}"
      },
      {
        "clientIndex": 1,
        "drainQueue": true
      },
      {
        "clientIndex": 1,
        "userListen": {
          "query": {
            "filters": [
            ],
            "orderBys": [
            ],
            "path": "collection"
          },
          "targetId": 4
        },
        "expectedSnapshotEvents": [
          {
            "added": [
              {
                "key": "collection/a",
                "options": {
                  "hasCommittedMutations": false,
                  "hasLocalMutations": false
                },
                "value": {
                  "value": "b"
                },
                "version": 500
              }
            ],
            "errorCode": 0,
            "fromCache": true,
            "hasPendingWrites": false,
            "query": {
              "filters": [
              ],
              "orderBys": [
              ],
              "path": "collection"
            }
          }
        ],
        "expectedState": {
          "activeTargets": {
            "4": {
              "queries": [
                {
                  "filters": [
                  ],
                  "orderBys": [
                  ],
                  "path": "collection"
                }
              ],
              "readTime": 400,
              "resumeToken": ""
            }
          }
        }
      },
      {
        "clientIndex": 1,
        "loadBundle": "127{\"metadata\":{\"id\":\"test-bundle\",\"createTime\":\"1970-01-01T00:00:00.000600000Z\",\"version\":1,\"totalDocuments\":1,\"totalBytes\":772}}390{\"namedQuery\":{\"name\":\"bundled-query\",\"readTime\":\"1970-01-01T00:00:00.000560000Z\",\"bundledQuery\":{\"parent\":\"projects/test-project/databases/(default)/documents\",\"structuredQuery\":{\"from\":[{\"collectionId\":\"collection\"}],\"where\":{\"fieldFilter\":{\"field\":{\"fieldPath\":\"value\"},\"op\":\"EQUAL\",\"value\":{\"stringValue\":\"c\"}}},\"orderBy\":[{\"field\":{\"fieldPath\":\"__name__\"},\"direction\":\"ASCENDING\"}]}}}}154{\"documentMetadata\":{\"name\":\"projects/test-project/databases/(default)/documents/collection/a\",\"readTime\":\"1970-01-01T00:00:00.000600000Z\",\"exists\":true}}219{\"document\":{\"name\":\"projects/test-project/databases/(default)/documents/collection/a\",\"createTime\":\"1970-01-01T00:00:00.000250000Z\",\"updateTime\":\"1970-01-01T00:00:00.000550000Z\",\"fields\":{\"value\":{\"stringValue\":\"c\"}}}}",
        "expectedSnapshotEvents": [
          {
            "errorCode": 0,
            "fromCache": true,
            "hasPendingWrites": false,
            "modified": [
              {
                "key": "collection/a",
                "options": {
                  "hasCommittedMutations": false,
                  "hasLocalMutations": false
                },
                "value": {
                  "value": "c"
                },
                "version": 550
              }
            ],
            "query": {
              "filters": [
              ],
              "orderBys": [
              ],
              "path": "collection"
            }
          }
        ]
      },
      {
        "clientIndex": 0,
        "drainQueue": true,
        "expectedState": {
          "activeTargets": {
            "4": {
              "queries": [
                {
                  "filters": [
                  ],
                  "orderBys": [
                  ],
                  "path": "collection"
                }
              ],
              "readTime": 400,
              "resumeToken": ""
            }
          }
        }
      },
      {
        "clientIndex": 0,
        "userListen": {
          "query": {
            "filters": [
              [
                "value",
                "==",
                "c"
              ]
            ],
            "orderBys": [
            ],
            "path": "collection"
          },
          "targetId": 6
        },
        "expectedSnapshotEvents": [
          {
            "added": [
              {
                "key": "collection/a",
                "options": {
                  "hasCommittedMutations": false,
                  "hasLocalMutations": false
                },
                "value": {
                  "value": "c"
                },
                "version": 550
              }
            ],
            "errorCode": 0,
            "fromCache": true,
            "hasPendingWrites": false,
            "query": {
              "filters": [
                [
                  "value",
                  "==",
                  "c"
                ]
              ],
              "orderBys": [
              ],
              "path": "collection"
            }
          }
        ],
        "expectedState": {
          "activeTargets": {
            "4": {
              "queries": [
                {
                  "filters": [
                  ],
                  "orderBys": [
                  ],
                  "path": "collection"
                }
              ],
              "readTime": 400,
              "resumeToken": ""
            },
            "6": {
              "queries": [
                {
                  "filters": [
                    [
                      "value",
                      "==",
                      "c"
                    ]
                  ],
                  "orderBys": [
                  ],
                  "path": "collection"
                }
              ],
              "readTime": 560,
              "resumeToken": ""
            }
          }
        }
      }
    ]
  },
  "Bundles query can be resumed from same query.": {
    "describeName": "Bundles:",
    "itName": "Bundles query can be resumed from same query.",
    "tags": [
      "no-ios"
    ],
    "config": {
      "numClients": 1,
      "useGarbageCollection": true
    },
    "steps": [
      {
        "loadBundle": "127{\"metadata\":{\"id\":\"test-bundle\",\"createTime\":\"1970-01-01T00:00:00.000500000Z\",\"version\":1,\"totalDocuments\":1,\"totalBytes\":675}}293{\"namedQuery\":{\"name\":\"bundled-query\",\"readTime\":\"1970-01-01T00:00:00.000400000Z\",\"bundledQuery\":{\"parent\":\"projects/test-project/databases/(default)/documents\",\"structuredQuery\":{\"from\":[{\"collectionId\":\"collection\"}],\"orderBy\":[{\"field\":{\"fieldPath\":\"__name__\"},\"direction\":\"ASCENDING\"}]}}}}154{\"documentMetadata\":{\"name\":\"projects/test-project/databases/(default)/documents/collection/a\",\"readTime\":\"1970-01-01T00:00:00.000500000Z\",\"exists\":true}}219{\"document\":{\"name\":\"projects/test-project/databases/(default)/documents/collection/a\",\"createTime\":\"1970-01-01T00:00:00.000250000Z\",\"updateTime\":\"1970-01-01T00:00:00.000500000Z\",\"fields\":{\"value\":{\"stringValue\":\"b\"}}}}"
      },
      {
        "userListen": {
          "query": {
            "filters": [
            ],
            "orderBys": [
            ],
            "path": "collection"
          },
          "targetId": 4
        },
        "expectedSnapshotEvents": [
          {
            "added": [
              {
                "key": "collection/a",
                "options": {
                  "hasCommittedMutations": false,
                  "hasLocalMutations": false
                },
                "value": {
                  "value": "b"
                },
                "version": 500
              }
            ],
            "errorCode": 0,
            "fromCache": true,
            "hasPendingWrites": false,
            "query": {
              "filters": [
              ],
              "orderBys": [
              ],
              "path": "collection"
            }
          }
        ],
        "expectedState": {
          "activeTargets": {
            "4": {
              "queries": [
                {
                  "filters": [
                  ],
                  "orderBys": [
                  ],
                  "path": "collection"
                }
              ],
              "readTime": 400,
              "resumeToken": ""
            }
          }
        }
      }
    ]
  },
  "Load and observe from same secondary client": {
    "describeName": "Bundles:",
    "itName": "Load and observe from same secondary client",
    "tags": [
      "multi-client",
      "no-ios"
    ],
    "config": {
      "numClients": 2,
      "useGarbageCollection": false
    },
    "steps": [
      {
        "clientIndex": 0,
        "drainQueue": true
      },
      {
        "clientIndex": 0,
        "userListen": {
          "query": {
            "filters": [
            ],
            "orderBys": [
            ],
            "path": "collection"
          },
          "targetId": 2
        },
        "expectedState": {
          "activeTargets": {
            "2": {
              "queries": [
                {
                  "filters": [
                  ],
                  "orderBys": [
                  ],
                  "path": "collection"
                }
              ],
              "resumeToken": ""
            }
          }
        }
      },
      {
        "clientIndex": 0,
        "watchAck": [
          2
        ]
      },
      {
        "clientIndex": 0,
        "watchEntity": {
          "docs": [
            {
              "key": "collection/a",
              "options": {
                "hasCommittedMutations": false,
                "hasLocalMutations": false
              },
              "value": {
                "value": "a"
              },
              "version": 250
            }
          ],
          "targets": [
            2
          ]
        }
      },
      {
        "clientIndex": 0,
        "watchCurrent": [
          [
            2
          ],
          "resume-token-250"
        ]
      },
      {
        "clientIndex": 0,
        "watchSnapshot": {
          "targetIds": [
          ],
          "version": 250
        },
        "expectedSnapshotEvents": [
          {
            "added": [
              {
                "key": "collection/a",
                "options": {
                  "hasCommittedMutations": false,
                  "hasLocalMutations": false
                },
                "value": {
                  "value": "a"
                },
                "version": 250
              }
            ],
            "errorCode": 0,
            "fromCache": false,
            "hasPendingWrites": false,
            "query": {
              "filters": [
              ],
              "orderBys": [
              ],
              "path": "collection"
            }
          }
        ]
      },
      {
        "clientIndex": 1,
        "drainQueue": true
      },
      {
        "clientIndex": 1,
        "userListen": {
          "query": {
            "filters": [
            ],
            "orderBys": [
            ],
            "path": "collection"
          },
          "targetId": 2
        },
        "expectedSnapshotEvents": [
          {
            "added": [
              {
                "key": "collection/a",
                "options": {
                  "hasCommittedMutations": false,
                  "hasLocalMutations": false
                },
                "value": {
                  "value": "a"
                },
                "version": 250
              }
            ],
            "errorCode": 0,
            "fromCache": false,
            "hasPendingWrites": false,
            "query": {
              "filters": [
              ],
              "orderBys": [
              ],
              "path": "collection"
            }
          }
        ],
        "expectedState": {
          "activeTargets": {
            "2": {
              "queries": [
                {
                  "filters": [
                  ],
                  "orderBys": [
                  ],
                  "path": "collection"
                }
              ],
              "resumeToken": ""
            }
          }
        }
      },
      {
        "clientIndex": 1,
        "loadBundle": "127{\"metadata\":{\"id\":\"test-bundle\",\"createTime\":\"1970-01-01T00:00:00.000500000Z\",\"version\":1,\"totalDocuments\":1,\"totalBytes\":379}}154{\"documentMetadata\":{\"name\":\"projects/test-project/databases/(default)/documents/collection/a\",\"readTime\":\"1970-01-01T00:00:00.000500000Z\",\"exists\":true}}219{\"document\":{\"name\":\"projects/test-project/databases/(default)/documents/collection/a\",\"createTime\":\"1970-01-01T00:00:00.000250000Z\",\"updateTime\":\"1970-01-01T00:00:00.000500000Z\",\"fields\":{\"value\":{\"stringValue\":\"b\"}}}}",
        "expectedSnapshotEvents": [
          {
            "errorCode": 0,
            "fromCache": false,
            "hasPendingWrites": false,
            "modified": [
              {
                "key": "collection/a",
                "options": {
                  "hasCommittedMutations": false,
                  "hasLocalMutations": false
                },
                "value": {
                  "value": "b"
                },
                "version": 500
              }
            ],
            "query": {
              "filters": [
              ],
              "orderBys": [
              ],
              "path": "collection"
            }
          }
        ]
      }
    ]
  },
  "Load from primary client and observe from secondary": {
    "describeName": "Bundles:",
    "itName": "Load from primary client and observe from secondary",
    "tags": [
      "multi-client",
      "no-ios"
    ],
    "config": {
      "numClients": 2,
      "useGarbageCollection": false
    },
    "steps": [
      {
        "clientIndex": 0,
        "drainQueue": true
      },
      {
        "clientIndex": 0,
        "userListen": {
          "query": {
            "filters": [
            ],
            "orderBys": [
            ],
            "path": "collection"
          },
          "targetId": 2
        },
        "expectedState": {
          "activeTargets": {
            "2": {
              "queries": [
                {
                  "filters": [
                  ],
                  "orderBys": [
                  ],
                  "path": "collection"
                }
              ],
              "resumeToken": ""
            }
          }
        }
      },
      {
        "clientIndex": 0,
        "watchAck": [
          2
        ]
      },
      {
        "clientIndex": 0,
        "watchEntity": {
          "docs": [
            {
              "key": "collection/a",
              "options": {
                "hasCommittedMutations": false,
                "hasLocalMutations": false
              },
              "value": {
                "value": "a"
              },
              "version": 250
            }
          ],
          "targets": [
            2
          ]
        }
      },
      {
        "clientIndex": 0,
        "watchCurrent": [
          [
            2
          ],
          "resume-token-250"
        ]
      },
      {
        "clientIndex": 0,
        "watchSnapshot": {
          "targetIds": [
          ],
          "version": 250
        },
        "expectedSnapshotEvents": [
          {
            "added": [
              {
                "key": "collection/a",
                "options": {
                  "hasCommittedMutations": false,
                  "hasLocalMutations": false
                },
                "value": {
                  "value": "a"
                },
                "version": 250
              }
            ],
            "errorCode": 0,
            "fromCache": false,
            "hasPendingWrites": false,
            "query": {
              "filters": [
              ],
              "orderBys": [
              ],
              "path": "collection"
            }
          }
        ]
      },
      {
        "clientIndex": 1,
        "drainQueue": true
      },
      {
        "clientIndex": 1,
        "userListen": {
          "query": {
            "filters": [
            ],
            "orderBys": [
            ],
            "path": "collection"
          },
          "targetId": 2
        },
        "expectedSnapshotEvents": [
          {
            "added": [
              {
                "key": "collection/a",
                "options": {
                  "hasCommittedMutations": false,
                  "hasLocalMutations": false
                },
                "value": {
                  "value": "a"
                },
                "version": 250
              }
            ],
            "errorCode": 0,
            "fromCache": false,
            "hasPendingWrites": false,
            "query": {
              "filters": [
              ],
              "orderBys": [
              ],
              "path": "collection"
            }
          }
        ],
        "expectedState": {
          "activeTargets": {
            "2": {
              "queries": [
                {
                  "filters": [
                  ],
                  "orderBys": [
                  ],
                  "path": "collection"
                }
              ],
              "resumeToken": ""
            }
          }
        }
      },
      {
        "clientIndex": 0,
        "drainQueue": true
      },
      {
        "clientIndex": 0,
        "loadBundle": "127{\"metadata\":{\"id\":\"test-bundle\",\"createTime\":\"1970-01-01T00:00:00.000500000Z\",\"version\":1,\"totalDocuments\":1,\"totalBytes\":379}}154{\"documentMetadata\":{\"name\":\"projects/test-project/databases/(default)/documents/collection/a\",\"readTime\":\"1970-01-01T00:00:00.000500000Z\",\"exists\":true}}219{\"document\":{\"name\":\"projects/test-project/databases/(default)/documents/collection/a\",\"createTime\":\"1970-01-01T00:00:00.000250000Z\",\"updateTime\":\"1970-01-01T00:00:00.000500000Z\",\"fields\":{\"value\":{\"stringValue\":\"b\"}}}}",
        "expectedSnapshotEvents": [
          {
            "errorCode": 0,
            "fromCache": false,
            "hasPendingWrites": false,
            "modified": [
              {
                "key": "collection/a",
                "options": {
                  "hasCommittedMutations": false,
                  "hasLocalMutations": false
                },
                "value": {
                  "value": "b"
                },
                "version": 500
              }
            ],
            "query": {
              "filters": [
              ],
              "orderBys": [
              ],
              "path": "collection"
            }
          }
        ]
      },
      {
        "clientIndex": 1,
        "drainQueue": true,
        "expectedSnapshotEvents": [
          {
            "errorCode": 0,
            "fromCache": false,
            "hasPendingWrites": false,
            "modified": [
              {
                "key": "collection/a",
                "options": {
                  "hasCommittedMutations": false,
                  "hasLocalMutations": false
                },
                "value": {
                  "value": "b"
                },
                "version": 500
              }
            ],
            "query": {
              "filters": [
              ],
              "orderBys": [
              ],
              "path": "collection"
            }
          }
        ]
      }
    ]
  },
  "Load from secondary clients and observe from primary": {
    "describeName": "Bundles:",
    "itName": "Load from secondary clients and observe from primary",
    "tags": [
      "multi-client",
      "no-ios"
    ],
    "config": {
      "numClients": 2,
      "useGarbageCollection": false
    },
    "steps": [
      {
        "clientIndex": 0,
        "drainQueue": true
      },
      {
        "clientIndex": 0,
        "userListen": {
          "query": {
            "filters": [
            ],
            "orderBys": [
            ],
            "path": "collection"
          },
          "targetId": 2
        },
        "expectedState": {
          "activeTargets": {
            "2": {
              "queries": [
                {
                  "filters": [
                  ],
                  "orderBys": [
                  ],
                  "path": "collection"
                }
              ],
              "resumeToken": ""
            }
          }
        }
      },
      {
        "clientIndex": 0,
        "watchAck": [
          2
        ]
      },
      {
        "clientIndex": 0,
        "watchEntity": {
          "docs": [
            {
              "key": "collection/a",
              "options": {
                "hasCommittedMutations": false,
                "hasLocalMutations": false
              },
              "value": {
                "value": "a"
              },
              "version": 250
            }
          ],
          "targets": [
            2
          ]
        }
      },
      {
        "clientIndex": 0,
        "watchCurrent": [
          [
            2
          ],
          "resume-token-250"
        ]
      },
      {
        "clientIndex": 0,
        "watchSnapshot": {
          "targetIds": [
          ],
          "version": 250
        },
        "expectedSnapshotEvents": [
          {
            "added": [
              {
                "key": "collection/a",
                "options": {
                  "hasCommittedMutations": false,
                  "hasLocalMutations": false
                },
                "value": {
                  "value": "a"
                },
                "version": 250
              }
            ],
            "errorCode": 0,
            "fromCache": false,
            "hasPendingWrites": false,
            "query": {
              "filters": [
              ],
              "orderBys": [
              ],
              "path": "collection"
            }
          }
        ]
      },
      {
        "clientIndex": 1,
        "drainQueue": true
      },
      {
        "clientIndex": 1,
        "loadBundle": "127{\"metadata\":{\"id\":\"test-bundle\",\"createTime\":\"1970-01-01T00:00:00.000500000Z\",\"version\":1,\"totalDocuments\":1,\"totalBytes\":379}}154{\"documentMetadata\":{\"name\":\"projects/test-project/databases/(default)/documents/collection/a\",\"readTime\":\"1970-01-01T00:00:00.000500000Z\",\"exists\":true}}219{\"document\":{\"name\":\"projects/test-project/databases/(default)/documents/collection/a\",\"createTime\":\"1970-01-01T00:00:00.000250000Z\",\"updateTime\":\"1970-01-01T00:00:00.000500000Z\",\"fields\":{\"value\":{\"stringValue\":\"b\"}}}}"
      },
      {
        "clientIndex": 0,
        "drainQueue": true,
        "expectedSnapshotEvents": [
          {
            "errorCode": 0,
            "fromCache": false,
            "hasPendingWrites": false,
            "modified": [
              {
                "key": "collection/a",
                "options": {
                  "hasCommittedMutations": false,
                  "hasLocalMutations": false
                },
                "value": {
                  "value": "b"
                },
                "version": 500
              }
            ],
            "query": {
              "filters": [
              ],
              "orderBys": [
              ],
              "path": "collection"
            }
          }
        ]
      }
    ]
  },
  "Newer deleted docs from bundles should delete cached docs": {
    "describeName": "Bundles:",
    "itName": "Newer deleted docs from bundles should delete cached docs",
    "tags": [
      "no-ios"
    ],
    "config": {
      "numClients": 1,
      "useGarbageCollection": true
    },
    "steps": [
      {
        "userListen": {
          "query": {
            "filters": [
            ],
            "orderBys": [
            ],
            "path": "collection"
          },
          "targetId": 2
        },
        "expectedState": {
          "activeTargets": {
            "2": {
              "queries": [
                {
                  "filters": [
                  ],
                  "orderBys": [
                  ],
                  "path": "collection"
                }
              ],
              "resumeToken": ""
            }
          }
        }
      },
      {
        "watchAck": [
          2
        ]
      },
      {
        "watchEntity": {
          "docs": [
            {
              "key": "collection/a",
              "options": {
                "hasCommittedMutations": false,
                "hasLocalMutations": false
              },
              "value": {
                "value": "a"
              },
              "version": 1000
            }
          ],
          "targets": [
            2
          ]
        }
      },
      {
        "watchCurrent": [
          [
            2
          ],
          "resume-token-1000"
        ]
      },
      {
        "watchSnapshot": {
          "targetIds": [
          ],
          "version": 1000
        },
        "expectedSnapshotEvents": [
          {
            "added": [
              {
                "key": "collection/a",
                "options": {
                  "hasCommittedMutations": false,
                  "hasLocalMutations": false
                },
                "value": {
                  "value": "a"
                },
                "version": 1000
              }
            ],
            "errorCode": 0,
            "fromCache": false,
            "hasPendingWrites": false,
            "query": {
              "filters": [
              ],
              "orderBys": [
              ],
              "path": "collection"
            }
          }
        ]
      },
      {
        "loadBundle": "127{\"metadata\":{\"id\":\"test-bundle\",\"createTime\":\"1970-01-01T00:00:00.003000000Z\",\"version\":1,\"totalDocuments\":1,\"totalBytes\":158}}155{\"documentMetadata\":{\"name\":\"projects/test-project/databases/(default)/documents/collection/a\",\"readTime\":\"1970-01-01T00:00:00.003000000Z\",\"exists\":false}}",
        "expectedSnapshotEvents": [
          {
            "errorCode": 0,
            "fromCache": false,
            "hasPendingWrites": false,
            "query": {
              "filters": [
              ],
              "orderBys": [
              ],
              "path": "collection"
            },
            "removed": [
              {
                "key": "collection/a",
                "options": {
                  "hasCommittedMutations": false,
                  "hasLocalMutations": false
                },
                "value": {
                  "value": "a"
                },
                "version": 1000
              }
            ]
          }
        ]
      }
    ]
  },
  "Newer docs from bundles might lead to limbo doc": {
    "describeName": "Bundles:",
    "itName": "Newer docs from bundles might lead to limbo doc",
    "tags": [
      "no-ios"
    ],
    "config": {
      "numClients": 1,
      "useGarbageCollection": false
    },
    "steps": [
      {
        "userListen": {
          "query": {
            "filters": [
            ],
            "orderBys": [
            ],
            "path": "collection"
          },
          "targetId": 2
        },
        "expectedState": {
          "activeTargets": {
            "2": {
              "queries": [
                {
                  "filters": [
                  ],
                  "orderBys": [
                  ],
                  "path": "collection"
                }
              ],
              "resumeToken": ""
            }
          }
        }
      },
      {
        "watchAck": [
          2
        ]
      },
      {
        "watchEntity": {
          "docs": [
          ],
          "targets": [
            2
          ]
        }
      },
      {
        "watchCurrent": [
          [
            2
          ],
          "resume-token-250"
        ]
      },
      {
        "watchSnapshot": {
          "targetIds": [
          ],
          "version": 250
        },
        "expectedSnapshotEvents": [
          {
            "errorCode": 0,
            "fromCache": false,
            "hasPendingWrites": false,
            "query": {
              "filters": [
              ],
              "orderBys": [
              ],
              "path": "collection"
            }
          }
        ]
      },
      {
        "loadBundle": "127{\"metadata\":{\"id\":\"test-bundle\",\"createTime\":\"1970-01-01T00:00:00.000500000Z\",\"version\":1,\"totalDocuments\":1,\"totalBytes\":379}}154{\"documentMetadata\":{\"name\":\"projects/test-project/databases/(default)/documents/collection/a\",\"readTime\":\"1970-01-01T00:00:00.000500000Z\",\"exists\":true}}219{\"document\":{\"name\":\"projects/test-project/databases/(default)/documents/collection/a\",\"createTime\":\"1970-01-01T00:00:00.000250000Z\",\"updateTime\":\"1970-01-01T00:00:00.000500000Z\",\"fields\":{\"value\":{\"stringValue\":\"b\"}}}}",
        "expectedSnapshotEvents": [
          {
            "added": [
              {
                "key": "collection/a",
                "options": {
                  "hasCommittedMutations": false,
                  "hasLocalMutations": false
                },
                "value": {
                  "value": "b"
                },
                "version": 500
              }
            ],
            "errorCode": 0,
            "fromCache": true,
            "hasPendingWrites": false,
            "query": {
              "filters": [
              ],
              "orderBys": [
              ],
              "path": "collection"
            }
          }
        ],
        "expectedState": {
          "activeLimboDocs": [
            "collection/a"
          ],
          "activeTargets": {
            "1": {
              "queries": [
                {
                  "filters": [
                  ],
                  "orderBys": [
                  ],
                  "path": "collection/a"
                }
              ],
              "resumeToken": "",
<<<<<<< HEAD
              "targetPurpose": 3
=======
              "targetPurpose": 2
>>>>>>> 5252a62a
            },
            "2": {
              "queries": [
                {
                  "filters": [
                  ],
                  "orderBys": [
                  ],
                  "path": "collection"
                }
              ],
              "resumeToken": ""
            }
          }
        }
      },
      {
        "watchAck": [
          1
        ]
      },
      {
        "watchEntity": {
          "docs": [
          ],
          "targets": [
            1
          ]
        }
      },
      {
        "watchCurrent": [
          [
            1
          ],
          "resume-token-1002"
        ]
      },
      {
        "watchSnapshot": {
          "targetIds": [
          ],
          "version": 1002
        },
        "expectedSnapshotEvents": [
          {
            "errorCode": 0,
            "fromCache": false,
            "hasPendingWrites": false,
            "query": {
              "filters": [
              ],
              "orderBys": [
              ],
              "path": "collection"
            },
            "removed": [
              {
                "key": "collection/a",
                "options": {
                  "hasCommittedMutations": false,
                  "hasLocalMutations": false
                },
                "value": {
                  "value": "b"
                },
                "version": 500
              }
            ]
          }
        ],
        "expectedState": {
          "activeLimboDocs": [
          ],
          "activeTargets": {
            "2": {
              "queries": [
                {
                  "filters": [
                  ],
                  "orderBys": [
                  ],
                  "path": "collection"
                }
              ],
              "resumeToken": ""
            }
          }
        }
      }
    ]
  },
  "Newer docs from bundles should keep not raise snapshot if there are unacknowledged writes": {
    "describeName": "Bundles:",
    "itName": "Newer docs from bundles should keep not raise snapshot if there are unacknowledged writes",
    "tags": [
      "no-ios"
    ],
    "config": {
      "numClients": 1,
      "useGarbageCollection": false
    },
    "steps": [
      {
        "userListen": {
          "query": {
            "filters": [
            ],
            "orderBys": [
            ],
            "path": "collection"
          },
          "targetId": 2
        },
        "expectedState": {
          "activeTargets": {
            "2": {
              "queries": [
                {
                  "filters": [
                  ],
                  "orderBys": [
                  ],
                  "path": "collection"
                }
              ],
              "resumeToken": ""
            }
          }
        }
      },
      {
        "watchAck": [
          2
        ]
      },
      {
        "watchEntity": {
          "docs": [
            {
              "key": "collection/a",
              "options": {
                "hasCommittedMutations": false,
                "hasLocalMutations": false
              },
              "value": {
                "value": "a"
              },
              "version": 250
            }
          ],
          "targets": [
            2
          ]
        }
      },
      {
        "watchCurrent": [
          [
            2
          ],
          "resume-token-250"
        ]
      },
      {
        "watchSnapshot": {
          "targetIds": [
          ],
          "version": 250
        },
        "expectedSnapshotEvents": [
          {
            "added": [
              {
                "key": "collection/a",
                "options": {
                  "hasCommittedMutations": false,
                  "hasLocalMutations": false
                },
                "value": {
                  "value": "a"
                },
                "version": 250
              }
            ],
            "errorCode": 0,
            "fromCache": false,
            "hasPendingWrites": false,
            "query": {
              "filters": [
              ],
              "orderBys": [
              ],
              "path": "collection"
            }
          }
        ]
      },
      {
        "userPatch": [
          "collection/a",
          {
            "value": "patched"
          }
        ],
        "expectedSnapshotEvents": [
          {
            "errorCode": 0,
            "fromCache": false,
            "hasPendingWrites": true,
            "modified": [
              {
                "key": "collection/a",
                "options": {
                  "hasCommittedMutations": false,
                  "hasLocalMutations": true
                },
                "value": {
                  "value": "patched"
                },
                "version": 0
              }
            ],
            "query": {
              "filters": [
              ],
              "orderBys": [
              ],
              "path": "collection"
            }
          }
        ]
      },
      {
        "loadBundle": "127{\"metadata\":{\"id\":\"test-bundle\",\"createTime\":\"1970-01-01T00:00:00.001001000Z\",\"version\":1,\"totalDocuments\":1,\"totalBytes\":388}}154{\"documentMetadata\":{\"name\":\"projects/test-project/databases/(default)/documents/collection/a\",\"readTime\":\"1970-01-01T00:00:00.001001000Z\",\"exists\":true}}228{\"document\":{\"name\":\"projects/test-project/databases/(default)/documents/collection/a\",\"createTime\":\"1970-01-01T00:00:00.000250000Z\",\"updateTime\":\"1970-01-01T00:00:00.001001000Z\",\"fields\":{\"value\":{\"stringValue\":\"fromBundle\"}}}}"
      }
    ]
  },
  "Newer docs from bundles should overwrite cache": {
    "describeName": "Bundles:",
    "itName": "Newer docs from bundles should overwrite cache",
    "tags": [
      "no-ios"
    ],
    "config": {
      "numClients": 1,
      "useGarbageCollection": true
    },
    "steps": [
      {
        "userListen": {
          "query": {
            "filters": [
            ],
            "orderBys": [
            ],
            "path": "collection"
          },
          "targetId": 2
        },
        "expectedState": {
          "activeTargets": {
            "2": {
              "queries": [
                {
                  "filters": [
                  ],
                  "orderBys": [
                  ],
                  "path": "collection"
                }
              ],
              "resumeToken": ""
            }
          }
        }
      },
      {
        "watchAck": [
          2
        ]
      },
      {
        "watchEntity": {
          "docs": [
            {
              "key": "collection/a",
              "options": {
                "hasCommittedMutations": false,
                "hasLocalMutations": false
              },
              "value": {
                "value": "a"
              },
              "version": 1000
            }
          ],
          "targets": [
            2
          ]
        }
      },
      {
        "watchCurrent": [
          [
            2
          ],
          "resume-token-1000"
        ]
      },
      {
        "watchSnapshot": {
          "targetIds": [
          ],
          "version": 1000
        },
        "expectedSnapshotEvents": [
          {
            "added": [
              {
                "key": "collection/a",
                "options": {
                  "hasCommittedMutations": false,
                  "hasLocalMutations": false
                },
                "value": {
                  "value": "a"
                },
                "version": 1000
              }
            ],
            "errorCode": 0,
            "fromCache": false,
            "hasPendingWrites": false,
            "query": {
              "filters": [
              ],
              "orderBys": [
              ],
              "path": "collection"
            }
          }
        ]
      },
      {
        "loadBundle": "127{\"metadata\":{\"id\":\"test-bundle\",\"createTime\":\"1970-01-01T00:00:00.003000000Z\",\"version\":1,\"totalDocuments\":1,\"totalBytes\":379}}154{\"documentMetadata\":{\"name\":\"projects/test-project/databases/(default)/documents/collection/a\",\"readTime\":\"1970-01-01T00:00:00.003000000Z\",\"exists\":true}}219{\"document\":{\"name\":\"projects/test-project/databases/(default)/documents/collection/a\",\"createTime\":\"1970-01-01T00:00:00.001999000Z\",\"updateTime\":\"1970-01-01T00:00:00.002999000Z\",\"fields\":{\"value\":{\"stringValue\":\"b\"}}}}",
        "expectedSnapshotEvents": [
          {
            "errorCode": 0,
            "fromCache": false,
            "hasPendingWrites": false,
            "modified": [
              {
                "key": "collection/a",
                "options": {
                  "hasCommittedMutations": false,
                  "hasLocalMutations": false
                },
                "value": {
                  "value": "b"
                },
                "version": 2999
              }
            ],
            "query": {
              "filters": [
              ],
              "orderBys": [
              ],
              "path": "collection"
            }
          }
        ]
      }
    ]
  },
  "Newer docs from bundles should raise snapshot only when Watch catches up with acknowledged writes": {
    "describeName": "Bundles:",
    "itName": "Newer docs from bundles should raise snapshot only when Watch catches up with acknowledged writes",
    "tags": [
      "no-ios"
    ],
    "config": {
      "numClients": 1,
      "useGarbageCollection": false
    },
    "steps": [
      {
        "userListen": {
          "query": {
            "filters": [
            ],
            "orderBys": [
            ],
            "path": "collection"
          },
          "targetId": 2
        },
        "expectedState": {
          "activeTargets": {
            "2": {
              "queries": [
                {
                  "filters": [
                  ],
                  "orderBys": [
                  ],
                  "path": "collection"
                }
              ],
              "resumeToken": ""
            }
          }
        }
      },
      {
        "watchAck": [
          2
        ]
      },
      {
        "watchEntity": {
          "docs": [
            {
              "key": "collection/a",
              "options": {
                "hasCommittedMutations": false,
                "hasLocalMutations": false
              },
              "value": {
                "value": "a"
              },
              "version": 250
            }
          ],
          "targets": [
            2
          ]
        }
      },
      {
        "watchCurrent": [
          [
            2
          ],
          "resume-token-250"
        ]
      },
      {
        "watchSnapshot": {
          "targetIds": [
          ],
          "version": 250
        },
        "expectedSnapshotEvents": [
          {
            "added": [
              {
                "key": "collection/a",
                "options": {
                  "hasCommittedMutations": false,
                  "hasLocalMutations": false
                },
                "value": {
                  "value": "a"
                },
                "version": 250
              }
            ],
            "errorCode": 0,
            "fromCache": false,
            "hasPendingWrites": false,
            "query": {
              "filters": [
              ],
              "orderBys": [
              ],
              "path": "collection"
            }
          }
        ]
      },
      {
        "userPatch": [
          "collection/a",
          {
            "value": "patched"
          }
        ],
        "expectedSnapshotEvents": [
          {
            "errorCode": 0,
            "fromCache": false,
            "hasPendingWrites": true,
            "modified": [
              {
                "key": "collection/a",
                "options": {
                  "hasCommittedMutations": false,
                  "hasLocalMutations": true
                },
                "value": {
                  "value": "patched"
                },
                "version": 0
              }
            ],
            "query": {
              "filters": [
              ],
              "orderBys": [
              ],
              "path": "collection"
            }
          }
        ]
      },
      {
        "writeAck": {
          "version": 1000
        },
        "expectedState": {
          "userCallbacks": {
            "acknowledgedDocs": [
              "collection/a"
            ],
            "rejectedDocs": [
            ]
          }
        }
      },
      {
        "loadBundle": "127{\"metadata\":{\"id\":\"test-bundle\",\"createTime\":\"1970-01-01T00:00:00.000500000Z\",\"version\":1,\"totalDocuments\":1,\"totalBytes\":379}}154{\"documentMetadata\":{\"name\":\"projects/test-project/databases/(default)/documents/collection/a\",\"readTime\":\"1970-01-01T00:00:00.000500000Z\",\"exists\":true}}219{\"document\":{\"name\":\"projects/test-project/databases/(default)/documents/collection/a\",\"createTime\":\"1970-01-01T00:00:00.000250000Z\",\"updateTime\":\"1970-01-01T00:00:00.000500000Z\",\"fields\":{\"value\":{\"stringValue\":\"b\"}}}}"
      },
      {
        "loadBundle": "127{\"metadata\":{\"id\":\"test-bundle\",\"createTime\":\"1970-01-01T00:00:00.001001000Z\",\"version\":1,\"totalDocuments\":1,\"totalBytes\":388}}154{\"documentMetadata\":{\"name\":\"projects/test-project/databases/(default)/documents/collection/a\",\"readTime\":\"1970-01-01T00:00:00.001001000Z\",\"exists\":true}}228{\"document\":{\"name\":\"projects/test-project/databases/(default)/documents/collection/a\",\"createTime\":\"1970-01-01T00:00:00.000250000Z\",\"updateTime\":\"1970-01-01T00:00:00.001001000Z\",\"fields\":{\"value\":{\"stringValue\":\"fromBundle\"}}}}",
        "expectedSnapshotEvents": [
          {
            "errorCode": 0,
            "fromCache": false,
            "hasPendingWrites": false,
            "modified": [
              {
                "key": "collection/a",
                "options": {
                  "hasCommittedMutations": false,
                  "hasLocalMutations": false
                },
                "value": {
                  "value": "fromBundle"
                },
                "version": 1001
              }
            ],
            "query": {
              "filters": [
              ],
              "orderBys": [
              ],
              "path": "collection"
            }
          }
        ]
      }
    ]
  },
  "Older deleted docs from bundles should do nothing": {
    "describeName": "Bundles:",
    "itName": "Older deleted docs from bundles should do nothing",
    "tags": [
      "no-ios"
    ],
    "config": {
      "numClients": 1,
      "useGarbageCollection": true
    },
    "steps": [
      {
        "userListen": {
          "query": {
            "filters": [
            ],
            "orderBys": [
            ],
            "path": "collection"
          },
          "targetId": 2
        },
        "expectedState": {
          "activeTargets": {
            "2": {
              "queries": [
                {
                  "filters": [
                  ],
                  "orderBys": [
                  ],
                  "path": "collection"
                }
              ],
              "resumeToken": ""
            }
          }
        }
      },
      {
        "watchAck": [
          2
        ]
      },
      {
        "watchEntity": {
          "docs": [
            {
              "key": "collection/a",
              "options": {
                "hasCommittedMutations": false,
                "hasLocalMutations": false
              },
              "value": {
                "value": "a"
              },
              "version": 1000
            }
          ],
          "targets": [
            2
          ]
        }
      },
      {
        "watchCurrent": [
          [
            2
          ],
          "resume-token-1000"
        ]
      },
      {
        "watchSnapshot": {
          "targetIds": [
          ],
          "version": 1000
        },
        "expectedSnapshotEvents": [
          {
            "added": [
              {
                "key": "collection/a",
                "options": {
                  "hasCommittedMutations": false,
                  "hasLocalMutations": false
                },
                "value": {
                  "value": "a"
                },
                "version": 1000
              }
            ],
            "errorCode": 0,
            "fromCache": false,
            "hasPendingWrites": false,
            "query": {
              "filters": [
              ],
              "orderBys": [
              ],
              "path": "collection"
            }
          }
        ]
      },
      {
        "loadBundle": "127{\"metadata\":{\"id\":\"test-bundle\",\"createTime\":\"1970-01-01T00:00:00.000999000Z\",\"version\":1,\"totalDocuments\":1,\"totalBytes\":158}}155{\"documentMetadata\":{\"name\":\"projects/test-project/databases/(default)/documents/collection/a\",\"readTime\":\"1970-01-01T00:00:00.000999000Z\",\"exists\":false}}"
      }
    ]
  }
}<|MERGE_RESOLUTION|>--- conflicted
+++ resolved
@@ -1166,11 +1166,7 @@
                 }
               ],
               "resumeToken": "",
-<<<<<<< HEAD
-              "targetPurpose": 3
-=======
               "targetPurpose": 2
->>>>>>> 5252a62a
             },
             "2": {
               "queries": [
