{
  "A limbo resolution for a document should be removed from the queue when the last query listen stops": {
    "describeName": "Limbo Documents:",
    "itName": "A limbo resolution for a document should be removed from the queue when the last query listen stops",
    "tags": [
    ],
    "config": {
      "maxConcurrentLimboResolutions": 1,
      "numClients": 1,
      "useGarbageCollection": false
    },
    "steps": [
      {
        "userListen": {
          "query": {
            "filters": [
            ],
            "orderBys": [
            ],
            "path": "collection1"
          },
          "targetId": 2
        },
        "expectedState": {
          "activeTargets": {
            "2": {
              "queries": [
                {
                  "filters": [
                  ],
                  "orderBys": [
                  ],
                  "path": "collection1"
                }
              ],
              "resumeToken": ""
            }
          }
        }
      },
      {
        "watchAck": [
          2
        ]
      },
      {
        "watchEntity": {
          "docs": [
            {
              "key": "collection1/doc",
              "options": {
                "hasCommittedMutations": false,
                "hasLocalMutations": false
              },
              "value": {
                "key": 1
              },
              "version": 1000
            }
          ],
          "targets": [
            2
          ]
        }
      },
      {
        "watchCurrent": [
          [
            2
          ],
          "resume-token-1000"
        ]
      },
      {
        "watchSnapshot": {
          "targetIds": [
          ],
          "version": 1000
        },
        "expectedSnapshotEvents": [
          {
            "added": [
              {
                "key": "collection1/doc",
                "options": {
                  "hasCommittedMutations": false,
                  "hasLocalMutations": false
                },
                "value": {
                  "key": 1
                },
                "version": 1000
              }
            ],
            "errorCode": 0,
            "fromCache": false,
            "hasPendingWrites": false,
            "query": {
              "filters": [
              ],
              "orderBys": [
              ],
              "path": "collection1"
            }
          }
        ]
      },
      {
        "userUnlisten": [
          2,
          {
            "filters": [
            ],
            "orderBys": [
            ],
            "path": "collection1"
          }
        ],
        "expectedState": {
          "activeTargets": {
          }
        }
      },
      {
        "userListen": {
          "query": {
            "filters": [
              [
                "key",
                "==",
                1
              ]
            ],
            "orderBys": [
            ],
            "path": "collection1"
          },
          "targetId": 4
        },
        "expectedSnapshotEvents": [
          {
            "added": [
              {
                "key": "collection1/doc",
                "options": {
                  "hasCommittedMutations": false,
                  "hasLocalMutations": false
                },
                "value": {
                  "key": 1
                },
                "version": 1000
              }
            ],
            "errorCode": 0,
            "fromCache": true,
            "hasPendingWrites": false,
            "query": {
              "filters": [
                [
                  "key",
                  "==",
                  1
                ]
              ],
              "orderBys": [
              ],
              "path": "collection1"
            }
          }
        ],
        "expectedState": {
          "activeTargets": {
            "4": {
              "queries": [
                {
                  "filters": [
                    [
                      "key",
                      "==",
                      1
                    ]
                  ],
                  "orderBys": [
                  ],
                  "path": "collection1"
                }
              ],
              "resumeToken": ""
            }
          }
        }
      },
      {
        "watchAck": [
          4
        ]
      },
      {
        "watchEntity": {
          "docs": [
          ],
          "targets": [
            4
          ]
        }
      },
      {
        "watchCurrent": [
          [
            4
          ],
          "resume-token-1001"
        ]
      },
      {
        "watchSnapshot": {
          "targetIds": [
          ],
          "version": 1001
        },
        "expectedState": {
          "activeLimboDocs": [
            "collection1/doc"
          ],
          "activeTargets": {
            "1": {
              "queries": [
                {
                  "filters": [
                  ],
                  "orderBys": [
                  ],
                  "path": "collection1/doc"
                }
              ],
              "resumeToken": "",
              "targetPurpose": 3
            },
            "4": {
              "queries": [
                {
                  "filters": [
                    [
                      "key",
                      "==",
                      1
                    ]
                  ],
                  "orderBys": [
                  ],
                  "path": "collection1"
                }
              ],
              "resumeToken": ""
            }
          }
        }
      },
      {
        "userListen": {
          "query": {
            "filters": [
            ],
            "orderBys": [
            ],
            "path": "collection2"
          },
          "targetId": 6
        },
        "expectedState": {
          "activeTargets": {
            "1": {
              "queries": [
                {
                  "filters": [
                  ],
                  "orderBys": [
                  ],
                  "path": "collection1/doc"
                }
              ],
              "resumeToken": "",
              "targetPurpose": 3
            },
            "4": {
              "queries": [
                {
                  "filters": [
                    [
                      "key",
                      "==",
                      1
                    ]
                  ],
                  "orderBys": [
                  ],
                  "path": "collection1"
                }
              ],
              "resumeToken": ""
            },
            "6": {
              "queries": [
                {
                  "filters": [
                  ],
                  "orderBys": [
                  ],
                  "path": "collection2"
                }
              ],
              "resumeToken": ""
            }
          }
        }
      },
      {
        "watchAck": [
          6
        ]
      },
      {
        "watchEntity": {
          "docs": [
            {
              "key": "collection2/doc",
              "options": {
                "hasCommittedMutations": false,
                "hasLocalMutations": false
              },
              "value": {
                "key": 2
              },
              "version": 1000
            }
          ],
          "targets": [
            6
          ]
        }
      },
      {
        "watchCurrent": [
          [
            6
          ],
          "resume-token-1002"
        ]
      },
      {
        "watchSnapshot": {
          "targetIds": [
          ],
          "version": 1002
        },
        "expectedSnapshotEvents": [
          {
            "added": [
              {
                "key": "collection2/doc",
                "options": {
                  "hasCommittedMutations": false,
                  "hasLocalMutations": false
                },
                "value": {
                  "key": 2
                },
                "version": 1000
              }
            ],
            "errorCode": 0,
            "fromCache": false,
            "hasPendingWrites": false,
            "query": {
              "filters": [
              ],
              "orderBys": [
              ],
              "path": "collection2"
            }
          }
        ]
      },
      {
        "userUnlisten": [
          6,
          {
            "filters": [
            ],
            "orderBys": [
            ],
            "path": "collection2"
          }
        ],
        "expectedState": {
          "activeTargets": {
            "1": {
              "queries": [
                {
                  "filters": [
                  ],
                  "orderBys": [
                  ],
                  "path": "collection1/doc"
                }
              ],
              "resumeToken": "",
              "targetPurpose": 3
            },
            "4": {
              "queries": [
                {
                  "filters": [
                    [
                      "key",
                      "==",
                      1
                    ]
                  ],
                  "orderBys": [
                  ],
                  "path": "collection1"
                }
              ],
              "resumeToken": ""
            }
          }
        }
      },
      {
        "userListen": {
          "query": {
            "filters": [
              [
                "key",
                "==",
                2
              ]
            ],
            "orderBys": [
            ],
            "path": "collection2"
          },
          "targetId": 8
        },
        "expectedSnapshotEvents": [
          {
            "added": [
              {
                "key": "collection2/doc",
                "options": {
                  "hasCommittedMutations": false,
                  "hasLocalMutations": false
                },
                "value": {
                  "key": 2
                },
                "version": 1000
              }
            ],
            "errorCode": 0,
            "fromCache": true,
            "hasPendingWrites": false,
            "query": {
              "filters": [
                [
                  "key",
                  "==",
                  2
                ]
              ],
              "orderBys": [
              ],
              "path": "collection2"
            }
          }
        ],
        "expectedState": {
          "activeTargets": {
            "1": {
              "queries": [
                {
                  "filters": [
                  ],
                  "orderBys": [
                  ],
                  "path": "collection1/doc"
                }
              ],
              "resumeToken": "",
              "targetPurpose": 3
            },
            "4": {
              "queries": [
                {
                  "filters": [
                    [
                      "key",
                      "==",
                      1
                    ]
                  ],
                  "orderBys": [
                  ],
                  "path": "collection1"
                }
              ],
              "resumeToken": ""
            },
            "8": {
              "queries": [
                {
                  "filters": [
                    [
                      "key",
                      "==",
                      2
                    ]
                  ],
                  "orderBys": [
                  ],
                  "path": "collection2"
                }
              ],
              "resumeToken": ""
            }
          }
        }
      },
      {
        "watchAck": [
          8
        ]
      },
      {
        "watchEntity": {
          "docs": [
          ],
          "targets": [
            8
          ]
        }
      },
      {
        "watchCurrent": [
          [
            8
          ],
          "resume-token-1003"
        ]
      },
      {
        "watchSnapshot": {
          "targetIds": [
          ],
          "version": 1003
        },
        "expectedState": {
          "activeLimboDocs": [
            "collection1/doc"
          ],
          "activeTargets": {
            "1": {
              "queries": [
                {
                  "filters": [
                  ],
                  "orderBys": [
                  ],
                  "path": "collection1/doc"
                }
              ],
              "resumeToken": "",
              "targetPurpose": 3
            },
            "4": {
              "queries": [
                {
                  "filters": [
                    [
                      "key",
                      "==",
                      1
                    ]
                  ],
                  "orderBys": [
                  ],
                  "path": "collection1"
                }
              ],
              "resumeToken": ""
            },
            "8": {
              "queries": [
                {
                  "filters": [
                    [
                      "key",
                      "==",
                      2
                    ]
                  ],
                  "orderBys": [
                  ],
                  "path": "collection2"
                }
              ],
              "resumeToken": ""
            }
          },
          "enqueuedLimboDocs": [
            "collection2/doc"
          ]
        }
      },
      {
        "userListen": {
          "query": {
            "filters": [
              [
                "key",
                ">=",
                2
              ]
            ],
            "orderBys": [
            ],
            "path": "collection2"
          },
          "targetId": 10
        },
        "expectedSnapshotEvents": [
          {
            "added": [
              {
                "key": "collection2/doc",
                "options": {
                  "hasCommittedMutations": false,
                  "hasLocalMutations": false
                },
                "value": {
                  "key": 2
                },
                "version": 1000
              }
            ],
            "errorCode": 0,
            "fromCache": true,
            "hasPendingWrites": false,
            "query": {
              "filters": [
                [
                  "key",
                  ">=",
                  2
                ]
              ],
              "orderBys": [
              ],
              "path": "collection2"
            }
          }
        ],
        "expectedState": {
          "activeTargets": {
            "1": {
              "queries": [
                {
                  "filters": [
                  ],
                  "orderBys": [
                  ],
                  "path": "collection1/doc"
                }
              ],
              "resumeToken": "",
              "targetPurpose": 3
            },
            "10": {
              "queries": [
                {
                  "filters": [
                    [
                      "key",
                      ">=",
                      2
                    ]
                  ],
                  "orderBys": [
                  ],
                  "path": "collection2"
                }
              ],
              "resumeToken": ""
            },
            "4": {
              "queries": [
                {
                  "filters": [
                    [
                      "key",
                      "==",
                      1
                    ]
                  ],
                  "orderBys": [
                  ],
                  "path": "collection1"
                }
              ],
              "resumeToken": ""
            },
            "8": {
              "queries": [
                {
                  "filters": [
                    [
                      "key",
                      "==",
                      2
                    ]
                  ],
                  "orderBys": [
                  ],
                  "path": "collection2"
                }
              ],
              "resumeToken": ""
            }
          }
        }
      },
      {
        "watchAck": [
          10
        ]
      },
      {
        "watchEntity": {
          "docs": [
          ],
          "targets": [
            10
          ]
        }
      },
      {
        "watchCurrent": [
          [
            10
          ],
          "resume-token-1004"
        ]
      },
      {
        "watchSnapshot": {
          "targetIds": [
          ],
          "version": 1004
        },
        "expectedState": {
          "activeLimboDocs": [
            "collection1/doc"
          ],
          "activeTargets": {
            "1": {
              "queries": [
                {
                  "filters": [
                  ],
                  "orderBys": [
                  ],
                  "path": "collection1/doc"
                }
              ],
              "resumeToken": "",
              "targetPurpose": 3
            },
            "10": {
              "queries": [
                {
                  "filters": [
                    [
                      "key",
                      ">=",
                      2
                    ]
                  ],
                  "orderBys": [
                  ],
                  "path": "collection2"
                }
              ],
              "resumeToken": ""
            },
            "4": {
              "queries": [
                {
                  "filters": [
                    [
                      "key",
                      "==",
                      1
                    ]
                  ],
                  "orderBys": [
                  ],
                  "path": "collection1"
                }
              ],
              "resumeToken": ""
            },
            "8": {
              "queries": [
                {
                  "filters": [
                    [
                      "key",
                      "==",
                      2
                    ]
                  ],
                  "orderBys": [
                  ],
                  "path": "collection2"
                }
              ],
              "resumeToken": ""
            }
          },
          "enqueuedLimboDocs": [
            "collection2/doc"
          ]
        }
      },
      {
        "userUnlisten": [
          10,
          {
            "filters": [
              [
                "key",
                ">=",
                2
              ]
            ],
            "orderBys": [
            ],
            "path": "collection2"
          }
        ],
        "expectedState": {
          "activeLimboDocs": [
            "collection1/doc"
          ],
          "activeTargets": {
            "1": {
              "queries": [
                {
                  "filters": [
                  ],
                  "orderBys": [
                  ],
                  "path": "collection1/doc"
                }
              ],
              "resumeToken": "",
              "targetPurpose": 3
            },
            "4": {
              "queries": [
                {
                  "filters": [
                    [
                      "key",
                      "==",
                      1
                    ]
                  ],
                  "orderBys": [
                  ],
                  "path": "collection1"
                }
              ],
              "resumeToken": ""
            },
            "8": {
              "queries": [
                {
                  "filters": [
                    [
                      "key",
                      "==",
                      2
                    ]
                  ],
                  "orderBys": [
                  ],
                  "path": "collection2"
                }
              ],
              "resumeToken": ""
            }
          },
          "enqueuedLimboDocs": [
            "collection2/doc"
          ]
        }
      },
      {
        "userUnlisten": [
          8,
          {
            "filters": [
              [
                "key",
                "==",
                2
              ]
            ],
            "orderBys": [
            ],
            "path": "collection2"
          }
        ],
        "expectedState": {
          "activeLimboDocs": [
            "collection1/doc"
          ],
          "activeTargets": {
            "1": {
              "queries": [
                {
                  "filters": [
                  ],
                  "orderBys": [
                  ],
                  "path": "collection1/doc"
                }
              ],
              "resumeToken": "",
              "targetPurpose": 3
            },
            "4": {
              "queries": [
                {
                  "filters": [
                    [
                      "key",
                      "==",
                      1
                    ]
                  ],
                  "orderBys": [
                  ],
                  "path": "collection1"
                }
              ],
              "resumeToken": ""
            }
          },
          "enqueuedLimboDocs": [
          ]
        }
      }
    ]
  },
  "A limbo resolution for a document should not be enqueued if one is already enqueued": {
    "describeName": "Limbo Documents:",
    "itName": "A limbo resolution for a document should not be enqueued if one is already enqueued",
    "tags": [
    ],
    "config": {
      "maxConcurrentLimboResolutions": 1,
      "numClients": 1,
      "useGarbageCollection": false
    },
    "steps": [
      {
        "userListen": {
          "query": {
            "filters": [
            ],
            "orderBys": [
            ],
            "path": "collection1"
          },
          "targetId": 2
        },
        "expectedState": {
          "activeTargets": {
            "2": {
              "queries": [
                {
                  "filters": [
                  ],
                  "orderBys": [
                  ],
                  "path": "collection1"
                }
              ],
              "resumeToken": ""
            }
          }
        }
      },
      {
        "watchAck": [
          2
        ]
      },
      {
        "watchEntity": {
          "docs": [
            {
              "key": "collection1/doc1",
              "options": {
                "hasCommittedMutations": false,
                "hasLocalMutations": false
              },
              "value": {
                "key": 1
              },
              "version": 1000
            }
          ],
          "targets": [
            2
          ]
        }
      },
      {
        "watchCurrent": [
          [
            2
          ],
          "resume-token-1000"
        ]
      },
      {
        "watchSnapshot": {
          "targetIds": [
          ],
          "version": 1000
        },
        "expectedSnapshotEvents": [
          {
            "added": [
              {
                "key": "collection1/doc1",
                "options": {
                  "hasCommittedMutations": false,
                  "hasLocalMutations": false
                },
                "value": {
                  "key": 1
                },
                "version": 1000
              }
            ],
            "errorCode": 0,
            "fromCache": false,
            "hasPendingWrites": false,
            "query": {
              "filters": [
              ],
              "orderBys": [
              ],
              "path": "collection1"
            }
          }
        ]
      },
      {
        "userUnlisten": [
          2,
          {
            "filters": [
            ],
            "orderBys": [
            ],
            "path": "collection1"
          }
        ],
        "expectedState": {
          "activeTargets": {
          }
        }
      },
      {
        "userListen": {
          "query": {
            "filters": [
              [
                "key",
                "==",
                1
              ]
            ],
            "orderBys": [
            ],
            "path": "collection1"
          },
          "targetId": 4
        },
        "expectedSnapshotEvents": [
          {
            "added": [
              {
                "key": "collection1/doc1",
                "options": {
                  "hasCommittedMutations": false,
                  "hasLocalMutations": false
                },
                "value": {
                  "key": 1
                },
                "version": 1000
              }
            ],
            "errorCode": 0,
            "fromCache": true,
            "hasPendingWrites": false,
            "query": {
              "filters": [
                [
                  "key",
                  "==",
                  1
                ]
              ],
              "orderBys": [
              ],
              "path": "collection1"
            }
          }
        ],
        "expectedState": {
          "activeTargets": {
            "4": {
              "queries": [
                {
                  "filters": [
                    [
                      "key",
                      "==",
                      1
                    ]
                  ],
                  "orderBys": [
                  ],
                  "path": "collection1"
                }
              ],
              "resumeToken": ""
            }
          }
        }
      },
      {
        "watchAck": [
          4
        ]
      },
      {
        "watchEntity": {
          "docs": [
          ],
          "targets": [
            4
          ]
        }
      },
      {
        "watchCurrent": [
          [
            4
          ],
          "resume-token-1001"
        ]
      },
      {
        "watchSnapshot": {
          "targetIds": [
          ],
          "version": 1001
        },
        "expectedState": {
          "activeLimboDocs": [
            "collection1/doc1"
          ],
          "activeTargets": {
            "1": {
              "queries": [
                {
                  "filters": [
                  ],
                  "orderBys": [
                  ],
                  "path": "collection1/doc1"
                }
              ],
              "resumeToken": "",
              "targetPurpose": 3
            },
            "4": {
              "queries": [
                {
                  "filters": [
                    [
                      "key",
                      "==",
                      1
                    ]
                  ],
                  "orderBys": [
                  ],
                  "path": "collection1"
                }
              ],
              "resumeToken": ""
            }
          }
        }
      },
      {
        "userListen": {
          "query": {
            "filters": [
            ],
            "orderBys": [
            ],
            "path": "collection2"
          },
          "targetId": 6
        },
        "expectedState": {
          "activeTargets": {
            "1": {
              "queries": [
                {
                  "filters": [
                  ],
                  "orderBys": [
                  ],
                  "path": "collection1/doc1"
                }
              ],
              "resumeToken": "",
              "targetPurpose": 3
            },
            "4": {
              "queries": [
                {
                  "filters": [
                    [
                      "key",
                      "==",
                      1
                    ]
                  ],
                  "orderBys": [
                  ],
                  "path": "collection1"
                }
              ],
              "resumeToken": ""
            },
            "6": {
              "queries": [
                {
                  "filters": [
                  ],
                  "orderBys": [
                  ],
                  "path": "collection2"
                }
              ],
              "resumeToken": ""
            }
          }
        }
      },
      {
        "watchAck": [
          6
        ]
      },
      {
        "watchEntity": {
          "docs": [
            {
              "key": "collection2/doc2",
              "options": {
                "hasCommittedMutations": false,
                "hasLocalMutations": false
              },
              "value": {
                "key": 2
              },
              "version": 1000
            }
          ],
          "targets": [
            6
          ]
        }
      },
      {
        "watchCurrent": [
          [
            6
          ],
          "resume-token-1002"
        ]
      },
      {
        "watchSnapshot": {
          "targetIds": [
          ],
          "version": 1002
        },
        "expectedSnapshotEvents": [
          {
            "added": [
              {
                "key": "collection2/doc2",
                "options": {
                  "hasCommittedMutations": false,
                  "hasLocalMutations": false
                },
                "value": {
                  "key": 2
                },
                "version": 1000
              }
            ],
            "errorCode": 0,
            "fromCache": false,
            "hasPendingWrites": false,
            "query": {
              "filters": [
              ],
              "orderBys": [
              ],
              "path": "collection2"
            }
          }
        ]
      },
      {
        "userUnlisten": [
          6,
          {
            "filters": [
            ],
            "orderBys": [
            ],
            "path": "collection2"
          }
        ],
        "expectedState": {
          "activeTargets": {
            "1": {
              "queries": [
                {
                  "filters": [
                  ],
                  "orderBys": [
                  ],
                  "path": "collection1/doc1"
                }
              ],
              "resumeToken": "",
              "targetPurpose": 3
            },
            "4": {
              "queries": [
                {
                  "filters": [
                    [
                      "key",
                      "==",
                      1
                    ]
                  ],
                  "orderBys": [
                  ],
                  "path": "collection1"
                }
              ],
              "resumeToken": ""
            }
          }
        }
      },
      {
        "userListen": {
          "query": {
            "filters": [
              [
                "key",
                "==",
                2
              ]
            ],
            "orderBys": [
            ],
            "path": "collection2"
          },
          "targetId": 8
        },
        "expectedSnapshotEvents": [
          {
            "added": [
              {
                "key": "collection2/doc2",
                "options": {
                  "hasCommittedMutations": false,
                  "hasLocalMutations": false
                },
                "value": {
                  "key": 2
                },
                "version": 1000
              }
            ],
            "errorCode": 0,
            "fromCache": true,
            "hasPendingWrites": false,
            "query": {
              "filters": [
                [
                  "key",
                  "==",
                  2
                ]
              ],
              "orderBys": [
              ],
              "path": "collection2"
            }
          }
        ],
        "expectedState": {
          "activeTargets": {
            "1": {
              "queries": [
                {
                  "filters": [
                  ],
                  "orderBys": [
                  ],
                  "path": "collection1/doc1"
                }
              ],
              "resumeToken": "",
              "targetPurpose": 3
            },
            "4": {
              "queries": [
                {
                  "filters": [
                    [
                      "key",
                      "==",
                      1
                    ]
                  ],
                  "orderBys": [
                  ],
                  "path": "collection1"
                }
              ],
              "resumeToken": ""
            },
            "8": {
              "queries": [
                {
                  "filters": [
                    [
                      "key",
                      "==",
                      2
                    ]
                  ],
                  "orderBys": [
                  ],
                  "path": "collection2"
                }
              ],
              "resumeToken": ""
            }
          }
        }
      },
      {
        "watchAck": [
          8
        ]
      },
      {
        "watchEntity": {
          "docs": [
          ],
          "targets": [
            8
          ]
        }
      },
      {
        "watchCurrent": [
          [
            8
          ],
          "resume-token-1003"
        ]
      },
      {
        "watchSnapshot": {
          "targetIds": [
          ],
          "version": 1003
        },
        "expectedState": {
          "activeLimboDocs": [
            "collection1/doc1"
          ],
          "activeTargets": {
            "1": {
              "queries": [
                {
                  "filters": [
                  ],
                  "orderBys": [
                  ],
                  "path": "collection1/doc1"
                }
              ],
              "resumeToken": "",
              "targetPurpose": 3
            },
            "4": {
              "queries": [
                {
                  "filters": [
                    [
                      "key",
                      "==",
                      1
                    ]
                  ],
                  "orderBys": [
                  ],
                  "path": "collection1"
                }
              ],
              "resumeToken": ""
            },
            "8": {
              "queries": [
                {
                  "filters": [
                    [
                      "key",
                      "==",
                      2
                    ]
                  ],
                  "orderBys": [
                  ],
                  "path": "collection2"
                }
              ],
              "resumeToken": ""
            }
          },
          "enqueuedLimboDocs": [
            "collection2/doc2"
          ]
        }
      },
      {
        "userListen": {
          "query": {
            "filters": [
              [
                "key",
                ">=",
                2
              ]
            ],
            "orderBys": [
            ],
            "path": "collection2"
          },
          "targetId": 10
        },
        "expectedSnapshotEvents": [
          {
            "added": [
              {
                "key": "collection2/doc2",
                "options": {
                  "hasCommittedMutations": false,
                  "hasLocalMutations": false
                },
                "value": {
                  "key": 2
                },
                "version": 1000
              }
            ],
            "errorCode": 0,
            "fromCache": true,
            "hasPendingWrites": false,
            "query": {
              "filters": [
                [
                  "key",
                  ">=",
                  2
                ]
              ],
              "orderBys": [
              ],
              "path": "collection2"
            }
          }
        ],
        "expectedState": {
          "activeTargets": {
            "1": {
              "queries": [
                {
                  "filters": [
                  ],
                  "orderBys": [
                  ],
                  "path": "collection1/doc1"
                }
              ],
              "resumeToken": "",
              "targetPurpose": 3
            },
            "10": {
              "queries": [
                {
                  "filters": [
                    [
                      "key",
                      ">=",
                      2
                    ]
                  ],
                  "orderBys": [
                  ],
                  "path": "collection2"
                }
              ],
              "resumeToken": ""
            },
            "4": {
              "queries": [
                {
                  "filters": [
                    [
                      "key",
                      "==",
                      1
                    ]
                  ],
                  "orderBys": [
                  ],
                  "path": "collection1"
                }
              ],
              "resumeToken": ""
            },
            "8": {
              "queries": [
                {
                  "filters": [
                    [
                      "key",
                      "==",
                      2
                    ]
                  ],
                  "orderBys": [
                  ],
                  "path": "collection2"
                }
              ],
              "resumeToken": ""
            }
          }
        }
      },
      {
        "watchAck": [
          10
        ]
      },
      {
        "watchEntity": {
          "docs": [
          ],
          "targets": [
            10
          ]
        }
      },
      {
        "watchCurrent": [
          [
            10
          ],
          "resume-token-1004"
        ]
      },
      {
        "watchSnapshot": {
          "targetIds": [
          ],
          "version": 1004
        },
        "expectedState": {
          "activeLimboDocs": [
            "collection1/doc1"
          ],
          "activeTargets": {
            "1": {
              "queries": [
                {
                  "filters": [
                  ],
                  "orderBys": [
                  ],
                  "path": "collection1/doc1"
                }
              ],
              "resumeToken": "",
              "targetPurpose": 3
            },
            "10": {
              "queries": [
                {
                  "filters": [
                    [
                      "key",
                      ">=",
                      2
                    ]
                  ],
                  "orderBys": [
                  ],
                  "path": "collection2"
                }
              ],
              "resumeToken": ""
            },
            "4": {
              "queries": [
                {
                  "filters": [
                    [
                      "key",
                      "==",
                      1
                    ]
                  ],
                  "orderBys": [
                  ],
                  "path": "collection1"
                }
              ],
              "resumeToken": ""
            },
            "8": {
              "queries": [
                {
                  "filters": [
                    [
                      "key",
                      "==",
                      2
                    ]
                  ],
                  "orderBys": [
                  ],
                  "path": "collection2"
                }
              ],
              "resumeToken": ""
            }
          },
          "enqueuedLimboDocs": [
            "collection2/doc2"
          ]
        }
      }
    ]
  },
  "A limbo resolution for a document should not be started if one is already active": {
    "describeName": "Limbo Documents:",
    "itName": "A limbo resolution for a document should not be started if one is already active",
    "tags": [
    ],
    "config": {
      "numClients": 1,
      "useGarbageCollection": false
    },
    "steps": [
      {
        "userListen": {
          "query": {
            "filters": [
            ],
            "orderBys": [
            ],
            "path": "collection"
          },
          "targetId": 2
        },
        "expectedState": {
          "activeTargets": {
            "2": {
              "queries": [
                {
                  "filters": [
                  ],
                  "orderBys": [
                  ],
                  "path": "collection"
                }
              ],
              "resumeToken": ""
            }
          }
        }
      },
      {
        "watchAck": [
          2
        ]
      },
      {
        "watchEntity": {
          "docs": [
            {
              "key": "collection/doc",
              "options": {
                "hasCommittedMutations": false,
                "hasLocalMutations": false
              },
              "value": {
                "key": 1
              },
              "version": 1000
            }
          ],
          "targets": [
            2
          ]
        }
      },
      {
        "watchCurrent": [
          [
            2
          ],
          "resume-token-1000"
        ]
      },
      {
        "watchSnapshot": {
          "targetIds": [
          ],
          "version": 1000
        },
        "expectedSnapshotEvents": [
          {
            "added": [
              {
                "key": "collection/doc",
                "options": {
                  "hasCommittedMutations": false,
                  "hasLocalMutations": false
                },
                "value": {
                  "key": 1
                },
                "version": 1000
              }
            ],
            "errorCode": 0,
            "fromCache": false,
            "hasPendingWrites": false,
            "query": {
              "filters": [
              ],
              "orderBys": [
              ],
              "path": "collection"
            }
          }
        ]
      },
      {
        "userUnlisten": [
          2,
          {
            "filters": [
            ],
            "orderBys": [
            ],
            "path": "collection"
          }
        ],
        "expectedState": {
          "activeTargets": {
          }
        }
      },
      {
        "userListen": {
          "query": {
            "filters": [
              [
                "key",
                "==",
                1
              ]
            ],
            "orderBys": [
            ],
            "path": "collection"
          },
          "targetId": 4
        },
        "expectedSnapshotEvents": [
          {
            "added": [
              {
                "key": "collection/doc",
                "options": {
                  "hasCommittedMutations": false,
                  "hasLocalMutations": false
                },
                "value": {
                  "key": 1
                },
                "version": 1000
              }
            ],
            "errorCode": 0,
            "fromCache": true,
            "hasPendingWrites": false,
            "query": {
              "filters": [
                [
                  "key",
                  "==",
                  1
                ]
              ],
              "orderBys": [
              ],
              "path": "collection"
            }
          }
        ],
        "expectedState": {
          "activeTargets": {
            "4": {
              "queries": [
                {
                  "filters": [
                    [
                      "key",
                      "==",
                      1
                    ]
                  ],
                  "orderBys": [
                  ],
                  "path": "collection"
                }
              ],
              "resumeToken": ""
            }
          }
        }
      },
      {
        "watchAck": [
          4
        ]
      },
      {
        "watchEntity": {
          "docs": [
          ],
          "targets": [
            4
          ]
        }
      },
      {
        "watchCurrent": [
          [
            4
          ],
          "resume-token-1001"
        ]
      },
      {
        "watchSnapshot": {
          "targetIds": [
          ],
          "version": 1001
        },
        "expectedState": {
          "activeLimboDocs": [
            "collection/doc"
          ],
          "activeTargets": {
            "1": {
              "queries": [
                {
                  "filters": [
                  ],
                  "orderBys": [
                  ],
                  "path": "collection/doc"
                }
              ],
              "resumeToken": "",
              "targetPurpose": 3
            },
            "4": {
              "queries": [
                {
                  "filters": [
                    [
                      "key",
                      "==",
                      1
                    ]
                  ],
                  "orderBys": [
                  ],
                  "path": "collection"
                }
              ],
              "resumeToken": ""
            }
          },
          "enqueuedLimboDocs": [
          ]
        }
      },
      {
        "userListen": {
          "query": {
            "filters": [
              [
                "key",
                ">=",
                1
              ]
            ],
            "orderBys": [
            ],
            "path": "collection"
          },
          "targetId": 6
        },
        "expectedSnapshotEvents": [
          {
            "added": [
              {
                "key": "collection/doc",
                "options": {
                  "hasCommittedMutations": false,
                  "hasLocalMutations": false
                },
                "value": {
                  "key": 1
                },
                "version": 1000
              }
            ],
            "errorCode": 0,
            "fromCache": true,
            "hasPendingWrites": false,
            "query": {
              "filters": [
                [
                  "key",
                  ">=",
                  1
                ]
              ],
              "orderBys": [
              ],
              "path": "collection"
            }
          }
        ],
        "expectedState": {
          "activeTargets": {
            "1": {
              "queries": [
                {
                  "filters": [
                  ],
                  "orderBys": [
                  ],
                  "path": "collection/doc"
                }
              ],
              "resumeToken": "",
              "targetPurpose": 3
            },
            "4": {
              "queries": [
                {
                  "filters": [
                    [
                      "key",
                      "==",
                      1
                    ]
                  ],
                  "orderBys": [
                  ],
                  "path": "collection"
                }
              ],
              "resumeToken": ""
            },
            "6": {
              "queries": [
                {
                  "filters": [
                    [
                      "key",
                      ">=",
                      1
                    ]
                  ],
                  "orderBys": [
                  ],
                  "path": "collection"
                }
              ],
              "resumeToken": ""
            }
          }
        }
      },
      {
        "watchAck": [
          6
        ]
      },
      {
        "watchEntity": {
          "docs": [
          ],
          "targets": [
            6
          ]
        }
      },
      {
        "watchCurrent": [
          [
            6
          ],
          "resume-token-1002"
        ]
      },
      {
        "watchSnapshot": {
          "targetIds": [
          ],
          "version": 1002
        },
        "expectedState": {
          "activeLimboDocs": [
            "collection/doc"
          ],
          "activeTargets": {
            "1": {
              "queries": [
                {
                  "filters": [
                  ],
                  "orderBys": [
                  ],
                  "path": "collection/doc"
                }
              ],
              "resumeToken": "",
              "targetPurpose": 3
            },
            "4": {
              "queries": [
                {
                  "filters": [
                    [
                      "key",
                      "==",
                      1
                    ]
                  ],
                  "orderBys": [
                  ],
                  "path": "collection"
                }
              ],
              "resumeToken": ""
            },
            "6": {
              "queries": [
                {
                  "filters": [
                    [
                      "key",
                      ">=",
                      1
                    ]
                  ],
                  "orderBys": [
                  ],
                  "path": "collection"
                }
              ],
              "resumeToken": ""
            }
          },
          "enqueuedLimboDocs": [
          ]
        }
      }
    ]
  },
  "Document remove message will cause docs to go in limbo": {
    "describeName": "Limbo Documents:",
    "itName": "Document remove message will cause docs to go in limbo",
    "tags": [
    ],
    "config": {
      "numClients": 1,
      "useGarbageCollection": true
    },
    "steps": [
      {
        "userListen": {
          "query": {
            "filters": [
            ],
            "orderBys": [
            ],
            "path": "collection"
          },
          "targetId": 2
        },
        "expectedState": {
          "activeTargets": {
            "2": {
              "queries": [
                {
                  "filters": [
                  ],
                  "orderBys": [
                  ],
                  "path": "collection"
                }
              ],
              "resumeToken": ""
            }
          }
        }
      },
      {
        "watchAck": [
          2
        ]
      },
      {
        "watchEntity": {
          "docs": [
            {
              "key": "collection/a",
              "options": {
                "hasCommittedMutations": false,
                "hasLocalMutations": false
              },
              "value": {
                "key": "a"
              },
              "version": 1000
            },
            {
              "key": "collection/b",
              "options": {
                "hasCommittedMutations": false,
                "hasLocalMutations": false
              },
              "value": {
                "key": "b"
              },
              "version": 1001
            }
          ],
          "targets": [
            2
          ]
        }
      },
      {
        "watchCurrent": [
          [
            2
          ],
          "resume-token-1002"
        ]
      },
      {
        "watchSnapshot": {
          "targetIds": [
          ],
          "version": 1002
        },
        "expectedSnapshotEvents": [
          {
            "added": [
              {
                "key": "collection/a",
                "options": {
                  "hasCommittedMutations": false,
                  "hasLocalMutations": false
                },
                "value": {
                  "key": "a"
                },
                "version": 1000
              },
              {
                "key": "collection/b",
                "options": {
                  "hasCommittedMutations": false,
                  "hasLocalMutations": false
                },
                "value": {
                  "key": "b"
                },
                "version": 1001
              }
            ],
            "errorCode": 0,
            "fromCache": false,
            "hasPendingWrites": false,
            "query": {
              "filters": [
              ],
              "orderBys": [
              ],
              "path": "collection"
            }
          }
        ]
      },
      {
        "watchEntity": {
          "key": "collection/b",
          "removedTargets": [
            2
          ]
        }
      },
      {
        "watchSnapshot": {
          "targetIds": [
          ],
          "version": 1003
        },
        "expectedSnapshotEvents": [
          {
            "errorCode": 0,
            "fromCache": true,
            "hasPendingWrites": false,
            "query": {
              "filters": [
              ],
              "orderBys": [
              ],
              "path": "collection"
            }
          }
        ],
        "expectedState": {
          "activeLimboDocs": [
            "collection/b"
          ],
          "activeTargets": {
            "1": {
              "queries": [
                {
                  "filters": [
                  ],
                  "orderBys": [
                  ],
                  "path": "collection/b"
                }
              ],
              "resumeToken": "",
              "targetPurpose": 3
            },
            "2": {
              "queries": [
                {
                  "filters": [
                  ],
                  "orderBys": [
                  ],
                  "path": "collection"
                }
              ],
              "resumeToken": ""
            }
          }
        }
      },
      {
        "watchAck": [
          1
        ]
      },
      {
        "watchCurrent": [
          [
            1
          ],
          "resume-token-1004"
        ]
      },
      {
        "watchSnapshot": {
          "targetIds": [
          ],
          "version": 1004
        },
        "expectedSnapshotEvents": [
          {
            "errorCode": 0,
            "fromCache": false,
            "hasPendingWrites": false,
            "query": {
              "filters": [
              ],
              "orderBys": [
              ],
              "path": "collection"
            },
            "removed": [
              {
                "key": "collection/b",
                "options": {
                  "hasCommittedMutations": false,
                  "hasLocalMutations": false
                },
                "value": {
                  "key": "b"
                },
                "version": 1001
              }
            ]
          }
        ],
        "expectedState": {
          "activeLimboDocs": [
          ],
          "activeTargets": {
            "2": {
              "queries": [
                {
                  "filters": [
                  ],
                  "orderBys": [
                  ],
                  "path": "collection"
                }
              ],
              "resumeToken": ""
            }
          }
        }
      }
    ]
  },
  "Failed limbo resolution removes document from view": {
    "describeName": "Limbo Documents:",
    "itName": "Failed limbo resolution removes document from view",
    "tags": [
    ],
    "config": {
      "numClients": 1,
      "useGarbageCollection": true
    },
    "steps": [
      {
        "userListen": {
          "query": {
            "filters": [
              [
                "matches",
                "==",
                true
              ]
            ],
            "orderBys": [
            ],
            "path": "collection"
          },
          "targetId": 2
        },
        "expectedState": {
          "activeTargets": {
            "2": {
              "queries": [
                {
                  "filters": [
                    [
                      "matches",
                      "==",
                      true
                    ]
                  ],
                  "orderBys": [
                  ],
                  "path": "collection"
                }
              ],
              "resumeToken": ""
            }
          }
        }
      },
      {
        "watchAck": [
          2
        ]
      },
      {
        "watchEntity": {
          "docs": [
            {
              "key": "collection/a",
              "options": {
                "hasCommittedMutations": false,
                "hasLocalMutations": false
              },
              "value": {
                "matches": true
              },
              "version": 1000
            }
          ],
          "targets": [
            2
          ]
        }
      },
      {
        "watchCurrent": [
          [
            2
          ],
          "resume-token-1000"
        ]
      },
      {
        "watchSnapshot": {
          "targetIds": [
          ],
          "version": 1000
        },
        "expectedSnapshotEvents": [
          {
            "added": [
              {
                "key": "collection/a",
                "options": {
                  "hasCommittedMutations": false,
                  "hasLocalMutations": false
                },
                "value": {
                  "matches": true
                },
                "version": 1000
              }
            ],
            "errorCode": 0,
            "fromCache": false,
            "hasPendingWrites": false,
            "query": {
              "filters": [
                [
                  "matches",
                  "==",
                  true
                ]
              ],
              "orderBys": [
              ],
              "path": "collection"
            }
          }
        ]
      },
      {
        "userPatch": [
          "collection/a",
          {
            "modified": true
          }
        ],
        "expectedSnapshotEvents": [
          {
            "errorCode": 0,
            "fromCache": false,
            "hasPendingWrites": true,
            "modified": [
              {
                "key": "collection/a",
                "options": {
                  "hasCommittedMutations": false,
                  "hasLocalMutations": true
                },
                "value": {
                  "matches": true,
                  "modified": true
                },
                "version": 0
              }
            ],
            "query": {
              "filters": [
                [
                  "matches",
                  "==",
                  true
                ]
              ],
              "orderBys": [
              ],
              "path": "collection"
            }
          }
        ]
      },
      {
        "userUnlisten": [
          2,
          {
            "filters": [
              [
                "matches",
                "==",
                true
              ]
            ],
            "orderBys": [
            ],
            "path": "collection"
          }
        ],
        "expectedState": {
          "activeTargets": {
          }
        }
      },
      {
        "userListen": {
          "query": {
            "filters": [
            ],
            "orderBys": [
            ],
            "path": "collection"
          },
          "targetId": 4
        },
        "expectedSnapshotEvents": [
          {
            "added": [
              {
                "key": "collection/a",
                "options": {
                  "hasCommittedMutations": false,
                  "hasLocalMutations": true
                },
                "value": {
                  "matches": true,
                  "modified": true
                },
                "version": 0
              }
            ],
            "errorCode": 0,
            "fromCache": true,
            "hasPendingWrites": true,
            "query": {
              "filters": [
              ],
              "orderBys": [
              ],
              "path": "collection"
            }
          }
        ],
        "expectedState": {
          "activeTargets": {
            "4": {
              "queries": [
                {
                  "filters": [
                  ],
                  "orderBys": [
                  ],
                  "path": "collection"
                }
              ],
              "resumeToken": ""
            }
          }
        }
      },
      {
        "watchAck": [
          4
        ]
      },
      {
        "watchEntity": {
          "docs": [
          ],
          "targets": [
            4
          ]
        }
      },
      {
        "watchCurrent": [
          [
            4
          ],
          "resume-token-1001"
        ]
      },
      {
        "watchSnapshot": {
          "targetIds": [
          ],
          "version": 1001
        },
        "expectedSnapshotEvents": [
          {
            "errorCode": 0,
            "fromCache": false,
            "hasPendingWrites": true,
            "query": {
              "filters": [
              ],
              "orderBys": [
              ],
              "path": "collection"
            }
          }
        ]
      },
      {
        "failWrite": {
          "error": {
            "code": 9
          }
        },
        "expectedSnapshotEvents": [
          {
            "errorCode": 0,
            "fromCache": true,
            "hasPendingWrites": false,
            "modified": [
              {
                "key": "collection/a",
                "options": {
                  "hasCommittedMutations": false,
                  "hasLocalMutations": false
                },
                "value": {
                  "matches": true
                },
                "version": 1000
              }
            ],
            "query": {
              "filters": [
              ],
              "orderBys": [
              ],
              "path": "collection"
            }
          }
        ],
        "expectedState": {
          "activeLimboDocs": [
            "collection/a"
          ],
          "activeTargets": {
            "1": {
              "queries": [
                {
                  "filters": [
                  ],
                  "orderBys": [
                  ],
                  "path": "collection/a"
                }
              ],
              "resumeToken": "",
              "targetPurpose": 3
            },
            "4": {
              "queries": [
                {
                  "filters": [
                  ],
                  "orderBys": [
                  ],
                  "path": "collection"
                }
              ],
              "resumeToken": ""
            }
          },
          "userCallbacks": {
            "acknowledgedDocs": [
            ],
            "rejectedDocs": [
              "collection/a"
            ]
          }
        }
      },
      {
        "watchRemove": {
          "cause": {
            "code": 7
          },
          "targetIds": [
            1
          ]
        },
        "expectedSnapshotEvents": [
          {
            "errorCode": 0,
            "fromCache": false,
            "hasPendingWrites": false,
            "query": {
              "filters": [
              ],
              "orderBys": [
              ],
              "path": "collection"
            },
            "removed": [
              {
                "key": "collection/a",
                "options": {
                  "hasCommittedMutations": false,
                  "hasLocalMutations": false
                },
                "value": {
                  "matches": true
                },
                "version": 1000
              }
            ]
          }
        ],
        "expectedState": {
          "activeLimboDocs": [
          ],
          "activeTargets": {
            "4": {
              "queries": [
                {
                  "filters": [
                  ],
                  "orderBys": [
                  ],
                  "path": "collection"
                }
              ],
              "resumeToken": ""
            }
          }
        }
      }
    ]
  },
  "Limbo docs are resolved by primary client": {
    "describeName": "Limbo Documents:",
    "itName": "Limbo docs are resolved by primary client",
    "tags": [
      "multi-client"
    ],
    "config": {
      "numClients": 2,
      "useGarbageCollection": false
    },
    "steps": [
      {
        "clientIndex": 0,
        "drainQueue": true,
        "expectedState": {
          "isPrimary": true
        }
      },
      {
        "clientIndex": 1,
        "drainQueue": true
      },
      {
        "clientIndex": 1,
        "userListen": {
          "query": {
            "filters": [
            ],
            "orderBys": [
            ],
            "path": "collection"
          },
          "targetId": 2
        },
        "expectedState": {
          "activeTargets": {
            "2": {
              "queries": [
                {
                  "filters": [
                  ],
                  "orderBys": [
                  ],
                  "path": "collection"
                }
              ],
              "resumeToken": ""
            }
          }
        }
      },
      {
        "clientIndex": 0,
        "drainQueue": true,
        "expectedState": {
          "activeTargets": {
            "2": {
              "queries": [
                {
                  "filters": [
                  ],
                  "orderBys": [
                  ],
                  "path": "collection"
                }
              ],
              "resumeToken": ""
            }
          }
        }
      },
      {
        "clientIndex": 0,
        "watchAck": [
          2
        ]
      },
      {
        "clientIndex": 0,
        "watchEntity": {
          "docs": [
            {
              "key": "collection/a",
              "options": {
                "hasCommittedMutations": false,
                "hasLocalMutations": false
              },
              "value": {
                "key": "a"
              },
              "version": 1000
            },
            {
              "key": "collection/b",
              "options": {
                "hasCommittedMutations": false,
                "hasLocalMutations": false
              },
              "value": {
                "key": "b"
              },
              "version": 1001
            }
          ],
          "targets": [
            2
          ]
        }
      },
      {
        "clientIndex": 0,
        "watchCurrent": [
          [
            2
          ],
          "resume-token-1002"
        ]
      },
      {
        "clientIndex": 0,
        "watchSnapshot": {
          "targetIds": [
          ],
          "version": 1002
        }
      },
      {
        "clientIndex": 1,
        "drainQueue": true,
        "expectedSnapshotEvents": [
          {
            "added": [
              {
                "key": "collection/a",
                "options": {
                  "hasCommittedMutations": false,
                  "hasLocalMutations": false
                },
                "value": {
                  "key": "a"
                },
                "version": 1000
              },
              {
                "key": "collection/b",
                "options": {
                  "hasCommittedMutations": false,
                  "hasLocalMutations": false
                },
                "value": {
                  "key": "b"
                },
                "version": 1001
              }
            ],
            "errorCode": 0,
            "fromCache": false,
            "hasPendingWrites": false,
            "query": {
              "filters": [
              ],
              "orderBys": [
              ],
              "path": "collection"
            }
          }
        ]
      },
      {
        "clientIndex": 0,
        "drainQueue": true
      },
      {
        "clientIndex": 0,
        "watchEntity": {
          "key": "collection/b",
          "removedTargets": [
            2
          ]
        }
      },
      {
        "clientIndex": 0,
        "watchSnapshot": {
          "targetIds": [
          ],
          "version": 1003
        },
        "expectedState": {
          "activeLimboDocs": [
            "collection/b"
          ],
          "activeTargets": {
            "1": {
              "queries": [
                {
                  "filters": [
                  ],
                  "orderBys": [
                  ],
                  "path": "collection/b"
                }
              ],
              "resumeToken": "",
              "targetPurpose": 3
            },
            "2": {
              "queries": [
                {
                  "filters": [
                  ],
                  "orderBys": [
                  ],
                  "path": "collection"
                }
              ],
              "resumeToken": ""
            }
          }
        }
      },
      {
        "clientIndex": 1,
        "drainQueue": true,
        "expectedSnapshotEvents": [
          {
            "errorCode": 0,
            "fromCache": true,
            "hasPendingWrites": false,
            "query": {
              "filters": [
              ],
              "orderBys": [
              ],
              "path": "collection"
            }
          }
        ]
      },
      {
        "clientIndex": 0,
        "drainQueue": true
      },
      {
        "clientIndex": 0,
        "watchAck": [
          1
        ]
      },
      {
        "clientIndex": 0,
        "watchCurrent": [
          [
            1
          ],
          "resume-token-1004"
        ]
      },
      {
        "clientIndex": 0,
        "watchSnapshot": {
          "targetIds": [
          ],
          "version": 1004
        },
        "expectedState": {
          "activeLimboDocs": [
          ],
          "activeTargets": {
            "2": {
              "queries": [
                {
                  "filters": [
                  ],
                  "orderBys": [
                  ],
                  "path": "collection"
                }
              ],
              "resumeToken": ""
            }
          }
        }
      },
      {
        "clientIndex": 1,
        "drainQueue": true,
        "expectedSnapshotEvents": [
          {
            "errorCode": 0,
            "fromCache": false,
            "hasPendingWrites": false,
            "query": {
              "filters": [
              ],
              "orderBys": [
              ],
              "path": "collection"
            },
            "removed": [
              {
                "key": "collection/b",
                "options": {
                  "hasCommittedMutations": false,
                  "hasLocalMutations": false
                },
                "value": {
                  "key": "b"
                },
                "version": 1001
              }
            ]
          }
        ]
      }
    ]
  },
  "Limbo documents are deleted with an existence filter": {
    "describeName": "Limbo Documents:",
    "itName": "Limbo documents are deleted with an existence filter",
    "tags": [
    ],
    "config": {
      "numClients": 1,
      "useGarbageCollection": true
    },
    "steps": [
      {
        "userListen": {
          "query": {
            "filters": [
            ],
            "orderBys": [
            ],
            "path": "collection"
          },
          "targetId": 2
        },
        "expectedState": {
          "activeTargets": {
            "2": {
              "queries": [
                {
                  "filters": [
                  ],
                  "orderBys": [
                  ],
                  "path": "collection"
                }
              ],
              "resumeToken": ""
            }
          }
        }
      },
      {
        "watchAck": [
          2
        ]
      },
      {
        "watchEntity": {
          "docs": [
            {
              "key": "collection/a",
              "options": {
                "hasCommittedMutations": false,
                "hasLocalMutations": false
              },
              "value": {
                "key": "a"
              },
              "version": 1000
            }
          ],
          "targets": [
            2
          ]
        }
      },
      {
        "watchCurrent": [
          [
            2
          ],
          "resume-token-1000"
        ]
      },
      {
        "watchSnapshot": {
          "targetIds": [
          ],
          "version": 1000
        },
        "expectedSnapshotEvents": [
          {
            "added": [
              {
                "key": "collection/a",
                "options": {
                  "hasCommittedMutations": false,
                  "hasLocalMutations": false
                },
                "value": {
                  "key": "a"
                },
                "version": 1000
              }
            ],
            "errorCode": 0,
            "fromCache": false,
            "hasPendingWrites": false,
            "query": {
              "filters": [
              ],
              "orderBys": [
              ],
              "path": "collection"
            }
          }
        ]
      },
      {
        "watchReset": [
          2
        ]
      },
      {
        "watchCurrent": [
          [
            2
          ],
          "resume-token-1001"
        ]
      },
      {
        "watchSnapshot": {
          "targetIds": [
          ],
          "version": 1001
        },
        "expectedSnapshotEvents": [
          {
            "errorCode": 0,
            "fromCache": true,
            "hasPendingWrites": false,
            "query": {
              "filters": [
              ],
              "orderBys": [
              ],
              "path": "collection"
            }
          }
        ],
        "expectedState": {
          "activeLimboDocs": [
            "collection/a"
          ],
          "activeTargets": {
            "1": {
              "queries": [
                {
                  "filters": [
                  ],
                  "orderBys": [
                  ],
                  "path": "collection/a"
                }
              ],
              "resumeToken": "",
              "targetPurpose": 3
            },
            "2": {
              "queries": [
                {
                  "filters": [
                  ],
                  "orderBys": [
                  ],
                  "path": "collection"
                }
              ],
              "resumeToken": ""
            }
          }
        }
      },
      {
        "watchAck": [
          1
        ]
      },
      {
        "watchFilter": {
          "keys": [
          ],
          "targetIds": [
            1
          ]
        }
      },
      {
        "watchCurrent": [
          [
            1
          ],
          "resume-token-1002"
        ]
      },
      {
        "watchSnapshot": {
          "targetIds": [
          ],
          "version": 1002
        },
        "expectedSnapshotEvents": [
          {
            "errorCode": 0,
            "fromCache": false,
            "hasPendingWrites": false,
            "query": {
              "filters": [
              ],
              "orderBys": [
              ],
              "path": "collection"
            },
            "removed": [
              {
                "key": "collection/a",
                "options": {
                  "hasCommittedMutations": false,
                  "hasLocalMutations": false
                },
                "value": {
                  "key": "a"
                },
                "version": 1000
              }
            ]
          }
        ],
        "expectedState": {
          "activeLimboDocs": [
          ],
          "activeTargets": {
            "2": {
              "queries": [
                {
                  "filters": [
                  ],
                  "orderBys": [
                  ],
                  "path": "collection"
                }
              ],
              "resumeToken": ""
            }
          }
        }
      }
    ]
  },
  "Limbo documents are deleted without an existence filter": {
    "describeName": "Limbo Documents:",
    "itName": "Limbo documents are deleted without an existence filter",
    "tags": [
    ],
    "config": {
      "numClients": 1,
      "useGarbageCollection": true
    },
    "steps": [
      {
        "userListen": {
          "query": {
            "filters": [
            ],
            "orderBys": [
            ],
            "path": "collection"
          },
          "targetId": 2
        },
        "expectedState": {
          "activeTargets": {
            "2": {
              "queries": [
                {
                  "filters": [
                  ],
                  "orderBys": [
                  ],
                  "path": "collection"
                }
              ],
              "resumeToken": ""
            }
          }
        }
      },
      {
        "watchAck": [
          2
        ]
      },
      {
        "watchEntity": {
          "docs": [
            {
              "key": "collection/a",
              "options": {
                "hasCommittedMutations": false,
                "hasLocalMutations": false
              },
              "value": {
                "key": "a"
              },
              "version": 1000
            }
          ],
          "targets": [
            2
          ]
        }
      },
      {
        "watchCurrent": [
          [
            2
          ],
          "resume-token-1000"
        ]
      },
      {
        "watchSnapshot": {
          "targetIds": [
          ],
          "version": 1000
        },
        "expectedSnapshotEvents": [
          {
            "added": [
              {
                "key": "collection/a",
                "options": {
                  "hasCommittedMutations": false,
                  "hasLocalMutations": false
                },
                "value": {
                  "key": "a"
                },
                "version": 1000
              }
            ],
            "errorCode": 0,
            "fromCache": false,
            "hasPendingWrites": false,
            "query": {
              "filters": [
              ],
              "orderBys": [
              ],
              "path": "collection"
            }
          }
        ]
      },
      {
        "watchReset": [
          2
        ]
      },
      {
        "watchCurrent": [
          [
            2
          ],
          "resume-token-1001"
        ]
      },
      {
        "watchSnapshot": {
          "targetIds": [
          ],
          "version": 1001
        },
        "expectedSnapshotEvents": [
          {
            "errorCode": 0,
            "fromCache": true,
            "hasPendingWrites": false,
            "query": {
              "filters": [
              ],
              "orderBys": [
              ],
              "path": "collection"
            }
          }
        ],
        "expectedState": {
          "activeLimboDocs": [
            "collection/a"
          ],
          "activeTargets": {
            "1": {
              "queries": [
                {
                  "filters": [
                  ],
                  "orderBys": [
                  ],
                  "path": "collection/a"
                }
              ],
              "resumeToken": "",
              "targetPurpose": 3
            },
            "2": {
              "queries": [
                {
                  "filters": [
                  ],
                  "orderBys": [
                  ],
                  "path": "collection"
                }
              ],
              "resumeToken": ""
            }
          }
        }
      },
      {
        "watchAck": [
          1
        ]
      },
      {
        "watchCurrent": [
          [
            1
          ],
          "resume-token-2"
        ]
      },
      {
        "watchSnapshot": {
          "targetIds": [
          ],
          "version": 1002
        },
        "expectedSnapshotEvents": [
          {
            "errorCode": 0,
            "fromCache": false,
            "hasPendingWrites": false,
            "query": {
              "filters": [
              ],
              "orderBys": [
              ],
              "path": "collection"
            },
            "removed": [
              {
                "key": "collection/a",
                "options": {
                  "hasCommittedMutations": false,
                  "hasLocalMutations": false
                },
                "value": {
                  "key": "a"
                },
                "version": 1000
              }
            ]
          }
        ],
        "expectedState": {
          "activeLimboDocs": [
          ],
          "activeTargets": {
            "2": {
              "queries": [
                {
                  "filters": [
                  ],
                  "orderBys": [
                  ],
                  "path": "collection"
                }
              ],
              "resumeToken": ""
            }
          }
        }
      }
    ]
  },
  "Limbo documents are resolved after primary tab failover": {
    "describeName": "Limbo Documents:",
    "itName": "Limbo documents are resolved after primary tab failover",
    "tags": [
      "multi-client"
    ],
    "config": {
      "numClients": 2,
      "useGarbageCollection": false
    },
    "steps": [
      {
        "clientIndex": 0,
        "drainQueue": true,
        "expectedState": {
          "isPrimary": true
        }
      },
      {
        "clientIndex": 1,
        "drainQueue": true
      },
      {
        "clientIndex": 1,
        "userListen": {
          "query": {
            "filters": [
            ],
            "orderBys": [
            ],
            "path": "collection"
          },
          "targetId": 2
        },
        "expectedState": {
          "activeTargets": {
            "2": {
              "queries": [
                {
                  "filters": [
                  ],
                  "orderBys": [
                  ],
                  "path": "collection"
                }
              ],
              "resumeToken": ""
            }
          }
        }
      },
      {
        "clientIndex": 0,
        "drainQueue": true,
        "expectedState": {
          "activeTargets": {
            "2": {
              "queries": [
                {
                  "filters": [
                  ],
                  "orderBys": [
                  ],
                  "path": "collection"
                }
              ],
              "resumeToken": ""
            }
          }
        }
      },
      {
        "clientIndex": 0,
        "watchAck": [
          2
        ]
      },
      {
        "clientIndex": 0,
        "watchEntity": {
          "docs": [
            {
              "key": "collection/a",
              "options": {
                "hasCommittedMutations": false,
                "hasLocalMutations": false
              },
              "value": {
                "key": "a"
              },
              "version": 1000
            },
            {
              "key": "collection/b",
              "options": {
                "hasCommittedMutations": false,
                "hasLocalMutations": false
              },
              "value": {
                "key": "b"
              },
              "version": 1001
            }
          ],
          "targets": [
            2
          ]
        }
      },
      {
        "clientIndex": 0,
        "watchCurrent": [
          [
            2
          ],
          "resume-token-1000000"
        ]
      },
      {
        "clientIndex": 0,
        "watchSnapshot": {
          "targetIds": [
          ],
          "version": 1000000
        }
      },
      {
        "clientIndex": 1,
        "drainQueue": true,
        "expectedSnapshotEvents": [
          {
            "added": [
              {
                "key": "collection/a",
                "options": {
                  "hasCommittedMutations": false,
                  "hasLocalMutations": false
                },
                "value": {
                  "key": "a"
                },
                "version": 1000
              },
              {
                "key": "collection/b",
                "options": {
                  "hasCommittedMutations": false,
                  "hasLocalMutations": false
                },
                "value": {
                  "key": "b"
                },
                "version": 1001
              }
            ],
            "errorCode": 0,
            "fromCache": false,
            "hasPendingWrites": false,
            "query": {
              "filters": [
              ],
              "orderBys": [
              ],
              "path": "collection"
            }
          }
        ]
      },
      {
        "clientIndex": 0,
        "drainQueue": true
      },
      {
        "clientIndex": 0,
        "watchEntity": {
          "key": "collection/b",
          "removedTargets": [
            2
          ]
        }
      },
      {
        "clientIndex": 0,
        "watchSnapshot": {
          "targetIds": [
          ],
          "version": 2000000
        },
        "expectedState": {
          "activeLimboDocs": [
            "collection/b"
          ],
          "activeTargets": {
            "1": {
              "queries": [
                {
                  "filters": [
                  ],
                  "orderBys": [
                  ],
                  "path": "collection/b"
                }
              ],
              "resumeToken": "",
              "targetPurpose": 3
            },
            "2": {
              "queries": [
                {
                  "filters": [
                  ],
                  "orderBys": [
                  ],
                  "path": "collection"
                }
              ],
              "resumeToken": ""
            }
          }
        }
      },
      {
        "clientIndex": 0,
        "shutdown": true,
        "expectedState": {
          "activeLimboDocs": [
          ],
          "activeTargets": {
          },
          "enqueuedLimboDocs": [
          ]
        }
      },
      {
        "clientIndex": 1,
        "drainQueue": true,
        "expectedSnapshotEvents": [
          {
            "errorCode": 0,
            "fromCache": true,
            "hasPendingWrites": false,
            "query": {
              "filters": [
              ],
              "orderBys": [
              ],
              "path": "collection"
            }
          }
        ]
      },
      {
        "clientIndex": 1,
        "runTimer": "client_metadata_refresh",
        "expectedState": {
          "activeTargets": {
            "2": {
              "queries": [
                {
                  "filters": [
                  ],
                  "orderBys": [
                  ],
                  "path": "collection"
                }
              ],
              "resumeToken": "resume-token-1000000"
            }
          },
          "isPrimary": true
        }
      },
      {
        "clientIndex": 1,
        "watchAck": [
          2
        ]
      },
      {
        "clientIndex": 1,
        "watchEntity": {
          "docs": [
          ],
          "targets": [
            2
          ]
        }
      },
      {
        "clientIndex": 1,
        "watchCurrent": [
          [
            2
          ],
          "resume-token-3000000"
        ]
      },
      {
        "clientIndex": 1,
        "watchSnapshot": {
          "targetIds": [
          ],
          "version": 3000000
        },
        "expectedState": {
          "activeLimboDocs": [
            "collection/b"
          ],
          "activeTargets": {
            "1": {
              "queries": [
                {
                  "filters": [
                  ],
                  "orderBys": [
                  ],
                  "path": "collection/b"
                }
              ],
              "resumeToken": "",
              "targetPurpose": 3
            },
            "2": {
              "queries": [
                {
                  "filters": [
                  ],
                  "orderBys": [
                  ],
                  "path": "collection"
                }
              ],
              "resumeToken": "resume-token-1000000"
            }
          }
        }
      },
      {
        "clientIndex": 1,
        "watchAck": [
          1
        ]
      },
      {
        "clientIndex": 1,
        "watchCurrent": [
          [
            1
          ],
          "resume-token-4000000"
        ]
      },
      {
        "clientIndex": 1,
        "watchSnapshot": {
          "targetIds": [
          ],
          "version": 4000000
        },
        "expectedSnapshotEvents": [
          {
            "errorCode": 0,
            "fromCache": false,
            "hasPendingWrites": false,
            "query": {
              "filters": [
              ],
              "orderBys": [
              ],
              "path": "collection"
            },
            "removed": [
              {
                "key": "collection/b",
                "options": {
                  "hasCommittedMutations": false,
                  "hasLocalMutations": false
                },
                "value": {
                  "key": "b"
                },
                "version": 1001
              }
            ]
          }
        ],
        "expectedState": {
          "activeLimboDocs": [
          ],
          "activeTargets": {
            "2": {
              "queries": [
                {
                  "filters": [
                  ],
                  "orderBys": [
                  ],
                  "path": "collection"
                }
              ],
              "resumeToken": "resume-token-1000000"
            }
          }
        }
      }
    ]
  },
  "Limbo documents are resolved with updates": {
    "describeName": "Limbo Documents:",
    "itName": "Limbo documents are resolved with updates",
    "tags": [
    ],
    "config": {
      "numClients": 1,
      "useGarbageCollection": true
    },
    "steps": [
      {
        "userListen": {
          "query": {
            "filters": [
              [
                "key",
                "==",
                "a"
              ]
            ],
            "orderBys": [
            ],
            "path": "collection"
          },
          "targetId": 2
        },
        "expectedState": {
          "activeTargets": {
            "2": {
              "queries": [
                {
                  "filters": [
                    [
                      "key",
                      "==",
                      "a"
                    ]
                  ],
                  "orderBys": [
                  ],
                  "path": "collection"
                }
              ],
              "resumeToken": ""
            }
          }
        }
      },
      {
        "watchAck": [
          2
        ]
      },
      {
        "watchEntity": {
          "docs": [
            {
              "key": "collection/a",
              "options": {
                "hasCommittedMutations": false,
                "hasLocalMutations": false
              },
              "value": {
                "key": "a"
              },
              "version": 1000
            }
          ],
          "targets": [
            2
          ]
        }
      },
      {
        "watchCurrent": [
          [
            2
          ],
          "resume-token-1000"
        ]
      },
      {
        "watchSnapshot": {
          "targetIds": [
          ],
          "version": 1000
        },
        "expectedSnapshotEvents": [
          {
            "added": [
              {
                "key": "collection/a",
                "options": {
                  "hasCommittedMutations": false,
                  "hasLocalMutations": false
                },
                "value": {
                  "key": "a"
                },
                "version": 1000
              }
            ],
            "errorCode": 0,
            "fromCache": false,
            "hasPendingWrites": false,
            "query": {
              "filters": [
                [
                  "key",
                  "==",
                  "a"
                ]
              ],
              "orderBys": [
              ],
              "path": "collection"
            }
          }
        ]
      },
      {
        "watchReset": [
          2
        ]
      },
      {
        "watchCurrent": [
          [
            2
          ],
          "resume-token-1001"
        ]
      },
      {
        "watchSnapshot": {
          "targetIds": [
          ],
          "version": 1001
        },
        "expectedSnapshotEvents": [
          {
            "errorCode": 0,
            "fromCache": true,
            "hasPendingWrites": false,
            "query": {
              "filters": [
                [
                  "key",
                  "==",
                  "a"
                ]
              ],
              "orderBys": [
              ],
              "path": "collection"
            }
          }
        ],
        "expectedState": {
          "activeLimboDocs": [
            "collection/a"
          ],
          "activeTargets": {
            "1": {
              "queries": [
                {
                  "filters": [
                  ],
                  "orderBys": [
                  ],
                  "path": "collection/a"
                }
              ],
              "resumeToken": "",
              "targetPurpose": 3
            },
            "2": {
              "queries": [
                {
                  "filters": [
                    [
                      "key",
                      "==",
                      "a"
                    ]
                  ],
                  "orderBys": [
                  ],
                  "path": "collection"
                }
              ],
              "resumeToken": ""
            }
          }
        }
      },
      {
        "watchAck": [
          1
        ]
      },
      {
        "watchEntity": {
          "docs": [
            {
              "key": "collection/a",
              "options": {
                "hasCommittedMutations": false,
                "hasLocalMutations": false
              },
              "value": {
                "key": "b"
              },
              "version": 1002
            }
          ],
          "targets": [
            1
          ]
        }
      },
      {
        "watchCurrent": [
          [
            1
          ],
          "resume-token-1002"
        ]
      },
      {
        "watchSnapshot": {
          "targetIds": [
          ],
          "version": 1002
        },
        "expectedSnapshotEvents": [
          {
            "errorCode": 0,
            "fromCache": false,
            "hasPendingWrites": false,
            "query": {
              "filters": [
                [
                  "key",
                  "==",
                  "a"
                ]
              ],
              "orderBys": [
              ],
              "path": "collection"
            },
            "removed": [
              {
                "key": "collection/a",
                "options": {
                  "hasCommittedMutations": false,
                  "hasLocalMutations": false
                },
                "value": {
                  "key": "a"
                },
                "version": 1000
              }
            ]
          }
        ],
        "expectedState": {
          "activeLimboDocs": [
          ],
          "activeTargets": {
            "2": {
              "queries": [
                {
                  "filters": [
                    [
                      "key",
                      "==",
                      "a"
                    ]
                  ],
                  "orderBys": [
                  ],
                  "path": "collection"
                }
              ],
              "resumeToken": ""
            }
          }
        }
      }
    ]
  },
  "Limbo documents are resolved with updates in different snapshot than \"current\"": {
    "describeName": "Limbo Documents:",
    "itName": "Limbo documents are resolved with updates in different snapshot than \"current\"",
    "tags": [
    ],
    "config": {
      "numClients": 1,
      "useGarbageCollection": true
    },
    "steps": [
      {
        "userListen": {
          "query": {
            "filters": [
              [
                "key",
                "==",
                "a"
              ]
            ],
            "orderBys": [
            ],
            "path": "collection"
          },
          "targetId": 2
        },
        "expectedState": {
          "activeTargets": {
            "2": {
              "queries": [
                {
                  "filters": [
                    [
                      "key",
                      "==",
                      "a"
                    ]
                  ],
                  "orderBys": [
                  ],
                  "path": "collection"
                }
              ],
              "resumeToken": ""
            }
          }
        }
      },
      {
        "watchAck": [
          2
        ]
      },
      {
        "watchEntity": {
          "docs": [
            {
              "key": "collection/a",
              "options": {
                "hasCommittedMutations": false,
                "hasLocalMutations": false
              },
              "value": {
                "key": "a"
              },
              "version": 1000
            }
          ],
          "targets": [
            2
          ]
        }
      },
      {
        "watchCurrent": [
          [
            2
          ],
          "resume-token-1000"
        ]
      },
      {
        "watchSnapshot": {
          "targetIds": [
          ],
          "version": 1000
        },
        "expectedSnapshotEvents": [
          {
            "added": [
              {
                "key": "collection/a",
                "options": {
                  "hasCommittedMutations": false,
                  "hasLocalMutations": false
                },
                "value": {
                  "key": "a"
                },
                "version": 1000
              }
            ],
            "errorCode": 0,
            "fromCache": false,
            "hasPendingWrites": false,
            "query": {
              "filters": [
                [
                  "key",
                  "==",
                  "a"
                ]
              ],
              "orderBys": [
              ],
              "path": "collection"
            }
          }
        ]
      },
      {
        "userListen": {
          "query": {
            "filters": [
              [
                "key",
                "==",
                "b"
              ]
            ],
            "orderBys": [
            ],
            "path": "collection"
          },
          "targetId": 4
        },
        "expectedState": {
          "activeTargets": {
            "2": {
              "queries": [
                {
                  "filters": [
                    [
                      "key",
                      "==",
                      "a"
                    ]
                  ],
                  "orderBys": [
                  ],
                  "path": "collection"
                }
              ],
              "resumeToken": ""
            },
            "4": {
              "queries": [
                {
                  "filters": [
                    [
                      "key",
                      "==",
                      "b"
                    ]
                  ],
                  "orderBys": [
                  ],
                  "path": "collection"
                }
              ],
              "resumeToken": ""
            }
          }
        }
      },
      {
        "watchReset": [
          2
        ]
      },
      {
        "watchCurrent": [
          [
            2
          ],
          "resume-token-1001"
        ]
      },
      {
        "watchSnapshot": {
          "targetIds": [
          ],
          "version": 1001
        },
        "expectedSnapshotEvents": [
          {
            "errorCode": 0,
            "fromCache": true,
            "hasPendingWrites": false,
            "query": {
              "filters": [
                [
                  "key",
                  "==",
                  "a"
                ]
              ],
              "orderBys": [
              ],
              "path": "collection"
            }
          }
        ],
        "expectedState": {
          "activeLimboDocs": [
            "collection/a"
          ],
          "activeTargets": {
            "1": {
              "queries": [
                {
                  "filters": [
                  ],
                  "orderBys": [
                  ],
                  "path": "collection/a"
                }
              ],
              "resumeToken": "",
              "targetPurpose": 3
            },
            "2": {
              "queries": [
                {
                  "filters": [
                    [
                      "key",
                      "==",
                      "a"
                    ]
                  ],
                  "orderBys": [
                  ],
                  "path": "collection"
                }
              ],
              "resumeToken": ""
            },
            "4": {
              "queries": [
                {
                  "filters": [
                    [
                      "key",
                      "==",
                      "b"
                    ]
                  ],
                  "orderBys": [
                  ],
                  "path": "collection"
                }
              ],
              "resumeToken": ""
            }
          }
        }
      },
      {
        "watchAck": [
          4
        ]
      },
      {
        "watchAck": [
          1
        ]
      },
      {
        "watchEntity": {
          "docs": [
            {
              "key": "collection/a",
              "options": {
                "hasCommittedMutations": false,
                "hasLocalMutations": false
              },
              "value": {
                "key": "b"
              },
              "version": 1002
            }
          ],
          "targets": [
            1,
            4
          ]
        }
      },
      {
        "watchCurrent": [
          [
            4
          ],
          "resume-token-1002"
        ]
      },
      {
        "watchSnapshot": {
          "targetIds": [
          ],
          "version": 1002
        },
        "expectedSnapshotEvents": [
          {
            "errorCode": 0,
            "fromCache": false,
            "hasPendingWrites": false,
            "query": {
              "filters": [
                [
                  "key",
                  "==",
                  "a"
                ]
              ],
              "orderBys": [
              ],
              "path": "collection"
            },
            "removed": [
              {
                "key": "collection/a",
                "options": {
                  "hasCommittedMutations": false,
                  "hasLocalMutations": false
                },
                "value": {
                  "key": "a"
                },
                "version": 1000
              }
            ]
          },
          {
            "added": [
              {
                "key": "collection/a",
                "options": {
                  "hasCommittedMutations": false,
                  "hasLocalMutations": false
                },
                "value": {
                  "key": "b"
                },
                "version": 1002
              }
            ],
            "errorCode": 0,
            "fromCache": false,
            "hasPendingWrites": false,
            "query": {
              "filters": [
                [
                  "key",
                  "==",
                  "b"
                ]
              ],
              "orderBys": [
              ],
              "path": "collection"
            }
          }
        ],
        "expectedState": {
          "activeLimboDocs": [
          ],
          "activeTargets": {
            "2": {
              "queries": [
                {
                  "filters": [
                    [
                      "key",
                      "==",
                      "a"
                    ]
                  ],
                  "orderBys": [
                  ],
                  "path": "collection"
                }
              ],
              "resumeToken": ""
            },
            "4": {
              "queries": [
                {
                  "filters": [
                    [
                      "key",
                      "==",
                      "b"
                    ]
                  ],
                  "orderBys": [
                  ],
                  "path": "collection"
                }
              ],
              "resumeToken": ""
            }
          }
        }
      },
      {
        "watchCurrent": [
          [
            1
          ],
          "resume-token-1003"
        ]
      },
      {
        "watchSnapshot": {
          "targetIds": [
          ],
          "version": 1003
        }
      }
    ]
  },
  "Limbo documents stay consistent between views": {
    "describeName": "Limbo Documents:",
    "itName": "Limbo documents stay consistent between views",
    "tags": [
    ],
    "config": {
      "numClients": 1,
      "useGarbageCollection": false
    },
    "steps": [
      {
        "userSet": [
          "collection/a",
          {
            "matches": true
          }
        ]
      },
      {
        "userSet": [
          "collection/b",
          {
            "matches": true
          }
        ]
      },
      {
        "writeAck": {
          "version": 1000
        },
        "expectedState": {
          "userCallbacks": {
            "acknowledgedDocs": [
              "collection/a"
            ],
            "rejectedDocs": [
            ]
          }
        }
      },
      {
        "writeAck": {
          "version": 1001
        },
        "expectedState": {
          "userCallbacks": {
            "acknowledgedDocs": [
              "collection/b"
            ],
            "rejectedDocs": [
            ]
          }
        }
      },
      {
        "userListen": {
          "query": {
            "filters": [
            ],
            "orderBys": [
            ],
            "path": "collection"
          },
          "targetId": 2
        },
        "expectedSnapshotEvents": [
          {
            "added": [
              {
                "key": "collection/a",
                "options": {
                  "hasCommittedMutations": true,
                  "hasLocalMutations": false
                },
                "value": {
                  "matches": true
                },
                "version": 1000
              },
              {
                "key": "collection/b",
                "options": {
                  "hasCommittedMutations": true,
                  "hasLocalMutations": false
                },
                "value": {
                  "matches": true
                },
                "version": 1001
              }
            ],
            "errorCode": 0,
            "fromCache": true,
            "hasPendingWrites": false,
            "query": {
              "filters": [
              ],
              "orderBys": [
              ],
              "path": "collection"
            }
          }
        ],
        "expectedState": {
          "activeTargets": {
            "2": {
              "queries": [
                {
                  "filters": [
                  ],
                  "orderBys": [
                  ],
                  "path": "collection"
                }
              ],
              "resumeToken": ""
            }
          }
        }
      },
      {
        "watchAck": [
          2
        ]
      },
      {
        "watchEntity": {
          "docs": [
            {
              "key": "collection/a",
              "options": {
                "hasCommittedMutations": false,
                "hasLocalMutations": false
              },
              "value": {
                "matches": true
              },
              "version": 1000
            }
          ],
          "targets": [
            2
          ]
        }
      },
      {
        "watchCurrent": [
          [
            2
          ],
          "resume-token-2000"
        ]
      },
      {
        "watchSnapshot": {
          "targetIds": [
          ],
          "version": 2000
        },
        "expectedState": {
          "activeLimboDocs": [
            "collection/b"
          ],
          "activeTargets": {
            "1": {
              "queries": [
                {
                  "filters": [
                  ],
                  "orderBys": [
                  ],
                  "path": "collection/b"
                }
              ],
              "resumeToken": "",
              "targetPurpose": 3
            },
            "2": {
              "queries": [
                {
                  "filters": [
                  ],
                  "orderBys": [
                  ],
                  "path": "collection"
                }
              ],
              "resumeToken": ""
            }
          }
        }
      },
      {
        "userListen": {
          "query": {
            "filters": [
              [
                "matches",
                "==",
                true
              ]
            ],
            "orderBys": [
            ],
            "path": "collection"
          },
          "targetId": 4
        },
        "expectedSnapshotEvents": [
          {
            "added": [
              {
                "key": "collection/a",
                "options": {
                  "hasCommittedMutations": false,
                  "hasLocalMutations": false
                },
                "value": {
                  "matches": true
                },
                "version": 1000
              },
              {
                "key": "collection/b",
                "options": {
                  "hasCommittedMutations": true,
                  "hasLocalMutations": false
                },
                "value": {
                  "matches": true
                },
                "version": 1001
              }
            ],
            "errorCode": 0,
            "fromCache": true,
            "hasPendingWrites": false,
            "query": {
              "filters": [
                [
                  "matches",
                  "==",
                  true
                ]
              ],
              "orderBys": [
              ],
              "path": "collection"
            }
          }
        ],
        "expectedState": {
          "activeTargets": {
            "1": {
              "queries": [
                {
                  "filters": [
                  ],
                  "orderBys": [
                  ],
                  "path": "collection/b"
                }
              ],
              "resumeToken": "",
              "targetPurpose": 3
            },
            "2": {
              "queries": [
                {
                  "filters": [
                  ],
                  "orderBys": [
                  ],
                  "path": "collection"
                }
              ],
              "resumeToken": ""
            },
            "4": {
              "queries": [
                {
                  "filters": [
                    [
                      "matches",
                      "==",
                      true
                    ]
                  ],
                  "orderBys": [
                  ],
                  "path": "collection"
                }
              ],
              "resumeToken": ""
            }
          }
        }
      },
      {
        "userUnlisten": [
          2,
          {
            "filters": [
            ],
            "orderBys": [
            ],
            "path": "collection"
          }
        ],
        "expectedState": {
          "activeLimboDocs": [
          ],
          "activeTargets": {
            "4": {
              "queries": [
                {
                  "filters": [
                    [
                      "matches",
                      "==",
                      true
                    ]
                  ],
                  "orderBys": [
                  ],
                  "path": "collection"
                }
              ],
              "resumeToken": ""
            }
          }
        }
      },
      {
        "userListen": {
          "query": {
            "filters": [
            ],
            "orderBys": [
            ],
            "path": "collection"
          },
          "targetId": 2
        },
        "expectedSnapshotEvents": [
          {
            "added": [
              {
                "key": "collection/a",
                "options": {
                  "hasCommittedMutations": false,
                  "hasLocalMutations": false
                },
                "value": {
                  "matches": true
                },
                "version": 1000
              },
              {
                "key": "collection/b",
                "options": {
                  "hasCommittedMutations": true,
                  "hasLocalMutations": false
                },
                "value": {
                  "matches": true
                },
                "version": 1001
              }
            ],
            "errorCode": 0,
            "fromCache": true,
            "hasPendingWrites": false,
            "query": {
              "filters": [
              ],
              "orderBys": [
              ],
              "path": "collection"
            }
          }
        ],
        "expectedState": {
          "activeTargets": {
            "2": {
              "queries": [
                {
                  "filters": [
                  ],
                  "orderBys": [
                  ],
                  "path": "collection"
                }
              ],
              "resumeToken": "resume-token-2000"
            },
            "4": {
              "queries": [
                {
                  "filters": [
                    [
                      "matches",
                      "==",
                      true
                    ]
                  ],
                  "orderBys": [
                  ],
                  "path": "collection"
                }
              ],
              "resumeToken": ""
            }
          }
        }
      }
    ]
  },
  "Limbo documents survive primary state transitions": {
    "describeName": "Limbo Documents:",
    "itName": "Limbo documents survive primary state transitions",
    "tags": [
      "multi-client"
    ],
    "config": {
      "numClients": 2,
      "useGarbageCollection": false
    },
    "steps": [
      {
        "clientIndex": 0,
        "drainQueue": true,
        "expectedState": {
          "isPrimary": true
        }
      },
      {
        "clientIndex": 0,
        "userListen": {
          "query": {
            "filters": [
            ],
            "orderBys": [
            ],
            "path": "collection"
          },
          "targetId": 2
        },
        "expectedState": {
          "activeTargets": {
            "2": {
              "queries": [
                {
                  "filters": [
                  ],
                  "orderBys": [
                  ],
                  "path": "collection"
                }
              ],
              "resumeToken": ""
            }
          }
        }
      },
      {
        "clientIndex": 0,
        "watchAck": [
          2
        ]
      },
      {
        "clientIndex": 0,
        "watchEntity": {
          "docs": [
            {
              "key": "collection/a",
              "options": {
                "hasCommittedMutations": false,
                "hasLocalMutations": false
              },
              "value": {
                "key": "a"
              },
              "version": 1000
            },
            {
              "key": "collection/b",
              "options": {
                "hasCommittedMutations": false,
                "hasLocalMutations": false
              },
              "value": {
                "key": "b"
              },
              "version": 1001
            },
            {
              "key": "collection/c",
              "options": {
                "hasCommittedMutations": false,
                "hasLocalMutations": false
              },
              "value": {
                "key": "c"
              },
              "version": 1002
            }
          ],
          "targets": [
            2
          ]
        }
      },
      {
        "clientIndex": 0,
        "watchCurrent": [
          [
            2
          ],
          "resume-token-1000000"
        ]
      },
      {
        "clientIndex": 0,
        "watchSnapshot": {
          "targetIds": [
          ],
          "version": 1000000
        },
        "expectedSnapshotEvents": [
          {
            "added": [
              {
                "key": "collection/a",
                "options": {
                  "hasCommittedMutations": false,
                  "hasLocalMutations": false
                },
                "value": {
                  "key": "a"
                },
                "version": 1000
              },
              {
                "key": "collection/b",
                "options": {
                  "hasCommittedMutations": false,
                  "hasLocalMutations": false
                },
                "value": {
                  "key": "b"
                },
                "version": 1001
              },
              {
                "key": "collection/c",
                "options": {
                  "hasCommittedMutations": false,
                  "hasLocalMutations": false
                },
                "value": {
                  "key": "c"
                },
                "version": 1002
              }
            ],
            "errorCode": 0,
            "fromCache": false,
            "hasPendingWrites": false,
            "query": {
              "filters": [
              ],
              "orderBys": [
              ],
              "path": "collection"
            }
          }
        ]
      },
      {
        "clientIndex": 0,
        "watchEntity": {
          "key": "collection/b",
          "removedTargets": [
            2
          ]
        }
      },
      {
        "clientIndex": 0,
        "watchEntity": {
          "key": "collection/c",
          "removedTargets": [
            2
          ]
        }
      },
      {
        "clientIndex": 0,
        "watchSnapshot": {
          "targetIds": [
          ],
          "version": 2000000
        },
        "expectedSnapshotEvents": [
          {
            "errorCode": 0,
            "fromCache": true,
            "hasPendingWrites": false,
            "query": {
              "filters": [
              ],
              "orderBys": [
              ],
              "path": "collection"
            }
          }
        ],
        "expectedState": {
          "activeLimboDocs": [
            "collection/b",
            "collection/c"
          ],
          "activeTargets": {
            "1": {
              "queries": [
                {
                  "filters": [
                  ],
                  "orderBys": [
                  ],
                  "path": "collection/b"
                }
              ],
              "resumeToken": "",
              "targetPurpose": 3
            },
            "2": {
              "queries": [
                {
                  "filters": [
                  ],
                  "orderBys": [
                  ],
                  "path": "collection"
                }
              ],
              "resumeToken": ""
            },
            "3": {
              "queries": [
                {
                  "filters": [
                  ],
                  "orderBys": [
                  ],
                  "path": "collection/c"
                }
              ],
              "resumeToken": "",
              "targetPurpose": 3
            }
          }
        }
      },
      {
        "clientIndex": 1,
        "drainQueue": true
      },
      {
        "applyClientState": {
          "primary": true
        },
        "clientIndex": 1,
        "expectedState": {
          "activeTargets": {
            "2": {
              "queries": [
                {
                  "filters": [
                  ],
                  "orderBys": [
                  ],
                  "path": "collection"
                }
              ],
              "resumeToken": "resume-token-1000000"
            }
          },
          "isPrimary": true
        }
      },
      {
        "clientIndex": 0,
        "drainQueue": true
      },
      {
        "clientIndex": 0,
        "runTimer": "client_metadata_refresh",
        "expectedState": {
          "activeLimboDocs": [
          ],
          "activeTargets": {
            "2": {
              "queries": [
                {
                  "filters": [
                  ],
                  "orderBys": [
                  ],
                  "path": "collection"
                }
              ],
              "resumeToken": ""
            }
          },
          "isPrimary": false
        }
      },
      {
        "clientIndex": 1,
        "drainQueue": true
      },
      {
        "clientIndex": 1,
        "watchAck": [
          2
        ]
      },
      {
        "clientIndex": 1,
        "watchEntity": {
          "docs": [
          ],
          "targets": [
            2
          ]
        }
      },
      {
        "clientIndex": 1,
        "watchCurrent": [
          [
            2
          ],
          "resume-token-3000000"
        ]
      },
      {
        "clientIndex": 1,
        "watchSnapshot": {
          "targetIds": [
          ],
          "version": 3000000
        },
        "expectedState": {
          "activeLimboDocs": [
            "collection/b",
            "collection/c"
          ],
          "activeTargets": {
            "1": {
              "queries": [
                {
                  "filters": [
                  ],
                  "orderBys": [
                  ],
                  "path": "collection/b"
                }
              ],
              "resumeToken": "",
              "targetPurpose": 3
            },
            "2": {
              "queries": [
                {
                  "filters": [
                  ],
                  "orderBys": [
                  ],
                  "path": "collection"
                }
              ],
              "resumeToken": "resume-token-1000000"
            },
            "3": {
              "queries": [
                {
                  "filters": [
                  ],
                  "orderBys": [
                  ],
                  "path": "collection/c"
                }
              ],
              "resumeToken": "",
              "targetPurpose": 3
            }
          }
        }
      },
      {
        "clientIndex": 1,
        "watchAck": [
          1
        ]
      },
      {
        "clientIndex": 1,
        "watchCurrent": [
          [
            1
          ],
          "resume-token-3000000"
        ]
      },
      {
        "clientIndex": 1,
        "watchSnapshot": {
          "targetIds": [
          ],
          "version": 3000000
        },
        "expectedState": {
          "activeLimboDocs": [
            "collection/c"
          ],
          "activeTargets": {
            "2": {
              "queries": [
                {
                  "filters": [
                  ],
                  "orderBys": [
                  ],
                  "path": "collection"
                }
              ],
              "resumeToken": "resume-token-1000000"
            },
            "3": {
              "queries": [
                {
                  "filters": [
                  ],
                  "orderBys": [
                  ],
                  "path": "collection/c"
                }
              ],
              "resumeToken": "",
              "targetPurpose": 3
            }
          }
        }
      },
      {
        "clientIndex": 0,
        "drainQueue": true,
        "expectedSnapshotEvents": [
          {
            "errorCode": 0,
            "fromCache": true,
            "hasPendingWrites": false,
            "query": {
              "filters": [
              ],
              "orderBys": [
              ],
              "path": "collection"
            },
            "removed": [
              {
                "key": "collection/b",
                "options": {
                  "hasCommittedMutations": false,
                  "hasLocalMutations": false
                },
                "value": {
                  "key": "b"
                },
                "version": 1001
              }
            ]
          }
        ]
      },
      {
        "applyClientState": {
          "primary": true
        },
        "clientIndex": 0,
        "expectedState": {
          "activeTargets": {
            "2": {
              "queries": [
                {
                  "filters": [
                  ],
                  "orderBys": [
                  ],
                  "path": "collection"
                }
              ],
              "resumeToken": "resume-token-1000000"
            }
          },
          "isPrimary": true
        }
      },
      {
        "clientIndex": 0,
        "watchAck": [
          2
        ]
      },
      {
        "clientIndex": 0,
        "watchEntity": {
          "docs": [
          ],
          "targets": [
            2
          ]
        }
      },
      {
        "clientIndex": 0,
        "watchCurrent": [
          [
            2
          ],
          "resume-token-5000000"
        ]
      },
      {
        "clientIndex": 0,
        "watchSnapshot": {
          "targetIds": [
          ],
          "version": 5000000
        },
        "expectedState": {
          "activeLimboDocs": [
            "collection/c"
          ],
          "activeTargets": {
            "2": {
              "queries": [
                {
                  "filters": [
                  ],
                  "orderBys": [
                  ],
                  "path": "collection"
                }
              ],
              "resumeToken": "resume-token-1000000"
            },
            "5": {
              "queries": [
                {
                  "filters": [
                  ],
                  "orderBys": [
                  ],
                  "path": "collection/c"
                }
              ],
              "resumeToken": "",
              "targetPurpose": 3
            }
          }
        }
      },
      {
        "clientIndex": 0,
        "watchAck": [
          5
        ]
      },
      {
        "clientIndex": 0,
        "watchCurrent": [
          [
            5
          ],
          "resume-token-6000000"
        ]
      },
      {
        "clientIndex": 0,
        "watchSnapshot": {
          "targetIds": [
          ],
          "version": 6000000
        },
        "expectedSnapshotEvents": [
          {
            "errorCode": 0,
            "fromCache": false,
            "hasPendingWrites": false,
            "query": {
              "filters": [
              ],
              "orderBys": [
              ],
              "path": "collection"
            },
            "removed": [
              {
                "key": "collection/c",
                "options": {
                  "hasCommittedMutations": false,
                  "hasLocalMutations": false
                },
                "value": {
                  "key": "c"
                },
                "version": 1002
              }
            ]
          }
        ],
        "expectedState": {
          "activeLimboDocs": [
          ],
          "activeTargets": {
            "2": {
              "queries": [
                {
                  "filters": [
                  ],
                  "orderBys": [
                  ],
                  "path": "collection"
                }
              ],
              "resumeToken": "resume-token-1000000"
            }
          }
        }
      }
    ]
  },
  "Limbo resolution handles snapshot before CURRENT": {
    "describeName": "Limbo Documents:",
    "itName": "Limbo resolution handles snapshot before CURRENT",
    "tags": [
    ],
    "config": {
      "numClients": 1,
      "useGarbageCollection": false
    },
    "steps": [
      {
        "userListen": {
          "query": {
            "filters": [
            ],
            "orderBys": [
            ],
            "path": "collection"
          },
          "targetId": 2
        },
        "expectedState": {
          "activeTargets": {
            "2": {
              "queries": [
                {
                  "filters": [
                  ],
                  "orderBys": [
                  ],
                  "path": "collection"
                }
              ],
              "resumeToken": ""
            }
          }
        }
      },
      {
        "watchAck": [
          2
        ]
      },
      {
        "watchEntity": {
          "docs": [
            {
              "key": "collection/a",
              "options": {
                "hasCommittedMutations": false,
                "hasLocalMutations": false
              },
              "value": {
                "include": true,
                "key": "a"
              },
              "version": 1000
            },
            {
              "key": "collection/b",
              "options": {
                "hasCommittedMutations": false,
                "hasLocalMutations": false
              },
              "value": {
                "include": true,
                "key": "b"
              },
              "version": 1000
            }
          ],
          "targets": [
            2
          ]
        }
      },
      {
        "watchCurrent": [
          [
            2
          ],
          "resume-token-1000"
        ]
      },
      {
        "watchSnapshot": {
          "targetIds": [
          ],
          "version": 1000
        },
        "expectedSnapshotEvents": [
          {
            "added": [
              {
                "key": "collection/a",
                "options": {
                  "hasCommittedMutations": false,
                  "hasLocalMutations": false
                },
                "value": {
                  "include": true,
                  "key": "a"
                },
                "version": 1000
              },
              {
                "key": "collection/b",
                "options": {
                  "hasCommittedMutations": false,
                  "hasLocalMutations": false
                },
                "value": {
                  "include": true,
                  "key": "b"
                },
                "version": 1000
              }
            ],
            "errorCode": 0,
            "fromCache": false,
            "hasPendingWrites": false,
            "query": {
              "filters": [
              ],
              "orderBys": [
              ],
              "path": "collection"
            }
          }
        ]
      },
      {
        "userUnlisten": [
          2,
          {
            "filters": [
            ],
            "orderBys": [
            ],
            "path": "collection"
          }
        ],
        "expectedState": {
          "activeTargets": {
          }
        }
      },
      {
        "userListen": {
          "query": {
            "filters": [
              [
                "include",
                "==",
                true
              ]
            ],
            "limit": 1,
            "limitType": "LimitToFirst",
            "orderBys": [
            ],
            "path": "collection"
          },
          "targetId": 4
        },
        "expectedSnapshotEvents": [
          {
            "added": [
              {
                "key": "collection/a",
                "options": {
                  "hasCommittedMutations": false,
                  "hasLocalMutations": false
                },
                "value": {
                  "include": true,
                  "key": "a"
                },
                "version": 1000
              }
            ],
            "errorCode": 0,
            "fromCache": true,
            "hasPendingWrites": false,
            "query": {
              "filters": [
                [
                  "include",
                  "==",
                  true
                ]
              ],
              "limit": 1,
              "limitType": "LimitToFirst",
              "orderBys": [
              ],
              "path": "collection"
            }
          }
        ],
        "expectedState": {
          "activeTargets": {
            "4": {
              "queries": [
                {
                  "filters": [
                    [
                      "include",
                      "==",
                      true
                    ]
                  ],
                  "limit": 1,
                  "limitType": "LimitToFirst",
                  "orderBys": [
                  ],
                  "path": "collection"
                }
              ],
              "resumeToken": ""
            }
          }
        }
      },
      {
        "watchAck": [
          4
        ]
      },
      {
        "watchEntity": {
          "docs": [
            {
              "key": "collection/a",
              "options": {
                "hasCommittedMutations": false,
                "hasLocalMutations": false
              },
              "value": {
                "include": true,
                "key": "a"
              },
              "version": 1000
            }
          ],
          "targets": [
            4
          ]
        }
      },
      {
        "watchCurrent": [
          [
            4
          ],
          "resume-token-2000"
        ]
      },
      {
        "watchSnapshot": {
          "targetIds": [
          ],
          "version": 2000
        },
        "expectedSnapshotEvents": [
          {
            "errorCode": 0,
            "fromCache": false,
            "hasPendingWrites": false,
            "query": {
              "filters": [
                [
                  "include",
                  "==",
                  true
                ]
              ],
              "limit": 1,
              "limitType": "LimitToFirst",
              "orderBys": [
              ],
              "path": "collection"
            }
          }
        ]
      },
      {
        "userPatch": [
          "collection/a",
          {
            "include": false
          }
        ],
        "expectedSnapshotEvents": [
          {
            "added": [
              {
                "key": "collection/b",
                "options": {
                  "hasCommittedMutations": false,
                  "hasLocalMutations": false
                },
                "value": {
                  "include": true,
                  "key": "b"
                },
                "version": 1000
              }
            ],
            "errorCode": 0,
            "fromCache": true,
            "hasPendingWrites": false,
            "query": {
              "filters": [
                [
                  "include",
                  "==",
                  true
                ]
              ],
              "limit": 1,
              "limitType": "LimitToFirst",
              "orderBys": [
              ],
              "path": "collection"
            },
            "removed": [
              {
                "key": "collection/a",
                "options": {
                  "hasCommittedMutations": false,
                  "hasLocalMutations": false
                },
                "value": {
                  "include": true,
                  "key": "a"
                },
                "version": 1000
              }
            ]
          }
        ],
        "expectedState": {
          "activeLimboDocs": [
            "collection/b"
          ],
          "activeTargets": {
            "1": {
              "queries": [
                {
                  "filters": [
                  ],
                  "orderBys": [
                  ],
                  "path": "collection/b"
                }
              ],
              "resumeToken": "",
              "targetPurpose": 3
            },
            "4": {
              "queries": [
                {
                  "filters": [
                    [
                      "include",
                      "==",
                      true
                    ]
                  ],
                  "limit": 1,
                  "limitType": "LimitToFirst",
                  "orderBys": [
                  ],
                  "path": "collection"
                }
              ],
              "resumeToken": ""
            }
          }
        }
      },
      {
        "watchAck": [
          1
        ]
      },
      {
        "watchEntity": {
          "docs": [
            {
              "key": "collection/b",
              "options": {
                "hasCommittedMutations": false,
                "hasLocalMutations": false
              },
              "value": {
                "include": true,
                "key": "b"
              },
              "version": 1000
            }
          ],
          "targets": [
            1
          ]
        }
      },
      {
        "watchSnapshot": {
          "targetIds": [
          ],
          "version": 2000
        }
      },
      {
        "watchCurrent": [
          [
            1
          ],
          "resume-token-3000"
        ]
      },
      {
        "watchSnapshot": {
          "targetIds": [
          ],
          "version": 3000
        }
      },
      {
        "watchEntity": {
          "docs": [
            {
              "key": "collection/a",
              "options": {
                "hasCommittedMutations": false,
                "hasLocalMutations": false
              },
              "value": {
                "include": true,
                "key": "a"
              },
              "version": 1000
            }
          ],
          "removedTargets": [
            4
          ]
        }
      },
      {
        "watchEntity": {
          "docs": [
            {
              "key": "collection/b",
              "options": {
                "hasCommittedMutations": false,
                "hasLocalMutations": false
              },
              "value": {
                "include": true,
                "key": "b"
              },
              "version": 1000
            }
          ],
          "targets": [
            4
          ]
        }
      },
      {
        "watchSnapshot": {
          "targetIds": [
          ],
          "version": 4000
        },
        "expectedSnapshotEvents": [
          {
            "errorCode": 0,
            "fromCache": false,
            "hasPendingWrites": false,
            "query": {
              "filters": [
                [
                  "include",
                  "==",
                  true
                ]
              ],
              "limit": 1,
              "limitType": "LimitToFirst",
              "orderBys": [
              ],
              "path": "collection"
            }
          }
        ],
        "expectedState": {
          "activeLimboDocs": [
          ],
          "activeTargets": {
            "4": {
              "queries": [
                {
                  "filters": [
                    [
                      "include",
                      "==",
                      true
                    ]
                  ],
                  "limit": 1,
                  "limitType": "LimitToFirst",
                  "orderBys": [
                  ],
                  "path": "collection"
                }
              ],
              "resumeToken": ""
            }
          }
        }
      }
    ]
  },
  "Limbo resolution handles snapshot before CURRENT [no document update]": {
    "describeName": "Limbo Documents:",
    "itName": "Limbo resolution handles snapshot before CURRENT [no document update]",
    "tags": [
    ],
    "config": {
      "numClients": 1,
      "useGarbageCollection": false
    },
    "steps": [
      {
        "userListen": {
          "query": {
            "filters": [
            ],
            "orderBys": [
            ],
            "path": "collection"
          },
          "targetId": 2
        },
        "expectedState": {
          "activeTargets": {
            "2": {
              "queries": [
                {
                  "filters": [
                  ],
                  "orderBys": [
                  ],
                  "path": "collection"
                }
              ],
              "resumeToken": ""
            }
          }
        }
      },
      {
        "watchAck": [
          2
        ]
      },
      {
        "watchEntity": {
          "docs": [
            {
              "key": "collection/a",
              "options": {
                "hasCommittedMutations": false,
                "hasLocalMutations": false
              },
              "value": {
                "include": true,
                "key": "a"
              },
              "version": 1000
            },
            {
              "key": "collection/b",
              "options": {
                "hasCommittedMutations": false,
                "hasLocalMutations": false
              },
              "value": {
                "include": true,
                "key": "b"
              },
              "version": 1000
            }
          ],
          "targets": [
            2
          ]
        }
      },
      {
        "watchCurrent": [
          [
            2
          ],
          "resume-token-1000"
        ]
      },
      {
        "watchSnapshot": {
          "targetIds": [
          ],
          "version": 1000
        },
        "expectedSnapshotEvents": [
          {
            "added": [
              {
                "key": "collection/a",
                "options": {
                  "hasCommittedMutations": false,
                  "hasLocalMutations": false
                },
                "value": {
                  "include": true,
                  "key": "a"
                },
                "version": 1000
              },
              {
                "key": "collection/b",
                "options": {
                  "hasCommittedMutations": false,
                  "hasLocalMutations": false
                },
                "value": {
                  "include": true,
                  "key": "b"
                },
                "version": 1000
              }
            ],
            "errorCode": 0,
            "fromCache": false,
            "hasPendingWrites": false,
            "query": {
              "filters": [
              ],
              "orderBys": [
              ],
              "path": "collection"
            }
          }
        ]
      },
      {
        "userUnlisten": [
          2,
          {
            "filters": [
            ],
            "orderBys": [
            ],
            "path": "collection"
          }
        ],
        "expectedState": {
          "activeTargets": {
          }
        }
      },
      {
        "userListen": {
          "query": {
            "filters": [
              [
                "include",
                "==",
                true
              ]
            ],
            "limit": 1,
            "limitType": "LimitToFirst",
            "orderBys": [
            ],
            "path": "collection"
          },
          "targetId": 4
        },
        "expectedSnapshotEvents": [
          {
            "added": [
              {
                "key": "collection/a",
                "options": {
                  "hasCommittedMutations": false,
                  "hasLocalMutations": false
                },
                "value": {
                  "include": true,
                  "key": "a"
                },
                "version": 1000
              }
            ],
            "errorCode": 0,
            "fromCache": true,
            "hasPendingWrites": false,
            "query": {
              "filters": [
                [
                  "include",
                  "==",
                  true
                ]
              ],
              "limit": 1,
              "limitType": "LimitToFirst",
              "orderBys": [
              ],
              "path": "collection"
            }
          }
        ],
        "expectedState": {
          "activeTargets": {
            "4": {
              "queries": [
                {
                  "filters": [
                    [
                      "include",
                      "==",
                      true
                    ]
                  ],
                  "limit": 1,
                  "limitType": "LimitToFirst",
                  "orderBys": [
                  ],
                  "path": "collection"
                }
              ],
              "resumeToken": ""
            }
          }
        }
      },
      {
        "watchAck": [
          4
        ]
      },
      {
        "watchEntity": {
          "docs": [
            {
              "key": "collection/a",
              "options": {
                "hasCommittedMutations": false,
                "hasLocalMutations": false
              },
              "value": {
                "include": true,
                "key": "a"
              },
              "version": 1000
            }
          ],
          "targets": [
            4
          ]
        }
      },
      {
        "watchCurrent": [
          [
            4
          ],
          "resume-token-2000"
        ]
      },
      {
        "watchSnapshot": {
          "targetIds": [
          ],
          "version": 2000
        },
        "expectedSnapshotEvents": [
          {
            "errorCode": 0,
            "fromCache": false,
            "hasPendingWrites": false,
            "query": {
              "filters": [
                [
                  "include",
                  "==",
                  true
                ]
              ],
              "limit": 1,
              "limitType": "LimitToFirst",
              "orderBys": [
              ],
              "path": "collection"
            }
          }
        ]
      },
      {
        "userPatch": [
          "collection/a",
          {
            "include": false
          }
        ],
        "expectedSnapshotEvents": [
          {
            "added": [
              {
                "key": "collection/b",
                "options": {
                  "hasCommittedMutations": false,
                  "hasLocalMutations": false
                },
                "value": {
                  "include": true,
                  "key": "b"
                },
                "version": 1000
              }
            ],
            "errorCode": 0,
            "fromCache": true,
            "hasPendingWrites": false,
            "query": {
              "filters": [
                [
                  "include",
                  "==",
                  true
                ]
              ],
              "limit": 1,
              "limitType": "LimitToFirst",
              "orderBys": [
              ],
              "path": "collection"
            },
            "removed": [
              {
                "key": "collection/a",
                "options": {
                  "hasCommittedMutations": false,
                  "hasLocalMutations": false
                },
                "value": {
                  "include": true,
                  "key": "a"
                },
                "version": 1000
              }
            ]
          }
        ],
        "expectedState": {
          "activeLimboDocs": [
            "collection/b"
          ],
          "activeTargets": {
            "1": {
              "queries": [
                {
                  "filters": [
                  ],
                  "orderBys": [
                  ],
                  "path": "collection/b"
                }
              ],
              "resumeToken": "",
              "targetPurpose": 3
            },
            "4": {
              "queries": [
                {
                  "filters": [
                    [
                      "include",
                      "==",
                      true
                    ]
                  ],
                  "limit": 1,
                  "limitType": "LimitToFirst",
                  "orderBys": [
                  ],
                  "path": "collection"
                }
              ],
              "resumeToken": ""
            }
          }
        }
      },
      {
        "watchAck": [
          1
        ]
      },
      {
        "watchSnapshot": {
          "targetIds": [
          ],
          "version": 2000
        }
      },
      {
        "watchCurrent": [
          [
            1
          ],
          "resume-token-3000"
        ]
      },
      {
        "watchSnapshot": {
          "targetIds": [
          ],
          "version": 3000
        },
        "expectedSnapshotEvents": [
          {
            "errorCode": 0,
            "fromCache": false,
            "hasPendingWrites": false,
            "query": {
              "filters": [
                [
                  "include",
                  "==",
                  true
                ]
              ],
              "limit": 1,
              "limitType": "LimitToFirst",
              "orderBys": [
              ],
              "path": "collection"
            },
            "removed": [
              {
                "key": "collection/b",
                "options": {
                  "hasCommittedMutations": false,
                  "hasLocalMutations": false
                },
                "value": {
                  "include": true,
                  "key": "b"
                },
                "version": 1000
              }
            ]
          }
        ],
        "expectedState": {
          "activeLimboDocs": [
          ],
          "activeTargets": {
            "4": {
              "queries": [
                {
                  "filters": [
                    [
                      "include",
                      "==",
                      true
                    ]
                  ],
                  "limit": 1,
                  "limitType": "LimitToFirst",
                  "orderBys": [
                  ],
                  "path": "collection"
                }
              ],
              "resumeToken": ""
            }
          }
        }
      },
      {
        "watchEntity": {
          "docs": [
            {
              "key": "collection/a",
              "options": {
                "hasCommittedMutations": false,
                "hasLocalMutations": false
              },
              "value": {
                "include": true,
                "key": "a"
              },
              "version": 1000
            }
          ],
          "removedTargets": [
            4
          ]
        }
      },
      {
        "watchSnapshot": {
          "targetIds": [
          ],
          "version": 4000
        }
      }
    ]
  },
  "Limbo resolution throttling when a limbo listen is rejected.": {
    "describeName": "Limbo Documents:",
    "itName": "Limbo resolution throttling when a limbo listen is rejected.",
    "tags": [
    ],
    "config": {
      "maxConcurrentLimboResolutions": 1,
      "numClients": 1,
      "useGarbageCollection": true
    },
    "steps": [
      {
        "userListen": {
          "query": {
            "filters": [
            ],
            "orderBys": [
            ],
            "path": "collection"
          },
          "targetId": 2
        },
        "expectedState": {
          "activeTargets": {
            "2": {
              "queries": [
                {
                  "filters": [
                  ],
                  "orderBys": [
                  ],
                  "path": "collection"
                }
              ],
              "resumeToken": ""
            }
          }
        }
      },
      {
        "watchAck": [
          2
        ]
      },
      {
        "watchEntity": {
          "docs": [
            {
              "key": "collection/a",
              "options": {
                "hasCommittedMutations": false,
                "hasLocalMutations": false
              },
              "value": {
                "key": "a"
              },
              "version": 1000
            },
            {
              "key": "collection/b",
              "options": {
                "hasCommittedMutations": false,
                "hasLocalMutations": false
              },
              "value": {
                "key": "b"
              },
              "version": 1000
            }
          ],
          "targets": [
            2
          ]
        }
      },
      {
        "watchCurrent": [
          [
            2
          ],
          "resume-token-1000"
        ]
      },
      {
        "watchSnapshot": {
          "targetIds": [
          ],
          "version": 1000
        },
        "expectedSnapshotEvents": [
          {
            "added": [
              {
                "key": "collection/a",
                "options": {
                  "hasCommittedMutations": false,
                  "hasLocalMutations": false
                },
                "value": {
                  "key": "a"
                },
                "version": 1000
              },
              {
                "key": "collection/b",
                "options": {
                  "hasCommittedMutations": false,
                  "hasLocalMutations": false
                },
                "value": {
                  "key": "b"
                },
                "version": 1000
              }
            ],
            "errorCode": 0,
            "fromCache": false,
            "hasPendingWrites": false,
            "query": {
              "filters": [
              ],
              "orderBys": [
              ],
              "path": "collection"
            }
          }
        ]
      },
      {
        "watchReset": [
          2
        ]
      },
      {
        "watchEntity": {
          "docs": [
          ],
          "targets": [
            2
          ]
        }
      },
      {
        "watchCurrent": [
          [
            2
          ],
          "resume-token-1001"
        ]
      },
      {
        "watchSnapshot": {
          "targetIds": [
          ],
          "version": 2000
        },
        "expectedSnapshotEvents": [
          {
            "errorCode": 0,
            "fromCache": true,
            "hasPendingWrites": false,
            "query": {
              "filters": [
              ],
              "orderBys": [
              ],
              "path": "collection"
            }
          }
        ],
        "expectedState": {
          "activeLimboDocs": [
            "collection/a"
          ],
          "activeTargets": {
            "1": {
              "queries": [
                {
                  "filters": [
                  ],
                  "orderBys": [
                  ],
                  "path": "collection/a"
                }
              ],
              "resumeToken": "",
              "targetPurpose": 3
            },
            "2": {
              "queries": [
                {
                  "filters": [
                  ],
                  "orderBys": [
                  ],
                  "path": "collection"
                }
              ],
              "resumeToken": ""
            }
          },
          "enqueuedLimboDocs": [
            "collection/b"
          ]
        }
      },
      {
        "watchRemove": {
          "cause": {
            "code": 8
          },
          "targetIds": [
            1
          ]
        },
        "expectedSnapshotEvents": [
          {
            "errorCode": 0,
            "fromCache": true,
            "hasPendingWrites": false,
            "query": {
              "filters": [
              ],
              "orderBys": [
              ],
              "path": "collection"
            },
            "removed": [
              {
                "key": "collection/a",
                "options": {
                  "hasCommittedMutations": false,
                  "hasLocalMutations": false
                },
                "value": {
                  "key": "a"
                },
                "version": 1000
              }
            ]
          }
        ],
        "expectedState": {
          "activeLimboDocs": [
            "collection/b"
          ],
          "activeTargets": {
            "2": {
              "queries": [
                {
                  "filters": [
                  ],
                  "orderBys": [
                  ],
                  "path": "collection"
                }
              ],
              "resumeToken": ""
            },
            "3": {
              "queries": [
                {
                  "filters": [
                  ],
                  "orderBys": [
                  ],
                  "path": "collection/b"
                }
              ],
              "resumeToken": "",
              "targetPurpose": 3
            }
          },
          "enqueuedLimboDocs": [
          ]
        }
      },
      {
        "watchRemove": {
          "cause": {
            "code": 8
          },
          "targetIds": [
            3
          ]
        },
        "expectedSnapshotEvents": [
          {
            "errorCode": 0,
            "fromCache": false,
            "hasPendingWrites": false,
            "query": {
              "filters": [
              ],
              "orderBys": [
              ],
              "path": "collection"
            },
            "removed": [
              {
                "key": "collection/b",
                "options": {
                  "hasCommittedMutations": false,
                  "hasLocalMutations": false
                },
                "value": {
                  "key": "b"
                },
                "version": 1000
              }
            ]
          }
        ],
        "expectedState": {
          "activeLimboDocs": [
          ],
          "activeTargets": {
            "2": {
              "queries": [
                {
                  "filters": [
                  ],
                  "orderBys": [
                  ],
                  "path": "collection"
                }
              ],
              "resumeToken": ""
            }
          },
          "enqueuedLimboDocs": [
          ]
        }
      }
    ]
  },
  "Limbo resolution throttling with all results at once from watch": {
    "describeName": "Limbo Documents:",
    "itName": "Limbo resolution throttling with all results at once from watch",
    "tags": [
    ],
    "config": {
      "maxConcurrentLimboResolutions": 2,
      "numClients": 1,
      "useGarbageCollection": true
    },
    "steps": [
      {
        "userListen": {
          "query": {
            "filters": [
            ],
            "orderBys": [
            ],
            "path": "collection"
          },
          "targetId": 2
        },
        "expectedState": {
          "activeTargets": {
            "2": {
              "queries": [
                {
                  "filters": [
                  ],
                  "orderBys": [
                  ],
                  "path": "collection"
                }
              ],
              "resumeToken": ""
            }
          }
        }
      },
      {
        "watchAck": [
          2
        ]
      },
      {
        "watchEntity": {
          "docs": [
            {
              "key": "collection/a",
              "options": {
                "hasCommittedMutations": false,
                "hasLocalMutations": false
              },
              "value": {
                "key": "a"
              },
              "version": 1000
            },
            {
              "key": "collection/b",
              "options": {
                "hasCommittedMutations": false,
                "hasLocalMutations": false
              },
              "value": {
                "key": "b"
              },
              "version": 1000
            },
            {
              "key": "collection/c",
              "options": {
                "hasCommittedMutations": false,
                "hasLocalMutations": false
              },
              "value": {
                "key": "c"
              },
              "version": 1000
            },
            {
              "key": "collection/d",
              "options": {
                "hasCommittedMutations": false,
                "hasLocalMutations": false
              },
              "value": {
                "key": "d"
              },
              "version": 1000
            },
            {
              "key": "collection/e",
              "options": {
                "hasCommittedMutations": false,
                "hasLocalMutations": false
              },
              "value": {
                "key": "e"
              },
              "version": 1000
            }
          ],
          "targets": [
            2
          ]
        }
      },
      {
        "watchCurrent": [
          [
            2
          ],
          "resume-token-1000"
        ]
      },
      {
        "watchSnapshot": {
          "targetIds": [
          ],
          "version": 1000
        },
        "expectedSnapshotEvents": [
          {
            "added": [
              {
                "key": "collection/a",
                "options": {
                  "hasCommittedMutations": false,
                  "hasLocalMutations": false
                },
                "value": {
                  "key": "a"
                },
                "version": 1000
              },
              {
                "key": "collection/b",
                "options": {
                  "hasCommittedMutations": false,
                  "hasLocalMutations": false
                },
                "value": {
                  "key": "b"
                },
                "version": 1000
              },
              {
                "key": "collection/c",
                "options": {
                  "hasCommittedMutations": false,
                  "hasLocalMutations": false
                },
                "value": {
                  "key": "c"
                },
                "version": 1000
              },
              {
                "key": "collection/d",
                "options": {
                  "hasCommittedMutations": false,
                  "hasLocalMutations": false
                },
                "value": {
                  "key": "d"
                },
                "version": 1000
              },
              {
                "key": "collection/e",
                "options": {
                  "hasCommittedMutations": false,
                  "hasLocalMutations": false
                },
                "value": {
                  "key": "e"
                },
                "version": 1000
              }
            ],
            "errorCode": 0,
            "fromCache": false,
            "hasPendingWrites": false,
            "query": {
              "filters": [
              ],
              "orderBys": [
              ],
              "path": "collection"
            }
          }
        ]
      },
      {
        "watchReset": [
          2
        ]
      },
      {
        "watchEntity": {
          "docs": [
          ],
          "targets": [
            2
          ]
        }
      },
      {
        "watchCurrent": [
          [
            2
          ],
          "resume-token-2000"
        ]
      },
      {
        "watchSnapshot": {
          "targetIds": [
          ],
          "version": 2000
        },
        "expectedSnapshotEvents": [
          {
            "errorCode": 0,
            "fromCache": true,
            "hasPendingWrites": false,
            "query": {
              "filters": [
              ],
              "orderBys": [
              ],
              "path": "collection"
            }
          }
        ],
        "expectedState": {
          "activeLimboDocs": [
            "collection/a",
            "collection/b"
          ],
          "activeTargets": {
            "1": {
              "queries": [
                {
                  "filters": [
                  ],
                  "orderBys": [
                  ],
                  "path": "collection/a"
                }
              ],
              "resumeToken": "",
              "targetPurpose": 3
            },
            "2": {
              "queries": [
                {
                  "filters": [
                  ],
                  "orderBys": [
                  ],
                  "path": "collection"
                }
              ],
              "resumeToken": ""
            },
            "3": {
              "queries": [
                {
                  "filters": [
                  ],
                  "orderBys": [
                  ],
                  "path": "collection/b"
                }
              ],
              "resumeToken": "",
              "targetPurpose": 3
            }
          },
          "enqueuedLimboDocs": [
            "collection/c",
            "collection/d",
            "collection/e"
          ]
        }
      },
      {
        "watchAck": [
          1
        ]
      },
      {
        "watchAck": [
          3
        ]
      },
      {
        "watchCurrent": [
          [
            1
          ],
          "resume-token-2001"
        ]
      },
      {
        "watchCurrent": [
          [
            3
          ],
          "resume-token-2001"
        ]
      },
      {
        "watchSnapshot": {
          "targetIds": [
          ],
          "version": 2001
        },
        "expectedSnapshotEvents": [
          {
            "errorCode": 0,
            "fromCache": true,
            "hasPendingWrites": false,
            "query": {
              "filters": [
              ],
              "orderBys": [
              ],
              "path": "collection"
            },
            "removed": [
              {
                "key": "collection/a",
                "options": {
                  "hasCommittedMutations": false,
                  "hasLocalMutations": false
                },
                "value": {
                  "key": "a"
                },
                "version": 1000
              },
              {
                "key": "collection/b",
                "options": {
                  "hasCommittedMutations": false,
                  "hasLocalMutations": false
                },
                "value": {
                  "key": "b"
                },
                "version": 1000
              }
            ]
          }
        ],
        "expectedState": {
          "activeLimboDocs": [
            "collection/c",
            "collection/d"
          ],
          "activeTargets": {
            "2": {
              "queries": [
                {
                  "filters": [
                  ],
                  "orderBys": [
                  ],
                  "path": "collection"
                }
              ],
              "resumeToken": ""
            },
            "5": {
              "queries": [
                {
                  "filters": [
                  ],
                  "orderBys": [
                  ],
                  "path": "collection/c"
                }
              ],
              "resumeToken": "",
              "targetPurpose": 3
            },
            "7": {
              "queries": [
                {
                  "filters": [
                  ],
                  "orderBys": [
                  ],
                  "path": "collection/d"
                }
              ],
              "resumeToken": "",
              "targetPurpose": 3
            }
          },
          "enqueuedLimboDocs": [
            "collection/e"
          ]
        }
      },
      {
        "watchAck": [
          5
        ]
      },
      {
        "watchAck": [
          7
        ]
      },
      {
        "watchCurrent": [
          [
            5
          ],
          "resume-token-2002"
        ]
      },
      {
        "watchCurrent": [
          [
            7
          ],
          "resume-token-2002"
        ]
      },
      {
        "watchSnapshot": {
          "targetIds": [
          ],
          "version": 2002
        },
        "expectedSnapshotEvents": [
          {
            "errorCode": 0,
            "fromCache": true,
            "hasPendingWrites": false,
            "query": {
              "filters": [
              ],
              "orderBys": [
              ],
              "path": "collection"
            },
            "removed": [
              {
                "key": "collection/c",
                "options": {
                  "hasCommittedMutations": false,
                  "hasLocalMutations": false
                },
                "value": {
                  "key": "c"
                },
                "version": 1000
              },
              {
                "key": "collection/d",
                "options": {
                  "hasCommittedMutations": false,
                  "hasLocalMutations": false
                },
                "value": {
                  "key": "d"
                },
                "version": 1000
              }
            ]
          }
        ],
        "expectedState": {
          "activeLimboDocs": [
            "collection/e"
          ],
          "activeTargets": {
            "2": {
              "queries": [
                {
                  "filters": [
                  ],
                  "orderBys": [
                  ],
                  "path": "collection"
                }
              ],
              "resumeToken": ""
            },
            "9": {
              "queries": [
                {
                  "filters": [
                  ],
                  "orderBys": [
                  ],
                  "path": "collection/e"
                }
              ],
              "resumeToken": "",
              "targetPurpose": 3
            }
          },
          "enqueuedLimboDocs": [
          ]
        }
      },
      {
        "watchAck": [
          9
        ]
      },
      {
        "watchCurrent": [
          [
            9
          ],
          "resume-token-2003"
        ]
      },
      {
        "watchSnapshot": {
          "targetIds": [
          ],
          "version": 2003
        },
        "expectedSnapshotEvents": [
          {
            "errorCode": 0,
            "fromCache": false,
            "hasPendingWrites": false,
            "query": {
              "filters": [
              ],
              "orderBys": [
              ],
              "path": "collection"
            },
            "removed": [
              {
                "key": "collection/e",
                "options": {
                  "hasCommittedMutations": false,
                  "hasLocalMutations": false
                },
                "value": {
                  "key": "e"
                },
                "version": 1000
              }
            ]
          }
        ],
        "expectedState": {
          "activeLimboDocs": [
          ],
          "activeTargets": {
            "2": {
              "queries": [
                {
                  "filters": [
                  ],
                  "orderBys": [
                  ],
                  "path": "collection"
                }
              ],
              "resumeToken": ""
            }
          },
          "enqueuedLimboDocs": [
          ]
        }
      }
    ]
  },
  "Limbo resolution throttling with bloom filter application": {
    "describeName": "Limbo Documents:",
    "itName": "Limbo resolution throttling with bloom filter application",
    "tags": [
    ],
    "config": {
      "maxConcurrentLimboResolutions": 2,
      "numClients": 1,
      "useGarbageCollection": true
    },
    "steps": [
      {
        "userListen": {
          "query": {
            "filters": [
            ],
            "orderBys": [
            ],
            "path": "collection"
          },
          "targetId": 2
        },
        "expectedState": {
          "activeTargets": {
            "2": {
              "queries": [
                {
                  "filters": [
                  ],
                  "orderBys": [
                  ],
                  "path": "collection"
                }
              ],
              "resumeToken": ""
            }
          }
        }
      },
      {
        "watchAck": [
          2
        ]
      },
      {
        "watchEntity": {
          "docs": [
            {
              "key": "collection/a1",
              "options": {
                "hasCommittedMutations": false,
                "hasLocalMutations": false
              },
              "value": {
                "key": "a1"
              },
              "version": 1000
            },
            {
              "key": "collection/a2",
              "options": {
                "hasCommittedMutations": false,
                "hasLocalMutations": false
              },
              "value": {
                "key": "a2"
              },
              "version": 1000
            },
            {
              "key": "collection/a3",
              "options": {
                "hasCommittedMutations": false,
                "hasLocalMutations": false
              },
              "value": {
                "key": "a3"
              },
              "version": 1000
            }
          ],
          "targets": [
            2
          ]
        }
      },
      {
        "watchCurrent": [
          [
            2
          ],
          "resume-token-1000"
        ]
      },
      {
        "watchSnapshot": {
          "targetIds": [
          ],
          "version": 1000
        },
        "expectedSnapshotEvents": [
          {
            "added": [
              {
                "key": "collection/a1",
                "options": {
                  "hasCommittedMutations": false,
                  "hasLocalMutations": false
                },
                "value": {
                  "key": "a1"
                },
                "version": 1000
              },
              {
                "key": "collection/a2",
                "options": {
                  "hasCommittedMutations": false,
                  "hasLocalMutations": false
                },
                "value": {
                  "key": "a2"
                },
                "version": 1000
              },
              {
                "key": "collection/a3",
                "options": {
                  "hasCommittedMutations": false,
                  "hasLocalMutations": false
                },
                "value": {
                  "key": "a3"
                },
                "version": 1000
              }
            ],
            "errorCode": 0,
            "fromCache": false,
            "hasPendingWrites": false,
            "query": {
              "filters": [
              ],
              "orderBys": [
              ],
              "path": "collection"
            }
          }
        ]
      },
      {
        "enableNetwork": false,
        "expectedSnapshotEvents": [
          {
            "errorCode": 0,
            "fromCache": true,
            "hasPendingWrites": false,
            "query": {
              "filters": [
              ],
              "orderBys": [
              ],
              "path": "collection"
            }
          }
        ],
        "expectedState": {
          "activeLimboDocs": [
          ],
          "activeTargets": {
          },
          "enqueuedLimboDocs": [
          ]
        }
      },
      {
        "enableNetwork": true,
        "expectedState": {
          "activeTargets": {
            "2": {
              "queries": [
                {
                  "filters": [
                  ],
                  "orderBys": [
                  ],
                  "path": "collection"
                }
              ],
              "resumeToken": "resume-token-1000"
            }
          }
        }
      },
      {
        "watchAck": [
          2
        ]
      },
      {
        "watchEntity": {
          "docs": [
            {
              "key": "collection/b1",
              "options": {
                "hasCommittedMutations": false,
                "hasLocalMutations": false
              },
              "value": {
                "key": "b1"
              },
              "version": 1000
            },
            {
              "key": "collection/b2",
              "options": {
                "hasCommittedMutations": false,
                "hasLocalMutations": false
              },
              "value": {
                "key": "b2"
              },
              "version": 1000
            },
            {
              "key": "collection/b3",
              "options": {
                "hasCommittedMutations": false,
                "hasLocalMutations": false
              },
              "value": {
                "key": "b3"
              },
              "version": 1000
            }
          ],
          "targets": [
            2
          ]
        }
      },
      {
        "watchFilter": {
          "bloomFilter": {
            "bits": {
              "bitmap": "yABCEAeZURNRGAkgAQ==",
              "padding": 4
            },
            "hashCount": 10
          },
          "keys": [
            "collection/b1",
            "collection/b2",
            "collection/b3"
          ],
          "targetIds": [
            2
          ]
        }
      },
      {
        "watchSnapshot": {
          "targetIds": [
          ],
          "version": 1001
        },
        "expectedSnapshotEvents": [
          {
            "added": [
              {
                "key": "collection/b1",
                "options": {
                  "hasCommittedMutations": false,
                  "hasLocalMutations": false
                },
                "value": {
                  "key": "b1"
                },
                "version": 1000
              },
              {
                "key": "collection/b2",
                "options": {
                  "hasCommittedMutations": false,
                  "hasLocalMutations": false
                },
                "value": {
                  "key": "b2"
                },
                "version": 1000
              },
              {
                "key": "collection/b3",
                "options": {
                  "hasCommittedMutations": false,
                  "hasLocalMutations": false
                },
                "value": {
                  "key": "b3"
                },
                "version": 1000
              }
            ],
            "errorCode": 0,
            "fromCache": true,
            "hasPendingWrites": false,
            "query": {
              "filters": [
              ],
              "orderBys": [
              ],
              "path": "collection"
            }
          }
        ]
      },
      {
        "watchCurrent": [
          [
            2
          ],
          "resume-token-1002"
        ]
      },
      {
        "watchSnapshot": {
          "targetIds": [
          ],
          "version": 1002
        },
        "expectedState": {
          "activeLimboDocs": [
            "collection/a1",
            "collection/a2"
          ],
          "activeTargets": {
            "1": {
              "queries": [
                {
                  "filters": [
                  ],
                  "orderBys": [
                  ],
                  "path": "collection/a1"
                }
              ],
              "resumeToken": "",
<<<<<<< HEAD
              "targetPurpose": 2
=======
              "targetPurpose": 3
>>>>>>> 3bc3a482
            },
            "2": {
              "queries": [
                {
                  "filters": [
                  ],
                  "orderBys": [
                  ],
                  "path": "collection"
                }
              ],
              "resumeToken": "resume-token-1000"
            },
            "3": {
              "queries": [
                {
                  "filters": [
                  ],
                  "orderBys": [
                  ],
                  "path": "collection/a2"
                }
              ],
              "resumeToken": "",
<<<<<<< HEAD
              "targetPurpose": 2
=======
              "targetPurpose": 3
>>>>>>> 3bc3a482
            }
          },
          "enqueuedLimboDocs": [
            "collection/a3"
          ]
        }
      }
    ]
  },
  "Limbo resolution throttling with existence filter mismatch": {
    "describeName": "Limbo Documents:",
    "itName": "Limbo resolution throttling with existence filter mismatch",
    "tags": [
    ],
    "config": {
      "maxConcurrentLimboResolutions": 2,
      "numClients": 1,
      "useGarbageCollection": true
    },
    "steps": [
      {
        "userListen": {
          "query": {
            "filters": [
            ],
            "orderBys": [
            ],
            "path": "collection"
          },
          "targetId": 2
        },
        "expectedState": {
          "activeTargets": {
            "2": {
              "queries": [
                {
                  "filters": [
                  ],
                  "orderBys": [
                  ],
                  "path": "collection"
                }
              ],
              "resumeToken": ""
            }
          }
        }
      },
      {
        "watchAck": [
          2
        ]
      },
      {
        "watchEntity": {
          "docs": [
            {
              "key": "collection/a1",
              "options": {
                "hasCommittedMutations": false,
                "hasLocalMutations": false
              },
              "value": {
                "key": "a1"
              },
              "version": 1000
            },
            {
              "key": "collection/a2",
              "options": {
                "hasCommittedMutations": false,
                "hasLocalMutations": false
              },
              "value": {
                "key": "a2"
              },
              "version": 1000
            },
            {
              "key": "collection/a3",
              "options": {
                "hasCommittedMutations": false,
                "hasLocalMutations": false
              },
              "value": {
                "key": "a3"
              },
              "version": 1000
            }
          ],
          "targets": [
            2
          ]
        }
      },
      {
        "watchCurrent": [
          [
            2
          ],
          "resume-token-1000"
        ]
      },
      {
        "watchSnapshot": {
          "targetIds": [
          ],
          "version": 1000
        },
        "expectedSnapshotEvents": [
          {
            "added": [
              {
                "key": "collection/a1",
                "options": {
                  "hasCommittedMutations": false,
                  "hasLocalMutations": false
                },
                "value": {
                  "key": "a1"
                },
                "version": 1000
              },
              {
                "key": "collection/a2",
                "options": {
                  "hasCommittedMutations": false,
                  "hasLocalMutations": false
                },
                "value": {
                  "key": "a2"
                },
                "version": 1000
              },
              {
                "key": "collection/a3",
                "options": {
                  "hasCommittedMutations": false,
                  "hasLocalMutations": false
                },
                "value": {
                  "key": "a3"
                },
                "version": 1000
              }
            ],
            "errorCode": 0,
            "fromCache": false,
            "hasPendingWrites": false,
            "query": {
              "filters": [
              ],
              "orderBys": [
              ],
              "path": "collection"
            }
          }
        ]
      },
      {
        "enableNetwork": false,
        "expectedSnapshotEvents": [
          {
            "errorCode": 0,
            "fromCache": true,
            "hasPendingWrites": false,
            "query": {
              "filters": [
              ],
              "orderBys": [
              ],
              "path": "collection"
            }
          }
        ],
        "expectedState": {
          "activeLimboDocs": [
          ],
          "activeTargets": {
          },
          "enqueuedLimboDocs": [
          ]
        }
      },
      {
        "enableNetwork": true,
        "expectedState": {
          "activeTargets": {
            "2": {
              "queries": [
                {
                  "filters": [
                  ],
                  "orderBys": [
                  ],
                  "path": "collection"
                }
              ],
              "resumeToken": "resume-token-1000"
            }
          }
        }
      },
      {
        "watchAck": [
          2
        ]
      },
      {
        "watchEntity": {
          "docs": [
            {
              "key": "collection/b1",
              "options": {
                "hasCommittedMutations": false,
                "hasLocalMutations": false
              },
              "value": {
                "key": "b1"
              },
              "version": 1000
            },
            {
              "key": "collection/b2",
              "options": {
                "hasCommittedMutations": false,
                "hasLocalMutations": false
              },
              "value": {
                "key": "b2"
              },
              "version": 1000
            },
            {
              "key": "collection/b3",
              "options": {
                "hasCommittedMutations": false,
                "hasLocalMutations": false
              },
              "value": {
                "key": "b3"
              },
              "version": 1000
            }
          ],
          "targets": [
            2
          ]
        }
      },
      {
        "watchFilter": {
          "keys": [
            "collection/b1",
            "collection/b2",
            "collection/b3"
          ],
          "targetIds": [
            2
          ]
        }
      },
      {
        "watchSnapshot": {
          "targetIds": [
          ],
          "version": 1001
        },
        "expectedSnapshotEvents": [
          {
            "added": [
              {
                "key": "collection/b1",
                "options": {
                  "hasCommittedMutations": false,
                  "hasLocalMutations": false
                },
                "value": {
                  "key": "b1"
                },
                "version": 1000
              },
              {
                "key": "collection/b2",
                "options": {
                  "hasCommittedMutations": false,
                  "hasLocalMutations": false
                },
                "value": {
                  "key": "b2"
                },
                "version": 1000
              },
              {
                "key": "collection/b3",
                "options": {
                  "hasCommittedMutations": false,
                  "hasLocalMutations": false
                },
                "value": {
                  "key": "b3"
                },
                "version": 1000
              }
            ],
            "errorCode": 0,
            "fromCache": true,
            "hasPendingWrites": false,
            "query": {
              "filters": [
              ],
              "orderBys": [
              ],
              "path": "collection"
            }
          }
        ],
        "expectedState": {
          "activeTargets": {
            "2": {
              "queries": [
                {
                  "filters": [
                  ],
                  "orderBys": [
                  ],
                  "path": "collection"
                }
              ],
              "resumeToken": "",
              "targetPurpose": 1
            }
          }
        }
      },
      {
        "watchRemove": {
          "targetIds": [
            2
          ]
        }
      },
      {
        "watchAck": [
          2
        ]
      },
      {
        "watchEntity": {
          "docs": [
            {
              "key": "collection/b1",
              "options": {
                "hasCommittedMutations": false,
                "hasLocalMutations": false
              },
              "value": {
                "key": "b1"
              },
              "version": 1000
            },
            {
              "key": "collection/b2",
              "options": {
                "hasCommittedMutations": false,
                "hasLocalMutations": false
              },
              "value": {
                "key": "b2"
              },
              "version": 1000
            },
            {
              "key": "collection/b3",
              "options": {
                "hasCommittedMutations": false,
                "hasLocalMutations": false
              },
              "value": {
                "key": "b3"
              },
              "version": 1000
            }
          ],
          "targets": [
            2
          ]
        }
      },
      {
        "watchCurrent": [
          [
            2
          ],
          "resume-token-1002"
        ]
      },
      {
        "watchSnapshot": {
          "targetIds": [
          ],
          "version": 1002
        },
        "expectedState": {
          "activeLimboDocs": [
            "collection/a1",
            "collection/a2"
          ],
          "activeTargets": {
            "1": {
              "queries": [
                {
                  "filters": [
                  ],
                  "orderBys": [
                  ],
                  "path": "collection/a1"
                }
              ],
              "resumeToken": "",
              "targetPurpose": 3
            },
            "2": {
              "queries": [
                {
                  "filters": [
                  ],
                  "orderBys": [
                  ],
                  "path": "collection"
                }
              ],
              "resumeToken": "",
              "targetPurpose": 1
            },
            "3": {
              "queries": [
                {
                  "filters": [
                  ],
                  "orderBys": [
                  ],
                  "path": "collection/a2"
                }
              ],
              "resumeToken": "",
              "targetPurpose": 3
            }
          },
          "enqueuedLimboDocs": [
            "collection/a3"
          ]
        }
      },
      {
        "watchAck": [
          1
        ]
      },
      {
        "watchAck": [
          3
        ]
      },
      {
        "watchCurrent": [
          [
            1
          ],
          "resume-token-1003"
        ]
      },
      {
        "watchCurrent": [
          [
            3
          ],
          "resume-token-1003"
        ]
      },
      {
        "watchSnapshot": {
          "targetIds": [
          ],
          "version": 1003
        },
        "expectedSnapshotEvents": [
          {
            "errorCode": 0,
            "fromCache": true,
            "hasPendingWrites": false,
            "query": {
              "filters": [
              ],
              "orderBys": [
              ],
              "path": "collection"
            },
            "removed": [
              {
                "key": "collection/a1",
                "options": {
                  "hasCommittedMutations": false,
                  "hasLocalMutations": false
                },
                "value": {
                  "key": "a1"
                },
                "version": 1000
              },
              {
                "key": "collection/a2",
                "options": {
                  "hasCommittedMutations": false,
                  "hasLocalMutations": false
                },
                "value": {
                  "key": "a2"
                },
                "version": 1000
              }
            ]
          }
        ],
        "expectedState": {
          "activeLimboDocs": [
            "collection/a3"
          ],
          "activeTargets": {
            "2": {
              "queries": [
                {
                  "filters": [
                  ],
                  "orderBys": [
                  ],
                  "path": "collection"
                }
              ],
              "resumeToken": "",
              "targetPurpose": 1
            },
            "5": {
              "queries": [
                {
                  "filters": [
                  ],
                  "orderBys": [
                  ],
                  "path": "collection/a3"
                }
              ],
              "resumeToken": "",
              "targetPurpose": 3
            }
          },
          "enqueuedLimboDocs": [
          ]
        }
      },
      {
        "watchAck": [
          5
        ]
      },
      {
        "watchCurrent": [
          [
            5
          ],
          "resume-token-1004"
        ]
      },
      {
        "watchSnapshot": {
          "targetIds": [
          ],
          "version": 1004
        },
        "expectedSnapshotEvents": [
          {
            "errorCode": 0,
            "fromCache": false,
            "hasPendingWrites": false,
            "query": {
              "filters": [
              ],
              "orderBys": [
              ],
              "path": "collection"
            },
            "removed": [
              {
                "key": "collection/a3",
                "options": {
                  "hasCommittedMutations": false,
                  "hasLocalMutations": false
                },
                "value": {
                  "key": "a3"
                },
                "version": 1000
              }
            ]
          }
        ],
        "expectedState": {
          "activeLimboDocs": [
          ],
          "activeTargets": {
            "2": {
              "queries": [
                {
                  "filters": [
                  ],
                  "orderBys": [
                  ],
                  "path": "collection"
                }
              ],
              "resumeToken": "",
              "targetPurpose": 1
            }
          },
          "enqueuedLimboDocs": [
          ]
        }
      }
    ]
  },
  "Limbo resolution throttling with results one at a time from watch": {
    "describeName": "Limbo Documents:",
    "itName": "Limbo resolution throttling with results one at a time from watch",
    "tags": [
    ],
    "config": {
      "maxConcurrentLimboResolutions": 2,
      "numClients": 1,
      "useGarbageCollection": true
    },
    "steps": [
      {
        "userListen": {
          "query": {
            "filters": [
            ],
            "orderBys": [
            ],
            "path": "collection"
          },
          "targetId": 2
        },
        "expectedState": {
          "activeTargets": {
            "2": {
              "queries": [
                {
                  "filters": [
                  ],
                  "orderBys": [
                  ],
                  "path": "collection"
                }
              ],
              "resumeToken": ""
            }
          }
        }
      },
      {
        "watchAck": [
          2
        ]
      },
      {
        "watchEntity": {
          "docs": [
            {
              "key": "collection/a",
              "options": {
                "hasCommittedMutations": false,
                "hasLocalMutations": false
              },
              "value": {
                "key": "a"
              },
              "version": 1000
            },
            {
              "key": "collection/b",
              "options": {
                "hasCommittedMutations": false,
                "hasLocalMutations": false
              },
              "value": {
                "key": "b"
              },
              "version": 1000
            },
            {
              "key": "collection/c",
              "options": {
                "hasCommittedMutations": false,
                "hasLocalMutations": false
              },
              "value": {
                "key": "c"
              },
              "version": 1000
            },
            {
              "key": "collection/d",
              "options": {
                "hasCommittedMutations": false,
                "hasLocalMutations": false
              },
              "value": {
                "key": "d"
              },
              "version": 1000
            },
            {
              "key": "collection/e",
              "options": {
                "hasCommittedMutations": false,
                "hasLocalMutations": false
              },
              "value": {
                "key": "e"
              },
              "version": 1000
            }
          ],
          "targets": [
            2
          ]
        }
      },
      {
        "watchCurrent": [
          [
            2
          ],
          "resume-token-1000"
        ]
      },
      {
        "watchSnapshot": {
          "targetIds": [
          ],
          "version": 1000
        },
        "expectedSnapshotEvents": [
          {
            "added": [
              {
                "key": "collection/a",
                "options": {
                  "hasCommittedMutations": false,
                  "hasLocalMutations": false
                },
                "value": {
                  "key": "a"
                },
                "version": 1000
              },
              {
                "key": "collection/b",
                "options": {
                  "hasCommittedMutations": false,
                  "hasLocalMutations": false
                },
                "value": {
                  "key": "b"
                },
                "version": 1000
              },
              {
                "key": "collection/c",
                "options": {
                  "hasCommittedMutations": false,
                  "hasLocalMutations": false
                },
                "value": {
                  "key": "c"
                },
                "version": 1000
              },
              {
                "key": "collection/d",
                "options": {
                  "hasCommittedMutations": false,
                  "hasLocalMutations": false
                },
                "value": {
                  "key": "d"
                },
                "version": 1000
              },
              {
                "key": "collection/e",
                "options": {
                  "hasCommittedMutations": false,
                  "hasLocalMutations": false
                },
                "value": {
                  "key": "e"
                },
                "version": 1000
              }
            ],
            "errorCode": 0,
            "fromCache": false,
            "hasPendingWrites": false,
            "query": {
              "filters": [
              ],
              "orderBys": [
              ],
              "path": "collection"
            }
          }
        ]
      },
      {
        "watchReset": [
          2
        ]
      },
      {
        "watchEntity": {
          "docs": [
          ],
          "targets": [
            2
          ]
        }
      },
      {
        "watchCurrent": [
          [
            2
          ],
          "resume-token-2000"
        ]
      },
      {
        "watchSnapshot": {
          "targetIds": [
          ],
          "version": 2000
        },
        "expectedSnapshotEvents": [
          {
            "errorCode": 0,
            "fromCache": true,
            "hasPendingWrites": false,
            "query": {
              "filters": [
              ],
              "orderBys": [
              ],
              "path": "collection"
            }
          }
        ],
        "expectedState": {
          "activeLimboDocs": [
            "collection/a",
            "collection/b"
          ],
          "activeTargets": {
            "1": {
              "queries": [
                {
                  "filters": [
                  ],
                  "orderBys": [
                  ],
                  "path": "collection/a"
                }
              ],
              "resumeToken": "",
              "targetPurpose": 3
            },
            "2": {
              "queries": [
                {
                  "filters": [
                  ],
                  "orderBys": [
                  ],
                  "path": "collection"
                }
              ],
              "resumeToken": ""
            },
            "3": {
              "queries": [
                {
                  "filters": [
                  ],
                  "orderBys": [
                  ],
                  "path": "collection/b"
                }
              ],
              "resumeToken": "",
              "targetPurpose": 3
            }
          },
          "enqueuedLimboDocs": [
            "collection/c",
            "collection/d",
            "collection/e"
          ]
        }
      },
      {
        "watchAck": [
          1
        ]
      },
      {
        "watchAck": [
          3
        ]
      },
      {
        "watchCurrent": [
          [
            1
          ],
          "resume-token-2001"
        ]
      },
      {
        "watchSnapshot": {
          "targetIds": [
          ],
          "version": 2001
        },
        "expectedSnapshotEvents": [
          {
            "errorCode": 0,
            "fromCache": true,
            "hasPendingWrites": false,
            "query": {
              "filters": [
              ],
              "orderBys": [
              ],
              "path": "collection"
            },
            "removed": [
              {
                "key": "collection/a",
                "options": {
                  "hasCommittedMutations": false,
                  "hasLocalMutations": false
                },
                "value": {
                  "key": "a"
                },
                "version": 1000
              }
            ]
          }
        ],
        "expectedState": {
          "activeLimboDocs": [
            "collection/b",
            "collection/c"
          ],
          "activeTargets": {
            "2": {
              "queries": [
                {
                  "filters": [
                  ],
                  "orderBys": [
                  ],
                  "path": "collection"
                }
              ],
              "resumeToken": ""
            },
            "3": {
              "queries": [
                {
                  "filters": [
                  ],
                  "orderBys": [
                  ],
                  "path": "collection/b"
                }
              ],
              "resumeToken": "",
              "targetPurpose": 3
            },
            "5": {
              "queries": [
                {
                  "filters": [
                  ],
                  "orderBys": [
                  ],
                  "path": "collection/c"
                }
              ],
              "resumeToken": "",
              "targetPurpose": 3
            }
          },
          "enqueuedLimboDocs": [
            "collection/d",
            "collection/e"
          ]
        }
      },
      {
        "watchAck": [
          5
        ]
      },
      {
        "watchCurrent": [
          [
            3
          ],
          "resume-token-2002"
        ]
      },
      {
        "watchSnapshot": {
          "targetIds": [
          ],
          "version": 2002
        },
        "expectedSnapshotEvents": [
          {
            "errorCode": 0,
            "fromCache": true,
            "hasPendingWrites": false,
            "query": {
              "filters": [
              ],
              "orderBys": [
              ],
              "path": "collection"
            },
            "removed": [
              {
                "key": "collection/b",
                "options": {
                  "hasCommittedMutations": false,
                  "hasLocalMutations": false
                },
                "value": {
                  "key": "b"
                },
                "version": 1000
              }
            ]
          }
        ],
        "expectedState": {
          "activeLimboDocs": [
            "collection/c",
            "collection/d"
          ],
          "activeTargets": {
            "2": {
              "queries": [
                {
                  "filters": [
                  ],
                  "orderBys": [
                  ],
                  "path": "collection"
                }
              ],
              "resumeToken": ""
            },
            "5": {
              "queries": [
                {
                  "filters": [
                  ],
                  "orderBys": [
                  ],
                  "path": "collection/c"
                }
              ],
              "resumeToken": "",
              "targetPurpose": 3
            },
            "7": {
              "queries": [
                {
                  "filters": [
                  ],
                  "orderBys": [
                  ],
                  "path": "collection/d"
                }
              ],
              "resumeToken": "",
              "targetPurpose": 3
            }
          },
          "enqueuedLimboDocs": [
            "collection/e"
          ]
        }
      },
      {
        "watchAck": [
          7
        ]
      },
      {
        "watchCurrent": [
          [
            5
          ],
          "resume-token-2003"
        ]
      },
      {
        "watchSnapshot": {
          "targetIds": [
          ],
          "version": 2003
        },
        "expectedSnapshotEvents": [
          {
            "errorCode": 0,
            "fromCache": true,
            "hasPendingWrites": false,
            "query": {
              "filters": [
              ],
              "orderBys": [
              ],
              "path": "collection"
            },
            "removed": [
              {
                "key": "collection/c",
                "options": {
                  "hasCommittedMutations": false,
                  "hasLocalMutations": false
                },
                "value": {
                  "key": "c"
                },
                "version": 1000
              }
            ]
          }
        ],
        "expectedState": {
          "activeLimboDocs": [
            "collection/d",
            "collection/e"
          ],
          "activeTargets": {
            "2": {
              "queries": [
                {
                  "filters": [
                  ],
                  "orderBys": [
                  ],
                  "path": "collection"
                }
              ],
              "resumeToken": ""
            },
            "7": {
              "queries": [
                {
                  "filters": [
                  ],
                  "orderBys": [
                  ],
                  "path": "collection/d"
                }
              ],
              "resumeToken": "",
              "targetPurpose": 3
            },
            "9": {
              "queries": [
                {
                  "filters": [
                  ],
                  "orderBys": [
                  ],
                  "path": "collection/e"
                }
              ],
              "resumeToken": "",
              "targetPurpose": 3
            }
          },
          "enqueuedLimboDocs": [
          ]
        }
      },
      {
        "watchAck": [
          9
        ]
      },
      {
        "watchCurrent": [
          [
            7
          ],
          "resume-token-2004"
        ]
      },
      {
        "watchSnapshot": {
          "targetIds": [
          ],
          "version": 2004
        },
        "expectedSnapshotEvents": [
          {
            "errorCode": 0,
            "fromCache": true,
            "hasPendingWrites": false,
            "query": {
              "filters": [
              ],
              "orderBys": [
              ],
              "path": "collection"
            },
            "removed": [
              {
                "key": "collection/d",
                "options": {
                  "hasCommittedMutations": false,
                  "hasLocalMutations": false
                },
                "value": {
                  "key": "d"
                },
                "version": 1000
              }
            ]
          }
        ],
        "expectedState": {
          "activeLimboDocs": [
            "collection/e"
          ],
          "activeTargets": {
            "2": {
              "queries": [
                {
                  "filters": [
                  ],
                  "orderBys": [
                  ],
                  "path": "collection"
                }
              ],
              "resumeToken": ""
            },
            "9": {
              "queries": [
                {
                  "filters": [
                  ],
                  "orderBys": [
                  ],
                  "path": "collection/e"
                }
              ],
              "resumeToken": "",
              "targetPurpose": 3
            }
          },
          "enqueuedLimboDocs": [
          ]
        }
      },
      {
        "watchCurrent": [
          [
            9
          ],
          "resume-token-2005"
        ]
      },
      {
        "watchSnapshot": {
          "targetIds": [
          ],
          "version": 2005
        },
        "expectedSnapshotEvents": [
          {
            "errorCode": 0,
            "fromCache": false,
            "hasPendingWrites": false,
            "query": {
              "filters": [
              ],
              "orderBys": [
              ],
              "path": "collection"
            },
            "removed": [
              {
                "key": "collection/e",
                "options": {
                  "hasCommittedMutations": false,
                  "hasLocalMutations": false
                },
                "value": {
                  "key": "e"
                },
                "version": 1000
              }
            ]
          }
        ],
        "expectedState": {
          "activeLimboDocs": [
          ],
          "activeTargets": {
            "2": {
              "queries": [
                {
                  "filters": [
                  ],
                  "orderBys": [
                  ],
                  "path": "collection"
                }
              ],
              "resumeToken": ""
            }
          },
          "enqueuedLimboDocs": [
          ]
        }
      }
    ]
  },
  "LimitToLast query from secondary results in expected limbo doc": {
    "describeName": "Limbo Documents:",
    "itName": "LimitToLast query from secondary results in expected limbo doc",
    "tags": [
      "multi-client"
    ],
    "config": {
      "numClients": 2,
      "useGarbageCollection": false
    },
    "steps": [
      {
        "clientIndex": 0,
        "drainQueue": true
      },
      {
        "applyClientState": {
          "visibility": "visible"
        },
        "clientIndex": 0
      },
      {
        "clientIndex": 1,
        "drainQueue": true
      },
      {
        "clientIndex": 1,
        "userListen": {
          "query": {
            "filters": [
            ],
            "limit": 3,
            "limitType": "LimitToLast",
            "orderBys": [
              [
                "val",
                "desc"
              ]
            ],
            "path": "collection"
          },
          "targetId": 2
        },
        "expectedState": {
          "activeTargets": {
            "2": {
              "queries": [
                {
                  "filters": [
                  ],
                  "limit": 3,
                  "limitType": "LimitToLast",
                  "orderBys": [
                    [
                      "val",
                      "desc"
                    ]
                  ],
                  "path": "collection"
                }
              ],
              "resumeToken": ""
            }
          }
        }
      },
      {
        "clientIndex": 0,
        "drainQueue": true,
        "expectedState": {
          "activeTargets": {
            "2": {
              "queries": [
                {
                  "filters": [
                  ],
                  "limit": 3,
                  "limitType": "LimitToLast",
                  "orderBys": [
                    [
                      "val",
                      "desc"
                    ]
                  ],
                  "path": "collection"
                }
              ],
              "resumeToken": ""
            }
          }
        }
      },
      {
        "clientIndex": 0,
        "watchAck": [
          2
        ]
      },
      {
        "clientIndex": 0,
        "watchEntity": {
          "docs": [
            {
              "key": "collection/a",
              "options": {
                "hasCommittedMutations": false,
                "hasLocalMutations": false
              },
              "value": {
                "val": 11
              },
              "version": 1000
            },
            {
              "key": "collection/b",
              "options": {
                "hasCommittedMutations": false,
                "hasLocalMutations": false
              },
              "value": {
                "val": 12
              },
              "version": 1000
            },
            {
              "key": "collection/c",
              "options": {
                "hasCommittedMutations": false,
                "hasLocalMutations": false
              },
              "value": {
                "val": 13
              },
              "version": 1000
            }
          ],
          "targets": [
            2
          ]
        }
      },
      {
        "clientIndex": 0,
        "watchCurrent": [
          [
            2
          ],
          "resume-token-1000"
        ]
      },
      {
        "clientIndex": 0,
        "watchSnapshot": {
          "targetIds": [
          ],
          "version": 1000
        }
      },
      {
        "clientIndex": 1,
        "drainQueue": true,
        "expectedSnapshotEvents": [
          {
            "added": [
              {
                "key": "collection/c",
                "options": {
                  "hasCommittedMutations": false,
                  "hasLocalMutations": false
                },
                "value": {
                  "val": 13
                },
                "version": 1000
              },
              {
                "key": "collection/b",
                "options": {
                  "hasCommittedMutations": false,
                  "hasLocalMutations": false
                },
                "value": {
                  "val": 12
                },
                "version": 1000
              },
              {
                "key": "collection/a",
                "options": {
                  "hasCommittedMutations": false,
                  "hasLocalMutations": false
                },
                "value": {
                  "val": 11
                },
                "version": 1000
              }
            ],
            "errorCode": 0,
            "fromCache": false,
            "hasPendingWrites": false,
            "query": {
              "filters": [
              ],
              "limit": 3,
              "limitType": "LimitToLast",
              "orderBys": [
                [
                  "val",
                  "desc"
                ]
              ],
              "path": "collection"
            }
          }
        ]
      },
      {
        "clientIndex": 0,
        "drainQueue": true
      },
      {
        "clientIndex": 0,
        "watchReset": [
        ]
      },
      {
        "clientIndex": 0,
        "watchEntity": {
          "docs": [
            {
              "key": "collection/a",
              "options": {
                "hasCommittedMutations": false,
                "hasLocalMutations": false
              },
              "value": {
                "val": 11
              },
              "version": 2000
            },
            {
              "key": "collection/b",
              "options": {
                "hasCommittedMutations": false,
                "hasLocalMutations": false
              },
              "value": {
                "val": 12
              },
              "version": 2000
            },
            {
              "key": "collection/d",
              "options": {
                "hasCommittedMutations": false,
                "hasLocalMutations": false
              },
              "value": {
                "val": 100
              },
              "version": 2000
            }
          ],
          "targets": [
            2
          ]
        }
      },
      {
        "clientIndex": 0,
        "watchCurrent": [
          [
            2
          ],
          "resume-token-2000"
        ]
      },
      {
        "clientIndex": 0,
        "watchSnapshot": {
          "targetIds": [
          ],
          "version": 2000
        },
        "expectedState": {
          "activeLimboDocs": [
            "collection/c"
          ],
          "activeTargets": {
            "1": {
              "queries": [
                {
                  "filters": [
                  ],
                  "orderBys": [
                  ],
                  "path": "collection/c"
                }
              ],
              "resumeToken": "",
              "targetPurpose": 3
            },
            "2": {
              "queries": [
                {
                  "filters": [
                  ],
                  "limit": 3,
                  "limitType": "LimitToLast",
                  "orderBys": [
                    [
                      "val",
                      "desc"
                    ]
                  ],
                  "path": "collection"
                }
              ],
              "resumeToken": ""
            }
          }
        }
      },
      {
        "clientIndex": 1,
        "drainQueue": true,
        "expectedSnapshotEvents": [
          {
            "errorCode": 0,
            "fromCache": true,
            "hasPendingWrites": false,
            "query": {
              "filters": [
              ],
              "limit": 3,
              "limitType": "LimitToLast",
              "orderBys": [
                [
                  "val",
                  "desc"
                ]
              ],
              "path": "collection"
            }
          }
        ]
      }
    ]
  },
  "LimitToLast query from secondary results in no expected limbo doc": {
    "describeName": "Limbo Documents:",
    "itName": "LimitToLast query from secondary results in no expected limbo doc",
    "tags": [
      "multi-client"
    ],
    "config": {
      "numClients": 2,
      "useGarbageCollection": false
    },
    "steps": [
      {
        "clientIndex": 0,
        "drainQueue": true
      },
      {
        "applyClientState": {
          "visibility": "visible"
        },
        "clientIndex": 0
      },
      {
        "clientIndex": 1,
        "drainQueue": true
      },
      {
        "clientIndex": 1,
        "userListen": {
          "query": {
            "filters": [
            ],
            "limit": 3,
            "limitType": "LimitToLast",
            "orderBys": [
              [
                "val",
                "desc"
              ]
            ],
            "path": "collection"
          },
          "targetId": 2
        },
        "expectedState": {
          "activeTargets": {
            "2": {
              "queries": [
                {
                  "filters": [
                  ],
                  "limit": 3,
                  "limitType": "LimitToLast",
                  "orderBys": [
                    [
                      "val",
                      "desc"
                    ]
                  ],
                  "path": "collection"
                }
              ],
              "resumeToken": ""
            }
          }
        }
      },
      {
        "clientIndex": 0,
        "drainQueue": true,
        "expectedState": {
          "activeTargets": {
            "2": {
              "queries": [
                {
                  "filters": [
                  ],
                  "limit": 3,
                  "limitType": "LimitToLast",
                  "orderBys": [
                    [
                      "val",
                      "desc"
                    ]
                  ],
                  "path": "collection"
                }
              ],
              "resumeToken": ""
            }
          }
        }
      },
      {
        "clientIndex": 0,
        "watchAck": [
          2
        ]
      },
      {
        "clientIndex": 0,
        "watchEntity": {
          "docs": [
            {
              "key": "collection/a",
              "options": {
                "hasCommittedMutations": false,
                "hasLocalMutations": false
              },
              "value": {
                "val": 11
              },
              "version": 1000
            },
            {
              "key": "collection/b",
              "options": {
                "hasCommittedMutations": false,
                "hasLocalMutations": false
              },
              "value": {
                "val": 12
              },
              "version": 1000
            },
            {
              "key": "collection/c",
              "options": {
                "hasCommittedMutations": false,
                "hasLocalMutations": false
              },
              "value": {
                "val": 13
              },
              "version": 1000
            }
          ],
          "targets": [
            2
          ]
        }
      },
      {
        "clientIndex": 0,
        "watchCurrent": [
          [
            2
          ],
          "resume-token-1000"
        ]
      },
      {
        "clientIndex": 0,
        "watchSnapshot": {
          "targetIds": [
          ],
          "version": 1000
        }
      },
      {
        "clientIndex": 1,
        "drainQueue": true,
        "expectedSnapshotEvents": [
          {
            "added": [
              {
                "key": "collection/c",
                "options": {
                  "hasCommittedMutations": false,
                  "hasLocalMutations": false
                },
                "value": {
                  "val": 13
                },
                "version": 1000
              },
              {
                "key": "collection/b",
                "options": {
                  "hasCommittedMutations": false,
                  "hasLocalMutations": false
                },
                "value": {
                  "val": 12
                },
                "version": 1000
              },
              {
                "key": "collection/a",
                "options": {
                  "hasCommittedMutations": false,
                  "hasLocalMutations": false
                },
                "value": {
                  "val": 11
                },
                "version": 1000
              }
            ],
            "errorCode": 0,
            "fromCache": false,
            "hasPendingWrites": false,
            "query": {
              "filters": [
              ],
              "limit": 3,
              "limitType": "LimitToLast",
              "orderBys": [
                [
                  "val",
                  "desc"
                ]
              ],
              "path": "collection"
            }
          }
        ]
      },
      {
        "clientIndex": 0,
        "drainQueue": true
      },
      {
        "clientIndex": 0,
        "watchReset": [
        ]
      },
      {
        "clientIndex": 0,
        "watchEntity": {
          "docs": [
            {
              "key": "collection/a",
              "options": {
                "hasCommittedMutations": false,
                "hasLocalMutations": false
              },
              "value": {
                "val": 5
              },
              "version": 2000
            },
            {
              "key": "collection/b",
              "options": {
                "hasCommittedMutations": false,
                "hasLocalMutations": false
              },
              "value": {
                "val": 6
              },
              "version": 2000
            },
            {
              "key": "collection/d",
              "options": {
                "hasCommittedMutations": false,
                "hasLocalMutations": false
              },
              "value": {
                "val": 7
              },
              "version": 2000
            }
          ],
          "targets": [
            2
          ]
        }
      },
      {
        "clientIndex": 0,
        "watchCurrent": [
          [
            2
          ],
          "resume-token-2000"
        ]
      },
      {
        "clientIndex": 0,
        "watchSnapshot": {
          "targetIds": [
          ],
          "version": 2000
        }
      },
      {
        "clientIndex": 1,
        "drainQueue": true,
        "expectedSnapshotEvents": [
          {
            "added": [
              {
                "key": "collection/d",
                "options": {
                  "hasCommittedMutations": false,
                  "hasLocalMutations": false
                },
                "value": {
                  "val": 7
                },
                "version": 2000
              }
            ],
            "errorCode": 0,
            "fromCache": false,
            "hasPendingWrites": false,
            "modified": [
              {
                "key": "collection/b",
                "options": {
                  "hasCommittedMutations": false,
                  "hasLocalMutations": false
                },
                "value": {
                  "val": 6
                },
                "version": 2000
              },
              {
                "key": "collection/a",
                "options": {
                  "hasCommittedMutations": false,
                  "hasLocalMutations": false
                },
                "value": {
                  "val": 5
                },
                "version": 2000
              }
            ],
            "query": {
              "filters": [
              ],
              "limit": 3,
              "limitType": "LimitToLast",
              "orderBys": [
                [
                  "val",
                  "desc"
                ]
              ],
              "path": "collection"
            },
            "removed": [
              {
                "key": "collection/c",
                "options": {
                  "hasCommittedMutations": false,
                  "hasLocalMutations": false
                },
                "value": {
                  "val": 13
                },
                "version": 1000
              }
            ]
          }
        ]
      },
      {
        "clientIndex": 0,
        "drainQueue": true,
        "expectedState": {
          "activeLimboDocs": [
          ],
          "activeTargets": {
            "2": {
              "queries": [
                {
                  "filters": [
                  ],
                  "limit": 3,
                  "limitType": "LimitToLast",
                  "orderBys": [
                    [
                      "val",
                      "desc"
                    ]
                  ],
                  "path": "collection"
                }
              ],
              "resumeToken": ""
            }
          }
        }
      }
    ]
  }
}<|MERGE_RESOLUTION|>--- conflicted
+++ resolved
@@ -8188,11 +8188,7 @@
                 }
               ],
               "resumeToken": "",
-<<<<<<< HEAD
-              "targetPurpose": 2
-=======
               "targetPurpose": 3
->>>>>>> 3bc3a482
             },
             "2": {
               "queries": [
@@ -8217,11 +8213,7 @@
                 }
               ],
               "resumeToken": "",
-<<<<<<< HEAD
-              "targetPurpose": 2
-=======
               "targetPurpose": 3
->>>>>>> 3bc3a482
             }
           },
           "enqueuedLimboDocs": [
