--- conflicted
+++ resolved
@@ -48,8 +48,6 @@
 using firebase::firestore::core::DatabaseInfo;
 using firebase::firestore::model::DatabaseId;
 using firebase::firestore::model::SnapshotVersion;
-<<<<<<< HEAD
-=======
 using firebase::firestore::model::TargetId;
 using firebase::firestore::remote::ConnectivityMonitor;
 using firebase::firestore::remote::GrpcConnection;
@@ -57,7 +55,6 @@
 using firebase::firestore::remote::WriteStream;
 using firebase::firestore::util::AsyncQueue;
 using firebase::firestore::util::CreateNoOpConnectivityMonitor;
->>>>>>> 9aaef712
 
 NS_ASSUME_NONNULL_BEGIN
 
@@ -67,12 +64,6 @@
 namespace firestore {
 namespace remote {
 
-<<<<<<< HEAD
-using model::TargetId;
-using util::AsyncQueue;
-
-=======
->>>>>>> 9aaef712
 class MockWatchStream : public WatchStream {
  public:
   MockWatchStream(AsyncQueue *worker_queue,
@@ -87,11 +78,7 @@
     active_targets_ = [NSMutableDictionary dictionary];
   }
 
-<<<<<<< HEAD
-  NSDictionary<FSTBoxedTargetID *, FSTQueryData *> *ActiveTargets() {
-=======
   NSDictionary<FSTBoxedTargetID *, FSTQueryData *> *ActiveTargets() const {
->>>>>>> 9aaef712
     return [active_targets_ copy];
   }
 
@@ -241,11 +228,7 @@
    * Returns the number of mutations that have been sent to the backend but not retrieved via
    * nextSentWrite yet.
    */
-<<<<<<< HEAD
-  int SentMutationsCount() const {
-=======
   int sent_mutations_count() const {
->>>>>>> 9aaef712
     return static_cast<int>(sent_mutations_.size());
   }
 
@@ -260,17 +243,8 @@
 }  // namespace firestore
 }  // namespace firebase
 
-<<<<<<< HEAD
-using firebase::firestore::remote::ConnectivityMonitor;
-using firebase::firestore::remote::GrpcConnection;
 using firebase::firestore::remote::MockWatchStream;
 using firebase::firestore::remote::MockWriteStream;
-using firebase::firestore::remote::WatchStream;
-using firebase::firestore::remote::WriteStream;
-=======
-using firebase::firestore::remote::MockWatchStream;
-using firebase::firestore::remote::MockWriteStream;
->>>>>>> 9aaef712
 
 @interface FSTMockDatastore ()
 
@@ -332,11 +306,7 @@
 }
 
 - (int)writesSent {
-<<<<<<< HEAD
-  return _writeStream->SentMutationsCount();
-=======
   return _writeStream->sent_mutations_count();
->>>>>>> 9aaef712
 }
 
 - (void)ackWriteWithVersion:(const SnapshotVersion &)version
