/*
 * Copyright 2017 Google
 *
 * Licensed under the Apache License, Version 2.0 (the "License");
 * you may not use this file except in compliance with the License.
 * You may obtain a copy of the License at
 *
 *      http://www.apache.org/licenses/LICENSE-2.0
 *
 * Unless required by applicable law or agreed to in writing, software
 * distributed under the License is distributed on an "AS IS" BASIS,
 * WITHOUT WARRANTIES OR CONDITIONS OF ANY KIND, either express or implied.
 * See the License for the specific language governing permissions and
 * limitations under the License.
 */

#import "Firestore/Example/Tests/API/FSTAPIHelpers.h"

#import <FirebaseFirestore/FIRDocumentChange.h>
#import <FirebaseFirestore/FIRDocumentReference.h>
#import <FirebaseFirestore/FIRSnapshotMetadata.h>

#import "Firestore/Source/API/FIRCollectionReference+Internal.h"
#import "Firestore/Source/API/FIRDocumentReference+Internal.h"
#import "Firestore/Source/API/FIRDocumentSnapshot+Internal.h"
#import "Firestore/Source/API/FIRFirestore+Internal.h"
#import "Firestore/Source/API/FIRQuerySnapshot+Internal.h"
#import "Firestore/Source/API/FIRSnapshotMetadata+Internal.h"
#import "Firestore/Source/Core/FSTQuery.h"
#import "Firestore/Source/Core/FSTViewSnapshot.h"
#import "Firestore/Source/Model/FSTDocument.h"
#import "Firestore/Source/Model/FSTDocumentKey.h"
#import "Firestore/Source/Model/FSTDocumentSet.h"

#include "Firestore/core/src/firebase/firestore/util/string_apple.h"
#include "Firestore/core/test/firebase/firestore/testutil/testutil.h"

namespace testutil = firebase::firestore::testutil;
namespace util = firebase::firestore::util;

NS_ASSUME_NONNULL_BEGIN

FIRFirestore *FSTTestFirestore() {
  static FIRFirestore *sharedInstance = nil;
  static dispatch_once_t onceToken;

#pragma clang diagnostic push
#pragma clang diagnostic ignored "-Wnonnull"
  dispatch_once(&onceToken, ^{
    sharedInstance = [[FIRFirestore alloc] initWithProjectID:"abc"
                                                    database:"abc"
                                              persistenceKey:@"db123"
                                         credentialsProvider:nil
                                         workerDispatchQueue:nil
                                                 firebaseApp:nil];
  });
#pragma clang diagnostic pop
  return sharedInstance;
}

FIRDocumentSnapshot *FSTTestDocSnapshot(const absl::string_view path,
                                        FSTTestSnapshotVersion version,
                                        NSDictionary<NSString *, id> *_Nullable data,
                                        BOOL hasMutations,
                                        BOOL fromCache) {
  FSTDocument *doc =
      data ? FSTTestDoc(path, version, data,
                        hasMutations ? FSTDocumentStateLocalMutations : FSTDocumentStateSynced)
           : nil;
  return [FIRDocumentSnapshot snapshotWithFirestore:FSTTestFirestore()
                                        documentKey:testutil::Key(path)
                                           document:doc
                                          fromCache:fromCache
                                   hasPendingWrites:hasMutations];
}

FIRCollectionReference *FSTTestCollectionRef(const absl::string_view path) {
  return [FIRCollectionReference referenceWithPath:testutil::Resource(path)
                                         firestore:FSTTestFirestore()];
}

FIRDocumentReference *FSTTestDocRef(const absl::string_view path) {
  return [FIRDocumentReference referenceWithPath:testutil::Resource(path)
                                       firestore:FSTTestFirestore()];
}

/** A convenience method for creating a query snapshots for tests. */
FIRQuerySnapshot *FSTTestQuerySnapshot(
    const absl::string_view path,
    NSDictionary<NSString *, NSDictionary<NSString *, id> *> *oldDocs,
    NSDictionary<NSString *, NSDictionary<NSString *, id> *> *docsToAdd,
    BOOL hasPendingWrites,
    BOOL fromCache) {
  FIRSnapshotMetadata *metadata =
      [FIRSnapshotMetadata snapshotMetadataWithPendingWrites:hasPendingWrites fromCache:fromCache];
  FSTDocumentSet *oldDocuments = FSTTestDocSet(FSTDocumentComparatorByKey, @[]);
  DocumentKeySet mutatedKeys;
  for (NSString *key in oldDocs) {
    const absl::string_view documentKey = util::StringFormat("%s/%s", path, key);
    oldDocuments = [oldDocuments
        documentSetByAddingDocument:FSTTestDoc(util::StringFormat("%s/%s", path, key), 1,
                                               oldDocs[key],
                                               hasPendingWrites ? FSTDocumentStateLocalMutations
                                                                : FSTDocumentStateSynced)];
    if (hasPendingWrites) {
<<<<<<< HEAD
=======
      const absl::string_view documentKey = util::StringFormat("%s/%s", path, key);
>>>>>>> 392e7634
      mutatedKeys = mutatedKeys.insert(testutil::Key(documentKey));
    }
  }
  FSTDocumentSet *newDocuments = oldDocuments;
  NSArray<FSTDocumentViewChange *> *documentChanges = [NSArray array];
  for (NSString *key in docsToAdd) {
    const absl::string_view documentKey = util::StringFormat("%s/%s", path, key);
    FSTDocument *docToAdd =
        FSTTestDoc(util::StringFormat("%s/%s", path, key), 1, docsToAdd[key],
                   hasPendingWrites ? FSTDocumentStateLocalMutations : FSTDocumentStateSynced);
    newDocuments = [newDocuments documentSetByAddingDocument:docToAdd];
    documentChanges = [documentChanges
        arrayByAddingObject:[FSTDocumentViewChange
                                changeWithDocument:docToAdd
                                              type:FSTDocumentViewChangeTypeAdded]];
    if (hasPendingWrites) {
<<<<<<< HEAD
=======
      const absl::string_view documentKey = util::StringFormat("%s/%s", path, key);
>>>>>>> 392e7634
      mutatedKeys = mutatedKeys.insert(testutil::Key(documentKey));
    }
  }
  FSTViewSnapshot *viewSnapshot = [[FSTViewSnapshot alloc] initWithQuery:FSTTestQuery(path)
                                                               documents:newDocuments
                                                            oldDocuments:oldDocuments
                                                         documentChanges:documentChanges
                                                               fromCache:fromCache
                                                             mutatedKeys:mutatedKeys
                                                        syncStateChanged:YES];
  return [FIRQuerySnapshot snapshotWithFirestore:FSTTestFirestore()
                                   originalQuery:FSTTestQuery(path)
                                        snapshot:viewSnapshot
                                        metadata:metadata];
}

NS_ASSUME_NONNULL_END<|MERGE_RESOLUTION|>--- conflicted
+++ resolved
@@ -96,24 +96,19 @@
   FSTDocumentSet *oldDocuments = FSTTestDocSet(FSTDocumentComparatorByKey, @[]);
   DocumentKeySet mutatedKeys;
   for (NSString *key in oldDocs) {
-    const absl::string_view documentKey = util::StringFormat("%s/%s", path, key);
     oldDocuments = [oldDocuments
         documentSetByAddingDocument:FSTTestDoc(util::StringFormat("%s/%s", path, key), 1,
                                                oldDocs[key],
                                                hasPendingWrites ? FSTDocumentStateLocalMutations
                                                                 : FSTDocumentStateSynced)];
     if (hasPendingWrites) {
-<<<<<<< HEAD
-=======
       const absl::string_view documentKey = util::StringFormat("%s/%s", path, key);
->>>>>>> 392e7634
       mutatedKeys = mutatedKeys.insert(testutil::Key(documentKey));
     }
   }
   FSTDocumentSet *newDocuments = oldDocuments;
   NSArray<FSTDocumentViewChange *> *documentChanges = [NSArray array];
   for (NSString *key in docsToAdd) {
-    const absl::string_view documentKey = util::StringFormat("%s/%s", path, key);
     FSTDocument *docToAdd =
         FSTTestDoc(util::StringFormat("%s/%s", path, key), 1, docsToAdd[key],
                    hasPendingWrites ? FSTDocumentStateLocalMutations : FSTDocumentStateSynced);
@@ -123,10 +118,7 @@
                                 changeWithDocument:docToAdd
                                               type:FSTDocumentViewChangeTypeAdded]];
     if (hasPendingWrites) {
-<<<<<<< HEAD
-=======
       const absl::string_view documentKey = util::StringFormat("%s/%s", path, key);
->>>>>>> 392e7634
       mutatedKeys = mutatedKeys.insert(testutil::Key(documentKey));
     }
   }
