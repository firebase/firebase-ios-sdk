--- conflicted
+++ resolved
@@ -41,12 +41,8 @@
   [super setUp];
 
   self.persistence = [FSTPersistenceTestHelpers eagerGCMemoryPersistence];
-<<<<<<< HEAD
   self.queryCache = self.persistence.queryCache;
-=======
-  self.queryCache = [self.persistence queryCache];
   [self.persistence.referenceDelegate addInMemoryPins:&_additionalReferences];
->>>>>>> 466880b0
 }
 
 - (void)tearDown {
