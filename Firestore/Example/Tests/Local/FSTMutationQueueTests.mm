/*
 * Copyright 2017 Google
 *
 * Licensed under the Apache License, Version 2.0 (the "License");
 * you may not use this file except in compliance with the License.
 * You may obtain a copy of the License at
 *
 *      http://www.apache.org/licenses/LICENSE-2.0
 *
 * Unless required by applicable law or agreed to in writing, software
 * distributed under the License is distributed on an "AS IS" BASIS,
 * WITHOUT WARRANTIES OR CONDITIONS OF ANY KIND, either express or implied.
 * See the License for the specific language governing permissions and
 * limitations under the License.
 */

#import "Firestore/Example/Tests/Local/FSTMutationQueueTests.h"

#import <FirebaseFirestore/FIRTimestamp.h>
#import "Firestore/Source/Core/FSTQuery.h"
#import "Firestore/Source/Local/FSTEagerGarbageCollector.h"
#import "Firestore/Source/Local/FSTMutationQueue.h"
#import "Firestore/Source/Local/FSTPersistence.h"
#import "Firestore/Source/Model/FSTMutation.h"
#import "Firestore/Source/Model/FSTMutationBatch.h"

#import "Firestore/Example/Tests/Util/FSTHelpers.h"

#include "Firestore/core/src/firebase/firestore/auth/user.h"
#include "Firestore/core/src/firebase/firestore/model/document_key.h"
#include "Firestore/core/test/firebase/firestore/testutil/testutil.h"

namespace testutil = firebase::firestore::testutil;
using firebase::firestore::auth::User;
using firebase::firestore::model::DocumentKey;

NS_ASSUME_NONNULL_BEGIN

@implementation FSTMutationQueueTests

- (void)tearDown {
  [self.persistence shutdown];
  [super tearDown];
}

/**
 * Xcode will run tests from any class that extends XCTestCase, but this doesn't work for
 * FSTMutationQueueTests since it is incomplete without the implementations supplied by its
 * subclasses.
 */
- (BOOL)isTestBaseClass {
  return [self class] == [FSTMutationQueueTests class];
}

- (void)testCountBatches {
  if ([self isTestBaseClass]) return;

  self.persistence.run("testCountBatches", [&]() {
    XCTAssertEqual(0, [self batchCount]);
    XCTAssertTrue([self.mutationQueue isEmpty]);

    FSTMutationBatch *batch1 = [self addMutationBatch];
    XCTAssertEqual(1, [self batchCount]);
    XCTAssertFalse([self.mutationQueue isEmpty]);

    FSTMutationBatch *batch2 = [self addMutationBatch];
    XCTAssertEqual(2, [self batchCount]);

    [self.mutationQueue removeMutationBatches:@[ batch2 ]];
    XCTAssertEqual(1, [self batchCount]);

    [self.mutationQueue removeMutationBatches:@[ batch1 ]];
    XCTAssertEqual(0, [self batchCount]);
    XCTAssertTrue([self.mutationQueue isEmpty]);
  });
}

- (void)testAcknowledgeBatchID {
  if ([self isTestBaseClass]) return;

  // Initial state of an empty queue
  XCTAssertEqual([self.mutationQueue highestAcknowledgedBatchID], kFSTBatchIDUnknown);

  // Adding mutation batches should not change the highest acked batchID.
  self.persistence.run("testAcknowledgeBatchID", [&]() {
    FSTMutationBatch *batch1 = [self addMutationBatch];
    FSTMutationBatch *batch2 = [self addMutationBatch];
    FSTMutationBatch *batch3 = [self addMutationBatch];
    XCTAssertGreaterThan(batch1.batchID, kFSTBatchIDUnknown);
    XCTAssertGreaterThan(batch2.batchID, batch1.batchID);
    XCTAssertGreaterThan(batch3.batchID, batch2.batchID);

    XCTAssertEqual([self.mutationQueue highestAcknowledgedBatchID], kFSTBatchIDUnknown);

    [self.mutationQueue acknowledgeBatch:batch1 streamToken:nil];
    [self.mutationQueue acknowledgeBatch:batch2 streamToken:nil];
    XCTAssertEqual([self.mutationQueue highestAcknowledgedBatchID], batch2.batchID);

    [self.mutationQueue removeMutationBatches:@[ batch1 ]];
    XCTAssertEqual([self.mutationQueue highestAcknowledgedBatchID], batch2.batchID);

    [self.mutationQueue removeMutationBatches:@[ batch2 ]];
    XCTAssertEqual([self.mutationQueue highestAcknowledgedBatchID], batch2.batchID);

    // Batch 3 never acknowledged.
    [self.mutationQueue removeMutationBatches:@[ batch3 ]];
    XCTAssertEqual([self.mutationQueue highestAcknowledgedBatchID], batch2.batchID);
  });
}

- (void)testAcknowledgeThenRemove {
  if ([self isTestBaseClass]) return;

  self.persistence.run("testAcknowledgeThenRemove", [&]() {
    FSTMutationBatch *batch1 = [self addMutationBatch];

    [self.mutationQueue acknowledgeBatch:batch1 streamToken:nil];
    [self.mutationQueue removeMutationBatches:@[ batch1 ]];

    XCTAssertEqual([self batchCount], 0);
    XCTAssertEqual([self.mutationQueue highestAcknowledgedBatchID], batch1.batchID);
  });
}

- (void)testHighestAcknowledgedBatchIDNeverExceedsNextBatchID {
  if ([self isTestBaseClass]) return;

  FSTMutationBatch *batch1 =
      self.persistence.run("testHighestAcknowledgedBatchIDNeverExceedsNextBatchID batch1",
                           [&]() -> FSTMutationBatch * { return [self addMutationBatch]; });
  FSTMutationBatch *batch2 =
      self.persistence.run("testHighestAcknowledgedBatchIDNeverExceedsNextBatchID batch2",
                           [&]() -> FSTMutationBatch * { return [self addMutationBatch]; });

  self.persistence.run("testHighestAcknowledgedBatchIDNeverExceedsNextBatchID", [&]() {
    [self.mutationQueue acknowledgeBatch:batch1 streamToken:nil];
    [self.mutationQueue acknowledgeBatch:batch2 streamToken:nil];
    XCTAssertEqual([self.mutationQueue highestAcknowledgedBatchID], batch2.batchID);

    [self.mutationQueue removeMutationBatches:@[ batch1, batch2 ]];
    XCTAssertEqual([self.mutationQueue highestAcknowledgedBatchID], batch2.batchID);
  });

  // Restart the queue so that nextBatchID will be reset.
<<<<<<< HEAD
  [self.mutationQueue shutdown];
=======
  self.mutationQueue = [self.persistence mutationQueueForUser:User("user")];
>>>>>>> 861ad89d

  FSTMutationBatch *batch = self.persistence.run(
      "testHighestAcknowledgedBatchIDNeverExceedsNextBatchID restart", [&]() -> FSTMutationBatch * {
        self.mutationQueue = [self.persistence mutationQueueForUser:User("user")];

        [self.mutationQueue start];

        // Verify that on restart with an empty queue, nextBatchID falls to a lower value.
        XCTAssertLessThan(self.mutationQueue.nextBatchID, batch2.batchID);

        // As a result highestAcknowledgedBatchID must also reset lower.
        XCTAssertEqual([self.mutationQueue highestAcknowledgedBatchID], kFSTBatchIDUnknown);

        // The mutation queue will reset the next batchID after all mutations are removed so adding
        // another mutation will cause a collision.
        FSTMutationBatch *newBatch = [self addMutationBatch];
        XCTAssertEqual(newBatch.batchID, batch1.batchID);
        return newBatch;
      });
  self.persistence.run("testHighestAcknowledgedBatchIDNeverExceedsNextBatchID restart2", [&]() {
    // Restart the queue with one unacknowledged batch in it.
    [self.mutationQueue start];

    XCTAssertEqual([self.mutationQueue nextBatchID], batch.batchID + 1);

    // highestAcknowledgedBatchID must still be kFSTBatchIDUnknown.
    XCTAssertEqual([self.mutationQueue highestAcknowledgedBatchID], kFSTBatchIDUnknown);
  });
}

- (void)testLookupMutationBatch {
  if ([self isTestBaseClass]) return;

  // Searching on an empty queue should not find a non-existent batch
  self.persistence.run("testLookupMutationBatch", [&]() {
    FSTMutationBatch *notFound = [self.mutationQueue lookupMutationBatch:42];
    XCTAssertNil(notFound);

    NSMutableArray<FSTMutationBatch *> *batches = [self createBatches:10];
    NSArray<FSTMutationBatch *> *removed = [self makeHoles:@[ @2, @6, @7 ] inBatches:batches];

    // After removing, a batch should not be found
    for (NSUInteger i = 0; i < removed.count; i++) {
      notFound = [self.mutationQueue lookupMutationBatch:removed[i].batchID];
      XCTAssertNil(notFound);
    }

    // Remaining entries should still be found
    for (FSTMutationBatch *batch in batches) {
      FSTMutationBatch *found = [self.mutationQueue lookupMutationBatch:batch.batchID];
      XCTAssertEqual(found.batchID, batch.batchID);
    }

    // Even on a nonempty queue searching should not find a non-existent batch
    notFound = [self.mutationQueue lookupMutationBatch:42];
    XCTAssertNil(notFound);
  });
}

- (void)testNextMutationBatchAfterBatchID {
  if ([self isTestBaseClass]) return;

  self.persistence.run("testNextMutationBatchAfterBatchID", [&]() {
    NSMutableArray<FSTMutationBatch *> *batches = [self createBatches:10];

    // This is an array of successors assuming the removals below will happen:
    NSArray<FSTMutationBatch *> *afters = @[ batches[3], batches[8], batches[8] ];
    NSArray<FSTMutationBatch *> *removed = [self makeHoles:@[ @2, @6, @7 ] inBatches:batches];

    for (NSUInteger i = 0; i < batches.count - 1; i++) {
      FSTMutationBatch *current = batches[i];
      FSTMutationBatch *next = batches[i + 1];
      FSTMutationBatch *found = [self.mutationQueue nextMutationBatchAfterBatchID:current.batchID];
      XCTAssertEqual(found.batchID, next.batchID);
    }

    for (NSUInteger i = 0; i < removed.count; i++) {
      FSTMutationBatch *current = removed[i];
      FSTMutationBatch *next = afters[i];
      FSTMutationBatch *found = [self.mutationQueue nextMutationBatchAfterBatchID:current.batchID];
      XCTAssertEqual(found.batchID, next.batchID);
    }

    FSTMutationBatch *first = batches[0];
    FSTMutationBatch *found = [self.mutationQueue nextMutationBatchAfterBatchID:first.batchID - 42];
    XCTAssertEqual(found.batchID, first.batchID);

    FSTMutationBatch *last = batches[batches.count - 1];
    FSTMutationBatch *notFound = [self.mutationQueue nextMutationBatchAfterBatchID:last.batchID];
    XCTAssertNil(notFound);
  });
}

- (void)testNextMutationBatchAfterBatchIDSkipsAcknowledgedBatches {
  if ([self isTestBaseClass]) return;

  NSMutableArray<FSTMutationBatch *> *batches = self.persistence.run(
      "testNextMutationBatchAfterBatchIDSkipsAcknowledgedBatches newBatches",
      [&]() -> NSMutableArray<FSTMutationBatch *> * {
        NSMutableArray<FSTMutationBatch *> *newBatches = [self createBatches:3];
        XCTAssertEqualObjects([self.mutationQueue nextMutationBatchAfterBatchID:kFSTBatchIDUnknown],
                              newBatches[0]);
        return newBatches;
      });
  self.persistence.run("testNextMutationBatchAfterBatchIDSkipsAcknowledgedBatches", [&]() {

    [self.mutationQueue acknowledgeBatch:batches[0] streamToken:nil];
    XCTAssertEqualObjects([self.mutationQueue nextMutationBatchAfterBatchID:kFSTBatchIDUnknown],
                          batches[1]);
    XCTAssertEqualObjects([self.mutationQueue nextMutationBatchAfterBatchID:batches[0].batchID],
                          batches[1]);
    XCTAssertEqualObjects([self.mutationQueue nextMutationBatchAfterBatchID:batches[1].batchID],
                          batches[2]);
  });
}

- (void)testAllMutationBatchesThroughBatchID {
  if ([self isTestBaseClass]) return;

  self.persistence.run("testAllMutationBatchesThroughBatchID", [&]() {
    NSMutableArray<FSTMutationBatch *> *batches = [self createBatches:10];
    [self makeHoles:@[ @2, @6, @7 ] inBatches:batches];

    NSArray<FSTMutationBatch *> *found, *expected;

    found = [self.mutationQueue allMutationBatchesThroughBatchID:batches[0].batchID - 1];
    XCTAssertEqualObjects(found, (@[]));

    for (NSUInteger i = 0; i < batches.count; i++) {
      found = [self.mutationQueue allMutationBatchesThroughBatchID:batches[i].batchID];
      expected = [batches subarrayWithRange:NSMakeRange(0, i + 1)];
      XCTAssertEqualObjects(found, expected, @"for index %lu", (unsigned long)i);
    }
  });
}

- (void)testAllMutationBatchesAffectingDocumentKey {
  if ([self isTestBaseClass]) return;

  self.persistence.run("testAllMutationBatchesAffectingDocumentKey", [&]() {
    NSArray<FSTMutation *> *mutations = @[
      FSTTestSetMutation(@"fob/bar",
                         @{ @"a" : @1 }),
      FSTTestSetMutation(@"foo/bar",
                         @{ @"a" : @1 }),
      FSTTestPatchMutation("foo/bar",
                           @{ @"b" : @1 }, {}),
      FSTTestSetMutation(@"foo/bar/suffix/key",
                         @{ @"a" : @1 }),
      FSTTestSetMutation(@"foo/baz",
                         @{ @"a" : @1 }),
      FSTTestSetMutation(@"food/bar",
                         @{ @"a" : @1 })
    ];

    // Store all the mutations.
    NSMutableArray<FSTMutationBatch *> *batches = [NSMutableArray array];
    for (FSTMutation *mutation in mutations) {
      FSTMutationBatch *batch =
          [self.mutationQueue addMutationBatchWithWriteTime:[FIRTimestamp timestamp]
                                                  mutations:@[ mutation ]];
      [batches addObject:batch];
    }

    NSArray<FSTMutationBatch *> *expected = @[ batches[1], batches[2] ];
    NSArray<FSTMutationBatch *> *matches =
        [self.mutationQueue allMutationBatchesAffectingDocumentKey:testutil::Key("foo/bar")];

    XCTAssertEqualObjects(matches, expected);
  });
}

- (void)testAllMutationBatchesAffectingQuery {
  if ([self isTestBaseClass]) return;

  self.persistence.run("testAllMutationBatchesAffectingQuery", [&]() {
    NSArray<FSTMutation *> *mutations = @[
      FSTTestSetMutation(@"fob/bar",
                         @{ @"a" : @1 }),
      FSTTestSetMutation(@"foo/bar",
                         @{ @"a" : @1 }),
      FSTTestPatchMutation("foo/bar",
                           @{ @"b" : @1 }, {}),
      FSTTestSetMutation(@"foo/bar/suffix/key",
                         @{ @"a" : @1 }),
      FSTTestSetMutation(@"foo/baz",
                         @{ @"a" : @1 }),
      FSTTestSetMutation(@"food/bar",
                         @{ @"a" : @1 })
    ];

    // Store all the mutations.
    NSMutableArray<FSTMutationBatch *> *batches = [NSMutableArray array];
    for (FSTMutation *mutation in mutations) {
      FSTMutationBatch *batch =
          [self.mutationQueue addMutationBatchWithWriteTime:[FIRTimestamp timestamp]
                                                  mutations:@[ mutation ]];
      [batches addObject:batch];
    }

    NSArray<FSTMutationBatch *> *expected = @[ batches[1], batches[2], batches[4] ];
    FSTQuery *query = FSTTestQuery("foo");
    NSArray<FSTMutationBatch *> *matches =
        [self.mutationQueue allMutationBatchesAffectingQuery:query];

    XCTAssertEqualObjects(matches, expected);
  });
}

- (void)testRemoveMutationBatches {
  if ([self isTestBaseClass]) return;

  self.persistence.run("testRemoveMutationBatches", [&]() {
    NSMutableArray<FSTMutationBatch *> *batches = [self createBatches:10];

    [self.mutationQueue removeMutationBatches:@[ batches[0] ]];
    [batches removeObjectAtIndex:0];

    FSTMutationBatch *last = batches[batches.count - 1];
    XCTAssertEqual([self batchCount], 9);

    NSArray<FSTMutationBatch *> *found;

    found = [self.mutationQueue allMutationBatchesThroughBatchID:last.batchID];
    XCTAssertEqualObjects(found, batches);
    XCTAssertEqual(found.count, 9);

    [self.mutationQueue removeMutationBatches:@[ batches[0], batches[1], batches[2] ]];
    [batches removeObjectsInRange:NSMakeRange(0, 3)];
    XCTAssertEqual([self batchCount], 6);

    found = [self.mutationQueue allMutationBatchesThroughBatchID:last.batchID];
    XCTAssertEqualObjects(found, batches);
    XCTAssertEqual(found.count, 6);

    [self.mutationQueue removeMutationBatches:@[ batches[batches.count - 1] ]];
    [batches removeObjectAtIndex:batches.count - 1];
    XCTAssertEqual([self batchCount], 5);

    found = [self.mutationQueue allMutationBatchesThroughBatchID:last.batchID];
    XCTAssertEqualObjects(found, batches);
    XCTAssertEqual(found.count, 5);

    [self.mutationQueue removeMutationBatches:@[ batches[3] ]];
    [batches removeObjectAtIndex:3];
    XCTAssertEqual([self batchCount], 4);

    [self.mutationQueue removeMutationBatches:@[ batches[1] ]];
    [batches removeObjectAtIndex:1];
    XCTAssertEqual([self batchCount], 3);

    found = [self.mutationQueue allMutationBatchesThroughBatchID:last.batchID];
    XCTAssertEqualObjects(found, batches);
    XCTAssertEqual(found.count, 3);
    XCTAssertFalse([self.mutationQueue isEmpty]);

    [self.mutationQueue removeMutationBatches:batches];
    found = [self.mutationQueue allMutationBatchesThroughBatchID:last.batchID];
    XCTAssertEqualObjects(found, @[]);
    XCTAssertEqual(found.count, 0);
    XCTAssertTrue([self.mutationQueue isEmpty]);
  });
}

- (void)testRemoveMutationBatchesEmitsGarbageEvents {
  if ([self isTestBaseClass]) return;

  FSTEagerGarbageCollector *garbageCollector = [[FSTEagerGarbageCollector alloc] init];
  [garbageCollector addGarbageSource:self.mutationQueue];

  NSMutableArray<FSTMutationBatch *> *batches = [NSMutableArray array];
  self.persistence.run("testRemoveMutationBatchesEmitsGarbageEvents", [&]() {
    [batches addObjectsFromArray:@[
      [self addMutationBatchWithKey:@"foo/bar"],
      [self addMutationBatchWithKey:@"foo/ba"],
      [self addMutationBatchWithKey:@"foo/bar2"],
      [self addMutationBatchWithKey:@"foo/bar"],
      [self addMutationBatchWithKey:@"foo/bar/suffix/baz"],
      [self addMutationBatchWithKey:@"bar/baz"],
    ]];

    [self.mutationQueue removeMutationBatches:@[ batches[0] ]];
    std::set<DocumentKey> garbage = [garbageCollector collectGarbage];
    XCTAssertEqual(garbage, std::set<DocumentKey>({}));

    [self.mutationQueue removeMutationBatches:@[ batches[1] ]];
    garbage = [garbageCollector collectGarbage];
    XCTAssertEqual(garbage, std::set<DocumentKey>({testutil::Key("foo/ba")}));

    [self.mutationQueue removeMutationBatches:@[ batches[5] ]];
    garbage = [garbageCollector collectGarbage];
    XCTAssertEqual(garbage, std::set<DocumentKey>({testutil::Key("bar/baz")}));

    [self.mutationQueue removeMutationBatches:@[ batches[2], batches[3] ]];
    garbage = [garbageCollector collectGarbage];
    XCTAssertEqual(garbage,
                   std::set<DocumentKey>({testutil::Key("foo/bar"), testutil::Key("foo/bar2")}));

    [batches addObject:[self addMutationBatchWithKey:@"foo/bar/suffix/baz"]];
    garbage = [garbageCollector collectGarbage];
    XCTAssertEqual(garbage, std::set<DocumentKey>({}));

    [self.mutationQueue removeMutationBatches:@[ batches[4], batches[6] ]];
    garbage = [garbageCollector collectGarbage];
    XCTAssertEqual(garbage, std::set<DocumentKey>({testutil::Key("foo/bar/suffix/baz")}));
  });
}

- (void)testStreamToken {
  if ([self isTestBaseClass]) return;

  NSData *streamToken1 = [@"token1" dataUsingEncoding:NSUTF8StringEncoding];
  NSData *streamToken2 = [@"token2" dataUsingEncoding:NSUTF8StringEncoding];

  self.persistence.run("testStreamToken", [&]() {
    [self.mutationQueue setLastStreamToken:streamToken1];

    FSTMutationBatch *batch1 = [self addMutationBatch];
    [self addMutationBatch];

    XCTAssertEqualObjects([self.mutationQueue lastStreamToken], streamToken1);

    [self.mutationQueue acknowledgeBatch:batch1 streamToken:streamToken2];
    XCTAssertEqual(self.mutationQueue.highestAcknowledgedBatchID, batch1.batchID);
    XCTAssertEqualObjects([self.mutationQueue lastStreamToken], streamToken2);
  });
}

#pragma mark - Helpers

/** Creates a new FSTMutationBatch with the next batch ID and a set of dummy mutations. */
- (FSTMutationBatch *)addMutationBatch {
  return [self addMutationBatchWithKey:@"foo/bar"];
}

/**
 * Creates a new FSTMutationBatch with the given key, the next batch ID and a set of dummy
 * mutations.
 */
- (FSTMutationBatch *)addMutationBatchWithKey:(NSString *)key {
  FSTSetMutation *mutation = FSTTestSetMutation(key, @{ @"a" : @1 });

  FSTMutationBatch *batch =
      [self.mutationQueue addMutationBatchWithWriteTime:[FIRTimestamp timestamp]
                                              mutations:@[ mutation ]];
  return batch;
}

/**
 * Creates an array of batches containing @a number dummy FSTMutationBatches. Each has a different
 * batchID.
 */
- (NSMutableArray<FSTMutationBatch *> *)createBatches:(int)number {
  NSMutableArray<FSTMutationBatch *> *batches = [NSMutableArray array];

  for (int i = 0; i < number; i++) {
    FSTMutationBatch *batch = [self addMutationBatch];
    [batches addObject:batch];
  }

  return batches;
}

/** Returns the number of mutation batches in the mutation queue. */
- (NSUInteger)batchCount {
  return [self.mutationQueue allMutationBatches].count;
}

/**
 * Removes entries from from the given @a batches and returns them.
 *
 * @param holes An array of indexes in the batches array; in increasing order. Indexes are relative
 *     to the original state of the batches array, not any intermediate state that might occur.
 * @param batches The array to mutate, removing entries from it.
 * @return A new array containing all the entries that were removed from @a batches.
 */
- (NSArray<FSTMutationBatch *> *)makeHoles:(NSArray<NSNumber *> *)holes
                                 inBatches:(NSMutableArray<FSTMutationBatch *> *)batches {
  NSMutableArray<FSTMutationBatch *> *removed = [NSMutableArray array];
  for (NSUInteger i = 0; i < holes.count; i++) {
    NSUInteger index = holes[i].unsignedIntegerValue - i;
    FSTMutationBatch *batch = batches[index];
    [self.mutationQueue removeMutationBatches:@[ batch ]];

    [batches removeObjectAtIndex:index];
    [removed addObject:batch];
  }
  return removed;
}

@end

NS_ASSUME_NONNULL_END<|MERGE_RESOLUTION|>--- conflicted
+++ resolved
@@ -142,12 +142,6 @@
   });
 
   // Restart the queue so that nextBatchID will be reset.
-<<<<<<< HEAD
-  [self.mutationQueue shutdown];
-=======
-  self.mutationQueue = [self.persistence mutationQueueForUser:User("user")];
->>>>>>> 861ad89d
-
   FSTMutationBatch *batch = self.persistence.run(
       "testHighestAcknowledgedBatchIDNeverExceedsNextBatchID restart", [&]() -> FSTMutationBatch * {
         self.mutationQueue = [self.persistence mutationQueueForUser:User("user")];
