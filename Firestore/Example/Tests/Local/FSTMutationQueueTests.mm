/*
 * Copyright 2017 Google
 *
 * Licensed under the Apache License, Version 2.0 (the "License");
 * you may not use this file except in compliance with the License.
 * You may obtain a copy of the License at
 *
 *      http://www.apache.org/licenses/LICENSE-2.0
 *
 * Unless required by applicable law or agreed to in writing, software
 * distributed under the License is distributed on an "AS IS" BASIS,
 * WITHOUT WARRANTIES OR CONDITIONS OF ANY KIND, either express or implied.
 * See the License for the specific language governing permissions and
 * limitations under the License.
 */

#import "Firestore/Example/Tests/Local/FSTMutationQueueTests.h"

#import <FirebaseFirestore/FIRTimestamp.h>

#include <set>
#include <utility>
#include <vector>

#import "Firestore/Source/Core/FSTQuery.h"
#import "Firestore/Source/Local/FSTPersistence.h"
#import "Firestore/Source/Model/FSTMutation.h"
#import "Firestore/Source/Model/FSTMutationBatch.h"

#import "Firestore/Example/Tests/Util/FSTHelpers.h"

#include "Firestore/core/src/firebase/firestore/auth/user.h"
#include "Firestore/core/src/firebase/firestore/model/document_key.h"
#include "Firestore/core/src/firebase/firestore/model/document_key_set.h"
#include "Firestore/core/src/firebase/firestore/model/mutation_batch.h"
#include "Firestore/core/test/firebase/firestore/testutil/testutil.h"

namespace testutil = firebase::firestore::testutil;
using firebase::firestore::auth::User;
using firebase::firestore::model::DocumentKey;
using firebase::firestore::model::DocumentKeySet;
using firebase::firestore::model::kBatchIdUnknown;
using firebase::firestore::testutil::Key;

NS_ASSUME_NONNULL_BEGIN

@implementation FSTMutationQueueTests

- (void)tearDown {
  [self.persistence shutdown];
  [super tearDown];
}

/**
 * Xcode will run tests from any class that extends XCTestCase, but this doesn't work for
 * FSTMutationQueueTests since it is incomplete without the implementations supplied by its
 * subclasses.
 */
- (BOOL)isTestBaseClass {
  return [self class] == [FSTMutationQueueTests class];
}

- (void)testCountBatches {
  if ([self isTestBaseClass]) return;

  self.persistence.run("testCountBatches", [&]() {
    XCTAssertEqual(0, [self batchCount]);
    XCTAssertTrue(self.mutationQueue->IsEmpty());

    FSTMutationBatch *batch1 = [self addMutationBatch];
    XCTAssertEqual(1, [self batchCount]);
    XCTAssertFalse(self.mutationQueue->IsEmpty());

    FSTMutationBatch *batch2 = [self addMutationBatch];
    XCTAssertEqual(2, [self batchCount]);

    self.mutationQueue->RemoveMutationBatch(batch1);
    XCTAssertEqual(1, [self batchCount]);

    self.mutationQueue->RemoveMutationBatch(batch2);
    XCTAssertEqual(0, [self batchCount]);
    XCTAssertTrue(self.mutationQueue->IsEmpty());
  });
}

- (void)testAcknowledgeBatchID {
  if ([self isTestBaseClass]) return;

  self.persistence.run("testAcknowledgeBatchID", [&]() {
    XCTAssertEqual([self batchCount], 0);

    FSTMutationBatch *batch1 = [self addMutationBatch];
    FSTMutationBatch *batch2 = [self addMutationBatch];
    FSTMutationBatch *batch3 = [self addMutationBatch];
    XCTAssertGreaterThan(batch1.batchID, kBatchIdUnknown);
    XCTAssertGreaterThan(batch2.batchID, batch1.batchID);
    XCTAssertGreaterThan(batch3.batchID, batch2.batchID);

    XCTAssertEqual([self batchCount], 3);

    self.mutationQueue->AcknowledgeBatch(batch1, nil);
    self.mutationQueue->RemoveMutationBatch(batch1);
    XCTAssertEqual([self batchCount], 2);

    self.mutationQueue->AcknowledgeBatch(batch2, nil);
    XCTAssertEqual([self batchCount], 2);

    self.mutationQueue->RemoveMutationBatch(batch2);
    XCTAssertEqual([self batchCount], 1);

    self.mutationQueue->RemoveMutationBatch(batch3);
    XCTAssertEqual([self batchCount], 0);
  });
}

- (void)testAcknowledgeThenRemove {
  if ([self isTestBaseClass]) return;

  self.persistence.run("testAcknowledgeThenRemove", [&]() {
    FSTMutationBatch *batch1 = [self addMutationBatch];

    self.mutationQueue->AcknowledgeBatch(batch1, nil);
    self.mutationQueue->RemoveMutationBatch(batch1);

    XCTAssertEqual([self batchCount], 0);
  });
}

- (void)testLookupMutationBatch {
  if ([self isTestBaseClass]) return;

  // Searching on an empty queue should not find a non-existent batch
  self.persistence.run("testLookupMutationBatch", [&]() {
    FSTMutationBatch *notFound = self.mutationQueue->LookupMutationBatch(42);
    XCTAssertNil(notFound);

    std::vector<FSTMutationBatch *> batches = [self createBatches:10];
    std::vector<FSTMutationBatch *> removed = [self removeFirstBatches:3 inBatches:&batches];

    // After removing, a batch should not be found
    for (size_t i = 0; i < removed.size(); i++) {
      notFound = self.mutationQueue->LookupMutationBatch(removed[i].batchID);
      XCTAssertNil(notFound);
    }

    // Remaining entries should still be found
    for (FSTMutationBatch *batch : batches) {
      FSTMutationBatch *found = self.mutationQueue->LookupMutationBatch(batch.batchID);
      XCTAssertEqual(found.batchID, batch.batchID);
    }

    // Even on a nonempty queue searching should not find a non-existent batch
    notFound = self.mutationQueue->LookupMutationBatch(42);
    XCTAssertNil(notFound);
  });
}

- (void)testNextMutationBatchAfterBatchID {
  if ([self isTestBaseClass]) return;

  self.persistence.run("testNextMutationBatchAfterBatchID", [&]() {
    std::vector<FSTMutationBatch *> batches = [self createBatches:10];
    std::vector<FSTMutationBatch *> removed = [self removeFirstBatches:3 inBatches:&batches];

    for (size_t i = 0; i < batches.size() - 1; i++) {
      FSTMutationBatch *current = batches[i];
      FSTMutationBatch *next = batches[i + 1];
      FSTMutationBatch *found = self.mutationQueue->NextMutationBatchAfterBatchId(current.batchID);
      XCTAssertEqual(found.batchID, next.batchID);
    }

    for (size_t i = 0; i < removed.size(); i++) {
      FSTMutationBatch *current = removed[i];
      FSTMutationBatch *next = batches[0];
      FSTMutationBatch *found = self.mutationQueue->NextMutationBatchAfterBatchId(current.batchID);
      XCTAssertEqual(found.batchID, next.batchID);
    }

    FSTMutationBatch *first = batches[0];
    FSTMutationBatch *found = self.mutationQueue->NextMutationBatchAfterBatchId(first.batchID - 42);
    XCTAssertEqual(found.batchID, first.batchID);

    FSTMutationBatch *last = batches[batches.size() - 1];
    FSTMutationBatch *notFound = self.mutationQueue->NextMutationBatchAfterBatchId(last.batchID);
    XCTAssertNil(notFound);
  });
}

- (void)testAllMutationBatchesAffectingDocumentKey {
  if ([self isTestBaseClass]) return;

  self.persistence.run("testAllMutationBatchesAffectingDocumentKey", [&]() {
    NSArray<FSTMutation *> *mutations = @[
      FSTTestSetMutation(@"foi/bar", @{@"a" : @1}), FSTTestSetMutation(@"foo/bar", @{@"a" : @1}),
      FSTTestPatchMutation("foo/bar", @{@"b" : @1}, {}),
      FSTTestSetMutation(@"foo/bar/suffix/key", @{@"a" : @1}),
      FSTTestSetMutation(@"foo/baz", @{@"a" : @1}), FSTTestSetMutation(@"food/bar", @{@"a" : @1})
    ];

    // Store all the mutations.
    NSMutableArray<FSTMutationBatch *> *batches = [NSMutableArray array];
    for (FSTMutation *mutation in mutations) {
      FSTMutationBatch *batch =
<<<<<<< HEAD
          [self.mutationQueue addMutationBatchWithWriteTime:[FIRTimestamp timestamp]
                                              baseMutations:@[]
                                                  mutations:@[ mutation ]];
=======
          self.mutationQueue->AddMutationBatch([FIRTimestamp timestamp], { mutation });
>>>>>>> 9848883d
      [batches addObject:batch];
    }

    std::vector<FSTMutationBatch *> expected{batches[1], batches[2]};
    std::vector<FSTMutationBatch *> matches =
        self.mutationQueue->AllMutationBatchesAffectingDocumentKey(testutil::Key("foo/bar"));

    FSTAssertEqualVectors(matches, expected);
  });
}

- (void)testAllMutationBatchesAffectingDocumentKeys {
  if ([self isTestBaseClass]) return;

  self.persistence.run("testAllMutationBatchesAffectingDocumentKey", [&]() {
    NSArray<FSTMutation *> *mutations = @[
      FSTTestSetMutation(@"fob/bar", @{@"a" : @1}), FSTTestSetMutation(@"foo/bar", @{@"a" : @1}),
      FSTTestPatchMutation("foo/bar", @{@"b" : @1}, {}),
      FSTTestSetMutation(@"foo/bar/suffix/key", @{@"a" : @1}),
      FSTTestSetMutation(@"foo/baz", @{@"a" : @1}), FSTTestSetMutation(@"food/bar", @{@"a" : @1})
    ];

    // Store all the mutations.
    NSMutableArray<FSTMutationBatch *> *batches = [NSMutableArray array];
    for (FSTMutation *mutation in mutations) {
      FSTMutationBatch *batch =
<<<<<<< HEAD
          [self.mutationQueue addMutationBatchWithWriteTime:[FIRTimestamp timestamp]
                                              baseMutations:@[]
                                                  mutations:@[ mutation ]];
=======
          self.mutationQueue->AddMutationBatch([FIRTimestamp timestamp], { mutation });
>>>>>>> 9848883d
      [batches addObject:batch];
    }

    DocumentKeySet keys{
        Key("foo/bar"),
        Key("foo/baz"),
    };

    std::vector<FSTMutationBatch *> expected{batches[1], batches[2], batches[4]};
    std::vector<FSTMutationBatch *> matches =
        self.mutationQueue->AllMutationBatchesAffectingDocumentKeys(keys);

    FSTAssertEqualVectors(matches, expected);
  });
}

- (void)testAllMutationBatchesAffectingDocumentKeys_handlesOverlap {
  if ([self isTestBaseClass]) return;

  self.persistence.run("testAllMutationBatchesAffectingDocumentKeys_handlesOverlap", [&]() {
    std::vector<FSTMutation *> group1 = {
        FSTTestSetMutation(@"foo/bar", @{@"a" : @1}),
        FSTTestSetMutation(@"foo/baz", @{@"a" : @1}),
    };
    FSTMutationBatch *batch1 =
<<<<<<< HEAD
        [self.mutationQueue addMutationBatchWithWriteTime:[FIRTimestamp timestamp]
                                            baseMutations:@[]
                                                mutations:group1];

    NSArray<FSTMutation *> *group2 = @[ FSTTestSetMutation(@"food/bar", @{@"a" : @1}) ];
    [self.mutationQueue addMutationBatchWithWriteTime:[FIRTimestamp timestamp]
                                        baseMutations:@[]
                                            mutations:group2];
=======
        self.mutationQueue->AddMutationBatch([FIRTimestamp timestamp], std::move(group1));

    std::vector<FSTMutation *> group2 = {FSTTestSetMutation(@"food/bar", @{@"a" : @1})};
    self.mutationQueue->AddMutationBatch([FIRTimestamp timestamp], std::move(group2));
>>>>>>> 9848883d

    std::vector<FSTMutation *> group3 = {
        FSTTestSetMutation(@"foo/bar", @{@"b" : @1}),
    };
    FSTMutationBatch *batch3 =
<<<<<<< HEAD
        [self.mutationQueue addMutationBatchWithWriteTime:[FIRTimestamp timestamp]
                                            baseMutations:@[]
                                                mutations:group3];
=======
        self.mutationQueue->AddMutationBatch([FIRTimestamp timestamp], std::move(group3));
>>>>>>> 9848883d

    DocumentKeySet keys{
        Key("foo/bar"),
        Key("foo/baz"),
    };

    std::vector<FSTMutationBatch *> expected{batch1, batch3};
    std::vector<FSTMutationBatch *> matches =
        self.mutationQueue->AllMutationBatchesAffectingDocumentKeys(keys);

    FSTAssertEqualVectors(matches, expected);
  });
}

- (void)testAllMutationBatchesAffectingQuery {
  if ([self isTestBaseClass]) return;

  self.persistence.run("testAllMutationBatchesAffectingQuery", [&]() {
    NSArray<FSTMutation *> *mutations = @[
      FSTTestSetMutation(@"fob/bar", @{@"a" : @1}), FSTTestSetMutation(@"foo/bar", @{@"a" : @1}),
      FSTTestPatchMutation("foo/bar", @{@"b" : @1}, {}),
      FSTTestSetMutation(@"foo/bar/suffix/key", @{@"a" : @1}),
      FSTTestSetMutation(@"foo/baz", @{@"a" : @1}), FSTTestSetMutation(@"food/bar", @{@"a" : @1})
    ];

    // Store all the mutations.
    NSMutableArray<FSTMutationBatch *> *batches = [NSMutableArray array];
    for (FSTMutation *mutation in mutations) {
      FSTMutationBatch *batch =
<<<<<<< HEAD
          [self.mutationQueue addMutationBatchWithWriteTime:[FIRTimestamp timestamp]
                                              baseMutations:@[]
                                                  mutations:@[ mutation ]];
=======
          self.mutationQueue->AddMutationBatch([FIRTimestamp timestamp], { mutation });
>>>>>>> 9848883d
      [batches addObject:batch];
    }

    std::vector<FSTMutationBatch *> expected = {batches[1], batches[2], batches[4]};
    FSTQuery *query = FSTTestQuery("foo");
    std::vector<FSTMutationBatch *> matches =
        self.mutationQueue->AllMutationBatchesAffectingQuery(query);

    FSTAssertEqualVectors(matches, expected);
  });
}

- (void)testRemoveMutationBatches {
  if ([self isTestBaseClass]) return;

  self.persistence.run("testRemoveMutationBatches", [&]() {
    std::vector<FSTMutationBatch *> batches = [self createBatches:10];

    self.mutationQueue->RemoveMutationBatch(batches[0]);
    batches.erase(batches.begin());

    XCTAssertEqual([self batchCount], 9);

    std::vector<FSTMutationBatch *> found;

    found = self.mutationQueue->AllMutationBatches();
    FSTAssertEqualVectors(found, batches);
    XCTAssertEqual(found.size(), 9);

    self.mutationQueue->RemoveMutationBatch(batches[0]);
    self.mutationQueue->RemoveMutationBatch(batches[1]);
    self.mutationQueue->RemoveMutationBatch(batches[2]);
    batches.erase(batches.begin(), batches.begin() + 3);
    XCTAssertEqual([self batchCount], 6);

    found = self.mutationQueue->AllMutationBatches();
    FSTAssertEqualVectors(found, batches);
    XCTAssertEqual(found.size(), 6);

    self.mutationQueue->RemoveMutationBatch(batches[0]);
    batches.erase(batches.begin());
    XCTAssertEqual([self batchCount], 5);

    found = self.mutationQueue->AllMutationBatches();
    FSTAssertEqualVectors(found, batches);
    XCTAssertEqual(found.size(), 5);

    self.mutationQueue->RemoveMutationBatch(batches[0]);
    batches.erase(batches.begin());
    XCTAssertEqual([self batchCount], 4);

    self.mutationQueue->RemoveMutationBatch(batches[0]);
    batches.erase(batches.begin());
    XCTAssertEqual([self batchCount], 3);

    found = self.mutationQueue->AllMutationBatches();
    FSTAssertEqualVectors(found, batches);
    XCTAssertEqual(found.size(), 3);
    XCTAssertFalse(self.mutationQueue->IsEmpty());

    for (FSTMutationBatch *batch : batches) {
      self.mutationQueue->RemoveMutationBatch(batch);
    }
    found = self.mutationQueue->AllMutationBatches();
    XCTAssertEqual(found.size(), 0);
    XCTAssertTrue(self.mutationQueue->IsEmpty());
  });
}

- (void)testStreamToken {
  if ([self isTestBaseClass]) return;

  NSData *streamToken1 = [@"token1" dataUsingEncoding:NSUTF8StringEncoding];
  NSData *streamToken2 = [@"token2" dataUsingEncoding:NSUTF8StringEncoding];

  self.persistence.run("testStreamToken", [&]() {
    self.mutationQueue->SetLastStreamToken(streamToken1);

    FSTMutationBatch *batch1 = [self addMutationBatch];
    [self addMutationBatch];

    XCTAssertEqualObjects(self.mutationQueue->GetLastStreamToken(), streamToken1);

    self.mutationQueue->AcknowledgeBatch(batch1, streamToken2);
    XCTAssertEqualObjects(self.mutationQueue->GetLastStreamToken(), streamToken2);
  });
}

#pragma mark - Helpers

/** Creates a new FSTMutationBatch with the next batch ID and a set of dummy mutations. */
- (FSTMutationBatch *)addMutationBatch {
  return [self addMutationBatchWithKey:@"foo/bar"];
}

/**
 * Creates a new FSTMutationBatch with the given key, the next batch ID and a set of dummy
 * mutations.
 */
- (FSTMutationBatch *)addMutationBatchWithKey:(NSString *)key {
  FSTSetMutation *mutation = FSTTestSetMutation(key, @{@"a" : @1});

  FSTMutationBatch *batch =
<<<<<<< HEAD
      [self.mutationQueue addMutationBatchWithWriteTime:[FIRTimestamp timestamp]
                                          baseMutations:@[]
                                              mutations:@[ mutation ]];
=======
      self.mutationQueue->AddMutationBatch([FIRTimestamp timestamp], { mutation });
>>>>>>> 9848883d
  return batch;
}

/**
 * Creates an array of batches containing @a number dummy FSTMutationBatches. Each has a different
 * batchID.
 */
- (std::vector<FSTMutationBatch *>)createBatches:(int)number {
  std::vector<FSTMutationBatch *> batches;

  for (int i = 0; i < number; i++) {
    FSTMutationBatch *batch = [self addMutationBatch];
    batches.push_back(batch);
  }

  return batches;
}

/** Returns the number of mutation batches in the mutation queue. */
- (size_t)batchCount {
  return self.mutationQueue->AllMutationBatches().size();
}

/**
 * Removes the first n entries from the the given batches and returns them.
 *
 * @param n The number of batches to remove.
 * @param batches The array to mutate, removing entries from it.
 * @return A new array containing all the entries that were removed from @a batches.
 */
- (std::vector<FSTMutationBatch *>)removeFirstBatches:(size_t)n
                                            inBatches:(std::vector<FSTMutationBatch *> *)batches {
  std::vector<FSTMutationBatch *> removed(batches->begin(), batches->begin() + n);
  batches->erase(batches->begin(), batches->begin() + n);

  for (FSTMutationBatch *batch : removed) {
    self.mutationQueue->RemoveMutationBatch(batch);
  }
  return removed;
}

@end

NS_ASSUME_NONNULL_END<|MERGE_RESOLUTION|>--- conflicted
+++ resolved
@@ -201,13 +201,7 @@
     NSMutableArray<FSTMutationBatch *> *batches = [NSMutableArray array];
     for (FSTMutation *mutation in mutations) {
       FSTMutationBatch *batch =
-<<<<<<< HEAD
-          [self.mutationQueue addMutationBatchWithWriteTime:[FIRTimestamp timestamp]
-                                              baseMutations:@[]
-                                                  mutations:@[ mutation ]];
-=======
-          self.mutationQueue->AddMutationBatch([FIRTimestamp timestamp], { mutation });
->>>>>>> 9848883d
+          self.mutationQueue->AddMutationBatch([FIRTimestamp timestamp], {}, { mutation });
       [batches addObject:batch];
     }
 
@@ -234,13 +228,7 @@
     NSMutableArray<FSTMutationBatch *> *batches = [NSMutableArray array];
     for (FSTMutation *mutation in mutations) {
       FSTMutationBatch *batch =
-<<<<<<< HEAD
-          [self.mutationQueue addMutationBatchWithWriteTime:[FIRTimestamp timestamp]
-                                              baseMutations:@[]
-                                                  mutations:@[ mutation ]];
-=======
-          self.mutationQueue->AddMutationBatch([FIRTimestamp timestamp], { mutation });
->>>>>>> 9848883d
+          self.mutationQueue->AddMutationBatch([FIRTimestamp timestamp], {}, { mutation });
       [batches addObject:batch];
     }
 
@@ -266,33 +254,16 @@
         FSTTestSetMutation(@"foo/baz", @{@"a" : @1}),
     };
     FSTMutationBatch *batch1 =
-<<<<<<< HEAD
-        [self.mutationQueue addMutationBatchWithWriteTime:[FIRTimestamp timestamp]
-                                            baseMutations:@[]
-                                                mutations:group1];
-
-    NSArray<FSTMutation *> *group2 = @[ FSTTestSetMutation(@"food/bar", @{@"a" : @1}) ];
-    [self.mutationQueue addMutationBatchWithWriteTime:[FIRTimestamp timestamp]
-                                        baseMutations:@[]
-                                            mutations:group2];
-=======
-        self.mutationQueue->AddMutationBatch([FIRTimestamp timestamp], std::move(group1));
+        self.mutationQueue->AddMutationBatch([FIRTimestamp timestamp], {}, std::move(group1));
 
     std::vector<FSTMutation *> group2 = {FSTTestSetMutation(@"food/bar", @{@"a" : @1})};
-    self.mutationQueue->AddMutationBatch([FIRTimestamp timestamp], std::move(group2));
->>>>>>> 9848883d
+    self.mutationQueue->AddMutationBatch([FIRTimestamp timestamp], {}, std::move(group2));
 
     std::vector<FSTMutation *> group3 = {
         FSTTestSetMutation(@"foo/bar", @{@"b" : @1}),
     };
     FSTMutationBatch *batch3 =
-<<<<<<< HEAD
-        [self.mutationQueue addMutationBatchWithWriteTime:[FIRTimestamp timestamp]
-                                            baseMutations:@[]
-                                                mutations:group3];
-=======
-        self.mutationQueue->AddMutationBatch([FIRTimestamp timestamp], std::move(group3));
->>>>>>> 9848883d
+        self.mutationQueue->AddMutationBatch([FIRTimestamp timestamp], {},  std::move(group3));
 
     DocumentKeySet keys{
         Key("foo/bar"),
@@ -322,13 +293,7 @@
     NSMutableArray<FSTMutationBatch *> *batches = [NSMutableArray array];
     for (FSTMutation *mutation in mutations) {
       FSTMutationBatch *batch =
-<<<<<<< HEAD
-          [self.mutationQueue addMutationBatchWithWriteTime:[FIRTimestamp timestamp]
-                                              baseMutations:@[]
-                                                  mutations:@[ mutation ]];
-=======
-          self.mutationQueue->AddMutationBatch([FIRTimestamp timestamp], { mutation });
->>>>>>> 9848883d
+          self.mutationQueue->AddMutationBatch([FIRTimestamp timestamp], {}, { mutation });
       [batches addObject:batch];
     }
 
@@ -432,13 +397,7 @@
   FSTSetMutation *mutation = FSTTestSetMutation(key, @{@"a" : @1});
 
   FSTMutationBatch *batch =
-<<<<<<< HEAD
-      [self.mutationQueue addMutationBatchWithWriteTime:[FIRTimestamp timestamp]
-                                          baseMutations:@[]
-                                              mutations:@[ mutation ]];
-=======
-      self.mutationQueue->AddMutationBatch([FIRTimestamp timestamp], { mutation });
->>>>>>> 9848883d
+      self.mutationQueue->AddMutationBatch([FIRTimestamp timestamp], {},  { mutation });
   return batch;
 }
 
