/*
 * Copyright 2017 Google
 *
 * Licensed under the Apache License, Version 2.0 (the "License");
 * you may not use this file except in compliance with the License.
 * You may obtain a copy of the License at
 *
 *      http://www.apache.org/licenses/LICENSE-2.0
 *
 * Unless required by applicable law or agreed to in writing, software
 * distributed under the License is distributed on an "AS IS" BASIS,
 * WITHOUT WARRANTIES OR CONDITIONS OF ANY KIND, either express or implied.
 * See the License for the specific language governing permissions and
 * limitations under the License.
 */

#import "Firestore/Example/Tests/Local/FSTMutationQueueTests.h"

#import <FirebaseFirestore/FIRTimestamp.h>

#include <set>

#import "Firestore/Source/Core/FSTQuery.h"
#import "Firestore/Source/Local/FSTEagerGarbageCollector.h"
#import "Firestore/Source/Local/FSTMutationQueue.h"
#import "Firestore/Source/Local/FSTPersistence.h"
#import "Firestore/Source/Model/FSTMutation.h"
#import "Firestore/Source/Model/FSTMutationBatch.h"

#import "Firestore/Example/Tests/Util/FSTHelpers.h"

#include "Firestore/core/src/firebase/firestore/auth/user.h"
#include "Firestore/core/src/firebase/firestore/model/document_key.h"
#include "Firestore/core/src/firebase/firestore/model/document_key_set.h"
#include "Firestore/core/test/firebase/firestore/testutil/testutil.h"

namespace testutil = firebase::firestore::testutil;
using firebase::firestore::auth::User;
using firebase::firestore::model::DocumentKey;
using firebase::firestore::model::DocumentKeySet;
using firebase::firestore::testutil::Key;

NS_ASSUME_NONNULL_BEGIN

@implementation FSTMutationQueueTests

- (void)tearDown {
  [self.persistence shutdown];
  [super tearDown];
}

/**
 * Xcode will run tests from any class that extends XCTestCase, but this doesn't work for
 * FSTMutationQueueTests since it is incomplete without the implementations supplied by its
 * subclasses.
 */
- (BOOL)isTestBaseClass {
  return [self class] == [FSTMutationQueueTests class];
}

- (void)testCountBatches {
  if ([self isTestBaseClass]) return;

  self.persistence.run("testCountBatches", [&]() {
    XCTAssertEqual(0, [self batchCount]);
    XCTAssertTrue([self.mutationQueue isEmpty]);

    FSTMutationBatch *batch1 = [self addMutationBatch];
    XCTAssertEqual(1, [self batchCount]);
    XCTAssertFalse([self.mutationQueue isEmpty]);

    FSTMutationBatch *batch2 = [self addMutationBatch];
    XCTAssertEqual(2, [self batchCount]);

    [self.mutationQueue removeMutationBatches:@[ batch2 ]];
    XCTAssertEqual(1, [self batchCount]);

    [self.mutationQueue removeMutationBatches:@[ batch1 ]];
    XCTAssertEqual(0, [self batchCount]);
    XCTAssertTrue([self.mutationQueue isEmpty]);
  });
}

- (void)testAcknowledgeBatchID {
  if ([self isTestBaseClass]) return;

  // Initial state of an empty queue
  XCTAssertEqual([self.mutationQueue highestAcknowledgedBatchID], kFSTBatchIDUnknown);

  // Adding mutation batches should not change the highest acked batchID.
  self.persistence.run("testAcknowledgeBatchID", [&]() {
    FSTMutationBatch *batch1 = [self addMutationBatch];
    FSTMutationBatch *batch2 = [self addMutationBatch];
    FSTMutationBatch *batch3 = [self addMutationBatch];
    XCTAssertGreaterThan(batch1.batchID, kFSTBatchIDUnknown);
    XCTAssertGreaterThan(batch2.batchID, batch1.batchID);
    XCTAssertGreaterThan(batch3.batchID, batch2.batchID);

    XCTAssertEqual([self.mutationQueue highestAcknowledgedBatchID], kFSTBatchIDUnknown);

    [self.mutationQueue acknowledgeBatch:batch1 streamToken:nil];
    [self.mutationQueue acknowledgeBatch:batch2 streamToken:nil];
    XCTAssertEqual([self.mutationQueue highestAcknowledgedBatchID], batch2.batchID);

    [self.mutationQueue removeMutationBatches:@[ batch1 ]];
    XCTAssertEqual([self.mutationQueue highestAcknowledgedBatchID], batch2.batchID);

    [self.mutationQueue removeMutationBatches:@[ batch2 ]];
    XCTAssertEqual([self.mutationQueue highestAcknowledgedBatchID], batch2.batchID);

    // Batch 3 never acknowledged.
    [self.mutationQueue removeMutationBatches:@[ batch3 ]];
    XCTAssertEqual([self.mutationQueue highestAcknowledgedBatchID], batch2.batchID);
  });
}

- (void)testAcknowledgeThenRemove {
  if ([self isTestBaseClass]) return;

  self.persistence.run("testAcknowledgeThenRemove", [&]() {
    FSTMutationBatch *batch1 = [self addMutationBatch];

    [self.mutationQueue acknowledgeBatch:batch1 streamToken:nil];
    [self.mutationQueue removeMutationBatches:@[ batch1 ]];

    XCTAssertEqual([self batchCount], 0);
    XCTAssertEqual([self.mutationQueue highestAcknowledgedBatchID], batch1.batchID);
  });
}

- (void)testHighestAcknowledgedBatchIDNeverExceedsNextBatchID {
  if ([self isTestBaseClass]) return;

  FSTMutationBatch *batch1 =
      self.persistence.run("testHighestAcknowledgedBatchIDNeverExceedsNextBatchID batch1",
                           [&]() -> FSTMutationBatch * { return [self addMutationBatch]; });
  FSTMutationBatch *batch2 =
      self.persistence.run("testHighestAcknowledgedBatchIDNeverExceedsNextBatchID batch2",
                           [&]() -> FSTMutationBatch * { return [self addMutationBatch]; });

  self.persistence.run("testHighestAcknowledgedBatchIDNeverExceedsNextBatchID", [&]() {
    [self.mutationQueue acknowledgeBatch:batch1 streamToken:nil];
    [self.mutationQueue acknowledgeBatch:batch2 streamToken:nil];
    XCTAssertEqual([self.mutationQueue highestAcknowledgedBatchID], batch2.batchID);

    [self.mutationQueue removeMutationBatches:@[ batch1, batch2 ]];
    XCTAssertEqual([self.mutationQueue highestAcknowledgedBatchID], batch2.batchID);
  });

  // Restart the queue so that nextBatchID will be reset.
  FSTMutationBatch *batch = self.persistence.run(
      "testHighestAcknowledgedBatchIDNeverExceedsNextBatchID restart", [&]() -> FSTMutationBatch * {
        self.mutationQueue = [self.persistence mutationQueueForUser:User("user")];

        [self.mutationQueue start];

        // Verify that on restart with an empty queue, nextBatchID falls to a lower value.
        XCTAssertLessThan(self.mutationQueue.nextBatchID, batch2.batchID);

        // As a result highestAcknowledgedBatchID must also reset lower.
        XCTAssertEqual([self.mutationQueue highestAcknowledgedBatchID], kFSTBatchIDUnknown);

        // The mutation queue will reset the next batchID after all mutations are removed so adding
        // another mutation will cause a collision.
        FSTMutationBatch *newBatch = [self addMutationBatch];
        XCTAssertEqual(newBatch.batchID, batch1.batchID);
        return newBatch;
      });
  self.persistence.run("testHighestAcknowledgedBatchIDNeverExceedsNextBatchID restart2", [&]() {
    // Restart the queue with one unacknowledged batch in it.
    [self.mutationQueue start];

    XCTAssertEqual([self.mutationQueue nextBatchID], batch.batchID + 1);

    // highestAcknowledgedBatchID must still be kFSTBatchIDUnknown.
    XCTAssertEqual([self.mutationQueue highestAcknowledgedBatchID], kFSTBatchIDUnknown);
  });
}

- (void)testLookupMutationBatch {
  if ([self isTestBaseClass]) return;

  // Searching on an empty queue should not find a non-existent batch
  self.persistence.run("testLookupMutationBatch", [&]() {
    FSTMutationBatch *notFound = [self.mutationQueue lookupMutationBatch:42];
    XCTAssertNil(notFound);

    NSMutableArray<FSTMutationBatch *> *batches = [self createBatches:10];
    NSArray<FSTMutationBatch *> *removed = [self makeHoles:@[ @2, @6, @7 ] inBatches:batches];

    // After removing, a batch should not be found
    for (NSUInteger i = 0; i < removed.count; i++) {
      notFound = [self.mutationQueue lookupMutationBatch:removed[i].batchID];
      XCTAssertNil(notFound);
    }

    // Remaining entries should still be found
    for (FSTMutationBatch *batch in batches) {
      FSTMutationBatch *found = [self.mutationQueue lookupMutationBatch:batch.batchID];
      XCTAssertEqual(found.batchID, batch.batchID);
    }

    // Even on a nonempty queue searching should not find a non-existent batch
    notFound = [self.mutationQueue lookupMutationBatch:42];
    XCTAssertNil(notFound);
  });
}

- (void)testNextMutationBatchAfterBatchID {
  if ([self isTestBaseClass]) return;

  self.persistence.run("testNextMutationBatchAfterBatchID", [&]() {
    NSMutableArray<FSTMutationBatch *> *batches = [self createBatches:10];

    // This is an array of successors assuming the removals below will happen:
    NSArray<FSTMutationBatch *> *afters = @[ batches[3], batches[8], batches[8] ];
    NSArray<FSTMutationBatch *> *removed = [self makeHoles:@[ @2, @6, @7 ] inBatches:batches];

    for (NSUInteger i = 0; i < batches.count - 1; i++) {
      FSTMutationBatch *current = batches[i];
      FSTMutationBatch *next = batches[i + 1];
      FSTMutationBatch *found = [self.mutationQueue nextMutationBatchAfterBatchID:current.batchID];
      XCTAssertEqual(found.batchID, next.batchID);
    }

    for (NSUInteger i = 0; i < removed.count; i++) {
      FSTMutationBatch *current = removed[i];
      FSTMutationBatch *next = afters[i];
      FSTMutationBatch *found = [self.mutationQueue nextMutationBatchAfterBatchID:current.batchID];
      XCTAssertEqual(found.batchID, next.batchID);
    }

    FSTMutationBatch *first = batches[0];
    FSTMutationBatch *found = [self.mutationQueue nextMutationBatchAfterBatchID:first.batchID - 42];
    XCTAssertEqual(found.batchID, first.batchID);

    FSTMutationBatch *last = batches[batches.count - 1];
    FSTMutationBatch *notFound = [self.mutationQueue nextMutationBatchAfterBatchID:last.batchID];
    XCTAssertNil(notFound);
  });
}

- (void)testNextMutationBatchAfterBatchIDSkipsAcknowledgedBatches {
  if ([self isTestBaseClass]) return;

  NSMutableArray<FSTMutationBatch *> *batches = self.persistence.run(
      "testNextMutationBatchAfterBatchIDSkipsAcknowledgedBatches newBatches",
      [&]() -> NSMutableArray<FSTMutationBatch *> * {
        NSMutableArray<FSTMutationBatch *> *newBatches = [self createBatches:3];
        XCTAssertEqualObjects([self.mutationQueue nextMutationBatchAfterBatchID:kFSTBatchIDUnknown],
                              newBatches[0]);
        return newBatches;
      });
  self.persistence.run("testNextMutationBatchAfterBatchIDSkipsAcknowledgedBatches", [&]() {
    [self.mutationQueue acknowledgeBatch:batches[0] streamToken:nil];
    XCTAssertEqualObjects([self.mutationQueue nextMutationBatchAfterBatchID:kFSTBatchIDUnknown],
                          batches[1]);
    XCTAssertEqualObjects([self.mutationQueue nextMutationBatchAfterBatchID:batches[0].batchID],
                          batches[1]);
    XCTAssertEqualObjects([self.mutationQueue nextMutationBatchAfterBatchID:batches[1].batchID],
                          batches[2]);
  });
}

- (void)testAllMutationBatchesThroughBatchID {
  if ([self isTestBaseClass]) return;

  self.persistence.run("testAllMutationBatchesThroughBatchID", [&]() {
    NSMutableArray<FSTMutationBatch *> *batches = [self createBatches:10];
    [self makeHoles:@[ @2, @6, @7 ] inBatches:batches];

    NSArray<FSTMutationBatch *> *found, *expected;

    found = [self.mutationQueue allMutationBatchesThroughBatchID:batches[0].batchID - 1];
    XCTAssertEqualObjects(found, (@[]));

    for (NSUInteger i = 0; i < batches.count; i++) {
      found = [self.mutationQueue allMutationBatchesThroughBatchID:batches[i].batchID];
      expected = [batches subarrayWithRange:NSMakeRange(0, i + 1)];
      XCTAssertEqualObjects(found, expected, @"for index %lu", (unsigned long)i);
    }
  });
}

- (void)testAllMutationBatchesAffectingDocumentKey {
  if ([self isTestBaseClass]) return;

  self.persistence.run("testAllMutationBatchesAffectingDocumentKey", [&]() {
    NSArray<FSTMutation *> *mutations = @[
      FSTTestSetMutation(@"foi/bar",
                         @{ @"a" : @1 }),
      FSTTestSetMutation(@"foo/bar",
                         @{ @"a" : @1 }),
      FSTTestPatchMutation("foo/bar",
                           @{ @"b" : @1 }, {}),
      FSTTestSetMutation(@"foo/bar/suffix/key",
                         @{ @"a" : @1 }),
      FSTTestSetMutation(@"foo/baz",
                         @{ @"a" : @1 }),
      FSTTestSetMutation(@"food/bar",
                         @{ @"a" : @1 })
    ];

    // Store all the mutations.
    NSMutableArray<FSTMutationBatch *> *batches = [NSMutableArray array];
    for (FSTMutation *mutation in mutations) {
      FSTMutationBatch *batch =
          [self.mutationQueue addMutationBatchWithWriteTime:[FIRTimestamp timestamp]
                                                  mutations:@[ mutation ]];
      [batches addObject:batch];
    }

    NSArray<FSTMutationBatch *> *expected = @[ batches[1], batches[2] ];
    NSArray<FSTMutationBatch *> *matches =
        [self.mutationQueue allMutationBatchesAffectingDocumentKey:testutil::Key("foo/bar")];

    XCTAssertEqualObjects(matches, expected);
  });
}

- (void)testAllMutationBatchesAffectingDocumentKeys {
  if ([self isTestBaseClass]) return;

  self.persistence.run("testAllMutationBatchesAffectingDocumentKey", [&]() {
    NSArray<FSTMutation *> *mutations = @[
      FSTTestSetMutation(@"fob/bar",
                         @{ @"a" : @1 }),
      FSTTestSetMutation(@"foo/bar",
                         @{ @"a" : @1 }),
      FSTTestPatchMutation("foo/bar",
                           @{ @"b" : @1 }, {}),
      FSTTestSetMutation(@"foo/bar/suffix/key",
                         @{ @"a" : @1 }),
      FSTTestSetMutation(@"foo/baz",
                         @{ @"a" : @1 }),
      FSTTestSetMutation(@"food/bar",
                         @{ @"a" : @1 })
    ];

    // Store all the mutations.
    NSMutableArray<FSTMutationBatch *> *batches = [NSMutableArray array];
    for (FSTMutation *mutation in mutations) {
      FSTMutationBatch *batch =
          [self.mutationQueue addMutationBatchWithWriteTime:[FIRTimestamp timestamp]
                                                  mutations:@[ mutation ]];
      [batches addObject:batch];
    }

    DocumentKeySet keys{
        Key("foo/bar"),
        Key("foo/baz"),
    };

    NSArray<FSTMutationBatch *> *expected = @[ batches[1], batches[2], batches[4] ];
    NSArray<FSTMutationBatch *> *matches =
        [self.mutationQueue allMutationBatchesAffectingDocumentKeys:keys];

    XCTAssertEqualObjects(matches, expected);
  });
}

- (void)testAllMutationBatchesAffectingDocumentKeys_handlesOverlap {
  if ([self isTestBaseClass]) return;

  self.persistence.run("testAllMutationBatchesAffectingDocumentKeys_handlesOverlap", [&]() {
<<<<<<< HEAD
    NSMutableArray<FSTMutationBatch *> *batches = [NSMutableArray array];

=======
>>>>>>> 954e4d5d
    NSArray<FSTMutation *> *group1 = @[
      FSTTestSetMutation(@"foo/bar",
                         @{ @"a" : @1 }),
      FSTTestSetMutation(@"foo/baz",
                         @{ @"a" : @1 }),
    ];
    FSTMutationBatch *batch1 =
        [self.mutationQueue addMutationBatchWithWriteTime:[FIRTimestamp timestamp]
                                                mutations:group1];

    NSArray<FSTMutation *> *group2 = @[ FSTTestSetMutation(@"food/bar", @{ @"a" : @1 }) ];
    [self.mutationQueue addMutationBatchWithWriteTime:[FIRTimestamp timestamp] mutations:group2];

    NSArray<FSTMutation *> *group3 = @[
      FSTTestSetMutation(@"foo/bar",
                         @{ @"b" : @1 }),
    ];
    FSTMutationBatch *batch3 =
        [self.mutationQueue addMutationBatchWithWriteTime:[FIRTimestamp timestamp]
                                                mutations:group3];

    DocumentKeySet keys{
        Key("foo/bar"),
        Key("foo/baz"),
    };

    NSArray<FSTMutationBatch *> *expected = @[ batch1, batch3 ];
    NSArray<FSTMutationBatch *> *matches =
        [self.mutationQueue allMutationBatchesAffectingDocumentKeys:keys];

    XCTAssertEqualObjects(matches, expected);
  });
}

- (void)testAllMutationBatchesAffectingQuery {
  if ([self isTestBaseClass]) return;

  self.persistence.run("testAllMutationBatchesAffectingQuery", [&]() {
    NSArray<FSTMutation *> *mutations = @[
      FSTTestSetMutation(@"fob/bar",
                         @{ @"a" : @1 }),
      FSTTestSetMutation(@"foo/bar",
                         @{ @"a" : @1 }),
      FSTTestPatchMutation("foo/bar",
                           @{ @"b" : @1 }, {}),
      FSTTestSetMutation(@"foo/bar/suffix/key",
                         @{ @"a" : @1 }),
      FSTTestSetMutation(@"foo/baz",
                         @{ @"a" : @1 }),
      FSTTestSetMutation(@"food/bar",
                         @{ @"a" : @1 })
    ];

    // Store all the mutations.
    NSMutableArray<FSTMutationBatch *> *batches = [NSMutableArray array];
    for (FSTMutation *mutation in mutations) {
      FSTMutationBatch *batch =
          [self.mutationQueue addMutationBatchWithWriteTime:[FIRTimestamp timestamp]
                                                  mutations:@[ mutation ]];
      [batches addObject:batch];
    }

    NSArray<FSTMutationBatch *> *expected = @[ batches[1], batches[2], batches[4] ];
    FSTQuery *query = FSTTestQuery("foo");
    NSArray<FSTMutationBatch *> *matches =
        [self.mutationQueue allMutationBatchesAffectingQuery:query];

    XCTAssertEqualObjects(matches, expected);
  });
}

- (void)testRemoveMutationBatches {
  if ([self isTestBaseClass]) return;

  self.persistence.run("testRemoveMutationBatches", [&]() {
    NSMutableArray<FSTMutationBatch *> *batches = [self createBatches:10];

    [self.mutationQueue removeMutationBatches:@[ batches[0] ]];
    [batches removeObjectAtIndex:0];

    FSTMutationBatch *last = batches[batches.count - 1];
    XCTAssertEqual([self batchCount], 9);

    NSArray<FSTMutationBatch *> *found;

    found = [self.mutationQueue allMutationBatchesThroughBatchID:last.batchID];
    XCTAssertEqualObjects(found, batches);
    XCTAssertEqual(found.count, 9);

    [self.mutationQueue removeMutationBatches:@[ batches[0], batches[1], batches[2] ]];
    [batches removeObjectsInRange:NSMakeRange(0, 3)];
    XCTAssertEqual([self batchCount], 6);

    found = [self.mutationQueue allMutationBatchesThroughBatchID:last.batchID];
    XCTAssertEqualObjects(found, batches);
    XCTAssertEqual(found.count, 6);

    [self.mutationQueue removeMutationBatches:@[ batches[batches.count - 1] ]];
    [batches removeObjectAtIndex:batches.count - 1];
    XCTAssertEqual([self batchCount], 5);

    found = [self.mutationQueue allMutationBatchesThroughBatchID:last.batchID];
    XCTAssertEqualObjects(found, batches);
    XCTAssertEqual(found.count, 5);

    [self.mutationQueue removeMutationBatches:@[ batches[3] ]];
    [batches removeObjectAtIndex:3];
    XCTAssertEqual([self batchCount], 4);

    [self.mutationQueue removeMutationBatches:@[ batches[1] ]];
    [batches removeObjectAtIndex:1];
    XCTAssertEqual([self batchCount], 3);

    found = [self.mutationQueue allMutationBatchesThroughBatchID:last.batchID];
    XCTAssertEqualObjects(found, batches);
    XCTAssertEqual(found.count, 3);
    XCTAssertFalse([self.mutationQueue isEmpty]);

    [self.mutationQueue removeMutationBatches:batches];
    found = [self.mutationQueue allMutationBatchesThroughBatchID:last.batchID];
    XCTAssertEqualObjects(found, @[]);
    XCTAssertEqual(found.count, 0);
    XCTAssertTrue([self.mutationQueue isEmpty]);
  });
}

- (void)testRemoveMutationBatchesEmitsGarbageEvents {
  if ([self isTestBaseClass]) return;

  FSTEagerGarbageCollector *garbageCollector = [[FSTEagerGarbageCollector alloc] init];
  [garbageCollector addGarbageSource:self.mutationQueue];

  NSMutableArray<FSTMutationBatch *> *batches = [NSMutableArray array];
  self.persistence.run("testRemoveMutationBatchesEmitsGarbageEvents", [&]() {
    [batches addObjectsFromArray:@[
      [self addMutationBatchWithKey:@"foo/bar"],
      [self addMutationBatchWithKey:@"foo/ba"],
      [self addMutationBatchWithKey:@"foo/bar2"],
      [self addMutationBatchWithKey:@"foo/bar"],
      [self addMutationBatchWithKey:@"foo/bar/suffix/baz"],
      [self addMutationBatchWithKey:@"bar/baz"],
    ]];

    [self.mutationQueue removeMutationBatches:@[ batches[0] ]];
    std::set<DocumentKey> garbage = [garbageCollector collectGarbage];
    XCTAssertEqual(garbage, std::set<DocumentKey>({}));

    [self.mutationQueue removeMutationBatches:@[ batches[1] ]];
    garbage = [garbageCollector collectGarbage];
    XCTAssertEqual(garbage, std::set<DocumentKey>({testutil::Key("foo/ba")}));

    [self.mutationQueue removeMutationBatches:@[ batches[5] ]];
    garbage = [garbageCollector collectGarbage];
    XCTAssertEqual(garbage, std::set<DocumentKey>({testutil::Key("bar/baz")}));

    [self.mutationQueue removeMutationBatches:@[ batches[2], batches[3] ]];
    garbage = [garbageCollector collectGarbage];
    XCTAssertEqual(garbage,
                   std::set<DocumentKey>({testutil::Key("foo/bar"), testutil::Key("foo/bar2")}));

    [batches addObject:[self addMutationBatchWithKey:@"foo/bar/suffix/baz"]];
    garbage = [garbageCollector collectGarbage];
    XCTAssertEqual(garbage, std::set<DocumentKey>({}));

    [self.mutationQueue removeMutationBatches:@[ batches[4], batches[6] ]];
    garbage = [garbageCollector collectGarbage];
    XCTAssertEqual(garbage, std::set<DocumentKey>({testutil::Key("foo/bar/suffix/baz")}));
  });
}

- (void)testStreamToken {
  if ([self isTestBaseClass]) return;

  NSData *streamToken1 = [@"token1" dataUsingEncoding:NSUTF8StringEncoding];
  NSData *streamToken2 = [@"token2" dataUsingEncoding:NSUTF8StringEncoding];

  self.persistence.run("testStreamToken", [&]() {
    [self.mutationQueue setLastStreamToken:streamToken1];

    FSTMutationBatch *batch1 = [self addMutationBatch];
    [self addMutationBatch];

    XCTAssertEqualObjects([self.mutationQueue lastStreamToken], streamToken1);

    [self.mutationQueue acknowledgeBatch:batch1 streamToken:streamToken2];
    XCTAssertEqual(self.mutationQueue.highestAcknowledgedBatchID, batch1.batchID);
    XCTAssertEqualObjects([self.mutationQueue lastStreamToken], streamToken2);
  });
}

#pragma mark - Helpers

/** Creates a new FSTMutationBatch with the next batch ID and a set of dummy mutations. */
- (FSTMutationBatch *)addMutationBatch {
  return [self addMutationBatchWithKey:@"foo/bar"];
}

/**
 * Creates a new FSTMutationBatch with the given key, the next batch ID and a set of dummy
 * mutations.
 */
- (FSTMutationBatch *)addMutationBatchWithKey:(NSString *)key {
  FSTSetMutation *mutation = FSTTestSetMutation(key, @{ @"a" : @1 });

  FSTMutationBatch *batch =
      [self.mutationQueue addMutationBatchWithWriteTime:[FIRTimestamp timestamp]
                                              mutations:@[ mutation ]];
  return batch;
}

/**
 * Creates an array of batches containing @a number dummy FSTMutationBatches. Each has a different
 * batchID.
 */
- (NSMutableArray<FSTMutationBatch *> *)createBatches:(int)number {
  NSMutableArray<FSTMutationBatch *> *batches = [NSMutableArray array];

  for (int i = 0; i < number; i++) {
    FSTMutationBatch *batch = [self addMutationBatch];
    [batches addObject:batch];
  }

  return batches;
}

/** Returns the number of mutation batches in the mutation queue. */
- (NSUInteger)batchCount {
  return [self.mutationQueue allMutationBatches].count;
}

/**
 * Removes entries from from the given @a batches and returns them.
 *
 * @param holes An array of indexes in the batches array; in increasing order. Indexes are relative
 *     to the original state of the batches array, not any intermediate state that might occur.
 * @param batches The array to mutate, removing entries from it.
 * @return A new array containing all the entries that were removed from @a batches.
 */
- (NSArray<FSTMutationBatch *> *)makeHoles:(NSArray<NSNumber *> *)holes
                                 inBatches:(NSMutableArray<FSTMutationBatch *> *)batches {
  NSMutableArray<FSTMutationBatch *> *removed = [NSMutableArray array];
  for (NSUInteger i = 0; i < holes.count; i++) {
    NSUInteger index = holes[i].unsignedIntegerValue - i;
    FSTMutationBatch *batch = batches[index];
    [self.mutationQueue removeMutationBatches:@[ batch ]];

    [batches removeObjectAtIndex:index];
    [removed addObject:batch];
  }
  return removed;
}

@end

NS_ASSUME_NONNULL_END<|MERGE_RESOLUTION|>--- conflicted
+++ resolved
@@ -363,11 +363,6 @@
   if ([self isTestBaseClass]) return;
 
   self.persistence.run("testAllMutationBatchesAffectingDocumentKeys_handlesOverlap", [&]() {
-<<<<<<< HEAD
-    NSMutableArray<FSTMutationBatch *> *batches = [NSMutableArray array];
-
-=======
->>>>>>> 954e4d5d
     NSArray<FSTMutation *> *group1 = @[
       FSTTestSetMutation(@"foo/bar",
                          @{ @"a" : @1 }),
