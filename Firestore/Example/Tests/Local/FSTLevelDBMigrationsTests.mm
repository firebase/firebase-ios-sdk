--- conflicted
+++ resolved
@@ -62,11 +62,7 @@
   FSTPBTargetGlobal *metadata = [FSTLevelDBQueryCache readTargetMetadataFromDB:_db];
   XCTAssertNil(metadata, @"Not expecting metadata yet, we should have an empty db");
   LevelDbTransaction transaction(_db.get());
-<<<<<<< HEAD
-  [FSTLevelDBMigrations runMigrations:&transaction];
-=======
   [FSTLevelDBMigrations runMigrationsWithTransaction:&transaction];
->>>>>>> e5f8d207
   transaction.Commit();
   metadata = [FSTLevelDBQueryCache readTargetMetadataFromDB:_db];
   XCTAssertNotNil(metadata, @"Migrations should have added the metadata");
@@ -74,14 +70,6 @@
 
 - (void)testSetsVersionNumber {
   LevelDbTransaction transaction(_db.get());
-<<<<<<< HEAD
-  FSTLevelDBSchemaVersion initial = [FSTLevelDBMigrations schemaVersion:&transaction];
-  XCTAssertEqual(0, initial, "No version should be equivalent to 0");
-
-  // Pick an arbitrary high migration number and migrate to it.
-  [FSTLevelDBMigrations runMigrations:&transaction];
-  FSTLevelDBSchemaVersion actual = [FSTLevelDBMigrations schemaVersion:&transaction];
-=======
   FSTLevelDBSchemaVersion initial =
       [FSTLevelDBMigrations schemaVersionWithTransaction:&transaction];
   XCTAssertEqual(0, initial, "No version should be equivalent to 0");
@@ -89,7 +77,6 @@
   // Pick an arbitrary high migration number and migrate to it.
   [FSTLevelDBMigrations runMigrationsWithTransaction:&transaction];
   FSTLevelDBSchemaVersion actual = [FSTLevelDBMigrations schemaVersionWithTransaction:&transaction];
->>>>>>> e5f8d207
   XCTAssertGreaterThan(actual, 0, @"Expected to migrate to a schema version > 0");
 }
 
@@ -115,11 +102,7 @@
 
   {
     LevelDbTransaction transaction(_db.get());
-<<<<<<< HEAD
-    [FSTLevelDBMigrations runMigrations:&transaction];
-=======
     [FSTLevelDBMigrations runMigrationsWithTransaction:&transaction];
->>>>>>> e5f8d207
     transaction.Commit();
     FSTPBTargetGlobal *metadata = [FSTLevelDBQueryCache readTargetMetadataFromDB:_db];
     XCTAssertEqual(expected, metadata.targetCount, @"Failed to count all of the targets we added");
