/*
 * Copyright 2017 Google
 *
 * Licensed under the Apache License, Version 2.0 (the "License");
 * you may not use this file except in compliance with the License.
 * You may obtain a copy of the License at
 *
 *      http://www.apache.org/licenses/LICENSE-2.0
 *
 * Unless required by applicable law or agreed to in writing, software
 * distributed under the License is distributed on an "AS IS" BASIS,
 * WITHOUT WARRANTIES OR CONDITIONS OF ANY KIND, either express or implied.
 * See the License for the specific language governing permissions and
 * limitations under the License.
 */

#import "Firestore/Example/Tests/Util/FSTIntegrationTestCase.h"

#import <FirebaseCore/FIRLogger.h>
#import <FirebaseCore/FIROptions.h>
#import <FirebaseFirestore/FIRCollectionReference.h>
#import <FirebaseFirestore/FIRDocumentChange.h>
#import <FirebaseFirestore/FIRDocumentReference.h>
#import <FirebaseFirestore/FIRDocumentSnapshot.h>
#import <FirebaseFirestore/FIRFirestoreSettings.h>
#import <FirebaseFirestore/FIRQuerySnapshot.h>
#import <FirebaseFirestore/FIRSnapshotMetadata.h>
#import <GRPCClient/GRPCCall+ChannelArg.h>
#import <GRPCClient/GRPCCall+Tests.h>

#include <memory>
#include <string>
#include <utility>

#include "Firestore/core/src/firebase/firestore/auth/empty_credentials_provider.h"
#include "Firestore/core/src/firebase/firestore/model/database_id.h"
#include "Firestore/core/src/firebase/firestore/remote/grpc_connection.h"
#include "Firestore/core/src/firebase/firestore/util/autoid.h"
#include "Firestore/core/src/firebase/firestore/util/filesystem.h"
#include "Firestore/core/src/firebase/firestore/util/path.h"
#include "Firestore/core/src/firebase/firestore/util/string_apple.h"
#include "Firestore/core/test/firebase/firestore/testutil/app_testing.h"
#include "Firestore/core/test/firebase/firestore/util/status_test_util.h"

#include "absl/memory/memory.h"

#import "Firestore/Source/API/FIRFirestore+Internal.h"
#import "Firestore/Source/Core/FSTFirestoreClient.h"
#import "Firestore/Source/Local/FSTLevelDB.h"
#import "Firestore/Source/Util/FSTDispatchQueue.h"

#import "Firestore/Example/Tests/Util/FSTEventAccumulator.h"

namespace util = firebase::firestore::util;
using firebase::firestore::auth::CredentialsProvider;
using firebase::firestore::auth::EmptyCredentialsProvider;
using firebase::firestore::model::DatabaseId;
using firebase::firestore::testutil::AppForUnitTesting;
using firebase::firestore::remote::GrpcConnection;
using firebase::firestore::util::CreateAutoId;
using firebase::firestore::util::Path;
using firebase::firestore::util::Status;

NS_ASSUME_NONNULL_BEGIN

@interface FIRFirestore (Testing)
@property(nonatomic, strong) FSTDispatchQueue *workerDispatchQueue;
@end

static NSString *defaultProjectId;
static FIRFirestoreSettings *defaultSettings;

@implementation FSTIntegrationTestCase {
  NSMutableArray<FIRFirestore *> *_firestores;
}

- (void)setUp {
  [super setUp];

  [self clearPersistence];

  _firestores = [NSMutableArray array];
  self.db = [self firestore];
  self.eventAccumulator = [FSTEventAccumulator accumulatorForTest:self];
}

- (void)tearDown {
  @try {
    for (FIRFirestore *firestore in _firestores) {
      [self shutdownFirestore:firestore];
    }
  } @finally {
#pragma clang diagnostic push
#pragma clang diagnostic ignored "-Wdeprecated-declarations"
    [GRPCCall closeOpenConnections];
#pragma clang diagnostic pop
    _firestores = nil;
    [super tearDown];
  }
}

- (void)clearPersistence {
  Path levelDBDir = [FSTLevelDB documentsDirectory];
  Status status = util::RecursivelyDelete(levelDBDir);
  ASSERT_OK(status);
}

- (FIRFirestore *)firestore {
  return [self firestoreWithProjectID:[FSTIntegrationTestCase projectID]];
}

+ (void)setUpDefaults {
  defaultSettings = [[FIRFirestoreSettings alloc] init];
  defaultSettings.persistenceEnabled = YES;
  defaultSettings.timestampsInSnapshotsEnabled = YES;

  // Check for a MobileHarness configuration, running against nightly or prod, which have live
  // SSL certs.
  NSString *project = [[NSProcessInfo processInfo] environment][@"PROJECT_ID"];
  NSString *host = [[NSProcessInfo processInfo] environment][@"DATASTORE_HOST"];
  if (project && host) {
    defaultProjectId = project;
    defaultSettings.host = host;
    return;
  }

  // Check for configuration of a prod project via GoogleServices-Info.plist.
  FIROptions *options = [FIROptions defaultOptions];
  if (options && ![options.projectID isEqualToString:@"abc-xyz-123"]) {
    defaultProjectId = options.projectID;
    if (host) {
      // Allow access to nightly or other hosts via this mechanism too.
      defaultSettings.host = host;
    }
    return;
  }

<<<<<<< HEAD
    if (fileSize == 0) {
      NSLog(
          @"The cert is not properly configured. Make sure setup_integration_tests.py "
           "has been run.");
    }
    [GRPCCall useTestCertsPath:certsPath testName:@"test_cert_2" forHost:host];
    GrpcConnection::SetTestCertificatePath([certsPath cStringUsingEncoding:NSASCIIStringEncoding]);
=======
  // Otherwise fall back on assuming Hexa on localhost.
  defaultProjectId = @"test-db";
  defaultSettings.host = @"localhost:8081";

  // Hexa uses a self-signed cert: the first bundle location is used by bazel builds. The second is
  // used for github clones.
  NSString *certsPath =
      [[NSBundle mainBundle] pathForResource:@"PlugIns/IntegrationTests.xctest/CAcert"
                                      ofType:@"pem"];
  if (certsPath == nil) {
    certsPath = [[NSBundle bundleForClass:[self class]] pathForResource:@"CAcert" ofType:@"pem"];
>>>>>>> 4e067e55
  }
  unsigned long long fileSize =
      [[[NSFileManager defaultManager] attributesOfItemAtPath:certsPath error:nil] fileSize];

  if (fileSize == 0) {
    NSLog(
        @"Please set up a GoogleServices-Info.plist for Firestore in Firestore/Example/App using "
         "instructions at <https://github.com/firebase/firebase-ios-sdk#running-sample-apps>. "
         "Alternatively, if you're a Googler with a Hexa preproduction environment, run "
         "setup_integration_tests.py to properly configure testing SSL certificates.");
  }
  [GRPCCall useTestCertsPath:certsPath testName:@"test_cert_2" forHost:defaultSettings.host];
}

+ (NSString *)projectID {
  if (!defaultProjectId) {
    [self setUpDefaults];
  }
  return defaultProjectId;
}

+ (FIRFirestoreSettings *)settings {
  if (!defaultSettings) {
    [self setUpDefaults];
  }

  return defaultSettings;
}

- (FIRFirestore *)firestoreWithProjectID:(NSString *)projectID {
  NSString *persistenceKey = [NSString stringWithFormat:@"db%lu", (unsigned long)_firestores.count];

  FSTDispatchQueue *workerDispatchQueue = [FSTDispatchQueue
      queueWith:dispatch_queue_create("com.google.firebase.firestore", DISPATCH_QUEUE_SERIAL)];

  FIRSetLoggerLevel(FIRLoggerLevelDebug);

  FIRApp *app = AppForUnitTesting();
  std::unique_ptr<CredentialsProvider> credentials_provider =
      absl::make_unique<firebase::firestore::auth::EmptyCredentialsProvider>();

  FIRFirestore *firestore = [[FIRFirestore alloc] initWithProjectID:util::MakeString(projectID)
                                                           database:DatabaseId::kDefault
                                                     persistenceKey:persistenceKey
                                                credentialsProvider:std::move(credentials_provider)
                                                workerDispatchQueue:workerDispatchQueue
                                                        firebaseApp:app];

  firestore.settings = [FSTIntegrationTestCase settings];

  [_firestores addObject:firestore];
  return firestore;
}

- (void)shutdownFirestore:(FIRFirestore *)firestore {
  [firestore shutdownWithCompletion:[self completionForExpectationWithName:@"shutdown"]];
  [self awaitExpectations];
}

- (NSString *)documentPath {
  std::string autoId = CreateAutoId();
  return [NSString stringWithFormat:@"test-collection/%s", autoId.c_str()];
}

- (FIRDocumentReference *)documentRef {
  return [self.db documentWithPath:[self documentPath]];
}

- (FIRCollectionReference *)collectionRef {
  std::string autoId = CreateAutoId();
  NSString *collectionName = [NSString stringWithFormat:@"test-collection-%s", autoId.c_str()];
  return [self.db collectionWithPath:collectionName];
}

- (FIRCollectionReference *)collectionRefWithDocuments:
    (NSDictionary<NSString *, NSDictionary<NSString *, id> *> *)documents {
  FIRCollectionReference *collection = [self collectionRef];
  // Use a different instance to write the documents
  [self writeAllDocuments:documents
             toCollection:[[self firestore] collectionWithPath:collection.path]];
  return collection;
}

- (void)writeAllDocuments:(NSDictionary<NSString *, NSDictionary<NSString *, id> *> *)documents
             toCollection:(FIRCollectionReference *)collection {
  [documents enumerateKeysAndObjectsUsingBlock:^(NSString *key, NSDictionary<NSString *, id> *value,
                                                 BOOL *stop) {
    FIRDocumentReference *ref = [collection documentWithPath:key];
    [self writeDocumentRef:ref data:value];
  }];
}

- (void)readerAndWriterOnDocumentRef:(void (^)(NSString *path,
                                               FIRDocumentReference *readerRef,
                                               FIRDocumentReference *writerRef))action {
  FIRFirestore *reader = self.db;  // for clarity
  FIRFirestore *writer = [self firestore];

  NSString *path = [self documentPath];
  FIRDocumentReference *readerRef = [reader documentWithPath:path];
  FIRDocumentReference *writerRef = [writer documentWithPath:path];
  action(path, readerRef, writerRef);
}

- (FIRDocumentSnapshot *)readDocumentForRef:(FIRDocumentReference *)ref {
  return [self readDocumentForRef:ref source:FIRFirestoreSourceDefault];
}

- (FIRDocumentSnapshot *)readDocumentForRef:(FIRDocumentReference *)ref
                                     source:(FIRFirestoreSource)source {
  __block FIRDocumentSnapshot *result;

  XCTestExpectation *expectation = [self expectationWithDescription:@"getData"];
  [ref getDocumentWithSource:source
                  completion:^(FIRDocumentSnapshot *doc, NSError *_Nullable error) {
                    XCTAssertNil(error);
                    result = doc;
                    [expectation fulfill];
                  }];
  [self awaitExpectations];

  return result;
}

- (FIRQuerySnapshot *)readDocumentSetForRef:(FIRQuery *)query {
  return [self readDocumentSetForRef:query source:FIRFirestoreSourceDefault];
}

- (FIRQuerySnapshot *)readDocumentSetForRef:(FIRQuery *)query source:(FIRFirestoreSource)source {
  __block FIRQuerySnapshot *result;

  XCTestExpectation *expectation = [self expectationWithDescription:@"getData"];
  [query getDocumentsWithSource:source
                     completion:^(FIRQuerySnapshot *documentSet, NSError *error) {
                       XCTAssertNil(error);
                       result = documentSet;
                       [expectation fulfill];
                     }];
  [self awaitExpectations];

  return result;
}

- (FIRDocumentSnapshot *)readSnapshotForRef:(FIRDocumentReference *)ref
                              requireOnline:(BOOL)requireOnline {
  __block FIRDocumentSnapshot *result;

  XCTestExpectation *expectation = [self expectationWithDescription:@"listener"];
  id<FIRListenerRegistration> listener = [ref
      addSnapshotListenerWithIncludeMetadataChanges:YES
                                           listener:^(FIRDocumentSnapshot *snapshot,
                                                      NSError *error) {
                                             XCTAssertNil(error);
                                             if (!requireOnline || !snapshot.metadata.fromCache) {
                                               result = snapshot;
                                               [expectation fulfill];
                                             }
                                           }];

  [self awaitExpectations];
  [listener remove];

  return result;
}

- (void)writeDocumentRef:(FIRDocumentReference *)ref data:(NSDictionary<NSString *, id> *)data {
  [ref setData:data completion:[self completionForExpectationWithName:@"setData"]];
  [self awaitExpectations];
}

- (void)updateDocumentRef:(FIRDocumentReference *)ref data:(NSDictionary<id, id> *)data {
  [ref updateData:data completion:[self completionForExpectationWithName:@"updateData"]];
  [self awaitExpectations];
}

- (void)deleteDocumentRef:(FIRDocumentReference *)ref {
  [ref deleteDocumentWithCompletion:[self completionForExpectationWithName:@"deleteDocument"]];
  [self awaitExpectations];
}

- (void)mergeDocumentRef:(FIRDocumentReference *)ref data:(NSDictionary<NSString *, id> *)data {
  [ref setData:data
           merge:YES
      completion:[self completionForExpectationWithName:@"setDataWithMerge"]];
  [self awaitExpectations];
}

- (void)mergeDocumentRef:(FIRDocumentReference *)ref
                    data:(NSDictionary<NSString *, id> *)data
                  fields:(NSArray<id> *)fields {
  [ref setData:data
      mergeFields:fields
       completion:[self completionForExpectationWithName:@"setDataWithMerge"]];
  [self awaitExpectations];
}

- (void)disableNetwork {
  [self.db.client
      disableNetworkWithCompletion:[self completionForExpectationWithName:@"Disable Network."]];
  [self awaitExpectations];
}

- (void)enableNetwork {
  [self.db.client
      enableNetworkWithCompletion:[self completionForExpectationWithName:@"Enable Network."]];
  [self awaitExpectations];
}

- (FSTDispatchQueue *)queueForFirestore:(FIRFirestore *)firestore {
  return firestore.workerDispatchQueue;
}

- (void)waitUntil:(BOOL (^)())predicate {
  NSTimeInterval start = [NSDate timeIntervalSinceReferenceDate];
  double waitSeconds = [self defaultExpectationWaitSeconds];
  while (!predicate() && ([NSDate timeIntervalSinceReferenceDate] - start < waitSeconds)) {
    // This waits for the next event or until the 100ms timeout is reached
    [[NSRunLoop currentRunLoop] runMode:NSDefaultRunLoopMode
                             beforeDate:[NSDate dateWithTimeIntervalSinceNow:0.1]];
  }
  if (!predicate()) {
    XCTFail(@"Timeout");
  }
}

extern "C" NSArray<NSDictionary<NSString *, id> *> *FIRQuerySnapshotGetData(
    FIRQuerySnapshot *docs) {
  NSMutableArray<NSDictionary<NSString *, id> *> *result = [NSMutableArray array];
  for (FIRDocumentSnapshot *doc in docs.documents) {
    [result addObject:doc.data];
  }
  return result;
}

extern "C" NSArray<NSString *> *FIRQuerySnapshotGetIDs(FIRQuerySnapshot *docs) {
  NSMutableArray<NSString *> *result = [NSMutableArray array];
  for (FIRDocumentSnapshot *doc in docs.documents) {
    [result addObject:doc.documentID];
  }
  return result;
}

extern "C" NSArray<NSArray<id> *> *FIRQuerySnapshotGetDocChangesData(FIRQuerySnapshot *docs) {
  NSMutableArray<NSMutableArray<id> *> *result = [NSMutableArray array];
  for (FIRDocumentChange *docChange in docs.documentChanges) {
    NSMutableArray<id> *docChangeData = [NSMutableArray array];
    [docChangeData addObject:@(docChange.type)];
    [docChangeData addObject:docChange.document.documentID];
    [docChangeData addObject:docChange.document.data];
    [result addObject:docChangeData];
  }
  return result;
}

@end

NS_ASSUME_NONNULL_END<|MERGE_RESOLUTION|>--- conflicted
+++ resolved
@@ -135,15 +135,6 @@
     return;
   }
 
-<<<<<<< HEAD
-    if (fileSize == 0) {
-      NSLog(
-          @"The cert is not properly configured. Make sure setup_integration_tests.py "
-           "has been run.");
-    }
-    [GRPCCall useTestCertsPath:certsPath testName:@"test_cert_2" forHost:host];
-    GrpcConnection::SetTestCertificatePath([certsPath cStringUsingEncoding:NSASCIIStringEncoding]);
-=======
   // Otherwise fall back on assuming Hexa on localhost.
   defaultProjectId = @"test-db";
   defaultSettings.host = @"localhost:8081";
@@ -155,7 +146,6 @@
                                       ofType:@"pem"];
   if (certsPath == nil) {
     certsPath = [[NSBundle bundleForClass:[self class]] pathForResource:@"CAcert" ofType:@"pem"];
->>>>>>> 4e067e55
   }
   unsigned long long fileSize =
       [[[NSFileManager defaultManager] attributesOfItemAtPath:certsPath error:nil] fileSize];
@@ -168,6 +158,7 @@
          "setup_integration_tests.py to properly configure testing SSL certificates.");
   }
   [GRPCCall useTestCertsPath:certsPath testName:@"test_cert_2" forHost:defaultSettings.host];
+  GrpcConnection::SetTestCertificatePath([certsPath cStringUsingEncoding:NSASCIIStringEncoding]);
 }
 
 + (NSString *)projectID {
