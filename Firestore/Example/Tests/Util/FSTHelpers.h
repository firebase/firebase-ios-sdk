--- conflicted
+++ resolved
@@ -145,11 +145,7 @@
 #define FSTAssertEqualVectors(v1, v2)                                \
   do {                                                               \
     XCTAssertEqual(v1.size(), v2.size(), @"Vector length mismatch"); \
-<<<<<<< HEAD
-    for (int i = 0; i < v1.size(); i++) {                            \
-=======
     for (size_t i = 0; i < v1.size(); i++) {                            \
->>>>>>> 3501b449
       XCTAssertEqualObjects(v1[i], v2[i]);                           \
     }                                                                \
   } while (0)
