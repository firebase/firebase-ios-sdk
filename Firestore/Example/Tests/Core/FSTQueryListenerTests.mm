--- conflicted
+++ resolved
@@ -35,10 +35,6 @@
 #include "absl/memory/memory.h"
 
 using firebase::firestore::core::DocumentViewChange;
-<<<<<<< HEAD
-using firebase::firestore::core::DocumentViewChangeType;
-=======
->>>>>>> e97f51b8
 using firebase::firestore::model::DocumentKeySet;
 using firebase::firestore::model::OnlineState;
 using firebase::firestore::remote::TargetChange;
@@ -95,17 +91,10 @@
   FSTViewSnapshot *snap1 = FSTTestApplyChanges(view, @[ doc1, doc2 ], absl::nullopt);
   FSTViewSnapshot *snap2 = FSTTestApplyChanges(view, @[ doc2prime ], absl::nullopt);
 
-<<<<<<< HEAD
-  DocumentViewChange change1{doc1, DocumentViewChangeType::kAdded};
-  DocumentViewChange change2{doc2, DocumentViewChangeType::kAdded};
-  DocumentViewChange change3{doc2prime, DocumentViewChangeType::kModified};
-  DocumentViewChange change4{doc2prime, DocumentViewChangeType::kAdded};
-=======
   DocumentViewChange change1{doc1, DocumentViewChange::Type::kAdded};
   DocumentViewChange change2{doc2, DocumentViewChange::Type::kAdded};
   DocumentViewChange change3{doc2prime, DocumentViewChange::Type::kModified};
   DocumentViewChange change4{doc2prime, DocumentViewChange::Type::kAdded};
->>>>>>> e97f51b8
 
   [listener queryDidChangeViewSnapshot:snap1];
   [listener queryDidChangeViewSnapshot:snap2];
@@ -263,17 +252,10 @@
   FSTViewSnapshot *snap2 = FSTTestApplyChanges(view, @[ doc1Prime ], absl::nullopt);
   FSTViewSnapshot *snap3 = FSTTestApplyChanges(view, @[ doc3 ], absl::nullopt);
 
-<<<<<<< HEAD
-  DocumentViewChange change1{doc1, DocumentViewChangeType::kAdded};
-  DocumentViewChange change2{doc2, DocumentViewChangeType::kAdded};
-  DocumentViewChange change3{doc1Prime, DocumentViewChangeType::kMetadata};
-  DocumentViewChange change4{doc3, DocumentViewChangeType::kAdded};
-=======
   DocumentViewChange change1{doc1, DocumentViewChange::Type::kAdded};
   DocumentViewChange change2{doc2, DocumentViewChange::Type::kAdded};
   DocumentViewChange change3{doc1Prime, DocumentViewChange::Type::kMetadata};
   DocumentViewChange change4{doc3, DocumentViewChange::Type::kAdded};
->>>>>>> e97f51b8
 
   [filteredListener queryDidChangeViewSnapshot:snap1];
   [filteredListener queryDidChangeViewSnapshot:snap2];
@@ -362,11 +344,7 @@
   FSTViewSnapshot *snap1 = FSTTestApplyChanges(view, @[ doc1, doc2 ], absl::nullopt);
   FSTViewSnapshot *snap2 = FSTTestApplyChanges(view, @[ doc1Prime, doc3 ], absl::nullopt);
 
-<<<<<<< HEAD
-  DocumentViewChange change3{doc3, DocumentViewChangeType::kAdded};
-=======
   DocumentViewChange change3{doc3, DocumentViewChange::Type::kAdded};
->>>>>>> e97f51b8
 
   [filteredListener queryDidChangeViewSnapshot:snap1];
   [filteredListener queryDidChangeViewSnapshot:snap2];
@@ -409,13 +387,8 @@
   [listener queryDidChangeViewSnapshot:snap2];
   [listener queryDidChangeViewSnapshot:snap3];
 
-<<<<<<< HEAD
-  DocumentViewChange change1{doc1, DocumentViewChangeType::kAdded};
-  DocumentViewChange change2{doc2, DocumentViewChangeType::kAdded};
-=======
   DocumentViewChange change1{doc1, DocumentViewChange::Type::kAdded};
   DocumentViewChange change2{doc2, DocumentViewChange::Type::kAdded};
->>>>>>> e97f51b8
   FSTViewSnapshot *expectedSnap = [[FSTViewSnapshot alloc]
                 initWithQuery:snap3.query
                     documents:snap3.documents
@@ -452,13 +425,8 @@
   [listener applyChangedOnlineState:OnlineState::Offline];  // no event
   [listener queryDidChangeViewSnapshot:snap2];              // another event
 
-<<<<<<< HEAD
-  DocumentViewChange change1{doc1, DocumentViewChangeType::kAdded};
-  DocumentViewChange change2{doc2, DocumentViewChangeType::kAdded};
-=======
   DocumentViewChange change1{doc1, DocumentViewChange::Type::kAdded};
   DocumentViewChange change2{doc2, DocumentViewChange::Type::kAdded};
->>>>>>> e97f51b8
   FSTViewSnapshot *expectedSnap1 = [[FSTViewSnapshot alloc]
                 initWithQuery:query
                     documents:snap1.documents
