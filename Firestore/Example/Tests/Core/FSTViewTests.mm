--- conflicted
+++ resolved
@@ -35,10 +35,6 @@
 
 namespace testutil = firebase::firestore::testutil;
 using firebase::firestore::core::DocumentViewChange;
-<<<<<<< HEAD
-using firebase::firestore::core::DocumentViewChangeType;
-=======
->>>>>>> e97f51b8
 using firebase::firestore::model::ResourcePath;
 using firebase::firestore::model::DocumentKeySet;
 
@@ -72,17 +68,10 @@
 
   XCTAssertEqualObjects(snapshot.documents.arrayValue, (@[ doc1, doc2 ]));
 
-<<<<<<< HEAD
-  XCTAssertTrue(
-      (snapshot.documentChanges ==
-       std::vector<DocumentViewChange>{DocumentViewChange{doc1, DocumentViewChangeType::kAdded},
-                                       DocumentViewChange{doc2, DocumentViewChangeType::kAdded}}));
-=======
   XCTAssertTrue((
       snapshot.documentChanges ==
       std::vector<DocumentViewChange>{DocumentViewChange{doc1, DocumentViewChange::Type::kAdded},
                                       DocumentViewChange{doc2, DocumentViewChange::Type::kAdded}}));
->>>>>>> e97f51b8
 
   XCTAssertFalse(snapshot.isFromCache);
   XCTAssertFalse(snapshot.hasPendingWrites);
@@ -112,17 +101,10 @@
 
   XCTAssertEqualObjects(snapshot.documents.arrayValue, (@[ doc1, doc3 ]));
 
-<<<<<<< HEAD
-  XCTAssertTrue(
-      (snapshot.documentChanges ==
-       std::vector<DocumentViewChange>{DocumentViewChange{doc2, DocumentViewChangeType::kRemoved},
-                                       DocumentViewChange{doc3, DocumentViewChangeType::kAdded}}));
-=======
   XCTAssertTrue((
       snapshot.documentChanges ==
       std::vector<DocumentViewChange>{DocumentViewChange{doc2, DocumentViewChange::Type::kRemoved},
                                       DocumentViewChange{doc3, DocumentViewChange::Type::kAdded}}));
->>>>>>> e97f51b8
 
   XCTAssertFalse(snapshot.isFromCache);
   XCTAssertTrue(snapshot.syncStateChanged);
@@ -180,19 +162,11 @@
 
   XCTAssertEqualObjects(snapshot.documents.arrayValue, (@[ doc1, doc5, doc2 ]));
 
-<<<<<<< HEAD
-  XCTAssertTrue(
-      (snapshot.documentChanges ==
-       std::vector<DocumentViewChange>{DocumentViewChange{doc1, DocumentViewChangeType::kAdded},
-                                       DocumentViewChange{doc5, DocumentViewChangeType::kAdded},
-                                       DocumentViewChange{doc2, DocumentViewChangeType::kAdded}}));
-=======
   XCTAssertTrue((
       snapshot.documentChanges ==
       std::vector<DocumentViewChange>{DocumentViewChange{doc1, DocumentViewChange::Type::kAdded},
                                       DocumentViewChange{doc5, DocumentViewChange::Type::kAdded},
                                       DocumentViewChange{doc2, DocumentViewChange::Type::kAdded}}));
->>>>>>> e97f51b8
 
   XCTAssertTrue(snapshot.isFromCache);
   XCTAssertTrue(snapshot.syncStateChanged);
@@ -236,15 +210,9 @@
 
   XCTAssertTrue((snapshot.documentChanges ==
                  std::vector<DocumentViewChange>{
-<<<<<<< HEAD
-                     DocumentViewChange{doc3, DocumentViewChangeType::kRemoved},
-                     DocumentViewChange{newDoc4, DocumentViewChangeType::kAdded},
-                     DocumentViewChange{newDoc2, DocumentViewChangeType::kAdded}}));
-=======
                      DocumentViewChange{doc3, DocumentViewChange::Type::kRemoved},
                      DocumentViewChange{newDoc4, DocumentViewChange::Type::kAdded},
                      DocumentViewChange{newDoc2, DocumentViewChange::Type::kAdded}}));
->>>>>>> e97f51b8
 
   XCTAssertTrue(snapshot.isFromCache);
   XCTAssertFalse(snapshot.syncStateChanged);
@@ -273,17 +241,10 @@
 
   XCTAssertEqualObjects(snapshot.documents.arrayValue, (@[ doc1, doc2 ]));
 
-<<<<<<< HEAD
-  XCTAssertTrue(
-      (snapshot.documentChanges ==
-       std::vector<DocumentViewChange>{DocumentViewChange{doc3, DocumentViewChangeType::kRemoved},
-                                       DocumentViewChange{doc2, DocumentViewChangeType::kAdded}}));
-=======
   XCTAssertTrue((
       snapshot.documentChanges ==
       std::vector<DocumentViewChange>{DocumentViewChange{doc3, DocumentViewChange::Type::kRemoved},
                                       DocumentViewChange{doc2, DocumentViewChange::Type::kAdded}}));
->>>>>>> e97f51b8
 
   XCTAssertFalse(snapshot.isFromCache);
   XCTAssertTrue(snapshot.syncStateChanged);
@@ -331,13 +292,8 @@
 
   XCTAssertTrue(
       (snapshot.documentChanges == std::vector<DocumentViewChange>{
-<<<<<<< HEAD
-                                       DocumentViewChange{doc2, DocumentViewChangeType::kRemoved},
-                                       DocumentViewChange{doc3, DocumentViewChangeType::kAdded},
-=======
                                        DocumentViewChange{doc2, DocumentViewChange::Type::kRemoved},
                                        DocumentViewChange{doc3, DocumentViewChange::Type::kAdded},
->>>>>>> e97f51b8
                                    }));
 
   XCTAssertFalse(snapshot.isFromCache);
@@ -422,11 +378,7 @@
       [view computeChangesWithDocuments:FSTTestDocUpdates(@[ doc1, doc2 ])];
   [self assertDocSet:changes.documentSet containsDocs:@[ doc1, doc2 ]];
   XCTAssertFalse(changes.needsRefill);
-<<<<<<< HEAD
   XCTAssertEqual(2, changes.changeSet.GetChanges().size());
-=======
-  XCTAssertEqual(2, [changes.changeSet changes].size());
->>>>>>> e97f51b8
   [view applyChangesToDocuments:changes];
 
   // Remove one of the docs.
@@ -434,20 +386,12 @@
                                                   "rooms/eros/messages/0", 0, NO) ])];
   [self assertDocSet:changes.documentSet containsDocs:@[ doc2 ]];
   XCTAssertTrue(changes.needsRefill);
-<<<<<<< HEAD
   XCTAssertEqual(1, changes.changeSet.GetChanges().size());
-=======
-  XCTAssertEqual(1, [changes.changeSet changes].size());
->>>>>>> e97f51b8
   // Refill it with just the one doc remaining.
   changes = [view computeChangesWithDocuments:FSTTestDocUpdates(@[ doc2 ]) previousChanges:changes];
   [self assertDocSet:changes.documentSet containsDocs:@[ doc2 ]];
   XCTAssertFalse(changes.needsRefill);
-<<<<<<< HEAD
   XCTAssertEqual(1, changes.changeSet.GetChanges().size());
-=======
-  XCTAssertEqual(1, [changes.changeSet changes].size());
->>>>>>> e97f51b8
   [view applyChangesToDocuments:changes];
 }
 
@@ -470,11 +414,7 @@
       [view computeChangesWithDocuments:FSTTestDocUpdates(@[ doc1, doc2, doc3 ])];
   [self assertDocSet:changes.documentSet containsDocs:@[ doc1, doc2 ]];
   XCTAssertFalse(changes.needsRefill);
-<<<<<<< HEAD
   XCTAssertEqual(2, changes.changeSet.GetChanges().size());
-=======
-  XCTAssertEqual(2, [changes.changeSet changes].size());
->>>>>>> e97f51b8
   [view applyChangesToDocuments:changes];
 
   // Move one of the docs.
@@ -482,21 +422,13 @@
   changes = [view computeChangesWithDocuments:FSTTestDocUpdates(@[ doc2 ])];
   [self assertDocSet:changes.documentSet containsDocs:@[ doc1, doc2 ]];
   XCTAssertTrue(changes.needsRefill);
-<<<<<<< HEAD
   XCTAssertEqual(1, changes.changeSet.GetChanges().size());
-=======
-  XCTAssertEqual(1, [changes.changeSet changes].size());
->>>>>>> e97f51b8
   // Refill it with all three current docs.
   changes = [view computeChangesWithDocuments:FSTTestDocUpdates(@[ doc1, doc2, doc3 ])
                               previousChanges:changes];
   [self assertDocSet:changes.documentSet containsDocs:@[ doc1, doc3 ]];
   XCTAssertFalse(changes.needsRefill);
-<<<<<<< HEAD
   XCTAssertEqual(2, changes.changeSet.GetChanges().size());
-=======
-  XCTAssertEqual(2, [changes.changeSet changes].size());
->>>>>>> e97f51b8
   [view applyChangesToDocuments:changes];
 }
 
@@ -523,11 +455,7 @@
       [view computeChangesWithDocuments:FSTTestDocUpdates(@[ doc1, doc2, doc3, doc4, doc5 ])];
   [self assertDocSet:changes.documentSet containsDocs:@[ doc1, doc2, doc3 ]];
   XCTAssertFalse(changes.needsRefill);
-<<<<<<< HEAD
   XCTAssertEqual(3, changes.changeSet.GetChanges().size());
-=======
-  XCTAssertEqual(3, [changes.changeSet changes].size());
->>>>>>> e97f51b8
   [view applyChangesToDocuments:changes];
 
   // Move one of the docs.
@@ -535,11 +463,7 @@
   changes = [view computeChangesWithDocuments:FSTTestDocUpdates(@[ doc1 ])];
   [self assertDocSet:changes.documentSet containsDocs:@[ doc2, doc3, doc1 ]];
   XCTAssertFalse(changes.needsRefill);
-<<<<<<< HEAD
   XCTAssertEqual(1, changes.changeSet.GetChanges().size());
-=======
-  XCTAssertEqual(1, [changes.changeSet changes].size());
->>>>>>> e97f51b8
   [view applyChangesToDocuments:changes];
 }
 
@@ -566,11 +490,7 @@
       [view computeChangesWithDocuments:FSTTestDocUpdates(@[ doc1, doc2, doc3, doc4, doc5 ])];
   [self assertDocSet:changes.documentSet containsDocs:@[ doc1, doc2, doc3 ]];
   XCTAssertFalse(changes.needsRefill);
-<<<<<<< HEAD
   XCTAssertEqual(3, changes.changeSet.GetChanges().size());
-=======
-  XCTAssertEqual(3, [changes.changeSet changes].size());
->>>>>>> e97f51b8
   [view applyChangesToDocuments:changes];
 
   // Move one of the docs.
@@ -578,11 +498,7 @@
   changes = [view computeChangesWithDocuments:FSTTestDocUpdates(@[ doc4 ])];
   [self assertDocSet:changes.documentSet containsDocs:@[ doc1, doc2, doc3 ]];
   XCTAssertFalse(changes.needsRefill);
-<<<<<<< HEAD
   XCTAssertEqual(0, changes.changeSet.GetChanges().size());
-=======
-  XCTAssertEqual(0, [changes.changeSet changes].size());
->>>>>>> e97f51b8
   [view applyChangesToDocuments:changes];
 }
 
@@ -597,11 +513,7 @@
       [view computeChangesWithDocuments:FSTTestDocUpdates(@[ doc1, doc2 ])];
   [self assertDocSet:changes.documentSet containsDocs:@[ doc1, doc2 ]];
   XCTAssertFalse(changes.needsRefill);
-<<<<<<< HEAD
   XCTAssertEqual(2, changes.changeSet.GetChanges().size());
-=======
-  XCTAssertEqual(2, [changes.changeSet changes].size());
->>>>>>> e97f51b8
   [view applyChangesToDocuments:changes];
 
   // Add a doc that is past the limit.
@@ -609,11 +521,7 @@
   changes = [view computeChangesWithDocuments:FSTTestDocUpdates(@[ doc3 ])];
   [self assertDocSet:changes.documentSet containsDocs:@[ doc1, doc2 ]];
   XCTAssertFalse(changes.needsRefill);
-<<<<<<< HEAD
   XCTAssertEqual(0, changes.changeSet.GetChanges().size());
-=======
-  XCTAssertEqual(0, [changes.changeSet changes].size());
->>>>>>> e97f51b8
   [view applyChangesToDocuments:changes];
 }
 
@@ -627,11 +535,7 @@
       [view computeChangesWithDocuments:FSTTestDocUpdates(@[ doc1, doc2 ])];
   [self assertDocSet:changes.documentSet containsDocs:@[ doc1, doc2 ]];
   XCTAssertFalse(changes.needsRefill);
-<<<<<<< HEAD
   XCTAssertEqual(2, changes.changeSet.GetChanges().size());
-=======
-  XCTAssertEqual(2, [changes.changeSet changes].size());
->>>>>>> e97f51b8
   [view applyChangesToDocuments:changes];
 
   // Remove one of the docs.
@@ -639,11 +543,7 @@
                                                   "rooms/eros/messages/1", 0, NO) ])];
   [self assertDocSet:changes.documentSet containsDocs:@[ doc1 ]];
   XCTAssertFalse(changes.needsRefill);
-<<<<<<< HEAD
   XCTAssertEqual(1, changes.changeSet.GetChanges().size());
-=======
-  XCTAssertEqual(1, [changes.changeSet changes].size());
->>>>>>> e97f51b8
   [view applyChangesToDocuments:changes];
 }
 
@@ -658,11 +558,7 @@
       [view computeChangesWithDocuments:FSTTestDocUpdates(@[ doc1, doc2 ])];
   [self assertDocSet:changes.documentSet containsDocs:@[ doc1, doc2 ]];
   XCTAssertFalse(changes.needsRefill);
-<<<<<<< HEAD
   XCTAssertEqual(2, changes.changeSet.GetChanges().size());
-=======
-  XCTAssertEqual(2, [changes.changeSet changes].size());
->>>>>>> e97f51b8
   [view applyChangesToDocuments:changes];
 
   // Remove a doc that isn't even in the results.
@@ -670,11 +566,7 @@
                                                   "rooms/eros/messages/2", 0, NO) ])];
   [self assertDocSet:changes.documentSet containsDocs:@[ doc1, doc2 ]];
   XCTAssertFalse(changes.needsRefill);
-<<<<<<< HEAD
   XCTAssertEqual(0, changes.changeSet.GetChanges().size());
-=======
-  XCTAssertEqual(0, [changes.changeSet changes].size());
->>>>>>> e97f51b8
   [view applyChangesToDocuments:changes];
 }
 
@@ -791,13 +683,8 @@
 
   XCTAssertTrue((viewChange.snapshot.documentChanges ==
                  std::vector<DocumentViewChange>{
-<<<<<<< HEAD
-                     DocumentViewChange{doc1, DocumentViewChangeType::kAdded},
-                     DocumentViewChange{doc2, DocumentViewChangeType::kAdded},
-=======
                      DocumentViewChange{doc1, DocumentViewChange::Type::kAdded},
                      DocumentViewChange{doc2, DocumentViewChange::Type::kAdded},
->>>>>>> e97f51b8
                  }));
 
   changes = [view computeChangesWithDocuments:FSTTestDocUpdates(@[ doc1Committed, doc2Modified ])];
@@ -805,11 +692,7 @@
   // The 'doc1Committed' update is suppressed
   XCTAssertTrue((viewChange.snapshot.documentChanges ==
                  std::vector<DocumentViewChange>{
-<<<<<<< HEAD
-                     DocumentViewChange{doc2Modified, DocumentViewChangeType::kModified},
-=======
                      DocumentViewChange{doc2Modified, DocumentViewChange::Type::kModified},
->>>>>>> e97f51b8
                  }));
 
   changes =
@@ -817,13 +700,8 @@
   viewChange = [view applyChangesToDocuments:changes];
   XCTAssertTrue((viewChange.snapshot.documentChanges ==
                  std::vector<DocumentViewChange>{
-<<<<<<< HEAD
-                     DocumentViewChange{doc1Acknowledged, DocumentViewChangeType::kModified},
-                     DocumentViewChange{doc2Acknowledged, DocumentViewChangeType::kMetadata},
-=======
                      DocumentViewChange{doc1Acknowledged, DocumentViewChange::Type::kModified},
                      DocumentViewChange{doc2Acknowledged, DocumentViewChange::Type::kMetadata},
->>>>>>> e97f51b8
                  }));
 }
 
