--- conflicted
+++ resolved
@@ -35,6 +35,7 @@
 #include "Firestore/core/src/firebase/firestore/util/statusor.h"
 #include "Firestore/core/test/firebase/firestore/testutil/xcgmock.h"
 
+using firebase::firestore::core::ListenOptions;
 using firebase::firestore::core::ViewSnapshot;
 using firebase::firestore::core::ViewSnapshotHandler;
 using firebase::firestore::model::DocumentKeySet;
@@ -66,15 +67,6 @@
 
 @implementation FSTEventManagerTests
 
-<<<<<<< HEAD
-=======
-- (FSTQueryListener *)noopListenerForQuery:(FSTQuery *)query {
-  return [[FSTQueryListener alloc] initWithQuery:query
-                                         options:ListenOptions::DefaultOptions()
-                             viewSnapshotHandler:[](const StatusOr<ViewSnapshot> &) {}];
-}
-
->>>>>>> ce07f8d0
 - (void)testHandlesManyListenersPerQuery {
   FSTQuery *query = FSTTestQuery("foo/bar");
   auto listener1 = NoopQueryListener(query);
@@ -108,16 +100,6 @@
   OCMVerifyAll((id)syncEngineMock);
 }
 
-<<<<<<< HEAD
-=======
-- (FSTQueryListener *)queryListenerForQuery:(FSTQuery *)query
-                                withHandler:(ViewSnapshotHandler &&)handler {
-  return [[FSTQueryListener alloc] initWithQuery:query
-                                         options:ListenOptions::DefaultOptions()
-                             viewSnapshotHandler:std::move(handler)];
-}
-
->>>>>>> ce07f8d0
 - (ViewSnapshot)makeEmptyViewSnapshotWithQuery:(FSTQuery *)query {
   DocumentSet emptyDocs{query.comparator};
   // sync_state_changed has to be `true` to prevent an assertion about a meaningless view snapshot.
