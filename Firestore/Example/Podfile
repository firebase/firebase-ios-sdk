# Uncomment the next two lines for pre-release testing
#source 'sso://cpdc-internal/spec'
#source 'https://github.com/CocoaPods/Specs.git'

use_frameworks!

target 'Firestore_Example_iOS' do
  platform :ios, '8.0'

  # The next line is the forcing function for the Firebase pod. The Firebase
  # version's subspecs should depend on the component versions in their
  # corresponding podspec's.
  pod 'Firebase/CoreOnly', '5.4.0'

  pod 'FirebaseAuth', :path => '../../'
  pod 'FirebaseAuthInterop', :path => '../../'
  pod 'FirebaseCore', :path => '../../'
  pod 'GoogleUtilities', :path => '../../'
  pod 'FirebaseFirestore', :path => '../../'

<<<<<<< HEAD
  pod 'leveldb-library'
  pod 'OCMock'
  pod 'GoogleTest', :podspec => 'Tests/GoogleTest/GoogleTest.podspec'
  pod 'GoogleBenchmark', :podspec => 'Tests/GoogleBenchmark/GoogleBenchmark.podspec'
end
=======
  target 'Firestore_Tests_iOS' do
    inherit! :search_paths
>>>>>>> f6ffd3a7

    pod 'leveldb-library'
    pod 'OCMock'
    pod 'GoogleTest', :podspec => 'GoogleTest.podspec'
    pod 'ProtobufCpp', :podspec => 'ProtobufCpp.podspec'
  end

  target 'Firestore_IntegrationTests_iOS' do
    inherit! :search_paths

    pod 'OCMock'
  end

  target 'Firestore_SwiftTests_iOS' do
    pod 'FirebaseFirestoreSwift', :path => '../../'
  end

  target 'Firestore_FuzzTests_iOS' do
    inherit! :search_paths

    pod 'LibFuzzer', :podspec => 'LibFuzzer.podspec'
    pod '!ProtoCompiler'
  end
end<|MERGE_RESOLUTION|>--- conflicted
+++ resolved
@@ -18,16 +18,13 @@
   pod 'GoogleUtilities', :path => '../../'
   pod 'FirebaseFirestore', :path => '../../'
 
-<<<<<<< HEAD
-  pod 'leveldb-library'
-  pod 'OCMock'
-  pod 'GoogleTest', :podspec => 'Tests/GoogleTest/GoogleTest.podspec'
-  pod 'GoogleBenchmark', :podspec => 'Tests/GoogleBenchmark/GoogleBenchmark.podspec'
-end
-=======
+#  pod 'leveldb-library'
+#  pod 'OCMock'
+#  pod 'GoogleTest', :podspec => 'Tests/GoogleTest/GoogleTest.podspec'
+#  pod 'GoogleBenchmark', :podspec => 'Tests/GoogleBenchmark/GoogleBenchmark.podspec'
+
   target 'Firestore_Tests_iOS' do
     inherit! :search_paths
->>>>>>> f6ffd3a7
 
     pod 'leveldb-library'
     pod 'OCMock'
