
require 'pathname'

# Uncomment the next two lines for pre-release testing on internal repo
#source 'sso://cpdc-internal/firebase'
#source 'https://cdn.cocoapods.org/'

source 'https://cdn.cocoapods.org/'

use_frameworks!

install! 'cocoapods',
    :generate_multiple_pod_projects => true,
    :incremental_installation => true,
    # Disable input/output path checking for generated frameworks to make
    # incremental builds work properly. Without this, changes to the framework
    # may not be picked up in between test runs.
    #
    # See:
    #   https://github.com/CocoaPods/CocoaPods/issues/8073
    #   https://www.ralfebert.de/ios/blog/cocoapods-clean-input-output-files/
    :disable_input_output_paths => true

post_install do |installer|
  sync = Pathname.new(__FILE__).dirname.join('../../scripts/sync_project.rb')
  system('ruby', sync.to_s)
  if !$?.success?
    raise "sync_project.rb failed with status #{$?.exitstatus}"
  end
end

# Returns true if the user has explicitly requested local sources or if this is
# a non-PR Travis build.
def use_local_sources()
  return ENV.has_key?('USE_LOCAL_SOURCES') || ENV['TRAVIS_PULL_REQUEST'] == 'false'
end

def xcode_major_version()
  version = `xcodebuild -version`
  if version =~ /^Xcode\s*(\d+)\./
    return $1.to_i
  else
    raise "Could not find Xcode version in '$version'"
  end
end

# Adds a `pod name, :path => ../..` declaration to use local sources if the
# Podfile has been configured to operate that way.
def maybe_local_pod(name)
  if use_local_sources()
    pod name, :path => '../..'
  end
end

# Adds local pod declarations for all Firestore's transitive dependencies if
# required.
def configure_local_pods()
  # Firestore is always local; that's what's under development here.
  pod 'FirebaseFirestore', :path => '../../'

  # FirebaseCore must always be a local pod so that CI builds that make changes
  # to its podspec can still function. See Firestore-*-xcodebuild in
  # scripts/install_prereqs.sh for more details.
  pod 'FirebaseCore', :path => '../..'

  # Pull in local sources conditionally.
  maybe_local_pod 'FirebaseAuth'
  maybe_local_pod 'FirebaseAuthInterop'
  maybe_local_pod 'GoogleUtilities'

  if xcode_major_version() >= 9
    # Firestore still compiles with Xcode 8 to help verify general conformance
    # with C++11 by using an older compiler that doesn't have as many
    # extensions from later versions of the language. However, Firebase as a
    # whole does not support this environment and @available checks in
    # GoogleDataTransport would otherwise break this build.
    #
    # Firestore doesn't depend on GoogleDataTransport directly--it comes in as
    # a dependency of FirebaseCoreDiagnostics. Luckily, FirebaseCore does not
    # strongly depend on this, so we can edit the dependency out in the podspec
    # and then avoid adding those dependencies here to prevent CocoaPods from
    # importing it.
    #
    # This list should include the transitive closure of all dependencies of
    # FirebaseCoreDiagnostics, except GoogleUtilities which we otherwise need.
    maybe_local_pod 'FirebaseCoreDiagnostics'
    maybe_local_pod 'FirebaseCoreDiagnosticsInterop'
    maybe_local_pod 'GoogleDataTransport'
    maybe_local_pod 'GoogleDataTransportCCTSupport'
  end
end

target 'Firestore_Example_iOS' do
  platform :ios, '8.0'

  # The next line is the forcing function for the Firebase pod. The Firebase
  # version's subspecs should depend on the component versions in their
  # corresponding podspecs.
<<<<<<< HEAD
  pod 'Firebase/CoreOnly', '6.8.0'
=======
  pod 'Firebase/CoreOnly', '6.8.1'
>>>>>>> 4387ed9b

  configure_local_pods()

  target 'Firestore_Tests_iOS' do
    inherit! :search_paths

    pod 'GoogleBenchmark', :podspec => 'GoogleBenchmark.podspec'
    pod 'GoogleTest', :podspec => 'GoogleTest.podspec'
    pod 'ProtobufCpp', :podspec => 'ProtobufCpp.podspec'

    pod 'OCMock'
    pod 'leveldb-library'
  end

  target 'Firestore_Benchmarks_iOS' do
    inherit! :search_paths

    pod 'GoogleBenchmark', :podspec => 'GoogleBenchmark.podspec'
  end

  target 'Firestore_IntegrationTests_iOS' do
    inherit! :search_paths

    pod 'FirebaseFirestoreSwift', :path => '../../'
    pod 'GoogleBenchmark', :podspec => 'GoogleBenchmark.podspec'
    pod 'GoogleTest', :podspec => 'GoogleTest.podspec'
    pod 'ProtobufCpp', :podspec => 'ProtobufCpp.podspec'

    pod 'OCMock'
    pod 'leveldb-library'
  end

  target 'Firestore_SwiftTests_iOS' do
    pod 'FirebaseFirestoreSwift', :path => '../../'
  end

  target 'Firestore_FuzzTests_iOS' do
    inherit! :search_paths
    platform :ios, '9.0'

    pod 'LibFuzzer', :podspec => 'LibFuzzer.podspec', :inhibit_warnings => true
    pod '!ProtoCompiler'
  end
end

target 'Firestore_Example_macOS' do
  platform :osx, '10.11'

  configure_local_pods()

  target 'Firestore_Tests_macOS' do
    inherit! :search_paths

    pod 'GoogleBenchmark', :podspec => 'GoogleBenchmark.podspec'
    pod 'GoogleTest', :podspec => 'GoogleTest.podspec'
    pod 'ProtobufCpp', :podspec => 'ProtobufCpp.podspec'

    pod 'OCMock'
    pod 'leveldb-library'
  end

  target 'Firestore_IntegrationTests_macOS' do
    inherit! :search_paths

    pod 'FirebaseFirestoreSwift', :path => '../../'
    pod 'GoogleBenchmark', :podspec => 'GoogleBenchmark.podspec'
    pod 'GoogleTest', :podspec => 'GoogleTest.podspec'
    pod 'ProtobufCpp', :podspec => 'ProtobufCpp.podspec'

    pod 'OCMock'
    pod 'leveldb-library'
  end
end

target 'Firestore_Example_tvOS' do
  platform :tvos, '10.0'

  configure_local_pods()

  target 'Firestore_Tests_tvOS' do
    inherit! :search_paths

    pod 'GoogleBenchmark', :podspec => 'GoogleBenchmark.podspec'
    pod 'GoogleTest', :podspec => 'GoogleTest.podspec'
    pod 'ProtobufCpp', :podspec => 'ProtobufCpp.podspec'

    pod 'OCMock'
    pod 'leveldb-library'
  end

  target 'Firestore_IntegrationTests_tvOS' do
    inherit! :search_paths

    pod 'FirebaseFirestoreSwift', :path => '../../'
    pod 'GoogleBenchmark', :podspec => 'GoogleBenchmark.podspec'
    pod 'GoogleTest', :podspec => 'GoogleTest.podspec'
    pod 'ProtobufCpp', :podspec => 'ProtobufCpp.podspec'

    pod 'OCMock'
    pod 'leveldb-library'
  end
end<|MERGE_RESOLUTION|>--- conflicted
+++ resolved
@@ -96,11 +96,7 @@
   # The next line is the forcing function for the Firebase pod. The Firebase
   # version's subspecs should depend on the component versions in their
   # corresponding podspecs.
-<<<<<<< HEAD
-  pod 'Firebase/CoreOnly', '6.8.0'
-=======
   pod 'Firebase/CoreOnly', '6.8.1'
->>>>>>> 4387ed9b
 
   configure_local_pods()
 
