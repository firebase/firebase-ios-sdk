# The next line is the forcing function for the Firebase pod. The Firebase
# version's subspecs should depend on the component versions in their
# corresponding podspec's.
pod 'Firebase/Core', '4.13.0'

use_frameworks!

pod 'FirebaseAuth', :path => '../../'
pod 'FirebaseCore', :path => '../../'
pod 'FirebaseFirestore', :path => '../../'

target 'Firestore_Example_iOS' do
  platform :ios, '8.0'

<<<<<<< HEAD
    pod 'FirebaseCore', :path => '../../'
    pod 'leveldb-library'

    pod 'OCMock'
    pod 'GoogleTest', :podspec => 'Tests/GoogleTest/GoogleTest.podspec'
    pod 'GoogleBenchmark', :podspec => 'Tests/GoogleBenchmark/GoogleBenchmark.podspec'
  end
=======
  # Test targets are below to avoid problems with duplicate symbols when
  # building as a static library (see comments below).
end
>>>>>>> a1339483

target 'Firestore_Tests_iOS' do
  platform :ios, '8.0'

  pod 'leveldb-library'
  pod 'OCMock'
  pod 'GoogleTest', :podspec => 'Tests/GoogleTest/GoogleTest.podspec'
end

target 'Firestore_IntegrationTests_iOS' do
  platform :ios, '8.0'
end

target 'Firestore_SwiftTests_iOS' do
  platform :ios, '8.0'
  pod 'FirebaseFirestoreSwift', :path => '../../'
end

target 'SwiftBuildTest' do
  platform :ios, '8.0'
end

# Firestore includes both Objective-C and C++ code, and the Firestore tests
# consist of both XCTest-based tests in Objective-C and GoogleTest-based tests
# in C++. The C++ tests must resolve the classes under test at link time, so
# CocoaPods usual strategy linking Frameworks to the app and then resolving
# those classes through run-time loading does not work in all cases.
#
# If use_frameworks! is disabled above, the project will encounter a ton of
# duplicate Objective-C class warnings during test runs. Some of the tests will
# fail too because duplicate classes also get duplicate static data and this
# violates the expectations of code we depend upon.
#
# The workaround is to strip duplicate dependencies out of the example app,
# which does not need them since it doesn't do anything other than act as a
# host to the tests. This is based on the workaround posted here:
#
#     https://github.com/CocoaPods/CocoaPods/issues/7155
#
# TODO(wilhuff): Reevaluate if this is needed once we require CocoaPods 1.5.1
# which may address this.
pre_install do |installer|
  test_target = installer.aggregate_targets.find do |target|
    target.name == 'Pods-Firestore_Tests_iOS'
  end
  app_target = installer.aggregate_targets.find do |target|
    target.name == 'Pods-Firestore_Example_iOS'
  end
  app_target.pod_targets = app_target.pod_targets - test_target.pod_targets
end<|MERGE_RESOLUTION|>--- conflicted
+++ resolved
@@ -12,19 +12,9 @@
 target 'Firestore_Example_iOS' do
   platform :ios, '8.0'
 
-<<<<<<< HEAD
-    pod 'FirebaseCore', :path => '../../'
-    pod 'leveldb-library'
-
-    pod 'OCMock'
-    pod 'GoogleTest', :podspec => 'Tests/GoogleTest/GoogleTest.podspec'
-    pod 'GoogleBenchmark', :podspec => 'Tests/GoogleBenchmark/GoogleBenchmark.podspec'
-  end
-=======
   # Test targets are below to avoid problems with duplicate symbols when
   # building as a static library (see comments below).
 end
->>>>>>> a1339483
 
 target 'Firestore_Tests_iOS' do
   platform :ios, '8.0'
@@ -32,6 +22,7 @@
   pod 'leveldb-library'
   pod 'OCMock'
   pod 'GoogleTest', :podspec => 'Tests/GoogleTest/GoogleTest.podspec'
+  pod 'GoogleBenchmark', :podspec => 'Tests/GoogleBenchmark/GoogleBenchmark.podspec'
 end
 
 target 'Firestore_IntegrationTests_iOS' do
