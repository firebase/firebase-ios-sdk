--- conflicted
+++ resolved
@@ -19,6 +19,7 @@
 #include "LibFuzzer/FuzzerDefs.h"
 
 #include "Firestore/Example/FuzzTests/FuzzingTargets/FSTFuzzTestSerializer.h"
+#include "Firestore/Example/FuzzTests/FuzzingTargets/FSTFuzzTestFieldPath.h"
 
 #include "Firestore/core/src/firebase/firestore/util/log.h"
 #include "Firestore/core/src/firebase/firestore/util/string_apple.h"
@@ -30,11 +31,7 @@
 
 // A list of targets to fuzz test. Should be kept in sync with the method
 // GetFuzzingTarget().
-<<<<<<< HEAD
-enum FuzzingTarget { NONE = 0, SERIALIZER, FIELDPATH };
-=======
-enum class FuzzingTarget { kNone, kSerializer };
->>>>>>> 3f61d859
+enum class FuzzingTarget { kNone, kSerializer, kFieldPath };
 
 // Directory to which crashing inputs are written. Must include the '/' at the
 // end because libFuzzer prepends this path to the crashing input file name.
@@ -61,24 +58,14 @@
   if (fuzzing_target == "NONE") {
     return FuzzingTarget::kNone;
   }
-<<<<<<< HEAD
-
-  if ([@"FIELDPATH" isEqualToString:fuzzing_target_env]) {
-    return FIELDPATH;
-  }
-
-  // Value did not match any target.
-  LOG_WARN("Invalid fuzzing target: %s", fuzzing_target_env);
-
-  // Default is NONE.
-  return NONE;
-=======
   if (fuzzing_target == "SERIALIZER") {
     return FuzzingTarget::kSerializer;
   }
+  if (fuzzing_target == "FIELDPATH") {
+    return FuzzingTarget::kFieldPath;
+  }
   LOG_WARN("Invalid fuzzing target: %s", fuzzing_target);
   return FuzzingTarget::kNone;
->>>>>>> 3f61d859
 }
 
 // Simulates calling the main() function of libFuzzer (FuzzerMain.cpp).
@@ -109,17 +96,13 @@
       fuzzer_function = fuzzing::FuzzTestDeserialization;
       break;
 
-<<<<<<< HEAD
-    case FIELDPATH:
+    case FuzzingTarget::kFieldPath:
       dict_location = fuzzing::GetFieldPathDictionaryLocation(resources_location);
       corpus_location = fuzzing::GetFieldPathCorpusLocation(resources_location);
-      llvm_fuzzer_test_one_input_method = fuzzing::FuzzTestFieldPath;
+      fuzzer_function = fuzzing::FuzzTestFieldPath;
       break;
 
-    case NONE:
-=======
     case FuzzingTarget::kNone:
->>>>>>> 3f61d859
     default:
       LOG_WARN("Not going to run fuzzing, exiting!");
       return 0;
