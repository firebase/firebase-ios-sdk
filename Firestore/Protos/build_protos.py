#! /usr/bin/env python

# Copyright 2018 Google
#
# Licensed under the Apache License, Version 2.0 (the "License");
# you may not use this file except in compliance with the License.
# You may obtain a copy of the License at
#
#      http://www.apache.org/licenses/LICENSE-2.0
#
# Unless required by applicable law or agreed to in writing, software
# distributed under the License is distributed on an "AS IS" BASIS,
# WITHOUT WARRANTIES OR CONDITIONS OF ANY KIND, either express or implied.
# See the License for the specific language governing permissions and
# limitations under the License.

"""Generates and massages protocol buffer outputs.
"""

from __future__ import print_function

import sys

import argparse
import os
import os.path
import re
import subprocess


COPYRIGHT_NOTICE = '''
/*
 * Copyright 2018 Google
 *
 * Licensed under the Apache License, Version 2.0 (the "License");
 * you may not use this file except in compliance with the License.
 * You may obtain a copy of the License at
 *
 *      http://www.apache.org/licenses/LICENSE-2.0
 *
 * Unless required by applicable law or agreed to in writing, software
 * distributed under the License is distributed on an "AS IS" BASIS,
 * WITHOUT WARRANTIES OR CONDITIONS OF ANY KIND, either express or implied.
 * See the License for the specific language governing permissions and
 * limitations under the License.
 */
'''.lstrip()


def main():
  parser = argparse.ArgumentParser(
      description='Generates proto messages.')
  parser.add_argument(
      '--nanopb', action='store_true',
      help='Generates nanopb messages.')
  parser.add_argument(
      '--cpp', action='store_true',
      help='Generates C++ libprotobuf messages.')
  parser.add_argument(
      '--objc', action='store_true',
      help='Generates Objective-C messages.')
  parser.add_argument(
      '--protos-dir', dest='protos_dir',
      help='Source directory containing .proto files.')
  parser.add_argument(
      '--output-dir', '-d', dest='output_dir',
      help='Directory to write files; subdirectories will be created.')

  parser.add_argument(
      '--protoc', default='protoc',
      help='Location of the protoc executable')
  parser.add_argument(
      '--pythonpath',
      help='Location of the protoc python library.')
  parser.add_argument(
      '--include', '-I', action='append', default=[],
      help='Adds INCLUDE to the proto path.')
  parser.add_argument(
      '--protoc-gen-grpc', dest='protoc_gen_grpc',
      help='Location of the gRPC generator executable.')
  parser.add_argument(
      '--protoc-gen-nanopb', dest='protoc_gen_nanopb',
      help='Location of the nanopb generator executable.')

  args = parser.parse_args()
  if args.nanopb is None:
    parser.print_help()
    sys.exit(1)

  if args.protos_dir is None:
    root_dir = os.path.abspath(os.path.dirname(__file__))
    args.protos_dir = os.path.join(root_dir, 'protos')

  if args.output_dir is None:
    args.output_dir = os.getcwd()

  nanopb_proto_files = collect_files(args.protos_dir, '.proto')

  if args.nanopb:
    NanopbGenerator(args, nanopb_proto_files).run()

  proto_files = remove_well_known_protos(nanopb_proto_files)
  if args.cpp:
    CppProtobufGenerator(args, proto_files).run()

  if args.objc:
    ObjcProtobufGenerator(args, proto_files).run()


class NanopbGenerator(object):
  """Builds and runs the nanopb plugin to protoc."""

  def __init__(self, args, proto_files):
    self.args = args
    self.proto_files = proto_files

  def run(self):
    """Performs the action of the the generator."""

    nanopb_out = os.path.join(self.args.output_dir, 'nanopb')
    mkdir(nanopb_out)

    self.__run_generator(nanopb_out)

    sources = collect_files(nanopb_out, '.nanopb.h', '.nanopb.c')
    post_process_files(sources, add_copyright, nanopb_rename_delete)

  def __run_generator(self, out_dir):
    """Invokes protoc using the nanopb plugin."""
    cmd = protoc_command(self.args)

    gen = self.args.protoc_gen_nanopb
    if gen is not None:
      cmd.append('--plugin=protoc-gen-nanopb=%s' % gen)

    nanopb_flags = ' '.join([
        '--extension=.nanopb',
        '--options-file=%s/%%s.options' % self.args.protos_dir,
        '--no-timestamp',
    ])
    cmd.append('--nanopb_out=%s:%s' % (nanopb_flags, out_dir))

    cmd.extend(self.proto_files)
    run_protoc(self.args, cmd)


<<<<<<< HEAD
class ObjcProtobufGenerator(object):
  """Runs protoc for Objective-C."""

  def __init__(self, args, proto_files):
    self.args = args
    self.proto_files = proto_files

  def run(self):
    objc_out = os.path.join(self.args.output_dir, 'objc')
    mkdir(objc_out)

    self.__run_generator(objc_out)
    self.__stub_non_buildable_files(objc_out)

    sources = collect_files(objc_out, '.h', '.m')
    post_process_files(
        sources,
        add_copyright,
        strip_trailing_whitespace,
        objc_flatten_imports,
        objc_strip_extension_registry
    )

  def __run_generator(self, out_dir):
    """Invokes protoc using the objc and grpc plugins."""
    cmd = protoc_command(self.args)
=======
    kwargs = {}
    if self.args.pythonpath:
      env = os.environ.copy()
      old_path = env.get('PYTHONPATH')
      env['PYTHONPATH'] = self.args.pythonpath
      if old_path is not None:
        env['PYTHONPATH'] += os.pathsep + old_path
      kwargs['env'] = env
>>>>>>> b65e8f14

    gen = self.args.protoc_gen_grpc
    if gen is not None:
      cmd.append('--plugin=protoc-gen-grpc=%s' % gen)

    cmd.extend(['--objc_out=' + out_dir, '--grpc_out=' + out_dir])
    cmd.extend(self.proto_files)
    run_protoc(self.args, cmd)

  def __stub_non_buildable_files(self, out_dir):
    """Stub out generated files that make no sense."""

    write_file(os.path.join(out_dir, 'google/api/Annotations.pbobjc.m'), [
        'static int annotations_stub  __attribute__((unused,used)) = 0;\n'
    ])

    write_file(os.path.join(out_dir, 'google/api/Annotations.pbobjc.h'), [
        '// Empty stub file\n'
    ])


class CppProtobufGenerator(object):
  """Runs protoc for C++ libprotobuf (used in testing)."""

  def __init__(self, args, proto_files):
    self.args = args
    self.proto_files = proto_files

  def run(self):
    out_dir = os.path.join(self.args.output_dir, 'cpp')
    mkdir(out_dir)

    self.__run_generator(out_dir)

    sources = collect_files(out_dir, '.pb.h', '.pb.cc')
    # TODO(wilhuff): strip trailing whitespace?
    post_process_files(
        sources,
        add_copyright
    )

  def __run_generator(self, out_dir):
    """Invokes protoc using using the default C++ generator."""

    cmd = protoc_command(self.args)
    cmd.append('--cpp_out=' + out_dir)
    cmd.extend(self.proto_files)

    run_protoc(self.args, cmd)


def protoc_command(args):
  """Composes the initial protoc command-line including its include path."""
  cmd = [args.protoc]
  if args.include is not None:
    cmd.extend(['-I%s' % path for path in args.include])
  return cmd


def run_protoc(args, cmd):
  kwargs={}
  if args.pythonpath:
    env = os.environ.copy()
    env['PYTHONPATH'] = args.pythonpath
    kwargs['env'] = env

  subprocess.check_call(cmd, **kwargs)


def remove_well_known_protos(filenames):
  """Remove "well-known" protos for objc and cpp.

  On those platforms we get these for free as a part of the protobuf runtime.
  We only need them for nanopb.

  Args:
    filenames: A list of filenames, each naming a .proto file.

  Returns:
    The filenames with members of google/protobuf removed.
  """

  return [f for f in filenames if 'protos/google/protobuf/' not in f]


def post_process_files(filenames, *processors):
  for filename in filenames:
    lines = []
    with open(filename, 'r') as fd:
      lines = fd.readlines()

    for processor in processors:
      lines = processor(lines)

    write_file(filename, lines)


def write_file(filename, lines):
  with open(filename, 'w') as fd:
    fd.write(''.join(lines))


def add_copyright(lines):
  """Adds a copyright notice to the lines."""
  result = [COPYRIGHT_NOTICE, '\n']
  result.extend(lines)
  return result


def nanopb_rename_delete(lines):
  """Renames a delete symbol to delete_.

  If a proto uses a field named 'delete', nanopb happily uses that in the
  message definition. Works fine for C; not so much for C++.

  Args:
    lines: The lines to fix.

  Returns:
    The lines, fixed.
  """
  delete_keyword = re.compile(r'\bdelete\b')
  return [delete_keyword.sub('delete_', line) for line in lines]


def strip_trailing_whitespace(lines):
  """Removes trailing whitespace from the given lines."""
  return [line.rstrip() + '\n' for line in lines]


def objc_flatten_imports(lines):
  """Flattens the import statements for compatibility with CocoaPods."""

  long_import = re.compile(r'#import ".*/')
  return [long_import.sub('#import "', line) for line in lines]


def objc_strip_extension_registry(lines):
  """Removes extensionRegistry methods from the classes."""

  skip = False
  result = []
  for line in lines:
    if '+ (GPBExtensionRegistry*)extensionRegistry {' in line:
      skip = True
    if not skip:
      result.append(line)
    elif line == '}\n':
      skip = False

  return result


def collect_files(root_dir, *extensions):
  """Finds files with the given extensions in the root_dir.

  Args:
    root_dir: The directory from which to start traversing.
    *extensions: Filename extensions (including the leading dot) to find.

  Returns:
    A list of filenames, all starting with root_dir, that have one of the given
    extensions.
  """
  result = []
  for root, dirs, files in os.walk(root_dir):
    del dirs  # unused
    for basename in files:
      for ext in extensions:
        if basename.endswith(ext):
          filename = os.path.join(root, basename)
          result.append(filename)
  return result


def mkdir(dirname):
  if not os.path.isdir(dirname):
    os.makedirs(dirname)


if __name__ == '__main__':
  main()<|MERGE_RESOLUTION|>--- conflicted
+++ resolved
@@ -144,7 +144,6 @@
     run_protoc(self.args, cmd)
 
 
-<<<<<<< HEAD
 class ObjcProtobufGenerator(object):
   """Runs protoc for Objective-C."""
 
@@ -171,16 +170,6 @@
   def __run_generator(self, out_dir):
     """Invokes protoc using the objc and grpc plugins."""
     cmd = protoc_command(self.args)
-=======
-    kwargs = {}
-    if self.args.pythonpath:
-      env = os.environ.copy()
-      old_path = env.get('PYTHONPATH')
-      env['PYTHONPATH'] = self.args.pythonpath
-      if old_path is not None:
-        env['PYTHONPATH'] += os.pathsep + old_path
-      kwargs['env'] = env
->>>>>>> b65e8f14
 
     gen = self.args.protoc_gen_grpc
     if gen is not None:
@@ -241,10 +230,13 @@
 
 
 def run_protoc(args, cmd):
-  kwargs={}
+  kwargs = {}
   if args.pythonpath:
     env = os.environ.copy()
+    old_path = env.get('PYTHONPATH')
     env['PYTHONPATH'] = args.pythonpath
+    if old_path is not None:
+      env['PYTHONPATH'] += os.pathsep + old_path
     kwargs['env'] = env
 
   subprocess.check_call(cmd, **kwargs)
