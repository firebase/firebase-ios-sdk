--- conflicted
+++ resolved
@@ -184,7 +184,6 @@
     ${CMAKE_CURRENT_SOURCE_DIR}/build_protos.py
       --nanopb
       --protoc=$<TARGET_FILE:protoc>
-<<<<<<< HEAD
       --pythonpath=${PROTOBUF_DIR}/python:${NANOPB_DIR}/generator
       --output_dir=${OUTPUT_DIR}
       ${PROTO_INCLUDES}
@@ -193,57 +192,8 @@
     protoc
     ${CMAKE_CURRENT_SOURCE_DIR}/build_protos.py
     ${CMAKE_CURRENT_SOURCE_DIR}/nanopb_cpp_generator.py
+    ${NANOPB_PYTHON}
     ${PROTOBUF_PYTHON}
-)
-
-add_custom_target(
-  generate_nanopb_protos
-  DEPENDS
-    ${NANOPB_GENERATED_SOURCES}
-)
-
-add_custom_command(
-  COMMENT "Generating C++ protobuf sources"
-  OUTPUT ${PROTOBUF_CPP_GENERATED_SOURCES}
-  COMMAND
-    ${CMAKE_CURRENT_SOURCE_DIR}/build_protos.py
-      --cpp
-      --protoc=$<TARGET_FILE:protoc>
-      --output_dir=${OUTPUT_DIR}
-      ${PROTO_INCLUDES}
-  VERBATIM
-  DEPENDS
-    protoc
-    ${CMAKE_CURRENT_SOURCE_DIR}/build_protos.py
-    ${PROTOBUF_PYTHON}
-)
-
-add_custom_target(
-  generate_cpp_protos
-  DEPENDS
-    ${PROTOBUF_CPP_GENERATED_SOURCES}
-)
-
-add_custom_command(
-  COMMENT "Generating Objective-C protobuf sources"
-  OUTPUT ${PROTOBUF_OBJC_GENERATED_SOURCES}
-  COMMAND
-    ${CMAKE_CURRENT_SOURCE_DIR}/build_protos.py
-      --objc
-      --protoc=$<TARGET_FILE:protoc>
-      --protoc_gen_grpc=$<TARGET_FILE:grpc_objective_c_plugin>
-=======
-      --protoc_gen_nanopb=${NANOPB_DIR}/generator/protoc-gen-nanopb
-      --pythonpath=${PROTOBUF_DIR}/python
->>>>>>> c21dc7cb
-      --output_dir=${OUTPUT_DIR}
-      ${PROTO_INCLUDES}
-  VERBATIM
-  DEPENDS
-    protoc
-    ${CMAKE_CURRENT_SOURCE_DIR}/build_protos.py
-    ${PROTOBUF_PYTHON}
-    ${NANOPB_PYTHON}
 )
 
 add_custom_target(
@@ -296,12 +246,6 @@
     ${PROTOBUF_OBJC_GENERATED_SOURCES}
 )
 
-add_custom_target(
-  generate_objc_protos
-  DEPENDS
-    ${PROTOBUF_OBJC_GENERATED_SOURCES}
-)
-
 # Custom target that runs a script to generate the proto sources. This isn't
 # hooked into the build, so must be run manually. (It would be easy enough to
 # hook into the (posix) cmake build, but for consistency with windows and xcode
