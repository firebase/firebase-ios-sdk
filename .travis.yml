--- conflicted
+++ resolved
@@ -64,17 +64,8 @@
       env:
         - PROJECT=Firestore PLATFORM=macOS METHOD=cmake
       before_install:
-<<<<<<< HEAD
         - ./scripts/if_changed.sh ./scripts/install_prereqs.sh
         - ./scripts/if_changed.sh ./scripts/pod_install.sh
-=======
-        - bundle install
-        - gem install xcpretty
-        - brew outdated cmake || brew upgrade cmake
-        - brew outdated go || brew upgrade go # Somehow the build for Abseil requires this.
-        - ./scripts/if_changed.sh bundle exec pod install --project-directory=Example --repo-update
-        - ./scripts/if_changed.sh bundle exec pod install --project-directory=Firestore/Example --no-repo-update
->>>>>>> e4384c3e
       script:
         - ./scripts/if_changed.sh ./scripts/build.sh $PROJECT $PLATFORM $METHOD
 
