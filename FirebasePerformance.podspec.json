--- conflicted
+++ resolved
@@ -32,19 +32,11 @@
     "README.md"
   ],
   "source": {
-<<<<<<< HEAD
     "http": "https://dl.google.com/dl/cpdc/2c853ed5998621b9/FirebasePerformance-7.3.0.tar.gz"
-=======
-    "http": "https://dl.google.com/dl/cpdc/31f7874c4d767ff7/FirebasePerformance-7.2.0.tar.gz"
->>>>>>> f7631622
   },
   "summary": "Firebase Performance for iOS",
   "vendored_frameworks": [
     "Frameworks/FirebasePerformance.xcframework"
   ],
-<<<<<<< HEAD
   "version": "7.3.0"
-=======
-  "version": "7.2.0"
->>>>>>> f7631622
 }