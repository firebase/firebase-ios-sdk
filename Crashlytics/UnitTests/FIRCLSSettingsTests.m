// Copyright 2019 Google
//
// Licensed under the Apache License, Version 2.0 (the "License");
// you may not use this file except in compliance with the License.
// You may obtain a copy of the License at
//
//      http://www.apache.org/licenses/LICENSE-2.0
//
// Unless required by applicable law or agreed to in writing, software
// distributed under the License is distributed on an "AS IS" BASIS,
// WITHOUT WARRANTIES OR CONDITIONS OF ANY KIND, either express or implied.
// See the License for the specific language governing permissions and
// limitations under the License.

// TODO: There is some unreliability with this test.
//       self.settings.settingsDictionary returns nil.
//       Abstract FileManager so actual disk operations are not happening.

<<<<<<< HEAD
=======
/*
>>>>>>> 313af2df
#import "FIRCLSSettings.h"

#import <Foundation/Foundation.h>
#import <XCTest/XCTest.h>

#if __has_include(<FBLPromises/FBLPromises.h>)
#import <FBLPromises/FBLPromises.h>
#else
#import "FBLPromises.h"
#endif

#import "FABMockApplicationIdentifierModel.h"
#import "FIRCLSFileManager.h"
#import "FIRCLSMockFileManager.h"

const NSString *FIRCLSTestSettingsActivated =
    @"{\"settings_version\":3,\"cache_duration\":60,\"features\":{\"collect_logged_exceptions\":"
    @"true,\"collect_reports\":true},\"app\":{\"status\":\"activated\",\"update_required\":false},"
    @"\"fabric\":{\"org_id\":\"010101000000111111111111\",\"bundle_id\":\"com.lets.test."
    @"crashlytics\"}}";

const NSString *FIRCLSTestSettingsInverse =
    @"{\"settings_version\":3,\"cache_duration\":12345,\"features\":{\"collect_logged_exceptions\":"
    @"false,\"collect_reports\":false},\"app\":{\"status\":\"new\",\"update_required\":true},"
    @"\"fabric\":{\"org_id\":\"01e101a0000011b113115111\",\"bundle_id\":\"im.from.the.server\"},"
    @"\"session\":{\"log_buffer_size\":128000,\"max_chained_exception_depth\":32,\"max_complete_"
    @"sessions_count\":4,\"max_custom_exception_events\":1000,\"max_custom_key_value_pairs\":2000,"
    @"\"identifier_mask\":255}}";

const NSString *FIRCLSTestSettingsCorrupted = @"{{{{ non_key: non\"value {}";

NSString *FIRCLSDefaultMockBuildInstanceID = @"12345abcdef";
NSString *FIRCLSDifferentMockBuildInstanceID = @"98765zyxwv";

NSString *FIRCLSDefaultMockAppDisplayVersion = @"1.2.3-beta.2";
NSString *FIRCLSDifferentMockAppDisplayVersion = @"1.2.3-beta.3";

NSString *FIRCLSDefaultMockAppBuildVersion = @"1024";
NSString *FIRCLSDifferentMockAppBuildVersion = @"2048";

NSString *const TestGoogleAppID = @"1:test:google:app:id";
NSString *const TestChangedGoogleAppID = @"2:changed:google:app:id";

@interface FIRCLSSettings (Testing)

@property(nonatomic, strong) NSDictionary<NSString *, id> *settingsDictionary;

@end

@interface FIRCLSSettingsTests : XCTestCase

@property(nonatomic, retain) FIRCLSMockFileManager *fileManager;
@property(nonatomic, retain) FABMockApplicationIdentifierModel *appIDModel;

@property(nonatomic, retain) FIRCLSSettings *settings;

@end

@implementation FIRCLSSettingsTests

- (void)setUp {
  [super setUp];

  _fileManager = [[FIRCLSMockFileManager alloc] init];

  _appIDModel = [[FABMockApplicationIdentifierModel alloc] init];
  _appIDModel.buildInstanceID = FIRCLSDefaultMockBuildInstanceID;
  _appIDModel.displayVersion = FIRCLSDefaultMockAppDisplayVersion;
  _appIDModel.buildVersion = FIRCLSDefaultMockAppBuildVersion;

  _settings = [[FIRCLSSettings alloc] initWithFileManager:_fileManager appIDModel:_appIDModel];
}

- (void)testDefaultSettings {
  XCTAssertEqual(self.settings.isCacheExpired, YES);

  // Default to an hour
  XCTAssertEqual(self.settings.cacheDurationSeconds, 60 * 60);

  XCTAssertEqualObjects(self.settings.orgID, nil);
  XCTAssertEqualObjects(self.settings.fetchedBundleID, nil);

  XCTAssertFalse(self.settings.appNeedsOnboarding);
  XCTAssertFalse(self.settings.appUpdateRequired);

  XCTAssertTrue(self.settings.crashReportingEnabled);
  XCTAssertTrue(self.settings.errorReportingEnabled);
  XCTAssertTrue(self.settings.customExceptionsEnabled);

  XCTAssertEqual(self.settings.errorLogBufferSize, 64 * 1000);
  XCTAssertEqual(self.settings.logBufferSize, 64 * 1000);
  XCTAssertEqual(self.settings.maxCustomExceptions, 8);
  XCTAssertEqual(self.settings.maxCustomKeys, 64);

  XCTAssertTrue(self.settings.shouldUseNewReportEndpoint);
}

- (BOOL)writeSettings:(const NSString *)settings error:(NSError **)error {
  return [self writeSettings:settings error:error isCacheKey:NO];
}

- (BOOL)writeSettings:(const NSString *)settings
                error:(NSError **)error
           isCacheKey:(BOOL)isCacheKey {
  NSString *path = _fileManager.settingsFilePath;

  if (isCacheKey) {
    path = _fileManager.settingsCacheKeyPath;
  }

  return [self.fileManager createFileAtPath:path
                                   contents:[settings dataUsingEncoding:NSUTF8StringEncoding]
                                 attributes:nil];
}

- (void)cacheSettingsWithGoogleAppID:(NSString *)googleAppID
                    currentTimestamp:(NSTimeInterval)currentTimestamp
                 expectedRemoveCount:(NSInteger)expectedRemoveCount {
  self.fileManager.removeExpectation = [[XCTestExpectation alloc]
      initWithDescription:@"FIRCLSMockFileManager.removeExpectation.cache"];
  self.fileManager.removeCount = 0;
  self.fileManager.expectedRemoveCount = expectedRemoveCount;

  [self.settings cacheSettingsWithGoogleAppID:googleAppID currentTimestamp:currentTimestamp];

  [self waitForExpectations:@[ self.fileManager.removeExpectation ] timeout:1];
}

- (void)reloadFromCacheWithGoogleAppID:(NSString *)googleAppID
                      currentTimestamp:(NSTimeInterval)currentTimestamp
                   expectedRemoveCount:(NSInteger)expectedRemoveCount {
  self.fileManager.removeExpectation = [[XCTestExpectation alloc]
      initWithDescription:@"FIRCLSMockFileManager.removeExpectation.reload"];
  self.fileManager.removeCount = 0;
  self.fileManager.expectedRemoveCount = expectedRemoveCount;

  [self.settings reloadFromCacheWithGoogleAppID:googleAppID currentTimestamp:currentTimestamp];

  [self waitForExpectations:@[ self.fileManager.removeExpectation ] timeout:1];
}

- (void)testActivatedSettingsCached {
  NSError *error = nil;
  [self writeSettings:FIRCLSTestSettingsActivated error:&error];
  XCTAssertNil(error, "%@", error);

  NSTimeInterval currentTimestamp = [NSDate timeIntervalSinceReferenceDate];
  [self.settings cacheSettingsWithGoogleAppID:TestGoogleAppID currentTimestamp:currentTimestamp];

  XCTAssertEqual(self.settings.isCacheExpired, NO);
  XCTAssertEqual(self.settings.cacheDurationSeconds, 60);

  XCTAssertEqualObjects(self.settings.orgID, @"010101000000111111111111");
  XCTAssertEqualObjects(self.settings.fetchedBundleID, @"com.lets.test.crashlytics");

  XCTAssertFalse(self.settings.appNeedsOnboarding);
  XCTAssertFalse(self.settings.appUpdateRequired);

  XCTAssertTrue(self.settings.crashReportingEnabled);
  XCTAssertTrue(self.settings.errorReportingEnabled);
  XCTAssertTrue(self.settings.customExceptionsEnabled);

  XCTAssertEqual(self.settings.errorLogBufferSize, 64 * 1000);
  XCTAssertEqual(self.settings.logBufferSize, 64 * 1000);
  XCTAssertEqual(self.settings.maxCustomExceptions, 8);
  XCTAssertEqual(self.settings.maxCustomKeys, 64);
}

- (void)testInverseDefaultSettingsCached {
  NSError *error = nil;
  [self writeSettings:FIRCLSTestSettingsInverse error:&error];
  XCTAssertNil(error, "%@", error);

  NSTimeInterval currentTimestamp = [NSDate timeIntervalSinceReferenceDate];
  [self.settings cacheSettingsWithGoogleAppID:TestGoogleAppID currentTimestamp:currentTimestamp];

  XCTAssertEqual(self.settings.isCacheExpired, NO);
  XCTAssertEqual(self.settings.cacheDurationSeconds, 12345);

  XCTAssertEqualObjects(self.settings.orgID, @"01e101a0000011b113115111");
  XCTAssertEqualObjects(self.settings.fetchedBundleID, @"im.from.the.server");

  XCTAssertTrue(self.settings.appNeedsOnboarding);
  XCTAssertTrue(self.settings.appUpdateRequired);

  XCTAssertFalse(self.settings.crashReportingEnabled);
  XCTAssertFalse(self.settings.errorReportingEnabled);
  XCTAssertFalse(self.settings.customExceptionsEnabled);

  XCTAssertEqual(self.settings.errorLogBufferSize, 128000);
  XCTAssertEqual(self.settings.logBufferSize, 128000);
  XCTAssertEqual(self.settings.maxCustomExceptions, 1000);
  XCTAssertEqual(self.settings.maxCustomKeys, 2000);
}

- (void)testCacheExpiredFromTTL {
  NSError *error = nil;
  [self writeSettings:FIRCLSTestSettingsActivated error:&error];
  XCTAssertNil(error, "%@", error);

  // 1 delete for clearing the cache key, plus 2 for the deletes from reloading and clearing the
  // cache and cache key
  self.fileManager.expectedRemoveCount = 3;

  NSTimeInterval currentTimestamp = [NSDate timeIntervalSinceReferenceDate];
  [self.settings cacheSettingsWithGoogleAppID:TestGoogleAppID currentTimestamp:currentTimestamp];

  // Go forward in time by 2x the cache duration
  NSTimeInterval futureTimestamp = currentTimestamp + (2 * self.settings.cacheDurationSeconds);
  [self.settings reloadFromCacheWithGoogleAppID:TestGoogleAppID currentTimestamp:futureTimestamp];

  XCTAssertEqual(self.settings.isCacheExpired, YES);

  // Since the TTL just expired, do not clear settings
  XCTAssertEqualObjects(self.settings.orgID, @"010101000000111111111111");
  XCTAssertEqualObjects(self.settings.fetchedBundleID, @"com.lets.test.crashlytics");
  XCTAssertEqual(self.settings.errorLogBufferSize, 64 * 1000);

  // Pretend we fetched settings again, but they had different values
  [self writeSettings:FIRCLSTestSettingsInverse error:&error];
  XCTAssertNil(error, "%@", error);

  // Cache the settings
  [self.settings cacheSettingsWithGoogleAppID:TestGoogleAppID currentTimestamp:currentTimestamp];

  // We should have the updated values that were fetched, and should not be expired
  XCTAssertEqual(self.settings.isCacheExpired, NO);
  XCTAssertEqualObjects(self.settings.orgID, @"01e101a0000011b113115111");
  XCTAssertEqualObjects(self.settings.fetchedBundleID, @"im.from.the.server");
  XCTAssertEqual(self.settings.errorLogBufferSize, 128000);
}

- (void)testCacheExpiredFromBuildInstanceID {
  NSError *error = nil;
  [self writeSettings:FIRCLSTestSettingsActivated error:&error];
  XCTAssertNil(error, "%@", error);

  // 1 delete for clearing the cache key, plus 2 for the deletes from reloading and clearing the
  // cache and cache key
  self.fileManager.expectedRemoveCount = 3;

  NSTimeInterval currentTimestamp = [NSDate timeIntervalSinceReferenceDate];
  [self.settings cacheSettingsWithGoogleAppID:TestGoogleAppID currentTimestamp:currentTimestamp];

  // Change the Build Instance ID
  self.appIDModel.buildInstanceID = FIRCLSDifferentMockBuildInstanceID;

  [self.settings reloadFromCacheWithGoogleAppID:TestGoogleAppID currentTimestamp:currentTimestamp];

  XCTAssertEqual(self.settings.isCacheExpired, YES);

  // Since the TTL just expired, do not clear settings
  XCTAssertEqualObjects(self.settings.orgID, @"010101000000111111111111");
  XCTAssertEqualObjects(self.settings.fetchedBundleID, @"com.lets.test.crashlytics");
  XCTAssertEqual(self.settings.errorLogBufferSize, 64 * 1000);

  // Pretend we fetched settings again, but they had different values
  [self writeSettings:FIRCLSTestSettingsInverse error:&error];
  XCTAssertNil(error, "%@", error);

  // Cache the settings
  [self.settings cacheSettingsWithGoogleAppID:TestGoogleAppID currentTimestamp:currentTimestamp];

  // We should have the updated values that were fetched, and should not be expired
  XCTAssertEqual(self.settings.isCacheExpired, NO);
  XCTAssertEqualObjects(self.settings.orgID, @"01e101a0000011b113115111");
  XCTAssertEqualObjects(self.settings.fetchedBundleID, @"im.from.the.server");
  XCTAssertEqual(self.settings.errorLogBufferSize, 128000);
}

- (void)testCacheExpiredFromAppVersion {
  NSError *error = nil;
  [self writeSettings:FIRCLSTestSettingsActivated error:&error];
  XCTAssertNil(error, "%@", error);

  // 1 delete for clearing the cache key, plus 2 for the deletes from reloading and clearing the
  // cache and cache key
  self.fileManager.expectedRemoveCount = 3;

  NSTimeInterval currentTimestamp = [NSDate timeIntervalSinceReferenceDate];
  [self.settings cacheSettingsWithGoogleAppID:TestGoogleAppID currentTimestamp:currentTimestamp];

  // Change the App Version
  self.appIDModel.displayVersion = FIRCLSDifferentMockAppDisplayVersion;
  self.appIDModel.buildVersion = FIRCLSDifferentMockAppBuildVersion;

  [self.settings reloadFromCacheWithGoogleAppID:TestGoogleAppID currentTimestamp:currentTimestamp];

  XCTAssertEqual(self.settings.isCacheExpired, YES);

  // Since the TTL just expired, do not clear settings
  XCTAssertEqualObjects(self.settings.orgID, @"010101000000111111111111");
  XCTAssertEqualObjects(self.settings.fetchedBundleID, @"com.lets.test.crashlytics");
  XCTAssertEqual(self.settings.errorLogBufferSize, 64 * 1000);

  // Pretend we fetched settings again, but they had different values
  [self writeSettings:FIRCLSTestSettingsInverse error:&error];
  XCTAssertNil(error, "%@", error);

  // Cache the settings
  [self.settings cacheSettingsWithGoogleAppID:TestGoogleAppID currentTimestamp:currentTimestamp];

  // We should have the updated values that were fetched, and should not be expired
  XCTAssertEqual(self.settings.isCacheExpired, NO);
  XCTAssertEqualObjects(self.settings.orgID, @"01e101a0000011b113115111");
  XCTAssertEqualObjects(self.settings.fetchedBundleID, @"im.from.the.server");
  XCTAssertEqual(self.settings.errorLogBufferSize, 128000);
}

- (void)testGoogleAppIDChanged {
  NSError *error = nil;
  [self writeSettings:FIRCLSTestSettingsInverse error:&error];
  XCTAssertNil(error, "%@", error);

  NSTimeInterval currentTimestamp = [NSDate timeIntervalSinceReferenceDate];
  [self.settings cacheSettingsWithGoogleAppID:TestGoogleAppID currentTimestamp:currentTimestamp];

  // Different Google App ID
  [self reloadFromCacheWithGoogleAppID:TestChangedGoogleAppID
                      currentTimestamp:currentTimestamp
                   expectedRemoveCount:2];

  XCTAssertEqual(self.settings.isCacheExpired, YES);

  // Clear the settings because they were for a different Google App ID
  XCTAssertEqualObjects(self.settings.orgID, nil);
  XCTAssertEqualObjects(self.settings.fetchedBundleID, nil);

  // Pretend we fetched settings again, but they had different values
  [self writeSettings:FIRCLSTestSettingsActivated error:&error];
  XCTAssertNil(error, "%@", error);

  // Cache the settings with the new Google App ID
  [self.settings cacheSettingsWithGoogleAppID:TestChangedGoogleAppID
                             currentTimestamp:currentTimestamp];

  // Should have new values and not expired
  XCTAssertEqual(self.settings.isCacheExpired, NO);
  XCTAssertEqualObjects(self.settings.orgID, @"010101000000111111111111");
  XCTAssertEqualObjects(self.settings.fetchedBundleID, @"com.lets.test.crashlytics");
  XCTAssertEqual(self.settings.errorLogBufferSize, 64 * 1000);
}

// This is a weird case where we got settings, but never created a cache key for it. We are
<<<<<<< HEAD
// treating this as if the cache was invalid and re-fetching in this case.
- (void)testActivatedSettingsMissingCacheKey {
=======
/ treating / this as if the cache was invalid and re - fetching in this case.-
    (void)testActivatedSettingsMissingCacheKey {
>>>>>>> 313af2df
  NSError *error = nil;
  [self writeSettings:FIRCLSTestSettingsActivated error:&error];
  XCTAssertNil(error, "%@", error);

  NSTimeInterval currentTimestamp = [NSDate timeIntervalSinceReferenceDate];

  // We only expect 1 removal because the cache key doesn't exist,
  // and deleteCachedSettings deletes the cache and the cache key
  [self reloadFromCacheWithGoogleAppID:TestGoogleAppID
                      currentTimestamp:currentTimestamp
                   expectedRemoveCount:1];

  XCTAssertEqual(self.settings.isCacheExpired, YES);
  XCTAssertEqual(self.settings.cacheDurationSeconds, 3600);

  XCTAssertEqualObjects(self.settings.orgID, nil);
  XCTAssertEqualObjects(self.settings.fetchedBundleID, nil);

  XCTAssertFalse(self.settings.appNeedsOnboarding);
  XCTAssertFalse(self.settings.appUpdateRequired);

  XCTAssertTrue(self.settings.crashReportingEnabled);
  XCTAssertTrue(self.settings.errorReportingEnabled);
  XCTAssertTrue(self.settings.customExceptionsEnabled);

  XCTAssertEqual(self.settings.errorLogBufferSize, 64 * 1000);
  XCTAssertEqual(self.settings.logBufferSize, 64 * 1000);
  XCTAssertEqual(self.settings.maxCustomExceptions, 8);
  XCTAssertEqual(self.settings.maxCustomKeys, 64);
}

// These tests are partially to make sure the SDK doesn't crash when it
// has corrupted settings.
- (void)testCorruptCache {
  // First write and load a good settings file
  NSError *error = nil;
  [self writeSettings:FIRCLSTestSettingsInverse error:&error];
  XCTAssertNil(error, "%@", error);

  NSTimeInterval currentTimestamp = [NSDate timeIntervalSinceReferenceDate];
  [self.settings cacheSettingsWithGoogleAppID:TestGoogleAppID currentTimestamp:currentTimestamp];

  // Should have "Inverse" values
  XCTAssertEqual(self.settings.isCacheExpired, NO);
  XCTAssertEqual(self.settings.cacheDurationSeconds, 12345);
  XCTAssertEqualObjects(self.settings.orgID, @"01e101a0000011b113115111");
  XCTAssertEqualObjects(self.settings.fetchedBundleID, @"im.from.the.server");
  XCTAssertTrue(self.settings.appNeedsOnboarding);
  XCTAssertEqual(self.settings.errorLogBufferSize, 128000);

  // Then write a corrupted one and cache + reload it
  [self writeSettings:FIRCLSTestSettingsCorrupted error:&error];
  XCTAssertNil(error, "%@", error);

  // Cache them, and reload. Since it's corrupted we should delete it all
  [self cacheSettingsWithGoogleAppID:TestGoogleAppID
                    currentTimestamp:currentTimestamp
                 expectedRemoveCount:2];

  // Should have default values because we deleted the cache and settingsDictionary
  XCTAssertEqual(self.settings.isCacheExpired, YES);
  XCTAssertEqual(self.settings.cacheDurationSeconds, 3600);
  XCTAssertEqualObjects(self.settings.orgID, nil);
  XCTAssertEqualObjects(self.settings.fetchedBundleID, nil);
  XCTAssertFalse(self.settings.appNeedsOnboarding);
  XCTAssertEqual(self.settings.errorLogBufferSize, 64 * 1000);
  XCTAssertTrue(self.settings.shouldUseNewReportEndpoint);
}

- (void)testCorruptCacheKey {
  // First write and load a good settings file
  NSError *error = nil;
  [self writeSettings:FIRCLSTestSettingsInverse error:&error];
  XCTAssertNil(error, "%@", error);

  NSTimeInterval currentTimestamp = [NSDate timeIntervalSinceReferenceDate];
  [self.settings cacheSettingsWithGoogleAppID:TestGoogleAppID currentTimestamp:currentTimestamp];

  // Should have "Inverse" values
  XCTAssertEqual(self.settings.isCacheExpired, NO);
  XCTAssertEqual(self.settings.cacheDurationSeconds, 12345);
  XCTAssertEqualObjects(self.settings.orgID, @"01e101a0000011b113115111");
  XCTAssertEqualObjects(self.settings.fetchedBundleID, @"im.from.the.server");
  XCTAssertTrue(self.settings.appNeedsOnboarding);
  XCTAssertEqual(self.settings.errorLogBufferSize, 128000);

  // Then pretend we wrote a corrupted cache key and just reload it
  [self writeSettings:FIRCLSTestSettingsCorrupted error:&error isCacheKey:YES];
  XCTAssertNil(error, "%@", error);

  // Since settings themselves are corrupted, delete it all
  [self reloadFromCacheWithGoogleAppID:TestGoogleAppID
                      currentTimestamp:currentTimestamp
                   expectedRemoveCount:2];

  // Should have default values because we deleted the cache and settingsDictionary
  XCTAssertEqual(self.settings.isCacheExpired, YES);
  XCTAssertEqual(self.settings.cacheDurationSeconds, 3600);
  XCTAssertEqualObjects(self.settings.orgID, nil);
  XCTAssertEqualObjects(self.settings.fetchedBundleID, nil);
  XCTAssertFalse(self.settings.appNeedsOnboarding);
  XCTAssertEqual(self.settings.errorLogBufferSize, 64 * 1000);
}

- (void)testNewReportEndpointSettings {
  NSString *settingsJSON =
      @"{\"settings_version\":3,\"cache_duration\":60,\"app\":{\"status\":\"activated\",\"update_"
      @"required\":false,\"report_upload_variant\":2}}";

  NSError *error = nil;
  [self writeSettings:settingsJSON error:&error];
  NSTimeInterval currentTimestamp = [NSDate timeIntervalSinceReferenceDate];
  [self.settings cacheSettingsWithGoogleAppID:TestGoogleAppID currentTimestamp:currentTimestamp];
  XCTAssertNil(error, "%@", error);

  XCTAssertNotNil(self.settings.settingsDictionary);
  NSLog(@"[Debug Log] %@", self.settings.settingsDictionary);
  XCTAssertTrue(self.settings.shouldUseNewReportEndpoint);
}

- (void)testLegacyReportEndpointSettings {
  NSString *settingsJSON =
      @"{\"settings_version\":3,\"cache_duration\":60,\"app\":{\"status\":\"activated\",\"update_"
      @"required\":false,\"report_upload_variant\":1}}";

  NSError *error = nil;
  [self writeSettings:settingsJSON error:&error];
  NSTimeInterval currentTimestamp = [NSDate timeIntervalSinceReferenceDate];
  [self.settings cacheSettingsWithGoogleAppID:TestGoogleAppID currentTimestamp:currentTimestamp];

  XCTAssertNil(error, "%@", error);
  XCTAssertFalse(self.settings.shouldUseNewReportEndpoint);
}

- (void)testLegacyReportEndpointSettingsWithNonExistentKey {
  NSString *settingsJSON = @"{\"settings_version\":3,\"cache_duration\":60,\"app\":{\"status\":"
                           @"\"activated\",\"update_required\":false}}";

  NSError *error = nil;
  [self writeSettings:settingsJSON error:&error];
  NSTimeInterval currentTimestamp = [NSDate timeIntervalSinceReferenceDate];
  [self.settings cacheSettingsWithGoogleAppID:TestGoogleAppID currentTimestamp:currentTimestamp];

  XCTAssertNil(error, "%@", error);
  XCTAssertTrue(self.settings.shouldUseNewReportEndpoint);
}

- (void)testLegacyReportEndpointSettingsWithUnknownValue {
  NSString *newEndpointJSON =
      @"{\"settings_version\":3,\"cache_duration\":60,\"app\":{\"status\":\"activated\",\"update_"
      @"required\":false,\"report_upload_variant\":xyz}}";

  NSError *error = nil;
  [self writeSettings:newEndpointJSON error:&error];
  NSTimeInterval currentTimestamp = [NSDate timeIntervalSinceReferenceDate];
  [self.settings cacheSettingsWithGoogleAppID:TestGoogleAppID currentTimestamp:currentTimestamp];

  XCTAssertNil(error, "%@", error);
  XCTAssertTrue(self.settings.shouldUseNewReportEndpoint);
<<<<<<< HEAD
}

- (void)testShouldUseNewReportEndpointWithEmptyDictionary {
  NSError *error = nil;
  [self writeSettings:nil error:&error];
  XCTAssertNil(error, "%@", error);
  XCTAssertNotNil(self.settings);
  XCTAssertTrue(self.settings.shouldUseNewReportEndpoint);
=======
>>>>>>> 313af2df
}

- (void)testShouldUseNewReportEndpointWithEmptyDictionary {
  NSError *error = nil;
  [self writeSettings:nil error:&error];
  XCTAssertNil(error, "%@", error);
  XCTAssertNotNil(self.settings);
  XCTAssertTrue(self.settings.shouldUseNewReportEndpoint);
}

@end
*/<|MERGE_RESOLUTION|>--- conflicted
+++ resolved
@@ -12,14 +12,6 @@
 // See the License for the specific language governing permissions and
 // limitations under the License.
 
-// TODO: There is some unreliability with this test.
-//       self.settings.settingsDictionary returns nil.
-//       Abstract FileManager so actual disk operations are not happening.
-
-<<<<<<< HEAD
-=======
-/*
->>>>>>> 313af2df
 #import "FIRCLSSettings.h"
 
 #import <Foundation/Foundation.h>
@@ -364,13 +356,8 @@
 }
 
 // This is a weird case where we got settings, but never created a cache key for it. We are
-<<<<<<< HEAD
 // treating this as if the cache was invalid and re-fetching in this case.
 - (void)testActivatedSettingsMissingCacheKey {
-=======
-/ treating / this as if the cache was invalid and re - fetching in this case.-
-    (void)testActivatedSettingsMissingCacheKey {
->>>>>>> 313af2df
   NSError *error = nil;
   [self writeSettings:FIRCLSTestSettingsActivated error:&error];
   XCTAssertNil(error, "%@", error);
@@ -530,7 +517,6 @@
 
   XCTAssertNil(error, "%@", error);
   XCTAssertTrue(self.settings.shouldUseNewReportEndpoint);
-<<<<<<< HEAD
 }
 
 - (void)testShouldUseNewReportEndpointWithEmptyDictionary {
@@ -539,16 +525,6 @@
   XCTAssertNil(error, "%@", error);
   XCTAssertNotNil(self.settings);
   XCTAssertTrue(self.settings.shouldUseNewReportEndpoint);
-=======
->>>>>>> 313af2df
-}
-
-- (void)testShouldUseNewReportEndpointWithEmptyDictionary {
-  NSError *error = nil;
-  [self writeSettings:nil error:&error];
-  XCTAssertNil(error, "%@", error);
-  XCTAssertNotNil(self.settings);
-  XCTAssertTrue(self.settings.shouldUseNewReportEndpoint);
 }
 
 @end
