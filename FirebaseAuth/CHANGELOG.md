<<<<<<< HEAD
# Unreleased
- [changed] FirebaseAuth now uses version 3.1.0 of GTMSessionFetcher
=======
# 10.5.0
- [fixed] Use team player ID, game player ID and fetchItems for signature verification. (#10441)
- [fixed] Prevent keychain pop-up when accessing Auth keychain in a Mac
   app. Note that using Firebase Auth in a Mac app requires that the app
   is signed with a provisioning profile that has the Keychain Sharing
   capability enabled (see Firebase 9.6.0 release notes). (#10582)
>>>>>>> 6faa9c3e

# 10.4.0
- [fixed] Fix secure coding bugs in MFA. (#10632)
- [fixed] Added handling of error returned from a blocking cloud function. (#10628)

# 10.2.0
- [fixed] Fix a bug where the linking/reauth flows errors are not caught. (#10267)
- [fixed] Force to recaptcha verification flow for phone auth in simulators. (#10426)

# 10.1.0
- [fixed] Fix a bug where multi factor phone number returns `NULL`. (#10296)

# 9.5.0
- [fixed] Fix a bug where phone multi factor id is not correctly retrieved. (#10061)

# 9.2.0
- [fixed] Catch keychain errors instead of using the `isProtectedDataAvailable` API for handling prewarming issue. (#9869)

# 9.0.0
- [fixed] **Breaking change:** Fixed an ObjC-to-Swift API conversion error where `getStoredUser(forAccessGroup:)` returned a non-optional type. This change is breaking for Swift users only (#8599).
- [fixed] Fixed an iOS 15 keychain access issue related to prewarming. (#8695)

# 8.14.0
- [added] Started to collect the Firebase user agent for Firebase Auth. (#9066)

# 8.12.0
- [added] Added documentation note and error logging to `getStoredUser(forAccessGroup:)` regarding tvOS keychain sharing issues. (#8878)
- [fixed] Partial fix for expired ID token issue. (#6521)

# 8.11.0
- [changed] Added a `X-Firebase-GMPID` header to network requests. (#9046)
- [fixed] Added multi-tenancy support to generic OAuth providers. (#7990)
- [fixed] macOS Extension access to Shared Keychain by adding `kSecUseDataProtectionKeychain` recommended key. (#6876)

# 8.9.0
- [changed] Improved error logging. (#8704)
- [added] Added MFA support for email link sign-in. (#8705)

# 8.8.0
- [fixed] Fall back to reCAPTCHA for phone auth app verification if the push notification is not received before the timeout. (#8653)

# 8.6.0
- [fixed] Annotated platform-level availability using `API_UNAVAILABLE` instead of conditionally compiling certain methods with `#if` directives. (#8451)

# 8.5.0
- [fixed] Fixed an analyze issue introduced in Xcode 12.5. (#8411)

# 8.2.0
- [fixed] Fixed analyze issues introduced in Xcode 12.5. (#8210)
- [fixed] Fixed a bug in the link with email link, Game Center, and phone auth flows. (#8196)

# 8.0.0
- [fixed] Fixed a crash that occurred when assigning auth settings. (#7670)

# 7.8.0
- [fixed] Fixed auth state sharing during first app launch. (#7472)

# 7.6.0
- [fixed] Auth emulator now works across the local network. (#7350)
- [fixed] Fixed incorrect import for watchOS (#7425)

# 7.4.0
- [fixed] Check if the reverse client ID is configured as a custom URL scheme before setting it as the callback scheme. (#7211)
- [added] Add ability to sync auth state across devices. (#6924)
- [fixed] Add multi-tenancy support for email link sign-in. (#7246)

# 7.3.0
- [fixed] Catalyst browser issue with `verifyPhoneNumber` API. (#7049)

# 7.1.0
- [fixed] Fixed completion handler issue in `application(_:didReceiveRemoteNotification:fetchCompletionHandler:)` method. (#6863)

# 7.0.0
- [removed] Remove deprecated APIs `dataForKey`,`fetchProvidersForEmail:completion`, `signInAndRetrieveDataWithCredential:completion`, `reauthenticateAndRetrieveDataWithCredential:completion`, `linkAndRetrieveDataWithCredential:completion`. (#6607)
- [added] Add support for the auth emulator. (#6624)
- [changed] The global variables `FirebaseAuthVersionNum` and `FirebaseAuthVersionStr` are deleted.
  `FirebaseVersion()` or `FIRFirebaseVersion()` should be used instead.

# 6.9.1
- [fixed] Internal source documentation. (#6371)

# 6.9.0
- [added] Added support for multi-tenancy (#6142).
- [added] Added basic watchOS support. (#4621)
- [changed] Improved Xcode completion of public API completion handlers in Swift. (#6283)

# 6.8.0
- [fixed] Fix bug where multiple keychain entries would result in user persistence failure. (#5906)
- [changed] Added support for using GOOGLE_APP_ID in generic IDP and phone auth reCAPTCHA fallback flows. (#6121)

# 6.7.1
- [fixed] Fixed a multithreaded memory access issue on iOS. (#5979)

# 6.7.0
- [changed] Functionally neutral source reorganization for preliminary Swift Package Manager support. (#5856)

# 6.5.3
- [changed] Remove unused mfa request field "mfa_provider" (#5397)
- [fixed] Suppress deprecation warnings when targeting iOS versions up to iOS 13. (#5437)

# 6.5.2
- [fixed] Handle calls to `useUserAccessGroup` soon after configure. (#4175)

# 6.5.1
- [changed] File structure changes. No functional change.
- [changed] Code formatting changes.

# 6.5.0
- [feature] Added support of Multi-factor Authentication. (#4823)

# 6.4.1
- [fixed] Added support of UISceneDelegate for URL redirect. (#4380)
- [fixed] Fixed rawNonce in encoder. (#4337)

# 6.4.0
- [feature] Added support for Sign-in with Apple. (#4183)

# 6.3.1
- [fixed] Removed usage of a deprecated property on iOS 13. (#4066)

# 6.3.0
- [added] Added methods allowing developers to link and reauthenticate with federated providers. (#3971)

# 6.2.3
- [fixed] Make sure the first valid auth domain is retrieved. (#3493)
- [fixed] Add assertion for Facebook generic IDP flow. (#3208)
- [fixed] Build for Catalyst. (#3549)

# 6.2.2
- [fixed] Fixed an issue where unlinking an email auth provider raised an incorrect error stating the account was not linked to an email auth provider. (#3405)
- [changed] Renamed internal Keychain classes. (#3473)

# 6.2.1
- [added] Add new client error MISSING_CLIENT_IDENTIFIER. (#3341)

# 6.2.0
- [feature] Expose `secret` of OAuth credential in public header. (#3089)
- [fixed] Fix a keychain issue where API key is incorrectly set. (#3239)

# 6.1.2
- [fixed] Fix line limits and linter warnings in public documentation. (#3139)

# 6.1.1
- [fixed] Fix an issue where a user can't link with email provider by email link. (#3030)

# 6.1.0
- [added] Add support of web.app as an auth domain. (#2959)
- [fixed] Fix an issue where the return type of `getStoredUserForAccessGroup:error:` is nonnull. (#2879)

# 6.0.0
- [added] Add support of single sign on. (#2684)
- [deprecated] Deprecate `reauthenticateAndRetrieveDataWithCredential:completion:`, `signInAndRetrieveDataWithCredential:completion:`, `linkAndRetrieveDataWithCredential:completion:`, `fetchProvidersForEmail:completion:`. (#2723, #2756)
- [added] Returned oauth secret token in Generic IDP sign-in for Twitter. (#2663)
- [removed] Remove pendingToken from public API. (#2676)
- [changed] `GULAppDelegateSwizzler` is used for the app delegate swizzling. (#2591)

# 5.4.2
- [added] Support new error code ERROR_INVALID_PROVIDER_ID. (#2629)

# 5.4.1
- [deprecated] Deprecate Microsoft and Yahoo OAuth Provider ID (#2517)
- [fixed] Fix an issue where an exception was thrown when linking OAuth credentials. (#2521)
- [fixed] Fix an issue where a wrong error was thrown when handling error with
  FEDERATED_USER_ID_ALREADY_LINKED. (#2522)

# 5.4.0
- [added] Add support of Generic IDP (#2405).

# 5.3.0
- [changed] Use the new registerInternalLibrary API to register with FirebaseCore. (#2137)

# 5.2.0
- [added] Add support of Game Center sign in (#2127).

# 5.1.0
- [added] Add support of custom FDL domain link (#2121).

# 5.0.5
- [changed] Restore SafariServices framework dependency (#2002).

# 5.0.4
- [fixed] Fix analyzer issues (#1740).

# 5.0.3
- [added] Add `FIRAuthErrorCodeMalformedJWT`, which is raised on JWT token parsing.
  failures during auth operations (#1436).
- [changed] Migrate to use FirebaseAuthInterop interfaces to access FirebaseAuth (#1501).

# 5.0.2
- [fixed] Fix an issue where JWT date timestamps weren't parsed correctly. (#1319)
- [fixed] Fix an issue where anonymous accounts weren't correctly promoted to
  non-anonymous when linked with passwordless email auth accounts. (#1383)
- [fixed] Fix an exception from using an invalidated NSURLSession. (#1261)
- [fixed] Fix a data race issue caught by the sanitizer. (#1446)

# 5.0.1
- [fixed] Restore 4.x level of support for extensions (#1357).

# 5.0.0
- [added] Adds APIs for phone Auth testing to bypass the verification flow (#1192).
- [feature] Changes the callback block signature for sign in and create user methods
  to provide an AuthDataResult that includes the user and user info (#1123, #1186).
- [changed] Removes GoogleToolboxForMac dependency (#1175).
- [removed] Removes miscellaneous deprecated APIs (#1188, #1200).

# 4.6.1
- [fixed] Fixes crash which occurred when certain Firebase IDTokens were being parsed (#1076).

# 4.6.0
- [added] Adds `getIDTokenResultWithCompletion:` and `getIDTokenResultForcingRefresh:completion:` APIs which
  call back with an AuthTokenResult object. The Auth token result object contains the ID token JWT string and other properties associated with the token including the decoded available payload claims (#1004).
- [added] Adds the `updateCurrentUser:completion:` API which sets the currentUser on the calling Auth instance to the provided user object (#1018).
- [added] Adds client-side validation to prevent setting `handleCodeInApp` to false when performing
  email-link authentication. If `handleCodeInApp` is set to false an invalid argument exception
  is thrown (#931).
- [added] Adds support for passing the deep link (which is embedded in the sign-in link sent via email) to the
  `signInWithEmail:link:completion:` and `isSignInWithEmailLink:` methods during an
  email/link sign-in flow (#1023).

# 4.5.0
- [added] Adds new API which provides a way to determine the sign-in methods associated with an
  email address.
- [added] Adds new API which allows authentication using only an email link (Passwordless Authentication
  with email link).

# 4.4.4
- [fixed] Addresses CLANG_WARN_OBJC_IMPLICIT_RETAIN_SELF warnings that surface in newer versions of
  Xcode and CocoaPods.
- [fixed] Improves FIRUser documentation with clear message explaining when Firebase Auth attempts to validate
  users and what happens when an invalidated user is detected (#694) .

# 4.4.3
- [added] Adds an explicit dependency on CoreGraphics from Firebase Auth.

# 4.4.2
- [fixed] Fixes bug where the FIRAuthResult object returned following a Phone Number authentication
  always contained a nil FIRAdditionalUserInfo object. Now the FIRAdditionalUserInfo object is
  never nil and its newUser field is populated correctly.

# 4.4.0
- [fixed] Adds new APIs which return an AuthDataResult object after successfully creating an
  Email/Password user, signing in anonymously, signing in with Email/Password and signing
  in with Custom Token. The AuthDataResult object contains the new user and additional
  information pertaining to the new user.

# 4.3.2
- [fixed] Improves error handling for the phone number sign-in reCAPTCHA flow.
- [fixed] Improves error handling for phone number linking flow.
- [fixed] Fixes issue where after linking an anonymous user to a phone number the user remained
  anonymous.

# 4.3.1
- [changed] Internal clean up.

# 4.3.0
- [added] Provides account creation and last sign-in dates as metadata to the user
  object.
- [added] Returns more descriptive errors for some error cases of the phone number
  sign-in reCAPTCHA flow.
- [fixed] Fixes an issue that invalid users were not automatically signed out earlier.
- [fixed] Fixes an issue that ID token listeners were not fired in some cases.

# 4.2.1
- [fixed] Fixes a threading issue in phone number auth that completion block was not
  executed on the main thread in some error cases.

# 4.2.0
- [added] Adds new phone number verification API which makes use of an intelligent reCAPTCHA to verify the application.

# 4.1.1
- [changed] Improves some method documentation in headers.

# 4.1.0
- [added] Allows the app to handle continue URL natively, e.g., from password reset
  email.
- [added] Allows the app to set language code, e.g., for sending password reset email.
- [fixed] Fixes an issue that user's phone number did not persist on client.
- [fixed] Fixes an issue that recover email action code type was reported as unknown.
- [feature] Improves app start-up time by moving initialization off from the main
  thread.
- [fixed] Better reports missing email error when creating a new password user.
- [fixed] Changes console message logging levels to be more consistent with other
  Firebase products on the iOS platform.

# 4.0.0
- [added] Adds Phone Number Authentication.
- [added] Adds support for generic OAuth2 identity providers.
- [added] Adds methods that return additional user data from identity providers if
  available when authenticating users.
- [added] Improves session management by automatically refreshing tokens if possible
  and signing out users if the session is detected invalidated, for example,
  after the user changed password or deleted account from another device.
- [fixed] Fixes an issue that reauthentication creates new user account if the user
  credential is valid but does not match the currently signed in user.
- [fixed] Fixes an issue that the "password" provider is not immediately listed on the
  client side after adding a password to an account.
- [changed] Changes factory methods to return non-null FIRAuth instances or raises an
  exception, instead of returning nullable instances.
- [changed] Changes auth state change listener to only be triggered when the user changes.
- [added] Adds a new listener which is triggered whenever the ID token is changed.
- [changed] Switches ERROR_EMAIL_ALREADY_IN_USE to
  ERROR_ACCOUNT_EXISTS_WITH_DIFFERENT_CREDENTIAL when the email used in the
  signInWithCredential: call is already in use by another account.
- [deprecated] Deprecates FIREmailPasswordAuthProvider in favor of FIREmailAuthProvider.
- [deprecated] Deprecates getTokenWithCompletion in favor of getIDTokenWithCompletion on
  FIRUser.
- [fixed] Changes Swift API names to better align with Swift convention.

# 3.1.1
- [added] Allows handling of additional errors when sending OOB action emails. The
  server can respond with the following new error messages:
  INVALID_MESSAGE_PAYLOAD,INVALID_SENDER and INVALID_RECIPIENT_EMAIL.
- [fixed] Removes incorrect reference to FIRAuthErrorCodeCredentialTooOld in FIRUser.h.
- [added] Provides additional error information from server if available.

# 3.1.0
- [added] Adds FIRAuth methods that enable the app to follow up with user actions
  delivered by email, such as verifying email address or reset password.
- [fixed] No longer applies the keychain workaround introduced in v3.0.5 on iOS 10.2
  simulator or above since the issue has been fixed.
- [fixed] Fixes nullability compilation warnings when used in Swift.
- [fixed] Better reports missing password error.

# 3.0.6
- [changed] Switches to depend on open sourced GoogleToolboxForMac and GTMSessionFetcher.
- [fixed] Improves logging of keychain error when initializing.

# 3.0.5
- [fixed] Works around a keychain issue in iOS 10 simulator.
- [fixed] Reports the correct error for invalid email when signing in with email and
  password.

# 3.0.4
- [fixed] Fixes a race condition bug that could crash the app with an exception from
  NSURLSession on iOS 9.

# 3.0.3
- [added] Adds documentation for all possible errors returned by each method.
- [fixed] Improves error handling and messages for a variety of error conditions.
- [fixed] Whether or not an user is considered anonymous is now consistent with other
  platforms.
- [changed] A saved signed in user is now siloed between different Firebase projects
  within the same app.

# 3.0.2
- Initial public release.<|MERGE_RESOLUTION|>--- conflicted
+++ resolved
@@ -1,14 +1,12 @@
-<<<<<<< HEAD
 # Unreleased
 - [changed] FirebaseAuth now uses version 3.1.0 of GTMSessionFetcher
-=======
+
 # 10.5.0
 - [fixed] Use team player ID, game player ID and fetchItems for signature verification. (#10441)
 - [fixed] Prevent keychain pop-up when accessing Auth keychain in a Mac
    app. Note that using Firebase Auth in a Mac app requires that the app
    is signed with a provisioning profile that has the Keychain Sharing
    capability enabled (see Firebase 9.6.0 release notes). (#10582)
->>>>>>> 6faa9c3e
 
 # 10.4.0
 - [fixed] Fix secure coding bugs in MFA. (#10632)
