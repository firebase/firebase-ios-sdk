# Unreleased
- [fixed] Add a mechanism to prevent concurrent token refreshes. (#15474)
<<<<<<< HEAD
- [fixed] Fix handling of AppCheck placeholder tokens. (#15372)
=======
- [fixed] Fix "weak never mutated" build warning introduced in Xcode 26.2.
>>>>>>> b0ac3159

# 12.2.0
- [added] Added TOTP support for macOS.

# 12.1.0
- [fixed] Fix a formatting issue with generated TOTP URLs that prevented them
  from working with the Google Authenticator app. (#15128)

# 12.0.0
- [removed] **Breaking Change**: Removed the following Dynamic Links related
  APIs:
  - `ActionCodeSettings.dynamicLinkDomain`
  - `AuthErrorCode.dynamicLinkNotActivated`
  - `AuthErrorCode.invalidDynamicLinkDomain`
- [removed] **Breaking Change**: Remove deprecated Swift APIs using
  `String`-typed `productID`s that were  in favor of API that leverages the
  `AuthProviderID` enum. Note, this only affects Swift clients.
- [changed] **Breaking Change**: `TOTPSecret.openInOTPApp(withQRCodeURL:)` is
  now labeled with `@MainActor` and requires the `await` keyword when called
  off of the main actor or main thread.
- [fixed] Simplified completion handler memory management in Auth interop
  (#14962).

# 11.15.0
- [fixed] Fixed `Sendable` warnings introduced in the Xcode 26 beta. (#14996)

# 11.14.0
- [fixed] Synchronize internal `AuthKeychainServices` class to prevent
  crashes from concurrent access. (#14835)

# 11.12.0
- [fixed] Fix a `fatalError` unenrolling from MFA. An invalid user token now throws an
  `invalidUserToken` error instead of crashing. (#14663)
- [fixed] Fix the parameter from "languageCode" to "lang" in ActionCodeURL. (#14664)
- [fixed] Fix the parameters for requestType in ActionCodeOperation. (#14665)

# 11.9.0
- [changed] Using reCAPTCHA Enterprise and Firebase Auth requires reCAPTCHA
  Enterprise 18.7.0 or later.

# 11.8.1
- [fixed] Suppress deprecation build warning introduced in 11.8.0.

# 11.8.0
- [added] Added `ActionCodeSettings.linkDomain` to customize the Firebase Hosting link domain
  that is used in out-of-band email action flows.
- [deprecated] Deprecated `ActionCodeSettings.dynamicLinkDomain`.

# 11.7.0
- [fixed] Fix Multi-factor session crash on second Firebase app. (#14238)
- [fixed] Updated most decoders to be consistent with Firebase 10's behavior
  for decoding `nil` values. (#14212)
- [fixed] Address Xcode 16.2 concurrency compile time issues. (#14279)
- [fixed] Fix handling of cloud blocking function errors. (#14052)
- [fixed] Fix phone auth flow to skip RCE verification if appVerificationDisabledForTesting is set. (#14242)
- [fixed] Avoid over release crash by making concurrently accessed properties
  atomic (#14308).

# 11.6.0
- [added] Added reCAPTCHA Enterprise support for app verification during phone
  authentication for Firebase Authentication (#14114)
- [fixed] Restore Firebase 10 behavior by synchronizing access to the
  `Auth.currentUser` API. This resolves some Firebase 11 issues where the
  current user is unexpectedly `nil` at startup.
- [fixed] Restore Firebase 10 decoding behavior to prevent user provider data
  from always being decoded as `nil` . Note that this fix was only needed for
  cases where Firebase 11 was reading data written by Firebase 10. (#14011)
- [fixed] Restore Firebase 10 decoding behavior to prevent user provider data
  from being decoded as `nil` when a user has multiple linked providers. Note
  that this fix was only needed for cases where Firebase 11 was reading data
  written by Firebase 10. Note that this fix will not be in the 11.6.0 zip and
  Carthage distributions, but will be included from 11.6.0 onwards. (#14011)

# 11.5.0
- [fixed] Restore pre-Firebase 11 decoding behavior to prevent users getting
  logged out when upgrading from Firebase 8.10.0 or earlier to Firebase 11.
  Note that this fix will not be in the 11.5.0 zip and Carthage
  distributions, but will be included from 11.6.0 onwards. (#14011)
- [fixed] Restore Firebase 10 keychain error handling behavior when retrieving
  Firebase Auth tokens, potentially causing user sign-out on Firebase 11. Note
  that this fix will not be in the 11.5.0 zip and Carthage distributions, but
  will be included from 11.6.0 onwards. (#14067)

# 11.4.0
- [fixed] Restore Firebase 10 behavior by ignoring `nil` display names used
  during multi factor enrollment. (#13856)
- [fixed] Fix crash when enrolling account with TOTP MFA. (#13880)

# 11.3.0
- [fixed] Restore Firebase 10 behavior by querying with the
  `kSecAttrSynchronizable` key when auth state is set to be shared across
  devices. (#13584)
- [fixed] Prevent a bad memory access crash by using non-ObjC, native Swift
  types in the SDK's networking layer, and moving synchronous work off of
  the shared Swift concurrency queue. (#13650)
- [fixed] Restore Firebase 10 behavior by forwarding errors from interrupted
  reCAPTCHA or OIDC login flows. (#13645)

# 11.2.0
- [fixed] Fixed crashes that could occur in Swift continuation blocks running in the Xcode 16
  betas. (#13480)
- [fixed] Fixed Phone Auth via Sandbox APNS tokens that broke in 11.0.0. (#13479)
- [fixed] Fixed crash when fetching sign in methods due to unexpected nil.
  Previously, fetching sign in methods could return both a `nil` array of sign
  in methods and a `nil` error. In such cases, an empty array is instead
  returned with the `nil` error. (#13550)
- [fixed] Fixed user session persistence in multi tenant projects. Introduced in 11.0.0. (#13565)
- [fixed] Fixed encoding crash that occurs when using TOTP multi-factor
  authentication. Note that this fix will not be in the 11.2.0 zip and Carthage
  distributions, but will be included from 11.3.0 onwards. (#13591)

# 11.1.0
- [fixed] Fixed `Swift.error` conformance for `AuthErrorCode`. (#13430)
- [added] Added custom provider support to `AuthProviderID`. Note that this change will be breaking
  to any code that implemented an exhaustive `switch` on `AuthProviderID` in 11.0.0 - the `switch`
  will need expansion. (#13429)
- [fixed] Fix crash introduced in 11.0.0 in phone authentication flow from
  implicitly unwrapping `nil` error after a token timeout. (#13470)
- [fixed] Objective-C only: `[OAuthProvider getCredentialWithUIDelegate]` was not calling its
  completion handler in the main thread. Regressed in 11.0.0. The fix is only for CocoaPods and
  Swift Package Manager. The zip and Carthage fix will roll out in 11.2.0.
  (https://github.com/firebase/FirebaseUI-iOS/issues/1199)

# 11.0.0
- [fixed] Fixed auth domain matching code to prioritize matching `firebaseapp.com` over `web.app`
  even if the server returns the `web.app` domain listed first. (#7992)
- [added] Introduced the Swift enum `AuthProviderID` for the Auth Provider IDs. (#9236)
- [deprecated] Swift APIs using `String`-typed `productID`s have been deprecated in favor
  of newly added API that leverages the `AuthProviderID` enum.
- [fixed] Breaking API: The `email` property in `ActionCodeInfo` is now non-optional.

# 10.21.0
- [fixed] Fixed multifactor resolver to use the correct Auth instance instead of
  always the default. (#12265)

# 10.19.0
- [changed] Deprecate `updateEmail(to email: String)` and `fetchSignInMethods(forEmail email: String)`. (#12081)

# 10.18.0
- [fixed] Fix a bug where anonymous account can't be linked with email password credential. (#11911)

# 10.16.0
- [added] Added custom auth domain support in recaptcha v2 authentication flows. (#7553)

# 10.14.0
- [added] Added reCAPTCHA verification support in email authentication flows. (#11231)

# 10.13.0
- [fixed] Fixed a compilation error regression introduced in 10.12.0 building iOS App Extensions. (#11537)

# 10.12.0
- [added] Added support to Firebase Auth to enroll and sign in a user with
  TOTP second factor. (#11261)

# 10.8.0
- [added] Added Firebase App Check support to Firebase Auth. (#11056)
- [added] Added Sign in with Apple token revocation support. (#9906)

# 10.7.0
- [added] Added an API for developers to pass the fullName from the Sign in with Apple credential to Firebase. (#10068)

# 10.6.0
- [fixed] Fixed a bug where user is created in a specific tenant although tenantID was not specified. (#10748)
- [fixed] Fixed a bug where the resolver exposed in MFA is not associated to the correct app. (#10690)

# 10.5.0
- [fixed] Use team player ID, game player ID and fetchItems for signature verification. (#10441)
- [fixed] Prevent keychain pop-up when accessing Auth keychain in a Mac
   app. Note that using Firebase Auth in a Mac app requires that the app
   is signed with a provisioning profile that has the Keychain Sharing
   capability enabled (see Firebase 9.6.0 release notes). (#10582)

# 10.4.0
- [fixed] Fix secure coding bugs in MFA. (#10632)
- [fixed] Added handling of error returned from a blocking cloud function. (#10628)

# 10.2.0
- [fixed] Fix a bug where the linking/reauth flows errors are not caught. (#10267)
- [fixed] Force to recaptcha verification flow for phone auth in simulators. (#10426)

# 10.1.0
- [fixed] Fix a bug where multi factor phone number returns `NULL`. (#10296)

# 9.5.0
- [fixed] Fix a bug where phone multi factor id is not correctly retrieved. (#10061)

# 9.2.0
- [fixed] Catch keychain errors instead of using the `isProtectedDataAvailable` API for handling prewarming issue. (#9869)

# 9.0.0
- [fixed] **Breaking change:** Fixed an ObjC-to-Swift API conversion error where `getStoredUser(forAccessGroup:)` returned a non-optional type. This change is breaking for Swift users only (#8599).
- [fixed] Fixed an iOS 15 keychain access issue related to prewarming. (#8695)

# 8.14.0
- [added] Started to collect the Firebase user agent for Firebase Auth. (#9066)

# 8.12.0
- [added] Added documentation note and error logging to `getStoredUser(forAccessGroup:)` regarding tvOS keychain sharing issues. (#8878)
- [fixed] Partial fix for expired ID token issue. (#6521)

# 8.11.0
- [changed] Added a `X-Firebase-GMPID` header to network requests. (#9046)
- [fixed] Added multi-tenancy support to generic OAuth providers. (#7990)
- [fixed] macOS Extension access to Shared Keychain by adding `kSecUseDataProtectionKeychain` recommended key. (#6876)

# 8.9.0
- [changed] Improved error logging. (#8704)
- [added] Added MFA support for email link sign-in. (#8705)

# 8.8.0
- [fixed] Fall back to reCAPTCHA for phone auth app verification if the push notification is not received before the timeout. (#8653)

# 8.6.0
- [fixed] Annotated platform-level availability using `API_UNAVAILABLE` instead of conditionally compiling certain methods with `#if` directives. (#8451)

# 8.5.0
- [fixed] Fixed an analyze issue introduced in Xcode 12.5. (#8411)

# 8.2.0
- [fixed] Fixed analyze issues introduced in Xcode 12.5. (#8210)
- [fixed] Fixed a bug in the link with email link, Game Center, and phone auth flows. (#8196)

# 8.0.0
- [fixed] Fixed a crash that occurred when assigning auth settings. (#7670)

# 7.8.0
- [fixed] Fixed auth state sharing during first app launch. (#7472)

# 7.6.0
- [fixed] Auth emulator now works across the local network. (#7350)
- [fixed] Fixed incorrect import for watchOS (#7425)

# 7.4.0
- [fixed] Check if the reverse client ID is configured as a custom URL scheme before setting it as the callback scheme. (#7211)
- [added] Add ability to sync auth state across devices. (#6924)
- [fixed] Add multi-tenancy support for email link sign-in. (#7246)

# 7.3.0
- [fixed] Catalyst browser issue with `verifyPhoneNumber` API. (#7049)

# 7.1.0
- [fixed] Fixed completion handler issue in `application(_:didReceiveRemoteNotification:fetchCompletionHandler:)` method. (#6863)

# 7.0.0
- [removed] Remove deprecated APIs `dataForKey`,`fetchProvidersForEmail:completion`, `signInAndRetrieveDataWithCredential:completion`, `reauthenticateAndRetrieveDataWithCredential:completion`, `linkAndRetrieveDataWithCredential:completion`. (#6607)
- [added] Add support for the auth emulator. (#6624)
- [changed] The global variables `FirebaseAuthVersionNum` and `FirebaseAuthVersionStr` are deleted.
  `FirebaseVersion()` or `FIRFirebaseVersion()` should be used instead.

# 6.9.1
- [fixed] Internal source documentation. (#6371)

# 6.9.0
- [added] Added support for multi-tenancy (#6142).
- [added] Added basic watchOS support. (#4621)
- [changed] Improved Xcode completion of public API completion handlers in Swift. (#6283)

# 6.8.0
- [fixed] Fix bug where multiple keychain entries would result in user persistence failure. (#5906)
- [changed] Added support for using GOOGLE_APP_ID in generic IDP and phone auth reCAPTCHA fallback flows. (#6121)

# 6.7.1
- [fixed] Fixed a multithreaded memory access issue on iOS. (#5979)

# 6.7.0
- [changed] Functionally neutral source reorganization for preliminary Swift Package Manager support. (#5856)

# 6.5.3
- [changed] Remove unused mfa request field "mfa_provider" (#5397)
- [fixed] Suppress deprecation warnings when targeting iOS versions up to iOS 13. (#5437)

# 6.5.2
- [fixed] Handle calls to `useUserAccessGroup` soon after configure. (#4175)

# 6.5.1
- [changed] File structure changes. No functional change.
- [changed] Code formatting changes.

# 6.5.0
- [feature] Added support of Multi-factor Authentication. (#4823)

# 6.4.1
- [fixed] Added support of UISceneDelegate for URL redirect. (#4380)
- [fixed] Fixed rawNonce in encoder. (#4337)

# 6.4.0
- [feature] Added support for Sign-in with Apple. (#4183)

# 6.3.1
- [fixed] Removed usage of a deprecated property on iOS 13. (#4066)

# 6.3.0
- [added] Added methods allowing developers to link and reauthenticate with federated providers. (#3971)

# 6.2.3
- [fixed] Make sure the first valid auth domain is retrieved. (#3493)
- [fixed] Add assertion for Facebook generic IDP flow. (#3208)
- [fixed] Build for Catalyst. (#3549)

# 6.2.2
- [fixed] Fixed an issue where unlinking an email auth provider raised an incorrect error stating the account was not linked to an email auth provider. (#3405)
- [changed] Renamed internal Keychain classes. (#3473)

# 6.2.1
- [added] Add new client error MISSING_CLIENT_IDENTIFIER. (#3341)

# 6.2.0
- [feature] Expose `secret` of OAuth credential in public header. (#3089)
- [fixed] Fix a keychain issue where API key is incorrectly set. (#3239)

# 6.1.2
- [fixed] Fix line limits and linter warnings in public documentation. (#3139)

# 6.1.1
- [fixed] Fix an issue where a user can't link with email provider by email link. (#3030)

# 6.1.0
- [added] Add support of web.app as an auth domain. (#2959)
- [fixed] Fix an issue where the return type of `getStoredUserForAccessGroup:error:` is nonnull. (#2879)

# 6.0.0
- [added] Add support of single sign on. (#2684)
- [deprecated] Deprecate `reauthenticateAndRetrieveDataWithCredential:completion:`, `signInAndRetrieveDataWithCredential:completion:`, `linkAndRetrieveDataWithCredential:completion:`, `fetchProvidersForEmail:completion:`. (#2723, #2756)
- [added] Returned oauth secret token in Generic IDP sign-in for Twitter. (#2663)
- [removed] Remove pendingToken from public API. (#2676)
- [changed] `GULAppDelegateSwizzler` is used for the app delegate swizzling. (#2591)

# 5.4.2
- [added] Support new error code ERROR_INVALID_PROVIDER_ID. (#2629)

# 5.4.1
- [deprecated] Deprecate Microsoft and Yahoo OAuth Provider ID (#2517)
- [fixed] Fix an issue where an exception was thrown when linking OAuth credentials. (#2521)
- [fixed] Fix an issue where a wrong error was thrown when handling error with
  FEDERATED_USER_ID_ALREADY_LINKED. (#2522)

# 5.4.0
- [added] Add support of Generic IDP (#2405).

# 5.3.0
- [changed] Use the new registerInternalLibrary API to register with FirebaseCore. (#2137)

# 5.2.0
- [added] Add support of Game Center sign in (#2127).

# 5.1.0
- [added] Add support of custom FDL domain link (#2121).

# 5.0.5
- [changed] Restore SafariServices framework dependency (#2002).

# 5.0.4
- [fixed] Fix analyzer issues (#1740).

# 5.0.3
- [added] Add `FIRAuthErrorCodeMalformedJWT`, which is raised on JWT token parsing.
  failures during auth operations (#1436).
- [changed] Migrate to use FirebaseAuthInterop interfaces to access FirebaseAuth (#1501).

# 5.0.2
- [fixed] Fix an issue where JWT date timestamps weren't parsed correctly. (#1319)
- [fixed] Fix an issue where anonymous accounts weren't correctly promoted to
  non-anonymous when linked with passwordless email auth accounts. (#1383)
- [fixed] Fix an exception from using an invalidated NSURLSession. (#1261)
- [fixed] Fix a data race issue caught by the sanitizer. (#1446)

# 5.0.1
- [fixed] Restore 4.x level of support for extensions (#1357).

# 5.0.0
- [added] Adds APIs for phone Auth testing to bypass the verification flow (#1192).
- [feature] Changes the callback block signature for sign in and create user methods
  to provide an AuthDataResult that includes the user and user info (#1123, #1186).
- [changed] Removes GoogleToolboxForMac dependency (#1175).
- [removed] Removes miscellaneous deprecated APIs (#1188, #1200).

# 4.6.1
- [fixed] Fixes crash which occurred when certain Firebase IDTokens were being parsed (#1076).

# 4.6.0
- [added] Adds `getIDTokenResultWithCompletion:` and `getIDTokenResultForcingRefresh:completion:` APIs which
  call back with an AuthTokenResult object. The Auth token result object contains the ID token JWT string and other properties associated with the token including the decoded available payload claims (#1004).
- [added] Adds the `updateCurrentUser:completion:` API which sets the currentUser on the calling Auth instance to the provided user object (#1018).
- [added] Adds client-side validation to prevent setting `handleCodeInApp` to false when performing
  email-link authentication. If `handleCodeInApp` is set to false an invalid argument exception
  is thrown (#931).
- [added] Adds support for passing the deep link (which is embedded in the sign-in link sent via email) to the
  `signInWithEmail:link:completion:` and `isSignInWithEmailLink:` methods during an
  email/link sign-in flow (#1023).

# 4.5.0
- [added] Adds new API which provides a way to determine the sign-in methods associated with an
  email address.
- [added] Adds new API which allows authentication using only an email link (Passwordless Authentication
  with email link).

# 4.4.4
- [fixed] Addresses CLANG_WARN_OBJC_IMPLICIT_RETAIN_SELF warnings that surface in newer versions of
  Xcode and CocoaPods.
- [fixed] Improves FIRUser documentation with clear message explaining when Firebase Auth attempts to validate
  users and what happens when an invalidated user is detected (#694) .

# 4.4.3
- [added] Adds an explicit dependency on CoreGraphics from Firebase Auth.

# 4.4.2
- [fixed] Fixes bug where the FIRAuthResult object returned following a Phone Number authentication
  always contained a nil FIRAdditionalUserInfo object. Now the FIRAdditionalUserInfo object is
  never nil and its newUser field is populated correctly.

# 4.4.0
- [fixed] Adds new APIs which return an AuthDataResult object after successfully creating an
  Email/Password user, signing in anonymously, signing in with Email/Password and signing
  in with Custom Token. The AuthDataResult object contains the new user and additional
  information pertaining to the new user.

# 4.3.2
- [fixed] Improves error handling for the phone number sign-in reCAPTCHA flow.
- [fixed] Improves error handling for phone number linking flow.
- [fixed] Fixes issue where after linking an anonymous user to a phone number the user remained
  anonymous.

# 4.3.1
- [changed] Internal clean up.

# 4.3.0
- [added] Provides account creation and last sign-in dates as metadata to the user
  object.
- [added] Returns more descriptive errors for some error cases of the phone number
  sign-in reCAPTCHA flow.
- [fixed] Fixes an issue that invalid users were not automatically signed out earlier.
- [fixed] Fixes an issue that ID token listeners were not fired in some cases.

# 4.2.1
- [fixed] Fixes a threading issue in phone number auth that completion block was not
  executed on the main thread in some error cases.

# 4.2.0
- [added] Adds new phone number verification API which makes use of an intelligent reCAPTCHA to verify the application.

# 4.1.1
- [changed] Improves some method documentation in headers.

# 4.1.0
- [added] Allows the app to handle continue URL natively, e.g., from password reset
  email.
- [added] Allows the app to set language code, e.g., for sending password reset email.
- [fixed] Fixes an issue that user's phone number did not persist on client.
- [fixed] Fixes an issue that recover email action code type was reported as unknown.
- [feature] Improves app start-up time by moving initialization off from the main
  thread.
- [fixed] Better reports missing email error when creating a new password user.
- [fixed] Changes console message logging levels to be more consistent with other
  Firebase products on the iOS platform.

# 4.0.0
- [added] Adds Phone Number Authentication.
- [added] Adds support for generic OAuth2 identity providers.
- [added] Adds methods that return additional user data from identity providers if
  available when authenticating users.
- [added] Improves session management by automatically refreshing tokens if possible
  and signing out users if the session is detected invalidated, for example,
  after the user changed password or deleted account from another device.
- [fixed] Fixes an issue that reauthentication creates new user account if the user
  credential is valid but does not match the currently signed in user.
- [fixed] Fixes an issue that the "password" provider is not immediately listed on the
  client side after adding a password to an account.
- [changed] Changes factory methods to return non-null FIRAuth instances or raises an
  exception, instead of returning nullable instances.
- [changed] Changes auth state change listener to only be triggered when the user changes.
- [added] Adds a new listener which is triggered whenever the ID token is changed.
- [changed] Switches ERROR_EMAIL_ALREADY_IN_USE to
  ERROR_ACCOUNT_EXISTS_WITH_DIFFERENT_CREDENTIAL when the email used in the
  signInWithCredential: call is already in use by another account.
- [deprecated] Deprecates FIREmailPasswordAuthProvider in favor of FIREmailAuthProvider.
- [deprecated] Deprecates getTokenWithCompletion in favor of getIDTokenWithCompletion on
  FIRUser.
- [fixed] Changes Swift API names to better align with Swift convention.

# 3.1.1
- [added] Allows handling of additional errors when sending OOB action emails. The
  server can respond with the following new error messages:
  INVALID_MESSAGE_PAYLOAD,INVALID_SENDER and INVALID_RECIPIENT_EMAIL.
- [fixed] Removes incorrect reference to FIRAuthErrorCodeCredentialTooOld in FIRUser.h.
- [added] Provides additional error information from server if available.

# 3.1.0
- [added] Adds FIRAuth methods that enable the app to follow up with user actions
  delivered by email, such as verifying email address or reset password.
- [fixed] No longer applies the keychain workaround introduced in v3.0.5 on iOS 10.2
  simulator or above since the issue has been fixed.
- [fixed] Fixes nullability compilation warnings when used in Swift.
- [fixed] Better reports missing password error.

# 3.0.6
- [changed] Switches to depend on open sourced GoogleToolboxForMac and GTMSessionFetcher.
- [fixed] Improves logging of keychain error when initializing.

# 3.0.5
- [fixed] Works around a keychain issue in iOS 10 simulator.
- [fixed] Reports the correct error for invalid email when signing in with email and
  password.

# 3.0.4
- [fixed] Fixes a race condition bug that could crash the app with an exception from
  NSURLSession on iOS 9.

# 3.0.3
- [added] Adds documentation for all possible errors returned by each method.
- [fixed] Improves error handling and messages for a variety of error conditions.
- [fixed] Whether or not a user is considered anonymous is now consistent with other
  platforms.
- [changed] A saved signed in user is now siloed between different Firebase projects
  within the same app.

# 3.0.2
- Initial public release.<|MERGE_RESOLUTION|>--- conflicted
+++ resolved
@@ -1,10 +1,7 @@
 # Unreleased
 - [fixed] Add a mechanism to prevent concurrent token refreshes. (#15474)
-<<<<<<< HEAD
 - [fixed] Fix handling of AppCheck placeholder tokens. (#15372)
-=======
 - [fixed] Fix "weak never mutated" build warning introduced in Xcode 26.2.
->>>>>>> b0ac3159
 
 # 12.2.0
 - [added] Added TOTP support for macOS.
