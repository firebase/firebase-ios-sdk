--- conflicted
+++ resolved
@@ -1,10 +1,7 @@
 # Unreleased
 - [fixed] Add a mechanism to prevent concurrent token refreshes. (#15474)
-<<<<<<< HEAD
 - [fixed] Fix password reset process for Signin With Apple. (#6091)
-=======
 - [fixed] Fix "weak never mutated" build warning introduced in Xcode 26.2.
->>>>>>> 3c30cd9a
 
 # 12.2.0
 - [added] Added TOTP support for macOS.
