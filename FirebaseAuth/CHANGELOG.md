# 8.2.0
<<<<<<< HEAD
- [fixed] Fixed a bug in the link with email link, Game Center, and phone auth flows. (#8196)
=======
- [fixed] Fixed analyze issues introduced in Xcode 12.5. (#8210)
>>>>>>> 5aaf38c0

# 8.0.0
- [fixed] Fixed a crash that occurred when assigning auth settings. (#7670)

# 7.8.0
- [fixed] Fixed auth state sharing during first app launch. (#7472)

# 7.6.0
- [fixed] Auth emulator now works across the local network. (#7350)
- [fixed] Fixed incorrect import for watchOS (#7425)

# 7.4.0
- [fixed] Check if the reverse client ID is configured as a custom URL scheme before setting it as the callback scheme. (#7211)
- [added] Add ability to sync auth state across devices. (#6924)
- [fixed] Add multi-tenancy support for email link sign-in. (#7246)

# 7.3.0
- [fixed] Catalyst browser issue with `verifyPhoneNumber` API. (#7049)

# 7.1.0
- [fixed] Fixed completion handler issue in `application(_:didReceiveRemoteNotification:fetchCompletionHandler:)` method. (#6863)

# 7.0.0
- [removed] Remove deprecated APIs `dataForKey`,`fetchProvidersForEmail:completion`, `signInAndRetrieveDataWithCredential:completion`, `reauthenticateAndRetrieveDataWithCredential:completion`, `linkAndRetrieveDataWithCredential:completion`. (#6607)
- [added] Add support for the auth emulator. (#6624)
- [changed] The global variables `FirebaseAuthVersionNum` and `FirebaseAuthVersionStr` are deleted.
  `FirebaseVersion()` or `FIRFirebaseVersion()` should be used instead.

# v6.9.1
- [fixed] Internal source documentation. (#6371)

# v6.9.0
- [added] Added support for multi-tenancy (#6142).
- [added] Added basic watchOS support. (#4621)
- [changed] Improved Xcode completion of public API completion handlers in Swift. (#6283)

# v6.8.0
- [fixed] Fix bug where multiple keychain entries would result in user persistence failure. (#5906)
- [changed] Added support for using GOOGLE_APP_ID in generic IDP and phone auth reCAPTCHA fallback flows. (#6121)

# v6.7.1
- [fixed] Fixed a multithreaded memory access issue on iOS. (#5979)

# v6.7.0
- [changed] Functionally neutral source reorganization for preliminary Swift Package Manager support. (#5856)

# v6.5.3
- [changed] Remove unused mfa request field "mfa_provider" (#5397)
- [fixed] Suppress deprecation warnings when targeting iOS versions up to iOS 13. (#5437)

# v6.5.2
- [fixed] Handle calls to `useUserAccessGroup` soon after configure. (#4175)

# v6.5.1
- [changed] File structure changes. No functional change.
- [changed] Code formatting changes.

# v6.5.0
- [feature] Added support of Multi-factor Authentication. (#4823)

# v6.4.1
- [fixed] Added support of UISceneDelegate for URL redirect. (#4380)
- [fixed] Fixed rawNonce in encoder. (#4337)

# v6.4.0
- [feature] Added support for Sign-in with Apple. (#4183)

# v6.3.1
- [fixed] Removed usage of a deprecated property on iOS 13. (#4066)

# v6.3.0
- [added] Added methods allowing developers to link and reauthenticate with federated providers. (#3971)

# v6.2.3
- [fixed] Make sure the first valid auth domain is retrieved. (#3493)
- [fixed] Add assertion for Facebook generic IDP flow. (#3208)
- [fixed] Build for Catalyst. (#3549)

# v6.2.2
- [fixed] Fixed an issue where unlinking an email auth provider raised an incorrect error stating the account was not linked to an email auth provider. (#3405)
- [changed] Renamed internal Keychain classes. (#3473)

# v6.2.1
- [added] Add new client error MISSING_CLIENT_IDENTIFIER. (#3341)

# v6.2.0
- [feature] Expose `secret` of OAuth credential in public header. (#3089)
- [fixed] Fix a keychain issue where API key is incorrectly set. (#3239)

# v6.1.2
- [fixed] Fix line limits and linter warnings in public documentation. (#3139)

# v6.1.1
- [fixed] Fix an issue where a user can't link with email provider by email link. (#3030)

# v6.1.0
- [added] Add support of web.app as an auth domain. (#2959)
- [fixed] Fix an issue where the return type of `getStoredUserForAccessGroup:error:` is nonnull. (#2879)

# v6.0.0
- [added] Add support of single sign on. (#2684)
- [deprecated] Deprecate `reauthenticateAndRetrieveDataWithCredential:completion:`, `signInAndRetrieveDataWithCredential:completion:`, `linkAndRetrieveDataWithCredential:completion:`, `fetchProvidersForEmail:completion:`. (#2723, #2756)
- [added] Returned oauth secret token in Generic IDP sign-in for Twitter. (#2663)
- [removed] Remove pendingToken from public API. (#2676)
- [changed] `GULAppDelegateSwizzler` is used for the app delegate swizzling. (#2591)

# v5.4.2
- [added] Support new error code ERROR_INVALID_PROVIDER_ID. (#2629)

# v5.4.1
- [deprecated] Deprecate Microsoft and Yahoo OAuth Provider ID (#2517)
- [fixed] Fix an issue where an exception was thrown when linking OAuth credentials. (#2521)
- [fixed] Fix an issue where a wrong error was thrown when handling error with
  FEDERATED_USER_ID_ALREADY_LINKED. (#2522)

# v5.4.0
- [added] Add support of Generic IDP (#2405).

# v5.3.0
- [changed] Use the new registerInternalLibrary API to register with FirebaseCore. (#2137)

# v5.2.0
- [added] Add support of Game Center sign in (#2127).

# v5.1.0
- [added] Add support of custom FDL domain link (#2121).

# v5.0.5
- [changed] Restore SafariServices framework dependency (#2002).

# v5.0.4
- [fixed] Fix analyzer issues (#1740).

# v5.0.3
- [added] Add `FIRAuthErrorCodeMalformedJWT`, which is raised on JWT token parsing.
  failures during auth operations (#1436).
- [changed] Migrate to use FirebaseAuthInterop interfaces to access FirebaseAuth (#1501).

# v5.0.2
- [fixed] Fix an issue where JWT date timestamps weren't parsed correctly. (#1319)
- [fixed] Fix an issue where anonymous accounts weren't correctly promoted to
  non-anonymous when linked with passwordless email auth accounts. (#1383)
- [fixed] Fix an exception from using an invalidated NSURLSession. (#1261)
- [fixed] Fix a data race issue caught by the sanitizer. (#1446)

# v5.0.1
- [fixed] Restore 4.x level of support for extensions (#1357).

# v5.0.0
- [added] Adds APIs for phone Auth testing to bypass the verification flow (#1192).
- [feature] Changes the callback block signature for sign in and create user methods
  to provide an AuthDataResult that includes the user and user info (#1123, #1186).
- [changed] Removes GoogleToolboxForMac dependency (#1175).
- [removed] Removes miscellaneous deprecated APIs (#1188, #1200).

# v4.6.1
- [fixed] Fixes crash which occurred when certain Firebase IDTokens were being parsed (#1076).

# v4.6.0
- [added] Adds `getIDTokenResultWithCompletion:` and `getIDTokenResultForcingRefresh:completion:` APIs which
  call back with an AuthTokenResult object. The Auth token result object contains the ID token JWT string and other properties associated with the token including the decoded available payload claims (#1004).

- [added] Adds the `updateCurrentUser:completion:` API which sets the currentUser on the calling Auth instance to the provided user object (#1018).

- [added] Adds client-side validation to prevent setting `handleCodeInApp` to false when performing
  email-link authentication. If `handleCodeInApp` is set to false an invalid argument exception
  is thrown (#931).

- [added] Adds support for passing the deep link (which is embedded in the sign-in link sent via email) to the
  `signInWithEmail:link:completion:` and `isSignInWithEmailLink:` methods during an
  email/link sign-in flow (#1023).

# v4.5.0
- [added] Adds new API which provides a way to determine the sign-in methods associated with an
  email address.
- [added] Adds new API which allows authentication using only an email link (Passwordless Authentication
  with email link).

# v4.4.4
- [fixed] Addresses CLANG_WARN_OBJC_IMPLICIT_RETAIN_SELF warnings that surface in newer versions of
  Xcode and CocoaPods.
- [fixed] Improves FIRUser documentation with clear message explaining when Firebase Auth attempts to validate
  users and what happens when an invalidated user is detected (#694) .

# v4.4.3
- [added] Adds an explicit dependency on CoreGraphics from Firebase Auth.

# v4.4.2
- [fixed] Fixes bug where the FIRAuthResult object returned following a Phone Number authentication
  always contained a nil FIRAdditionalUserInfo object. Now the FIRAdditionalUserInfo object is
  never nil and its newUser field is populated correctly.

# v4.4.0
- [fixed] Adds new APIs which return an AuthDataResult object after successfully creating an
  Email/Password user, signing in anonymously, signing in with Email/Password and signing
  in with Custom Token. The AuthDataResult object contains the new user and additional
  information pertaining to the new user.

# v4.3.2
- [fixed] Improves error handling for the phone number sign-in reCAPTCHA flow.
- [fixed] Improves error handling for phone number linking flow.
- [fixed] Fixes issue where after linking an anonymous user to a phone number the user remained
  anonymous.

# v4.3.1
- [changed] Internal clean up.

# v4.3.0
- [added] Provides account creation and last sign-in dates as metadata to the user
  object.
- [added] Returns more descriptive errors for some error cases of the phone number
  sign-in reCAPTCHA flow.
- [fixed] Fixes an issue that invalid users were not automatically signed out earlier.
- [fixed] Fixes an issue that ID token listeners were not fired in some cases.

# v4.2.1
- [fixed] Fixes a threading issue in phone number auth that completion block was not
  executed on the main thread in some error cases.

# v4.2.0
- [added] Adds new phone number verification API which makes use of an intelligent reCAPTCHA to verify the application.

# v4.1.1
- [changed] Improves some method documentation in headers.

# v4.1.0
- [added] Allows the app to handle continue URL natively, e.g., from password reset
  email.
- [added] Allows the app to set language code, e.g., for sending password reset email.
- [fixed] Fixes an issue that user's phone number did not persist on client.
- [fixed] Fixes an issue that recover email action code type was reported as unknown.
- [feature] Improves app start-up time by moving initialization off from the main
  thread.
- [fixed] Better reports missing email error when creating a new password user.
- [fixed] Changes console message logging levels to be more consistent with other
  Firebase products on the iOS platform.

# 2017-05-17 -- v4.0.0
- [added] Adds Phone Number Authentication.
- [added] Adds support for generic OAuth2 identity providers.
- [added] Adds methods that return additional user data from identity providers if
  available when authenticating users.
- [added] Improves session management by automatically refreshing tokens if possible
  and signing out users if the session is detected invalidated, for example,
  after the user changed password or deleted account from another device.
- [fixed] Fixes an issue that reauthentication creates new user account if the user
  credential is valid but does not match the currently signed in user.
- [fixed] Fixes an issue that the "password" provider is not immediately listed on the
  client side after adding a password to an account.
- [changed] Changes factory methods to return non-null FIRAuth instances or raises an
  exception, instead of returning nullable instances.
- [changed] Changes auth state change listener to only be triggered when the user changes.
- [added] Adds a new listener which is triggered whenever the ID token is changed.
- [changed] Switches ERROR_EMAIL_ALREADY_IN_USE to
  ERROR_ACCOUNT_EXISTS_WITH_DIFFERENT_CREDENTIAL when the email used in the
  signInWithCredential: call is already in use by another account.
- [deprecated] Deprecates FIREmailPasswordAuthProvider in favor of FIREmailAuthProvider.
- [deprecated] Deprecates getTokenWithCompletion in favor of getIDTokenWithCompletion on
  FIRUser.
- [fixed] Changes Swift API names to better align with Swift convention.

# 2017-02-06 -- v3.1.1
- [added] Allows handling of additional errors when sending OOB action emails. The
  server can respond with the following new error messages:
  INVALID_MESSAGE_PAYLOAD,INVALID_SENDER and INVALID_RECIPIENT_EMAIL.
- [fixed] Removes incorrect reference to FIRAuthErrorCodeCredentialTooOld in FIRUser.h.
- [added] Provides additional error information from server if available.

# 2016-12-13 -- v3.1.0
- [added] Adds FIRAuth methods that enable the app to follow up with user actions
  delivered by email, such as verifying email address or reset password.
- [fixed] No longer applies the keychain workaround introduced in v3.0.5 on iOS 10.2
  simulator or above since the issue has been fixed.
- [fixed] Fixes nullability compilation warnings when used in Swift.
- [fixed] Better reports missing password error.

# 2016-10-24 -- v3.0.6
- [changed] Switches to depend on open sourced GoogleToolboxForMac and GTMSessionFetcher.
- [fixed] Improves logging of keychain error when initializing.

# 2016-09-14 -- v3.0.5
- [fixed] Works around a keychain issue in iOS 10 simulator.
- [fixed] Reports the correct error for invalid email when signing in with email and
  password.

# 2016-07-18 -- v3.0.4
- [fixed] Fixes a race condition bug that could crash the app with an exception from
  NSURLSession on iOS 9.

# 2016-06-20 -- v3.0.3
- [added] Adds documentation for all possible errors returned by each method.
- [fixed] Improves error handling and messages for a variety of error conditions.
- [fixed] Whether or not an user is considered anonymous is now consistent with other
  platforms.
- [changed] A saved signed in user is now siloed between different Firebase projects
  within the same app.

# 2016-05-18 -- v3.0.2
- Initial public release.<|MERGE_RESOLUTION|>--- conflicted
+++ resolved
@@ -1,9 +1,6 @@
 # 8.2.0
-<<<<<<< HEAD
+- [fixed] Fixed analyze issues introduced in Xcode 12.5. (#8210)
 - [fixed] Fixed a bug in the link with email link, Game Center, and phone auth flows. (#8196)
-=======
-- [fixed] Fixed analyze issues introduced in Xcode 12.5. (#8210)
->>>>>>> 5aaf38c0
 
 # 8.0.0
 - [fixed] Fixed a crash that occurred when assigning auth settings. (#7670)
