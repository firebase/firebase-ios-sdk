--- conflicted
+++ resolved
@@ -1,10 +1,7 @@
 # Unreleased
-<<<<<<< HEAD
-- [fixed] Fix the parameter from "languageCode" to "lang" in ActionCodeURL (#14664)
-=======
 - [fixed] Fix a `fatalError` unenrolling from MFA. An invalid user token now throws an
   `invalidUserToken` error instead of crashing. (#14663)
->>>>>>> d3e26c0b
+- [fixed] Fix the parameter from "languageCode" to "lang" in ActionCodeURL (#14664)
 
 # 11.9.0
 - [changed] Using reCAPTCHA Enterprise and Firebase Auth requires reCAPTCHA
