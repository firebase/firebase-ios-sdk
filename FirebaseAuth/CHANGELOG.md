--- conflicted
+++ resolved
@@ -1,10 +1,6 @@
-<<<<<<< HEAD
-# Unreleased
+# 11.6.0
 - [added] Added reCAPTCHA enterprise support before sending SMS. This includes
   Phone Authentication flows and SMS MFA flows. (#14114)
-=======
-# 11.6.0
->>>>>>> f527552d
 - [fixed] Restore Firebase 10 behavior by synchronizing access to the
   `Auth.currentUser` API. This resolves some Firebase 11 issues where the
   current user is unexpectedly `nil` at startup.
