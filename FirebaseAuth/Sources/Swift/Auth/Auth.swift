--- conflicted
+++ resolved
@@ -151,20 +151,12 @@
       }
       // Call back with current user token.
       currentUser
-<<<<<<< HEAD
-        .internalGetToken(forceRefresh: forceRefresh, backend: self.backend) { token, error in
-          DispatchQueue.main.async {
-            callback(token, error)
-          }
-        }
-=======
         .internalGetToken(
           forceRefresh: forceRefresh,
           backend: strongSelf.backend,
           callback: callback,
           callCallbackOnMain: true
         )
->>>>>>> e1b42baa
     }
   }
 
