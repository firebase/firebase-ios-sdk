--- conflicted
+++ resolved
@@ -36,15 +36,6 @@
     XCTAssertTrue(app.navigationBars["Firebase Auth"].exists)
   }
 
-<<<<<<< HEAD
-  // TODO: Modify this test after code refactoring, current AuthMenu items aren't necessarily sign in methods
-  //  func testAuthOptions() {
-  //    // There are 16 sign in methods, each with its own cell
-  //    XCTAssertEqual(app.tables.cells.count, 16)
-  //  }
-
-=======
->>>>>>> fe9184f9
   func testAuthAnonymously() {
     app.staticTexts["Anonymous Authentication"].tap()
 
