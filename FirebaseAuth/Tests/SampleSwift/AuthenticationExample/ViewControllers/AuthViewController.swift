<<<<<<< HEAD
// For Sign in with Facebook
import FBSDKLoginKit
=======
@testable import FirebaseAuth

>>>>>>> 18157dca
// Copyright 2020 Google LLC
//
// Licensed under the Apache License, Version 2.0 (the "License");
// you may not use this file except in compliance with the License.
// You may obtain a copy of the License at
//
//      http://www.apache.org/licenses/LICENSE-2.0
//
// Unless required by applicable law or agreed to in writing, software
// distributed under the License is distributed on an "AS IS" BASIS,
// WITHOUT WARRANTIES OR CONDITIONS OF ANY KIND, either express or implied.
// See the License for the specific language governing permissions and
// limitations under the License.
<<<<<<< HEAD
@testable import FirebaseAuth
// [START auth_import]
import FirebaseCore
import GameKit
=======
// [START auth_import]
import FirebaseCore

// For Sign in with Facebook
import FBSDKLoginKit

// For Sign in with Game Center
import GameKit

>>>>>>> 18157dca
// For Sign in with Google
// [START google_import]
import GoogleSignIn
import UIKit

// For Sign in with Apple
import AuthenticationServices
import CryptoKit

private let kFacebookAppID = "ENTER APP ID HERE"
private let kContinueUrl = "Enter URL"

class AuthViewController: UIViewController, DataSourceProviderDelegate {
  var dataSourceProvider: DataSourceProvider<AuthMenuData>!
  var authStateDidChangeListeners: [AuthStateDidChangeListenerHandle] = []
  var IDTokenDidChangeListeners: [IDTokenDidChangeListenerHandle] = []
  var actionCodeContinueURL: URL?
  var actionCodeRequestType: ActionCodeRequestType = .inApp

  let spinner = UIActivityIndicatorView(style: .medium)
  var tableView: UITableView { view as! UITableView }

  override func loadView() {
    view = UITableView(frame: .zero, style: .insetGrouped)
  }

  override func viewDidLoad() {
    super.viewDidLoad()
    configureNavigationBar()
    configureDataSourceProvider()
  }

  private func showSpinner() {
    spinner.center = view.center
    spinner.startAnimating()
    view.addSubview(spinner)
  }

  private func hideSpinner() {
    spinner.stopAnimating()
    spinner.removeFromSuperview()
  }

  private func actionCodeSettings() -> ActionCodeSettings {
    let settings = ActionCodeSettings()
    settings.url = actionCodeContinueURL
    settings.handleCodeInApp = (actionCodeRequestType == .inApp)
    return settings
  }

  // MARK: - DataSourceProviderDelegate

  func didSelectRowAt(_ indexPath: IndexPath, on tableView: UITableView) {
    let item = dataSourceProvider.item(at: indexPath)

    guard let providerName = item.title else {
      fatalError("Invalid item name")
    }

    guard let provider = AuthMenu(rawValue: providerName) else {
      // The row tapped has no affiliated action.
      return
    }

    switch provider {
    case .settings:
      performSettings()

    case .google:
      performGoogleSignInFlow()

    case .apple:
      performAppleSignInFlow()

    case .facebook:
      performFacebookSignInFlow()

    case .twitter, .microsoft, .gitHub, .yahoo:
      performOAuthLoginFlow(for: provider)

    case .gameCenter:
      performGameCenterLoginFlow()

    case .emailPassword:
      performDemoEmailPasswordLoginFlow()

    case .passwordless:
      performPasswordlessLoginFlow()

    case .phoneNumber:
      performPhoneNumberLoginFlow()

    case .anonymous:
      performAnonymousLoginFlow()

    case .custom:
      performCustomAuthLoginFlow()

    case .initRecaptcha:
      performInitRecaptcha()

    case .customAuthDomain:
      performCustomAuthDomainFlow()

    case .getToken:
      getUserTokenResult(force: false)

    case .getTokenForceRefresh:
      getUserTokenResult(force: true)

    case .addAuthStateChangeListener:
      addAuthStateListener()

    case .removeLastAuthStateChangeListener:
      removeAuthStateListener()

    case .addIdTokenChangeListener:
      addIDTokenListener()

    case .removeLastIdTokenChangeListener:
      removeIDTokenListener()

    case .verifyClient:
      verifyClient()

    case .deleteApp:
      deleteApp()

    case .actionType:
      toggleActionCodeRequestType(at: indexPath)

    case .continueURL:
      changeActionCodeContinueURL(at: indexPath)

    case .requestVerifyEmail:
      requestVerifyEmail()

    case .requestPasswordReset:
      requestPasswordReset()

    case .resetPassword:
      resetPassword()

    case .checkActionCode:
      checkActionCode()

    case .applyActionCode:
      applyActionCode()

    case .verifyPasswordResetCode:
      verifyPasswordResetCode()

    case .phoneEnroll:
      phoneEnroll()

    case .totpEnroll:
      totpEnroll()

    case .multifactorUnenroll:
      mfaUnenroll()
    }
  }

  // MARK: - Firebase 🔥

  private func performSettings() {
    let settingsController = SettingsViewController()
    navigationController?.pushViewController(settingsController, animated: true)
  }

  private func performGoogleSignInFlow() {
    // [START headless_google_auth]
    guard let clientID = FirebaseApp.app()?.options.clientID else { return }

    // Create Google Sign In configuration object.
    // [START_EXCLUDE silent]
    // TODO: Move configuration to Info.plist
    // [END_EXCLUDE]
    let config = GIDConfiguration(clientID: clientID)
    GIDSignIn.sharedInstance.configuration = config

    // Start the sign in flow!
    GIDSignIn.sharedInstance.signIn(withPresenting: self) { [unowned self] result, error in
      guard error == nil else {
        // [START_EXCLUDE]
        return displayError(error)
        // [END_EXCLUDE]
      }

      guard let user = result?.user,
            let idToken = user.idToken?.tokenString
      else {
        // [START_EXCLUDE]
        let error = NSError(
          domain: "GIDSignInError",
          code: -1,
          userInfo: [
            NSLocalizedDescriptionKey: "Unexpected sign in result: required authentication data is missing.",
          ]
        )
        return displayError(error)
        // [END_EXCLUDE]
      }

      let credential = GoogleAuthProvider.credential(withIDToken: idToken,
                                                     accessToken: user.accessToken.tokenString)

      // [START_EXCLUDE]
      signIn(with: credential)
      // [END_EXCLUDE]
    }
    // [END headless_google_auth]
  }

  func signIn(with credential: AuthCredential) {
    // [START signin_google_credential]
    AppManager.shared.auth().signIn(with: credential) { result, error in
      // [START_EXCLUDE silent]
      guard error == nil else { return self.displayError(error) }
      // [END_EXCLUDE]

      // At this point, our user is signed in
      // [START_EXCLUDE silent]
      // so we advance to the User View Controller
      self.transitionToUserViewController()
      // [END_EXCLUDE]
    }
    // [END signin_google_credential]
  }

  // For Sign in with Apple
  var currentNonce: String?

  private func performAppleSignInFlow() {
    do {
      let nonce = try CryptoUtils.randomNonceString()
      currentNonce = nonce
      let appleIDProvider = ASAuthorizationAppleIDProvider()
      let request = appleIDProvider.createRequest()
      request.requestedScopes = [.fullName, .email]
      request.nonce = CryptoUtils.sha256(nonce)

      let authorizationController = ASAuthorizationController(authorizationRequests: [request])
      authorizationController.delegate = self
      authorizationController.presentationContextProvider = self
      authorizationController.performRequests()
    } catch {
      // In the unlikely case that nonce generation fails, show error view.
      displayError(error)
    }
  }

  private func performFacebookSignInFlow() {
    // The following config can also be stored in the project's .plist
    Settings.shared.appID = kFacebookAppID
    Settings.shared.displayName = "AuthenticationExample"

    // Create a Facebook `LoginManager` instance
    let loginManager = LoginManager()
    loginManager.logIn(permissions: ["email"], from: self) { result, error in
      guard error == nil else { return self.displayError(error) }
      guard let accessToken = AccessToken.current else { return }
      let credential = FacebookAuthProvider.credential(withAccessToken: accessToken.tokenString)
      self.signin(with: credential)
    }
  }

  // Maintain a strong reference to an OAuthProvider for login
  private var oauthProvider: OAuthProvider!

  private func performOAuthLoginFlow(for provider: AuthMenu) {
    oauthProvider = OAuthProvider(providerID: provider.id)
    oauthProvider.getCredentialWith(nil) { credential, error in
      guard error == nil else { return self.displayError(error) }
      guard let credential = credential else { return }
      self.signin(with: credential)
    }
  }

  private func performGameCenterLoginFlow() {
    // Step 1: System Game Center Login
    GKLocalPlayer.local.authenticateHandler = { viewController, error in
      if let error = error {
        // Handle Game Center login error
        print("Error logging into Game Center: \(error.localizedDescription)")
      } else if let authViewController = viewController {
        // Present Game Center login UI if needed
        self.present(authViewController, animated: true)
      } else {
        // Game Center login successful, proceed to Firebase
        self.linkGameCenterToFirebase()
      }
    }
  }

  // Step 2: Link to Firebase
  private func linkGameCenterToFirebase() {
    GameCenterAuthProvider.getCredential { credential, error in
      if let error = error {
        // Handle Firebase credential retrieval error
        print("Error getting Game Center credential: \(error.localizedDescription)")
      } else if let credential = credential {
        Auth.auth().signIn(with: credential) { authResult, error in
          if let error = error {
            // Handle Firebase sign-in error
            print("Error signing into Firebase with Game Center: \(error.localizedDescription)")
          } else {
            // Firebase sign-in successful
            print("Successfully linked Game Center to Firebase")
          }
        }
      }
    }
  }

  private func performDemoEmailPasswordLoginFlow() {
    let loginController = LoginController()
    loginController.delegate = self
    navigationController?.pushViewController(loginController, animated: true)
  }

  private func performPasswordlessLoginFlow() {
    let passwordlessViewController = PasswordlessViewController()
    passwordlessViewController.delegate = self
    let navPasswordlessAuthController =
      UINavigationController(rootViewController: passwordlessViewController)
    navigationController?.present(navPasswordlessAuthController, animated: true)
  }

  private func performPhoneNumberLoginFlow() {
    let phoneAuthViewController = PhoneAuthViewController()
    phoneAuthViewController.delegate = self
    let navPhoneAuthController = UINavigationController(rootViewController: phoneAuthViewController)
    navigationController?.present(navPhoneAuthController, animated: true)
  }

  private func performAnonymousLoginFlow() {
    AppManager.shared.auth().signInAnonymously { result, error in
      guard error == nil else { return self.displayError(error) }
      self.transitionToUserViewController()
    }
  }

  private func performCustomAuthLoginFlow() {
    let customAuthController = CustomAuthViewController()
    customAuthController.delegate = self
    let navCustomAuthController = UINavigationController(rootViewController: customAuthController)
    navigationController?.present(navCustomAuthController, animated: true)
  }

  private func signin(with credential: AuthCredential) {
    AppManager.shared.auth().signIn(with: credential) { result, error in
      guard error == nil else { return self.displayError(error) }
      self.transitionToUserViewController()
    }
  }

  private func performInitRecaptcha() {
    Task {
      do {
        try await AppManager.shared.auth().initializeRecaptchaConfig()
        print("Initializing Recaptcha config succeeded.")
      } catch {
        print("Initializing Recaptcha config failed: \(error).")
      }
    }
  }

  private func performCustomAuthDomainFlow() {
    showTextInputPrompt(with: "Enter Custom Auth Domain For Auth: ", completion: { newDomain in
      AppManager.shared.auth().customAuthDomain = newDomain
    })
  }

  private func getUserTokenResult(force: Bool) {
    guard let currentUser = Auth.auth().currentUser else {
      print("Error: No user logged in")
      return
    }

    currentUser.getIDTokenResult(forcingRefresh: force, completion: { tokenResult, error in
      if error != nil {
        print("Error: Error refreshing token")
        return // Handle error case, returning early
      }

      if let tokenResult = tokenResult, let claims = tokenResult.claims as? [String: Any] {
        var message = "Token refresh succeeded\n\n"
        for (key, value) in claims {
          message += "\(key): \(value)\n"
        }
        self.displayInfo(title: "Info", message: message, style: .alert)
      } else {
        print("Error: Unable to access claims.")
      }
    })
  }

  private func addAuthStateListener() {
    weak var weakSelf = self
    let index = authStateDidChangeListeners.count
    print("Auth State Did Change Listener #\(index) was added.")
    let handle = Auth.auth().addStateDidChangeListener { [weak weakSelf] auth, user in
      guard weakSelf != nil else { return }
      print("Auth State Did Change Listener #\(index) was invoked on user '\(user?.uid ?? "nil")'")
    }
    authStateDidChangeListeners.append(handle)
  }

  private func removeAuthStateListener() {
    guard !authStateDidChangeListeners.isEmpty else {
      print("No remaining Auth State Did Change Listeners.")
      return
    }
    let index = authStateDidChangeListeners.count - 1
    let handle = authStateDidChangeListeners.last!
    Auth.auth().removeStateDidChangeListener(handle)
    authStateDidChangeListeners.removeLast()
    print("Auth State Did Change Listener #\(index) was removed.")
  }

  private func addIDTokenListener() {
    weak var weakSelf = self
    let index = IDTokenDidChangeListeners.count
    print("ID Token Did Change Listener #\(index) was added.")
    let handle = Auth.auth().addIDTokenDidChangeListener { [weak weakSelf] auth, user in
      guard weakSelf != nil else { return }
      print("ID Token Did Change Listener #\(index) was invoked on user '\(user?.uid ?? "")'.")
    }
    IDTokenDidChangeListeners.append(handle)
  }

  private func removeIDTokenListener() {
    guard !IDTokenDidChangeListeners.isEmpty else {
      print("No remaining ID Token Did Change Listeners.")
      return
    }
    let index = IDTokenDidChangeListeners.count - 1
    let handle = IDTokenDidChangeListeners.last!
    Auth.auth().removeIDTokenDidChangeListener(handle)
    IDTokenDidChangeListeners.removeLast()
    print("ID Token Did Change Listener #\(index) was removed.")
  }

  private func verifyClient() {
    AppManager.shared.auth().tokenManager.getTokenInternal { token, error in
      if token == nil {
        print("Verify iOS Client failed.")
        return
      }
      let request = VerifyClientRequest(
        withAppToken: token?.string,
        isSandbox: token?.type == .sandbox,
        requestConfiguration: AppManager.shared.auth().requestConfiguration
      )

      Task {
        do {
          let verifyResponse = try await AuthBackend.call(with: request)

          guard let receipt = verifyResponse.receipt,
                let timeoutDate = verifyResponse.suggestedTimeOutDate else {
            print("Internal Auth Error: invalid VerifyClientResponse.")
            return
          }

          let timeout = timeoutDate.timeIntervalSinceNow
          do {
            let credential = await AppManager.shared.auth().appCredentialManager
              .didStartVerification(
                withReceipt: receipt,
                timeout: timeout
              )

            guard credential.secret != nil else {
              print("Failed to receive remote notification to verify App ID.")
              return
            }

            let testPhoneNumber = "+16509964692"
            let request = SendVerificationCodeRequest(
              phoneNumber: testPhoneNumber,
              codeIdentity: CodeIdentity.credential(credential),
              requestConfiguration: AppManager.shared.auth().requestConfiguration
            )

            do {
              _ = try await AuthBackend.call(with: request)
              print("Verify iOS client succeeded")
            } catch {
              print("Verify iOS Client failed: \(error.localizedDescription)")
            }
          }
        } catch {
          print("Verify iOS Client failed: \(error.localizedDescription)")
        }
      }
    }
  }

  private func deleteApp() {
    AppManager.shared.app.delete { success in
      if success {
        print("App deleted successfully.")
      } else {
        print("Failed to delete app.")
      }
    }
  }

  private func toggleActionCodeRequestType(at indexPath: IndexPath) {
    switch actionCodeRequestType {
    case .inApp:
      actionCodeRequestType = .continue
    case .continue:
      actionCodeRequestType = .email
    case .email:
      actionCodeRequestType = .inApp
    }
    dataSourceProvider.updateItem(
      at: indexPath,
      item: Item(title: AuthMenu.actionType.name, detailTitle: actionCodeRequestType.name)
    )
    tableView.reloadData()
  }

  private func changeActionCodeContinueURL(at indexPath: IndexPath) {
    showTextInputPrompt(with: "Continue URL:", completion: { newContinueURL in
      self.actionCodeContinueURL = URL(string: newContinueURL)
      print("Successfully set Continue URL  to: \(newContinueURL)")
      self.dataSourceProvider.updateItem(
        at: indexPath,
        item: Item(
          title: AuthMenu.continueURL.name,
          detailTitle: self.actionCodeContinueURL?.absoluteString,
          isEditable: true
        )
      )
      self.tableView.reloadData()
    })
  }

  private func requestVerifyEmail() {
    showSpinner()
    let completionHandler: (Error?) -> Void = { [weak self] error in
      guard let self = self else { return }
      self.hideSpinner()

      if let error = error {
        let errorMessage = "Error sending verification email: \(error.localizedDescription)"
        showAlert(for: errorMessage)
        print(errorMessage)
      } else {
        let successMessage = "Verification email sent successfully!"
        showAlert(for: successMessage)
        print(successMessage)
      }
    }
    if actionCodeRequestType == .email {
      AppManager.shared.auth().currentUser?.sendEmailVerification(completion: completionHandler)
    } else {
      if actionCodeContinueURL == nil {
        print("Error: Action code continue URL is nil.")
        return
      }
      AppManager.shared.auth().currentUser?.sendEmailVerification(
        with: actionCodeSettings(),
        completion: completionHandler
      )
    }
  }

  func requestPasswordReset() {
    showTextInputPrompt(with: "Email:", completion: { email in
      print("Sending password reset link to: \(email)")
      self.showSpinner()
      let completionHandler: (Error?) -> Void = { [weak self] error in
        guard let self = self else { return }
        self.hideSpinner()
        if let error = error {
          print("Request password reset failed: \(error)")
          showAlert(for: error.localizedDescription)
          return
        }
        print("Request password reset succeeded.")
        showAlert(for: "Sent!")
      }
      if self.actionCodeRequestType == .email {
        AppManager.shared.auth().sendPasswordReset(withEmail: email, completion: completionHandler)
      } else {
        guard let actionCodeContinueURL = self.actionCodeContinueURL else {
          print("Error: Action code continue URL is nil.")
          return
        }
        AppManager.shared.auth().sendPasswordReset(
          withEmail: email,
          actionCodeSettings: self.actionCodeSettings(),
          completion: completionHandler
        )
      }
    })
  }

  private func resetPassword() {
    showSpinner()
    let completionHandler: (Error?) -> Void = { [weak self] error in
      guard let self = self else { return }
      self.hideSpinner()
      if let error = error {
        print("Password reset failed \(error)")
        showAlert(for: error.localizedDescription)
        return
      }
      print("Password reset succeeded")
      showAlert(for: "Password reset succeeded!")
    }
    showTextInputPrompt(with: "OOB Code:") {
      code in
      self.showTextInputPrompt(with: "New Password") {
        password in
        AppManager.shared.auth().confirmPasswordReset(
          withCode: code,
          newPassword: password,
          completion: completionHandler
        )
      }
    }
  }

  private func nameForActionCodeOperation(_ operation: ActionCodeOperation) -> String {
    switch operation {
    case .verifyEmail:
      return "Verify Email"
    case .recoverEmail:
      return "Recover Email"
    case .passwordReset:
      return "Password Reset"
    case .emailLink:
      return "Email Sign-In Link"
    case .verifyAndChangeEmail:
      return "Verify Before Change Email"
    case .revertSecondFactorAddition:
      return "Revert Second Factor Addition"
    case .unknown:
      return "Unknown action"
    }
  }

  private func checkActionCode() {
    showSpinner()
    let completionHandler: (ActionCodeInfo?, Error?) -> Void = { [weak self] info, error in
      guard let self = self else { return }
      self.hideSpinner()
      if let error = error {
        print("Check action code failed: \(error)")
        showAlert(for: error.localizedDescription)
        return
      }
      guard let info = info else { return }
      print("Check action code succeeded")
      let email = info.email
      let previousEmail = info.previousEmail
      let message = previousEmail != nil ? "\(previousEmail!) -> \(email)" : email
      let operation = self.nameForActionCodeOperation(info.operation)
      showAlert(for: operation)
    }
    showTextInputPrompt(with: "OOB Code:") {
      oobCode in
      AppManager.shared.auth().checkActionCode(oobCode, completion: completionHandler)
    }
  }

  private func applyActionCode() {
    showSpinner()
    let completionHandler: (Error?) -> Void = { [weak self] error in
      guard let self = self else { return }
      self.hideSpinner()
      if let error = error {
        print("Apply action code failed \(error)")
        showAlert(for: error.localizedDescription)
        return
      }
      print("Apply action code succeeded")
      showAlert(for: "Action code was properly applied")
    }
    showTextInputPrompt(with: "OOB Code: ") {
      oobCode in
      AppManager.shared.auth().applyActionCode(oobCode, completion: completionHandler)
    }
  }

  private func verifyPasswordResetCode() {
    showSpinner()
    let completionHandler: (String?, Error?) -> Void = { [weak self] email, error in
      guard let self = self else { return }
      self.hideSpinner()
      if let error = error {
        print("Verify password reset code failed \(error)")
        showAlert(for: error.localizedDescription)
        return
      }
      print("Verify password resest code succeeded.")
      showAlert(for: "Code verified for email: \(email)")
    }
    showTextInputPrompt(with: "OOB Code: ") {
      oobCode in
      AppManager.shared.auth().verifyPasswordResetCode(oobCode, completion: completionHandler)
    }
  }

  private func phoneEnroll() {
    guard let user = AppManager.shared.auth().currentUser else {
      showAlert(for: "No user logged in!")
      print("Error: User must be logged in first.")
      return
    }

    showTextInputPrompt(with: "Phone Number:") { phoneNumber in
      user.multiFactor.getSessionWithCompletion { session, error in
        guard let session = session else { return }
        guard error == nil else {
          self.showAlert(for: "Enrollment failed")
          print("Multi factor start enroll failed. Error: \(error!)")
          return
        }

        PhoneAuthProvider.provider()
          .verifyPhoneNumber(phoneNumber, multiFactorSession: session) { verificationID, error in
            guard error == nil else {
              self.showAlert(for: "Enrollment failed")
              print("Multi factor start enroll failed. Error: \(error!)")
              return
            }

            self.showTextInputPrompt(with: "Verification Code: ") { verificationCode in
              let credential = PhoneAuthProvider.provider().credential(
                withVerificationID: verificationID!,
                verificationCode: verificationCode
              )
              let assertion = PhoneMultiFactorGenerator.assertion(with: credential)

              self.showTextInputPrompt(with: "Display Name:") { displayName in
                user.multiFactor.enroll(with: assertion, displayName: displayName) { error in
                  if let error = error {
                    self.showAlert(for: "Enrollment failed")
                    print("Multi factor finalize enroll failed. Error: \(error)")
                  } else {
                    self.showAlert(for: "Successfully enrolled: \(displayName)")
                    print("Multi factor finalize enroll succeeded.")
                  }
                }
              }
            }
          }
      }
    }
  }

  private func totpEnroll() {
    guard let user = AppManager.shared.auth().currentUser else {
      print("Error: User must be logged in first.")
      return
    }

    user.multiFactor.getSessionWithCompletion { session, error in
      guard let session = session, error == nil else {
        if let error = error {
          self.showAlert(for: "Enrollment failed")
          print("Multi factor start enroll failed. Error: \(error.localizedDescription)")
        } else {
          self.showAlert(for: "Enrollment failed")
          print("Multi factor start enroll failed with unknown error.")
        }
        return
      }

      TOTPMultiFactorGenerator.generateSecret(with: session) { secret, error in
        guard let secret = secret, error == nil else {
          if let error = error {
            self.showAlert(for: "Enrollment failed")
            print("Error generating TOTP secret. Error: \(error.localizedDescription)")
          } else {
            self.showAlert(for: "Enrollment failed")
            print("Error generating TOTP secret.")
          }
          return
        }

        guard let accountName = user.email, let issuer = Auth.auth().app?.name else {
          self.showAlert(for: "Enrollment failed")
          print("Multi factor finalize enroll failed. Could not get account details.")
          return
        }

        DispatchQueue.main.async {
          let url = secret.generateQRCodeURL(withAccountName: accountName, issuer: issuer)

          guard !url.isEmpty else {
            self.showAlert(for: "Enrollment failed")
            print("Multi factor finalize enroll failed. Could not generate URL.")
            return
          }

          secret.openInOTPApp(withQRCodeURL: url)

          self
            .showQRCodePromptWithTextInput(with: "Scan this QR code and enter OTP:",
                                           url: url) { oneTimePassword in
              guard !oneTimePassword.isEmpty else {
                self.showAlert(for: "Display name must not be empty")
                print("OTP not entered.")
                return
              }

              let assertion = TOTPMultiFactorGenerator.assertionForEnrollment(
                with: secret,
                oneTimePassword: oneTimePassword
              )

              self.showTextInputPrompt(with: "Display Name") { displayName in
                guard !displayName.isEmpty else {
                  self.showAlert(for: "Display name must not be empty")
                  print("Display name not entered.")
                  return
                }

                user.multiFactor.enroll(with: assertion, displayName: displayName) { error in
                  if let error = error {
                    self.showAlert(for: "Enrollment failed")
                    print(
                      "Multi factor finalize enroll failed. Error: \(error.localizedDescription)"
                    )
                  } else {
                    self.showAlert(for: "Successfully enrolled: \(displayName)")
                    print("Multi factor finalize enroll succeeded.")
                  }
                }
              }
            }
        }
      }
    }
  }

  func mfaUnenroll() {
    var displayNames: [String] = []

    guard let currentUser = Auth.auth().currentUser else {
      print("Error: No current user")
      return
    }

    for factorInfo in currentUser.multiFactor.enrolledFactors {
      if let displayName = factorInfo.displayName {
        displayNames.append(displayName)
      }
    }

    let alertController = UIAlertController(
      title: "Select Multi Factor to Unenroll",
      message: nil,
      preferredStyle: .actionSheet
    )

    for displayName in displayNames {
      let action = UIAlertAction(title: displayName, style: .default) { _ in
        self.unenrollFactor(with: displayName)
      }
      alertController.addAction(action)
    }

    let cancelAction = UIAlertAction(title: "Cancel", style: .cancel, handler: nil)
    alertController.addAction(cancelAction)

    present(alertController, animated: true, completion: nil)
  }

  private func unenrollFactor(with displayName: String) {
    guard let currentUser = Auth.auth().currentUser else {
      showAlert(for: "User must be logged in")
      print("Error: No current user")
      return
    }

    var factorInfoToUnenroll: MultiFactorInfo?

    for factorInfo in currentUser.multiFactor.enrolledFactors {
      if factorInfo.displayName == displayName {
        factorInfoToUnenroll = factorInfo
        break
      }
    }

    if let factorInfo = factorInfoToUnenroll {
      currentUser.multiFactor.unenroll(withFactorUID: factorInfo.uid) { error in
        if let error = error {
          self.showAlert(for: "Failed to unenroll factor: \(displayName)")
          print("Multi factor unenroll failed. Error: \(error.localizedDescription)")
        } else {
          self.showAlert(for: "Successfully unenrolled: \(displayName)")
          print("Multi factor unenroll succeeded.")
        }
      }
    }
  }

  // MARK: - Private Helpers

  private func showTextInputPrompt(with message: String, completion: ((String) -> Void)? = nil) {
    let editController = UIAlertController(
      title: message,
      message: nil,
      preferredStyle: .alert
    )
    editController.addTextField()

    let saveHandler: (UIAlertAction) -> Void = { _ in
      let text = editController.textFields?.first?.text ?? ""
<<<<<<< HEAD
      completion?(text)
      // completion?()
    }

    let cancelHandler: (UIAlertAction) -> Void = { _ in
      completion?("")
      // completion?()
=======
      if let completion {
        completion(text)
      }
    }

    let cancelHandler: (UIAlertAction) -> Void = { _ in
      if let completion {
        completion("")
      }
>>>>>>> 18157dca
    }

    editController.addAction(UIAlertAction(title: "Save", style: .default, handler: saveHandler))
    editController.addAction(UIAlertAction(title: "Cancel", style: .cancel, handler: cancelHandler))

    // Assuming `self` is a view controller
    present(editController, animated: true, completion: nil)
  }

  private func showQRCodePromptWithTextInput(with message: String, url: String,
                                             completion: ((String) -> Void)? = nil) {
    // Create a UIAlertController
    let alertController = UIAlertController(
      title: "QR Code Prompt",
      message: message,
      preferredStyle: .alert
    )

    // Add a text field for input
    alertController.addTextField { textField in
      textField.placeholder = "Enter text"
    }

    // Create a UIImage from the URL
    guard let image = generateQRCode(from: url) else {
      print("Failed to generate QR code")
      return
    }

    // Create an image view to display the QR code
    let imageView = UIImageView(image: image)
    imageView.contentMode = .scaleAspectFit
    imageView.translatesAutoresizingMaskIntoConstraints = false

    // Add the image view to the alert controller
    alertController.view.addSubview(imageView)

    // Add constraints to position the image view
    NSLayoutConstraint.activate([
      imageView.topAnchor.constraint(equalTo: alertController.view.topAnchor, constant: 20),
      imageView.centerXAnchor.constraint(equalTo: alertController.view.centerXAnchor),
      imageView.widthAnchor.constraint(equalToConstant: 200),
      imageView.heightAnchor.constraint(equalToConstant: 200),
    ])

    // Add actions
    let cancelAction = UIAlertAction(title: "Cancel", style: .cancel, handler: nil)
    let submitAction = UIAlertAction(title: "Submit", style: .default) { _ in
<<<<<<< HEAD
      if let text = alertController.textFields?.first?.text {
        completion?(text)
=======
      if let completion,
         let text = alertController.textFields?.first?.text {
        completion(text)
>>>>>>> 18157dca
      }
    }

    alertController.addAction(cancelAction)
    alertController.addAction(submitAction)

    // Present the alert controller
    UIApplication.shared.windows.first?.rootViewController?.present(
      alertController,
      animated: true,
      completion: nil
    )
  }

  // Function to generate QR code from a string
  private func generateQRCode(from string: String) -> UIImage? {
    let data = string.data(using: String.Encoding.ascii)

    if let filter = CIFilter(name: "CIQRCodeGenerator") {
      filter.setValue(data, forKey: "inputMessage")
      let transform = CGAffineTransform(scaleX: 10, y: 10)

      if let output = filter.outputImage?.transformed(by: transform) {
        return UIImage(ciImage: output)
      }
    }

    return nil
  }

  func showAlert(for message: String) {
    let alertController = UIAlertController(
      title: message,
      message: nil,
      preferredStyle: .alert
    )
    alertController.addAction(UIAlertAction(title: "OK", style: UIAlertAction.Style.default))
  }

  private func configureDataSourceProvider() {
    dataSourceProvider = DataSourceProvider(
      dataSource: AuthMenuData.sections,
      tableView: tableView
    )
    dataSourceProvider.delegate = self
  }

  private func configureNavigationBar() {
    navigationItem.title = "Firebase Auth"
    guard let navigationBar = navigationController?.navigationBar else { return }
    navigationBar.prefersLargeTitles = true
    navigationBar.titleTextAttributes = [.foregroundColor: UIColor.systemOrange]
    navigationBar.largeTitleTextAttributes = [.foregroundColor: UIColor.systemOrange]
  }

  private func transitionToUserViewController() {
    // UserViewController is at index 1 in the tabBarController.viewControllers array
    tabBarController?.transitionToViewController(atIndex: 1)
  }
}

// MARK: - LoginDelegate

extension AuthViewController: LoginDelegate {
  public func loginDidOccur() {
    transitionToUserViewController()
  }
}

// MARK: - Implementing Sign in with Apple with Firebase

extension AuthViewController: ASAuthorizationControllerDelegate,
  ASAuthorizationControllerPresentationContextProviding {
  // MARK: ASAuthorizationControllerDelegate

  func authorizationController(controller: ASAuthorizationController,
                               didCompleteWithAuthorization authorization: ASAuthorization) {
    guard let appleIDCredential = authorization.credential as? ASAuthorizationAppleIDCredential
    else {
      print("Unable to retrieve AppleIDCredential")
      return
    }

    guard let nonce = currentNonce else {
      fatalError("Invalid state: A login callback was received, but no login request was sent.")
    }

    guard let appleIDToken = appleIDCredential.identityToken else {
      print("Unable to fetch identity token")
      return
    }
    guard let appleAuthCode = appleIDCredential.authorizationCode else {
      print("Unable to fetch authorization code")
      return
    }
    guard let idTokenString = String(data: appleIDToken, encoding: .utf8) else {
      print("Unable to serialize token string from data: \(appleIDToken.debugDescription)")
      return
    }

    guard let _ = String(data: appleAuthCode, encoding: .utf8) else {
      print("Unable to serialize auth code string from data: \(appleAuthCode.debugDescription)")
      return
    }

    // use this call to create the authentication credential and set the user's full name
    let credential = OAuthProvider.appleCredential(withIDToken: idTokenString,
                                                   rawNonce: nonce,
                                                   fullName: appleIDCredential.fullName)

    AppManager.shared.auth().signIn(with: credential) { result, error in
      // Error. If error.code == .MissingOrInvalidNonce, make sure
      // you're sending the SHA256-hashed nonce as a hex string with
      // your request to Apple.
      guard error == nil else { return self.displayError(error) }

      // At this point, our user is signed in
      // so we advance to the User View Controller
      self.transitionToUserViewController()
    }
  }

  func authorizationController(controller: ASAuthorizationController,
                               didCompleteWithError error: Error) {
    // Ensure that you have:
    //  - enabled `Sign in with Apple` on the Firebase console
    //  - added the `Sign in with Apple` capability for this project
    print("Sign in with Apple failed: \(error)")
  }

  // MARK: ASAuthorizationControllerPresentationContextProviding

  func presentationAnchor(for controller: ASAuthorizationController) -> ASPresentationAnchor {
    return view.window!
  }
}<|MERGE_RESOLUTION|>--- conflicted
+++ resolved
@@ -1,10 +1,5 @@
-<<<<<<< HEAD
-// For Sign in with Facebook
-import FBSDKLoginKit
-=======
 @testable import FirebaseAuth
 
->>>>>>> 18157dca
 // Copyright 2020 Google LLC
 //
 // Licensed under the Apache License, Version 2.0 (the "License");
@@ -18,14 +13,8 @@
 // WITHOUT WARRANTIES OR CONDITIONS OF ANY KIND, either express or implied.
 // See the License for the specific language governing permissions and
 // limitations under the License.
-<<<<<<< HEAD
-@testable import FirebaseAuth
 // [START auth_import]
 import FirebaseCore
-import GameKit
-=======
-// [START auth_import]
-import FirebaseCore
 
 // For Sign in with Facebook
 import FBSDKLoginKit
@@ -33,7 +22,6 @@
 // For Sign in with Game Center
 import GameKit
 
->>>>>>> 18157dca
 // For Sign in with Google
 // [START google_import]
 import GoogleSignIn
@@ -952,15 +940,6 @@
 
     let saveHandler: (UIAlertAction) -> Void = { _ in
       let text = editController.textFields?.first?.text ?? ""
-<<<<<<< HEAD
-      completion?(text)
-      // completion?()
-    }
-
-    let cancelHandler: (UIAlertAction) -> Void = { _ in
-      completion?("")
-      // completion?()
-=======
       if let completion {
         completion(text)
       }
@@ -970,7 +949,6 @@
       if let completion {
         completion("")
       }
->>>>>>> 18157dca
     }
 
     editController.addAction(UIAlertAction(title: "Save", style: .default, handler: saveHandler))
@@ -1019,14 +997,9 @@
     // Add actions
     let cancelAction = UIAlertAction(title: "Cancel", style: .cancel, handler: nil)
     let submitAction = UIAlertAction(title: "Submit", style: .default) { _ in
-<<<<<<< HEAD
-      if let text = alertController.textFields?.first?.text {
-        completion?(text)
-=======
       if let completion,
          let text = alertController.textFields?.first?.text {
         completion(text)
->>>>>>> 18157dca
       }
     }
 
