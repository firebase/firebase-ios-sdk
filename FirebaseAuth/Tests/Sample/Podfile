# Uncomment the next two lines for pre-release testing on internal repo
#source 'sso://cpdc-internal/firebase'
#source 'https://cdn.cocoapods.org/'

source 'https://github.com/firebase/SpecsDev.git'
source 'https://github.com/firebase/SpecsStaging.git'
source 'https://cdn.cocoapods.org/'

use_frameworks!

target 'AuthSample' do
<<<<<<< HEAD
  platform :ios, '13.0'
=======
  platform :ios, '11.0'
  pod 'FirebaseAppCheckInterop', :path => '../../../'
>>>>>>> 70054b4f
  pod 'FirebaseCore', :path => '../../../'
  pod 'FirebaseCoreInternal', :path => '../../../'
  pod 'FirebaseCoreExtension', :path => '../../../'
  pod 'FirebaseAuth', :path => '../../../', :testspecs => ['unit']
  pod 'FirebaseInstallations', :path => '../../..'
  pod 'FBSDKLoginKit', '< 13'
  pod 'GoogleSignIn', '~> 6'
  pod 'GTMSessionFetcher/Core'
  pod 'RecaptchaEnterprise', '~> 18.3'

  target 'Auth_ApiTests' do
    inherit! :search_paths
  end

  target 'SwiftApiTests' do
    inherit! :search_paths
  end

  target 'Auth_E2eTests' do
    inherit! :search_paths
    pod 'EarlGrey'
  end
end<|MERGE_RESOLUTION|>--- conflicted
+++ resolved
@@ -9,12 +9,8 @@
 use_frameworks!
 
 target 'AuthSample' do
-<<<<<<< HEAD
   platform :ios, '13.0'
-=======
-  platform :ios, '11.0'
   pod 'FirebaseAppCheckInterop', :path => '../../../'
->>>>>>> 70054b4f
   pod 'FirebaseCore', :path => '../../../'
   pod 'FirebaseCoreInternal', :path => '../../../'
   pod 'FirebaseCoreExtension', :path => '../../../'
