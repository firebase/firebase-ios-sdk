/*
 * Copyright 2021 Google LLC
 *
 * Licensed under the Apache License, Version 2.0 (the "License");
 * you may not use this file except in compliance with the License.
 * You may obtain a copy of the License at
 *
 *      http://www.apache.org/licenses/LICENSE-2.0
 *
 * Unless required by applicable law or agreed to in writing, software
 * distributed under the License is distributed on an "AS IS" BASIS,
 * WITHOUT WARRANTIES OR CONDITIONS OF ANY KIND, either express or implied.
 * See the License for the specific language governing permissions and
 * limitations under the License.
 */

#import "FirebaseAppCheck/Sources/AppAttestProvider/API/FIRAppAttestAPIService.h"

#if __has_include(<FBLPromises/FBLPromises.h>)
#import <FBLPromises/FBLPromises.h>
#else
#import "FBLPromises.h"
#endif

#import "FirebaseAppCheck/Sources/AppAttestProvider/API/FIRAppAttestAttestationResponse.h"
#import "FirebaseAppCheck/Sources/Core/APIService/FIRAppCheckAPIService.h"

#import <GoogleUtilities/GULURLSessionDataResponse.h>
#import "FirebaseAppCheck/Sources/Core/Errors/FIRAppCheckErrorUtil.h"

NS_ASSUME_NONNULL_BEGIN

static NSString *const kRequestFieldAttestation = @"attestation_statement";
static NSString *const kRequestFieldKeyID = @"key_id";
static NSString *const kRequestFieldChallenge = @"challenge";

static NSString *const kContentTypeKey = @"Content-Type";
static NSString *const kJSONContentType = @"application/json";

@interface FIRAppAttestAPIService ()

@property(nonatomic, readonly) id<FIRAppCheckAPIServiceProtocol> APIService;

@property(nonatomic, readonly) NSString *projectID;
@property(nonatomic, readonly) NSString *appID;

@end

@implementation FIRAppAttestAPIService

- (instancetype)initWithAPIService:(id<FIRAppCheckAPIServiceProtocol>)APIService
                         projectID:(NSString *)projectID
                             appID:(NSString *)appID {
  self = [super init];
  if (self) {
    _APIService = APIService;
    _projectID = projectID;
    _appID = appID;
  }
  return self;
}

<<<<<<< HEAD
- (dispatch_queue_t)backgroundQueue {
  return dispatch_get_global_queue(QOS_CLASS_DEFAULT, 0);
=======
- (FBLPromise<FIRAppCheckToken *> *)appCheckTokenWithArtifact:(NSData *)artifact
                                                    challenge:(NSData *)challenge
                                                    assertion:(NSData *)assertion {
  // TODO: Implement.
  return [FBLPromise resolvedWith:nil];
}

- (nonnull FBLPromise<FIRAppCheckToken *> *)
    appCheckTokenWithAttestation:(nonnull NSData *)attestation
                           keyID:(nonnull NSString *)keyID
                       challenge:(nonnull NSData *)challenge {
  // TODO: Implement.
  return [FBLPromise resolvedWith:nil];
>>>>>>> 67b5c3ab
}

#pragma mark - Random Challenge

- (nonnull FBLPromise<NSData *> *)getRandomChallenge {
  NSString *URLString =
      [NSString stringWithFormat:@"%@/projects/%@/apps/%@:generateAppAttestChallenge",
                                 self.APIService.baseURL, self.projectID, self.appID];
  NSURL *URL = [NSURL URLWithString:URLString];

  return [FBLPromise onQueue:[self backgroundQueue]
                          do:^id _Nullable {
                            return [self.APIService sendRequestWithURL:URL
                                                            HTTPMethod:@"POST"
                                                                  body:nil
                                                     additionalHeaders:nil];
                          }]
      .then(^id _Nullable(GULURLSessionDataResponse *_Nullable response) {
        return [self randomChallengeWithAPIResponse:response];
      });
}

#pragma mark - Challenge response parsing

- (FBLPromise<NSData *> *)randomChallengeWithAPIResponse:(GULURLSessionDataResponse *)response {
  return [FBLPromise onQueue:[self backgroundQueue]
                          do:^id _Nullable {
                            NSError *error;

                            NSData *randomChallenge =
                                [self randomChallengeFromResponseBody:response.HTTPBody
                                                                error:&error];

                            return randomChallenge ?: error;
                          }];
}

- (NSData *)randomChallengeFromResponseBody:(NSData *)response error:(NSError **)outError {
  if (response.length <= 0) {
    FIRAppCheckSetErrorToPointer(
        [FIRAppCheckErrorUtil errorWithFailureReason:@"Empty server response body."], outError);
    return nil;
  }

  NSError *JSONError;
  NSDictionary *responseDict = [NSJSONSerialization JSONObjectWithData:response
                                                               options:0
                                                                 error:&JSONError];

  if (![responseDict isKindOfClass:[NSDictionary class]]) {
    FIRAppCheckSetErrorToPointer([FIRAppCheckErrorUtil JSONSerializationError:JSONError], outError);
    return nil;
  }

  NSString *challenge = responseDict[@"challenge"];
  if (![challenge isKindOfClass:[NSString class]]) {
    FIRAppCheckSetErrorToPointer(
        [FIRAppCheckErrorUtil appCheckTokenResponseErrorWithMissingField:@"challenge"], outError);
    return nil;
  }

  NSData *randomChallenge = [[NSData alloc] initWithBase64EncodedString:challenge options:0];
  return randomChallenge;
}

#pragma mark - Attestation request

- (FBLPromise<FIRAppAttestAttestationResponse *> *)attestKeyWithAttestation:(NSData *)attestation
                                                                      keyID:(NSString *)keyID
                                                                  challenge:(NSData *)challenge {
  NSString *URLString =
      [NSString stringWithFormat:@"%@/projects/%@/apps/%@:exchangeAppAttestAttestation",
                                 self.APIService.baseURL, self.projectID, self.appID];
  NSURL *URL = [NSURL URLWithString:URLString];

  return [self HTTPBodyWithAttestation:attestation keyID:keyID challenge:challenge]
      .then(^FBLPromise<GULURLSessionDataResponse *> *(NSData *HTTPBody) {
        return [self.APIService sendRequestWithURL:URL
                                        HTTPMethod:@"POST"
                                              body:HTTPBody
                                 additionalHeaders:@{kContentTypeKey : kJSONContentType}];
      })
      .then(^id _Nullable(GULURLSessionDataResponse *_Nullable URLResponse) {
        NSError *error;

        __auto_type response =
            [[FIRAppAttestAttestationResponse alloc] initWithResponseData:URLResponse.HTTPBody
                                                              requestDate:[NSDate date]
                                                                    error:&error];

        return response ?: error;
      });
}

- (FBLPromise<NSData *> *)HTTPBodyWithAttestation:(NSData *)attestation
                                            keyID:(NSString *)keyID
                                        challenge:(NSData *)challenge {
  if (attestation.length <= 0 || keyID.length <= 0 || challenge.length <= 0) {
    FBLPromise *rejectedPromise = [FBLPromise pendingPromise];
    [rejectedPromise reject:[FIRAppCheckErrorUtil
                                errorWithFailureReason:@"Missing or empty request parameter."]];
    return rejectedPromise;
  }

  return [FBLPromise
      onQueue:[self backgroundQueue]
           do:^id _Nullable {
             NSError *encodingError;
             NSData *payloadJSON = [NSJSONSerialization dataWithJSONObject:@{
               kRequestFieldKeyID : keyID,
               kRequestFieldAttestation : [self base64StringWithData:attestation],
               kRequestFieldChallenge : [self base64StringWithData:challenge]
             }
                                                                   options:0
                                                                     error:&encodingError];

             if (payloadJSON != nil) {
               return payloadJSON;
             } else {
               return [FIRAppCheckErrorUtil JSONSerializationError:encodingError];
             }
           }];
}

- (NSString *)base64StringWithData:(NSData *)data {
  // TODO: Need to encode in base64URL?
  return [data base64EncodedStringWithOptions:0];
}

@end

NS_ASSUME_NONNULL_END<|MERGE_RESOLUTION|>--- conflicted
+++ resolved
@@ -60,24 +60,15 @@
   return self;
 }
 
-<<<<<<< HEAD
 - (dispatch_queue_t)backgroundQueue {
   return dispatch_get_global_queue(QOS_CLASS_DEFAULT, 0);
-=======
+}
+
 - (FBLPromise<FIRAppCheckToken *> *)appCheckTokenWithArtifact:(NSData *)artifact
                                                     challenge:(NSData *)challenge
                                                     assertion:(NSData *)assertion {
   // TODO: Implement.
   return [FBLPromise resolvedWith:nil];
-}
-
-- (nonnull FBLPromise<FIRAppCheckToken *> *)
-    appCheckTokenWithAttestation:(nonnull NSData *)attestation
-                           keyID:(nonnull NSString *)keyID
-                       challenge:(nonnull NSData *)challenge {
-  // TODO: Implement.
-  return [FBLPromise resolvedWith:nil];
->>>>>>> 67b5c3ab
 }
 
 #pragma mark - Random Challenge
