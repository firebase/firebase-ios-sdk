Pod::Spec.new do |s|
  s.name             = 'Firebase'
  s.version          = '11.15.0'
  s.summary          = 'Firebase'

  s.description      = <<-DESC
Simplify your app development, grow your user base, and monetize more effectively with Firebase.
                       DESC

  s.homepage         = 'https://firebase.google.com'
  s.license          = { :type => 'Apache-2.0', :file => 'LICENSE' }
  s.authors          = 'Google, Inc.'

  s.source           = {
    :git => 'https://github.com/firebase/firebase-ios-sdk.git',
    :tag => 'CocoaPods-' + s.version.to_s
  }

  s.preserve_paths = [
    "CoreOnly/CHANGELOG.md",
    "CoreOnly/NOTICES",
    "CoreOnly/README.md"
  ]
  s.social_media_url = 'https://twitter.com/Firebase'
  s.ios.deployment_target = '15.0'
  s.osx.deployment_target = '10.15'
  s.ios.deployment_target = '15.0'

  s.cocoapods_version = '>= 1.12.0'

  s.swift_version = '5.9'

  s.default_subspec = 'Core'

  s.subspec 'Core' do |ss|
    ss.ios.deployment_target = '15.0'
    ss.osx.deployment_target = '10.15'
    ss.ios.deployment_target = '15.0'
    ss.ios.dependency 'FirebaseAnalytics', '~> 11.15.0'
    ss.osx.dependency 'FirebaseAnalytics', '~> 11.15.0'
    ss.tvos.dependency 'FirebaseAnalytics', '~> 11.15.0'
    ss.dependency 'Firebase/CoreOnly'
  end

  s.subspec 'CoreOnly' do |ss|
    ss.dependency 'FirebaseCore', '~> 11.15.0'
    ss.source_files = 'CoreOnly/Sources/Firebase.h'
    ss.preserve_paths = 'CoreOnly/Sources/module.modulemap'
    if ENV['FIREBASE_POD_REPO_FOR_DEV_POD'] then
      ss.user_target_xcconfig = {
        'HEADER_SEARCH_PATHS' => "$(inherited) \"" + ENV['FIREBASE_POD_REPO_FOR_DEV_POD'] + "/CoreOnly/Sources\""
      }
    else
      ss.user_target_xcconfig = {
        'HEADER_SEARCH_PATHS' => "$(inherited) ${PODS_ROOT}/Firebase/CoreOnly/Sources"
      }
    end
    ss.ios.deployment_target = '15.0'
    ss.osx.deployment_target = '10.15'
    ss.ios.deployment_target = '15.0'
    ss.watchos.deployment_target = '7.0'
  end

  s.subspec 'Analytics' do |ss|
    ss.ios.deployment_target = '15.0'
    ss.osx.deployment_target = '10.15'
    ss.ios.deployment_target = '15.0'
    ss.dependency 'Firebase/Core'
  end

  s.subspec 'AnalyticsWithAdIdSupport' do |ss|
    ss.ios.deployment_target = '15.0'
    ss.osx.deployment_target = '10.15'
    ss.ios.deployment_target = '15.0'
    ss.dependency 'Firebase/Core'
  end

  s.subspec 'AnalyticsWithoutAdIdSupport' do |ss|
    ss.ios.deployment_target = '15.0'
    ss.osx.deployment_target = '10.15'
    ss.ios.deployment_target = '15.0'
    ss.dependency 'FirebaseAnalytics/WithoutAdIdSupport', '~> 11.15.0'
    ss.dependency 'Firebase/CoreOnly'
  end

  s.subspec 'ABTesting' do |ss|
    ss.dependency 'Firebase/CoreOnly'
    ss.dependency 'FirebaseABTesting', '~> 11.15.0'
    # Standard platforms PLUS watchOS.
    ss.ios.deployment_target = '15.0'
    ss.osx.deployment_target = '10.15'
    ss.ios.deployment_target = '15.0'
    ss.watchos.deployment_target = '7.0'
  end

  s.subspec 'AppDistribution' do |ss|
    ss.dependency 'Firebase/CoreOnly'
    ss.ios.dependency 'FirebaseAppDistribution', '~> 11.15.0-beta'
    ss.ios.deployment_target = '15.0'
  end

  s.subspec 'AppCheck' do |ss|
    ss.dependency 'Firebase/CoreOnly'
    ss.dependency 'FirebaseAppCheck', '~> 11.15.0'
    ss.ios.deployment_target = '15.0'
    ss.osx.deployment_target = '10.15'
    ss.ios.deployment_target = '15.0'
    ss.watchos.deployment_target = '7.0'
  end

  s.subspec 'Auth' do |ss|
    ss.dependency 'Firebase/CoreOnly'
    ss.dependency 'FirebaseAuth', '~> 11.15.0'
    # Standard platforms PLUS watchOS.
    ss.ios.deployment_target = '15.0'
    ss.osx.deployment_target = '10.15'
    ss.ios.deployment_target = '15.0'
    ss.watchos.deployment_target = '7.0'
  end

  s.subspec 'Crashlytics' do |ss|
    ss.dependency 'Firebase/CoreOnly'
    ss.dependency 'FirebaseCrashlytics', '~> 11.15.0'
    # Standard platforms PLUS watchOS.
    ss.ios.deployment_target = '15.0'
    ss.osx.deployment_target = '10.15'
    ss.ios.deployment_target = '15.0'
    ss.watchos.deployment_target = '7.0'
  end

  s.subspec 'Database' do |ss|
    ss.dependency 'Firebase/CoreOnly'
    ss.dependency 'FirebaseDatabase', '~> 11.15.0'
    # Standard platforms PLUS watchOS 7.
    ss.ios.deployment_target = '15.0'
    ss.osx.deployment_target = '10.15'
    ss.ios.deployment_target = '15.0'
    ss.watchos.deployment_target = '7.0'
  end

<<<<<<< HEAD
  s.subspec 'DynamicLinks' do |ss|
    ss.dependency 'Firebase/CoreOnly'
    ss.ios.dependency 'FirebaseDynamicLinks', '~> 11.15.0'
    ss.ios.deployment_target = '15.0'
  end

=======
>>>>>>> 7ac5bcb3
  s.subspec 'Firestore' do |ss|
    ss.dependency 'Firebase/CoreOnly'
    ss.dependency 'FirebaseFirestore', '~> 11.15.0'
    ss.ios.deployment_target = '15.0'
    ss.osx.deployment_target = '10.15'
    ss.ios.deployment_target = '15.0'
  end

  s.subspec 'Functions' do |ss|
    ss.dependency 'Firebase/CoreOnly'
    ss.dependency 'FirebaseFunctions', '~> 11.15.0'
    # Standard platforms PLUS watchOS.
    ss.ios.deployment_target = '15.0'
    ss.osx.deployment_target = '10.15'
    ss.ios.deployment_target = '15.0'
    ss.watchos.deployment_target = '7.0'
  end

  s.subspec 'InAppMessaging' do |ss|
    ss.dependency 'Firebase/CoreOnly'
    ss.ios.dependency 'FirebaseInAppMessaging', '~> 11.15.0-beta'
    ss.tvos.dependency 'FirebaseInAppMessaging', '~> 11.15.0-beta'
    ss.ios.deployment_target = '15.0'
    ss.ios.deployment_target = '15.0'
  end

  s.subspec 'Installations' do |ss|
    ss.dependency 'Firebase/CoreOnly'
    ss.dependency 'FirebaseInstallations', '~> 11.15.0'
  end

  s.subspec 'Messaging' do |ss|
    ss.dependency 'Firebase/CoreOnly'
    ss.dependency 'FirebaseMessaging', '~> 11.15.0'
    # Standard platforms PLUS watchOS.
    ss.ios.deployment_target = '15.0'
    ss.osx.deployment_target = '10.15'
    ss.ios.deployment_target = '15.0'
    ss.watchos.deployment_target = '7.0'
  end

  s.subspec 'MLModelDownloader' do |ss|
    ss.dependency 'Firebase/CoreOnly'
    ss.dependency 'FirebaseMLModelDownloader', '~> 11.15.0-beta'
    # Standard platforms PLUS watchOS.
    ss.ios.deployment_target = '15.0'
    ss.osx.deployment_target = '10.15'
    ss.ios.deployment_target = '15.0'
    ss.watchos.deployment_target = '7.0'
  end

  s.subspec 'Performance' do |ss|
    ss.dependency 'Firebase/CoreOnly'
    ss.ios.dependency 'FirebasePerformance', '~> 11.15.0'
    ss.tvos.dependency 'FirebasePerformance', '~> 11.15.0'
    ss.ios.deployment_target = '15.0'
    ss.ios.deployment_target = '15.0'
  end

  s.subspec 'RemoteConfig' do |ss|
    ss.dependency 'Firebase/CoreOnly'
    ss.dependency 'FirebaseRemoteConfig', '~> 11.15.0'
    # Standard platforms PLUS watchOS.
    ss.ios.deployment_target = '15.0'
    ss.osx.deployment_target = '10.15'
    ss.ios.deployment_target = '15.0'
    ss.watchos.deployment_target = '7.0'
  end

  s.subspec 'Storage' do |ss|
    ss.dependency 'Firebase/CoreOnly'
    ss.dependency 'FirebaseStorage', '~> 11.15.0'
    # Standard platforms PLUS watchOS.
    ss.ios.deployment_target = '15.0'
    ss.osx.deployment_target = '10.15'
    ss.ios.deployment_target = '15.0'
    ss.watchos.deployment_target = '7.0'
  end

end<|MERGE_RESOLUTION|>--- conflicted
+++ resolved
@@ -138,15 +138,6 @@
     ss.watchos.deployment_target = '7.0'
   end
 
-<<<<<<< HEAD
-  s.subspec 'DynamicLinks' do |ss|
-    ss.dependency 'Firebase/CoreOnly'
-    ss.ios.dependency 'FirebaseDynamicLinks', '~> 11.15.0'
-    ss.ios.deployment_target = '15.0'
-  end
-
-=======
->>>>>>> 7ac5bcb3
   s.subspec 'Firestore' do |ss|
     ss.dependency 'Firebase/CoreOnly'
     ss.dependency 'FirebaseFirestore', '~> 11.15.0'
