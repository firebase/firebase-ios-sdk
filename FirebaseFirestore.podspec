Pod::Spec.new do |s|
  s.name             = 'FirebaseFirestore'
<<<<<<< HEAD
  s.version          = '1.8.2'
=======
  s.version          = '1.8.3'
>>>>>>> 024ea1b6
  s.summary          = 'Google Cloud Firestore for iOS'

  s.description      = <<-DESC
Google Cloud Firestore is a NoSQL document database built for automatic scaling, high performance, and ease of application development.
                       DESC

  s.homepage         = 'https://developers.google.com/'
  s.license          = { :type => 'Apache', :file => 'LICENSE' }
  s.authors          = 'Google, Inc.'

  s.source           = {
    :git => 'https://github.com/firebase/firebase-ios-sdk.git',
    :tag => 'Firestore-' + s.version.to_s
  }

  s.ios.deployment_target = '8.0'
  s.osx.deployment_target = '10.11'
  s.tvos.deployment_target = '10.0'

  s.cocoapods_version = '>= 1.4.0'
  s.static_framework = true
  s.prefix_header_file = false

  s.source_files = [
    'Firestore/Source/Public/*.h',
    'Firestore/Source/**/*.{m,mm}',
    'Firestore/Protos/nanopb/**/*.cc',
    'Firestore/Protos/objc/**/*.m',
    'Firestore/core/include/**/*.{cc,mm}',
    'Firestore/core/src/**/*.{cc,mm}',
  ]
  s.preserve_paths = [
    'Firestore/Source/API/*.h',
    'Firestore/Source/Core/*.h',
    'Firestore/Source/Local/*.h',
    'Firestore/Source/Remote/*.h',
    'Firestore/Source/Util/*.h',
    'Firestore/Protos/nanopb/**/*.h',
    'Firestore/Protos/objc/**/*.h',
    'Firestore/core/include/**/*.h',
    'Firestore/core/src/**/*.h',
  ]
  s.requires_arc = [
    'Firestore/Source/**/*',
    'Firestore/core/src/**/*.mm',
  ]
  s.exclude_files = [
    # Exclude alternate implementations for other platforms
    'Firestore/core/src/firebase/firestore/api/input_validation_std.cc',
    'Firestore/core/src/firebase/firestore/remote/connectivity_monitor_noop.cc',
    'Firestore/core/src/firebase/firestore/util/filesystem_win.cc',
    'Firestore/core/src/firebase/firestore/util/hard_assert_stdio.cc',
    'Firestore/core/src/firebase/firestore/util/log_stdio.cc',
    'Firestore/core/src/firebase/firestore/util/secure_random_openssl.cc'
  ]
  s.public_header_files = 'Firestore/Source/Public/*.h'

  s.dependency 'FirebaseAuthInterop', '~> 1.0'
  s.dependency 'FirebaseCore', '~> 6.2'

  abseil_version = '0.20190808'
  s.dependency 'abseil/algorithm', abseil_version
  s.dependency 'abseil/base', abseil_version
  s.dependency 'abseil/memory', abseil_version
  s.dependency 'abseil/meta', abseil_version
  s.dependency 'abseil/strings/strings', abseil_version
  s.dependency 'abseil/time', abseil_version
  s.dependency 'abseil/types', abseil_version

  s.dependency 'gRPC-C++', '0.0.9'
  s.dependency 'leveldb-library', '~> 1.22'
  s.dependency 'nanopb', '~> 0.3.901'

  s.ios.frameworks = 'MobileCoreServices', 'SystemConfiguration'
  s.osx.frameworks = 'SystemConfiguration'
  s.tvos.frameworks = 'SystemConfiguration'

  s.library = 'c++'
  s.pod_target_xcconfig = {
    'CLANG_CXX_LANGUAGE_STANDARD' => 'c++0x',
    'GCC_C_LANGUAGE_STANDARD' => 'c99',
    'GCC_PREPROCESSOR_DEFINITIONS' =>
      "FIRFirestore_VERSION=#{s.version} " +
      # The nanopb pod sets these defs, so we must too. (We *do* require 16bit
      # (or larger) fields, so we'd have to set at least PB_FIELD_16BIT
      # anyways.)
      'PB_FIELD_32BIT=1 PB_NO_PACKED_STRUCTS=1 PB_ENABLE_MALLOC=1',
    'HEADER_SEARCH_PATHS' =>
      '"${PODS_TARGET_SRCROOT}" ' +
      '"${PODS_TARGET_SRCROOT}/Firestore/Source/Public" ' +
      '"${PODS_ROOT}/nanopb" ' +
      '"${PODS_TARGET_SRCROOT}/Firestore/Protos/nanopb" ' +
      '"${PODS_TARGET_SRCROOT}/Firestore/Protos/objc/google/api" ' +
      '"${PODS_TARGET_SRCROOT}/Firestore/Protos/objc/google/firestore/v1" ' +
      '"${PODS_TARGET_SRCROOT}/Firestore/Protos/objc/google/rpc" ' +
      '"${PODS_TARGET_SRCROOT}/Firestore/Protos/objc/google/type"',
  }

  # Generate a version of the config.h header suitable for building with
  # CocoaPods.
  s.prepare_command = <<-CMD
    sed '/^#cmakedefine/ d' \
        Firestore/core/src/firebase/firestore/util/config.h.in > \
        Firestore/core/src/firebase/firestore/util/config.h
  CMD

  s.compiler_flags = '$(inherited) -Wreorder -Werror=reorder -Wno-comma'
end<|MERGE_RESOLUTION|>--- conflicted
+++ resolved
@@ -1,10 +1,6 @@
 Pod::Spec.new do |s|
   s.name             = 'FirebaseFirestore'
-<<<<<<< HEAD
-  s.version          = '1.8.2'
-=======
   s.version          = '1.8.3'
->>>>>>> 024ea1b6
   s.summary          = 'Google Cloud Firestore for iOS'
 
   s.description      = <<-DESC
