Pod::Spec.new do |s|
  s.name             = 'FirebaseFirestore'
  s.version          = '10.16.0'
  s.summary          = 'Google Cloud Firestore'

  s.description      = <<-DESC
Google Cloud Firestore is a NoSQL document database built for automatic scaling, high performance, and ease of application development.
                       DESC

  s.homepage         = 'https://developers.google.com/'
  s.license          = { :type => 'Apache-2.0', :file => 'Firestore/LICENSE' }
  s.authors          = 'Google, Inc.'

  s.source           = {
    :git => 'https://github.com/firebase/firebase-ios-sdk.git',
    :tag => 'CocoaPods-' + s.version.to_s
  }

  s.ios.deployment_target = '11.0'
  s.osx.deployment_target = '10.13'
  s.tvos.deployment_target = '12.0'

  s.swift_version = '5.3'

  s.cocoapods_version = '>= 1.4.0'
  s.prefix_header_file = false

  # Header files that constitute the interface to this module. Only Objective-C
  # headers belong here, since FirebaseFirestore is primarily an Objective-C
  # framework.
  s.public_header_files = 'Firestore/Source/Public/FirebaseFirestore/*.h'

  # source_files contains most of the header and source files for the project.
  # This includes files named in `public_header_files`.
  #
  # Each header in this list must be globally unique, even within customer
  # projects. This generally means that only Objective-C Headers with a `FIR`
  # or `FST` prefix can be in `source_files`. Non-public C++ headers that have
  # no filename prefix must be in `preserve_paths`. See
  # https://github.com/firebase/firebase-ios-sdk/issues/4035 for more details.
  #
  # Note: headers from FirebaseCore can be in this list because while they're
  # not globally unique, each copy will be the same. It doesn't matter which
  # version wins in the global header map. The benefit of keeping them here is
  # that "quick open" by filename in Xcode will continue to work.
  s.source_files = [
    'FirebaseAppCheck/Interop/*.h',
    'FirebaseCore/Extension/*.h',
    'Firestore/Source/Public/FirebaseFirestore/*.h',
    'Firestore/Source/**/*.{m,mm}',
    'Firestore/Protos/nanopb/**/*.cc',
    'Firestore/core/include/**/*.{cc,mm}',
    'Firestore/core/src/**/*.{cc,mm}',
    'FirebaseAuth/Interop/*.h',
  ]

  # Internal headers that aren't necessarily globally unique. Most C++ internal
  # headers should be here to avoid polluting the global header map with
  # unprefixed filenames.
  #
  # These filenames won't be available in Xcode's "quick open" but the types
  # inside these files will be available.
  s.preserve_paths = [
    'Firestore/Source/API/*.h',
    'Firestore/Source/Core/*.h',
    'Firestore/Source/Local/*.h',
    'Firestore/Source/Remote/*.h',
    'Firestore/Source/Util/*.h',
    'Firestore/Protos/nanopb/**/*.h',
    'Firestore/core/include/**/*.h',
    'Firestore/core/src/**/*.h',
    'Firestore/third_party/nlohmann_json/json.hpp',
  ]
  s.requires_arc = [
    'Firestore/Source/**/*',
    'Firestore/core/src/**/*.mm',
  ]

  # Exclude alternate implementations for other platforms. These types depend
  # upon link-time substitution, and there's no provision within CocoaPods for
  # selecting files dynamically.
  s.exclude_files = [
    'Firestore/core/src/api/input_validation_std.cc',
    'Firestore/core/src/remote/connectivity_monitor_noop.cc',
    'Firestore/core/src/util/filesystem_win.cc',
    'Firestore/core/src/util/hard_assert_stdio.cc',
    'Firestore/core/src/util/log_stdio.cc',
    'Firestore/core/src/util/secure_random_openssl.cc'
  ]

  s.dependency 'FirebaseCore', '~> 10.0'

<<<<<<< HEAD
  abseil_version = '~> 1.20230125.3'
=======
  abseil_version = '~> 1.20211102.0'
>>>>>>> 91a69743
  s.dependency 'abseil/algorithm', abseil_version
  s.dependency 'abseil/base', abseil_version
  s.dependency 'abseil/container/flat_hash_map', abseil_version
  s.dependency 'abseil/memory', abseil_version
  s.dependency 'abseil/meta', abseil_version
  s.dependency 'abseil/strings/strings', abseil_version
  s.dependency 'abseil/time', abseil_version
  s.dependency 'abseil/types', abseil_version

<<<<<<< HEAD
  s.dependency 'gRPC', '~> 1.57.0'
  s.dependency 'gRPC-Core', '~> 1.57.0'
  s.dependency 'gRPC-C++', '~> 1.57.0'
=======
  s.dependency 'gRPC-C++', '~> 1.44.0'
>>>>>>> 91a69743
  s.dependency 'leveldb-library', '~> 1.22'
  s.dependency 'nanopb', '>= 2.30908.0', '< 2.30910.0'

  s.ios.frameworks = 'SystemConfiguration', 'UIKit'
  s.osx.frameworks = 'SystemConfiguration'
  s.tvos.frameworks = 'SystemConfiguration', 'UIKit'

  s.library = 'c++'
  s.pod_target_xcconfig = {
    'CLANG_CXX_LANGUAGE_STANDARD' => 'c++14',
    'GCC_C_LANGUAGE_STANDARD' => 'c99',
    'GCC_PREPROCESSOR_DEFINITIONS' =>
      "FIRFirestore_VERSION=#{s.version} " +
      # The nanopb pod sets these defs, so we must too. (We *do* require 16bit
      # (or larger) fields, so we'd have to set at least PB_FIELD_16BIT
      # anyways.)
      'PB_FIELD_32BIT=1 PB_NO_PACKED_STRUCTS=1 PB_ENABLE_MALLOC=1',
    'HEADER_SEARCH_PATHS' =>
      '"${PODS_TARGET_SRCROOT}" ' +
      '"${PODS_TARGET_SRCROOT}/Firestore/Source/Public/FirebaseFirestore" ' +
      '"${PODS_ROOT}/nanopb" ' +
      '"${PODS_TARGET_SRCROOT}/Firestore/Protos/nanopb"'
  }

  s.compiler_flags = '$(inherited) -Wreorder -Werror=reorder -Wno-comma'
end<|MERGE_RESOLUTION|>--- conflicted
+++ resolved
@@ -90,11 +90,7 @@
 
   s.dependency 'FirebaseCore', '~> 10.0'
 
-<<<<<<< HEAD
   abseil_version = '~> 1.20230125.3'
-=======
-  abseil_version = '~> 1.20211102.0'
->>>>>>> 91a69743
   s.dependency 'abseil/algorithm', abseil_version
   s.dependency 'abseil/base', abseil_version
   s.dependency 'abseil/container/flat_hash_map', abseil_version
@@ -104,13 +100,9 @@
   s.dependency 'abseil/time', abseil_version
   s.dependency 'abseil/types', abseil_version
 
-<<<<<<< HEAD
   s.dependency 'gRPC', '~> 1.57.0'
   s.dependency 'gRPC-Core', '~> 1.57.0'
   s.dependency 'gRPC-C++', '~> 1.57.0'
-=======
-  s.dependency 'gRPC-C++', '~> 1.44.0'
->>>>>>> 91a69743
   s.dependency 'leveldb-library', '~> 1.22'
   s.dependency 'nanopb', '>= 2.30908.0', '< 2.30910.0'
 
