<<<<<<< HEAD
# Unreleased
- [feature] Added a new configuration option to use limited-use App
  Check tokens for attesting Firebase AI Logic requests. This enhances
  security against replay attacks. To use this feature, configure it
  explicitly via the new `useLimitedUseAppCheckTokens` parameter when
  initializing `FirebaseAI`. We recommend migrating to limited-use
  tokens now, so your app will be ready to take advantage of replay
  protection when it becomes available for Firebase AI Logic.
=======
# 12.2.0
- [feature] Added support for returning thought summaries, which are synthesized
  versions of a model's internal reasoning process. (#15096)
>>>>>>> e176f012

# 12.0.0
- [feature] Added support for Grounding with Google Search. (#15014)
- [removed] Removed `CountTokensResponse.totalBillableCharacters` which was
  deprecated in 11.15.0. Use `totalTokens` instead. (#15056)

# 11.15.0
- [fixed] Fixed `Sendable` warnings introduced in the Xcode 26 beta. (#14947)
- [added] Added support for setting `title` in string, number and array `Schema`
  types. (#14971)
- [added] Added support for configuring the "thinking" budget when using Gemini
  2.5 series models. (#14909)
- [changed] Deprecated `CountTokensResponse.totalBillableCharacters`; use
  `totalTokens` instead. Gemini 2.0 series models and newer are always billed by
  token count. (#14934)

# 11.13.0
- [feature] Initial release of the Firebase AI Logic SDK (`FirebaseAI`). This
  SDK *replaces* the previous Vertex AI in Firebase SDK (`FirebaseVertexAI`) to
  accommodate the evolving set of supported features and services.
  - The new Firebase AI Logic SDK provides **preview** support for the Gemini
    Developer API, including its free tier offering.
  - Using the Firebase AI Logic SDK with the Vertex AI Gemini API is still
    generally available (GA).

  To start using the new SDK, import the `FirebaseAI` module and use the
  top-level `FirebaseAI` class. See details in the [migration guide
  ](https://firebase.google.com/docs/vertex-ai/migrate-to-latest-sdk).
- [fixed] Fixed `ModalityTokenCount` decoding when the `tokenCount` field is
  omitted; this occurs when the count is 0. (#14745)
- [fixed] Fixed `Candidate` decoding when `SafetyRating` values are missing a
  category or probability; this may occur when using Gemini for image
  generation. (#14817)

# 11.12.0
- [added] **Public Preview**: Added support for specifying response modalities
  in `GenerationConfig`. This includes **public experimental** support for image
  generation using Gemini 2.0 Flash (`gemini-2.0-flash-exp`). (#14658)
  <br /><br />
  Note: This feature is in Public Preview and relies on experimental models,
  which means that it is not subject to any SLA or deprecation policy and could
  change in backwards-incompatible ways.
- [added] Added support for more `Schema` fields: `minItems`/`maxItems` (array
  size limits), `title` (schema name), `minimum`/`maximum` (numeric ranges),
  `anyOf` (select from sub-schemas), and `propertyOrdering` (JSON key order). (#14647)
- [fixed] Fixed an issue where network requests would fail in the iOS 18.4
  simulator due to a `URLSession` bug introduced in Xcode 16.3. (#14677)

# 11.11.0
- [added] Emits a warning when attempting to use an incompatible model with
  `GenerativeModel` or `ImagenModel`. (#14610)

# 11.10.0
- [feature] The Vertex AI SDK no longer requires `@preconcurrency` when imported in Swift 6.
- [feature] The Vertex AI Sample App now includes an image generation example.
- [changed] The Vertex AI Sample App is now part of the
  [quickstart-ios repo](https://github.com/firebase/quickstart-ios/tree/main/vertexai).
- [changed] The `role` in system instructions is now ignored; no code changes
  are required. (#14558)

# 11.9.0
- [feature] **Public Preview**: Added support for
  [generating images](https://firebase.google.com/docs/vertex-ai/generate-images-imagen?platform=ios)
  using the Imagen 3 models.
  <br /><br />
  Note: This feature is in Public Preview, which means that it is not subject to
  any SLA or deprecation policy and could change in backwards-incompatible ways.
- [feature] Added support for modality-based token count. (#14406)

# 11.6.0
- [changed] The token counts from `GenerativeModel.countTokens(...)` now include
  tokens from the schema for JSON output and function calling; reported token
  counts will now be higher if using these features.

# 11.5.0
- [fixed] Fixed an issue where `VertexAI.vertexAI(app: app1)` and
  `VertexAI.vertexAI(app: app2)` would return the same instance if their
  `location` was the same, including the default `us-central1`. (#14007)
- [changed] Removed `format: "double"` in `Schema.double()` since
  double-precision accuracy isn't enforced by the model; continue using the
  Swift `Double` type when decoding data produced with this schema. (#13990)

# 11.4.0
- [feature] Vertex AI in Firebase is now Generally Available (GA) and can be
  used in production apps. (#13725)
  <br /><br />
  Use the Vertex AI in Firebase library to call the Vertex AI Gemini API
  directly from your app. This client library is built specifically for use with
  Swift apps, offering security options against unauthorized clients as well as
  integrations with other Firebase services.
  <br /><br />
  Note: Vertex AI in Firebase is currently only available in Swift Package
  Manager and CocoaPods. Stay tuned for the next release for the Zip and
  Carthage distributions.
  <br /><br />
  - If you're new to this library, visit the
    [getting started guide](http://firebase.google.com/docs/vertex-ai/get-started?platform=ios).
  - If you used the preview version of the library, visit the
    [migration guide](https://firebase.google.com/docs/vertex-ai/migrate-to-ga?platform=ios)
    to learn about some important updates.
- [changed] **Breaking Change**: The `HarmCategory` enum is no longer nested
  inside the `SafetySetting` struct and the `unspecified` case has been
  removed. (#13686)
- [changed] **Breaking Change**: The `BlockThreshold` enum in `SafetySetting`
  has been renamed to `HarmBlockThreshold`. (#13696)
- [changed] **Breaking Change**: The `unspecified` case has been removed from
  the `FinishReason`, `BlockReason` and `HarmProbability` enums; this scenario
  is now handled by the existing `unknown` case. (#13699)
- [changed] **Breaking Change**: The property `citationSources` of
  `CitationMetadata` has been renamed to `citations`. (#13702)
- [changed] **Breaking Change**: The initializer for `Schema` is now internal;
  use the new type methods `Schema.string(...)`, `Schema.object(...)`, etc.,
  instead. (#13852)
- [changed] **Breaking Change**: The initializer for `FunctionDeclaration` now
  accepts an array of *optional* parameters instead of a list of *required*
  parameters; if a parameter is not listed as optional it is assumed to be
  required. (#13616)
- [changed] **Breaking Change**: `CountTokensResponse.totalBillableCharacters`
  is now optional (`Int?`); it may be `null` in cases such as when a
  `GenerateContentRequest` contains only images or other non-text content.
  (#13721)
- [changed] **Breaking Change**: The `ImageConversionError` enum is no longer
  public; image conversion errors are still reported as
  `GenerateContentError.promptImageContentError`. (#13735)
- [changed] **Breaking Change**: The `CountTokensError` enum has been removed;
  errors occurring in `GenerativeModel.countTokens(...)` are now thrown directly
  instead of being wrapped in a `CountTokensError.internalError`. (#13736)
- [changed] **Breaking Change**: The enum `ModelContent.Part` has been replaced
  with a protocol named `Part` to avoid future breaking changes with new part
  types. The new types `TextPart` and `FunctionCallPart` may be received when
  generating content; additionally the types `InlineDataPart`, `FileDataPart`
  and `FunctionResponsePart` may be provided as input. (#13767)
- [changed] **Breaking Change**: All initializers for `ModelContent` now require
  the label `parts: `. (#13832)
- [changed] **Breaking Change**: `HarmCategory`, `HarmProbability`, and
  `FinishReason` are now structs instead of enums types and the `unknown` cases
  have been removed; in a `switch` statement, use the `default:` case to cover
  unknown or unhandled values. (#13728, #13854, #13860)
- [changed] **Breaking Change**: The `Tool` initializer is now internal; use the
  new type method `functionDeclarations(_:)` to create a `Tool` for function
  calling. (#13873)
- [changed] **Breaking Change**: The `FunctionCallingConfig` initializer and
  `Mode` enum are now internal; use one of the new type methods `auto()`,
  `any(allowedFunctionNames:)`, or `none()` to create a config. (#13873)
- [changed] **Breaking Change**: The `CandidateResponse` type is now named
  `Candidate`. (#13897)
- [changed] **Breaking Change**: The minimum deployment target for the SDK is
  now macOS 12.0; all other platform minimums remain the same at iOS 15.0,
  macCatalyst 15.0, tvOS 15.0, and watchOS 8.0. (#13903)
- [changed] **Breaking Change**: All of the public properties of
  `GenerationConfig` are now `internal`; they all remain configurable in the
  initializer. (#13904)
- [changed] The default request timeout is now 180 seconds instead of the
  platform-default value of 60 seconds for a `URLRequest`; this timeout may
  still be customized in `RequestOptions`. (#13722)
- [changed] The response from `GenerativeModel.countTokens(...)` now includes
  `systemInstruction`, `tools` and `generationConfig` in the `totalTokens` and
  `totalBillableCharacters` counts, where applicable. (#13813)
- [added] Added a new `HarmCategory` `.civicIntegrity` for filtering content
  that may be used to harm civic integrity. (#13728)
- [added] Added `probabilityScore`, `severity` and `severityScore` in
  `SafetyRating` to provide more fine-grained detail on blocked responses.
  (#13875)
- [added] Added a new `HarmBlockThreshold` `.off`, which turns off the safety
  filter. (#13863)
- [added] Added an optional `HarmBlockMethod` parameter `method` in
  `SafetySetting` that configures whether responses are blocked based on the
  `probability` and/or `severity` of content being in a `HarmCategory`. (#13876)
- [added] Added new `FinishReason` values `.blocklist`, `.prohibitedContent`,
  `.spii` and `.malformedFunctionCall` that may be reported. (#13860)
- [added] Added new `BlockReason` values `.blocklist` and `.prohibitedContent`
  that may be reported when a prompt is blocked. (#13861)
- [added] Added the `PromptFeedback` property `blockReasonMessage` that *may* be
  provided alongside the `blockReason`. (#13891)
- [added] Added an optional `publicationDate` property that *may* be provided in
  `Citation`. (#13893)
- [added] Added `presencePenalty` and `frequencyPenalty` parameters to
  `GenerationConfig`. (#13899)

# 11.3.0
- [added] Added `Decodable` conformance for `FunctionResponse`. (#13606)
- [changed] **Breaking Change**: Reverted refactor of `GenerativeModel` and
  `Chat` as Swift actors (#13545) introduced in 11.2; The methods
  `generateContentStream`, `startChat` and `sendMessageStream` no longer need to
  be called with `await`. (#13703)

# 11.2.0
- [fixed] Resolved a decoding error for citations without a `uri` and added
  support for decoding `title` fields, which were previously ignored. (#13518)
- [changed] **Breaking Change**: The methods for starting streaming requests
  (`generateContentStream` and `sendMessageStream`) are now throwing and
  asynchronous and must be called with `try await`. (#13545, #13573)
- [changed] **Breaking Change**: Creating a chat instance (`startChat`) is now
  asynchronous and must be called with `await`. (#13545)
- [changed] **Breaking Change**: The source image in the
  `ImageConversionError.couldNotConvertToJPEG` error case is now an enum value
  instead of the `Any` type. (#13575)
- [added] Added support for specifying a JSON `responseSchema` in
  `GenerationConfig`; see
  [control generated output](https://firebase.google.com/docs/vertex-ai/structured-output?platform=ios)
  for more details. (#13576)

# 10.29.0
- [feature] Added community support for watchOS. (#13215)

# 10.28.0
- [changed] Removed uses of the `gemini-1.5-flash-preview-0514` model in docs
  and samples. Developers should now use the auto-updated versions,
  `gemini-1.5-pro` or `gemini-1.5-flash`, or a specific stable version; see
  [available model names](https://firebase.google.com/docs/vertex-ai/gemini-models#available-model-names)
  for more details. (#13099)
- [feature] Added community support for tvOS and visionOS. (#13090, #13092)

# 10.27.0
- [changed] Removed uses of the `gemini-1.5-pro-preview-0409` model in docs and
  samples. Developers should now use `gemini-1.5-pro-preview-0514` or
  `gemini-1.5-flash-preview-0514`; see
  [available model names](https://firebase.google.com/docs/vertex-ai/gemini-models#available-model-names)
  for more details. (#12979)
- [changed] Logged additional details when required APIs for Vertex AI are
  not enabled or response payloads when requests fail. (#13007, #13009)

# 10.26.0
- [feature] Initial release of the Vertex AI for Firebase SDK (public preview).
  Learn how to
  [get started](https://firebase.google.com/docs/vertex-ai/get-started?platform=ios)
  with the SDK in your app.<|MERGE_RESOLUTION|>--- conflicted
+++ resolved
@@ -1,4 +1,3 @@
-<<<<<<< HEAD
 # Unreleased
 - [feature] Added a new configuration option to use limited-use App
   Check tokens for attesting Firebase AI Logic requests. This enhances
@@ -7,11 +6,10 @@
   initializing `FirebaseAI`. We recommend migrating to limited-use
   tokens now, so your app will be ready to take advantage of replay
   protection when it becomes available for Firebase AI Logic.
-=======
+
 # 12.2.0
 - [feature] Added support for returning thought summaries, which are synthesized
   versions of a model's internal reasoning process. (#15096)
->>>>>>> e176f012
 
 # 12.0.0
 - [feature] Added support for Grounding with Google Search. (#15014)
