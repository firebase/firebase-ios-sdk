// Copyright 2025 Google LLC
//
// Licensed under the Apache License, Version 2.0 (the "License");
// you may not use this file except in compliance with the License.
// You may obtain a copy of the License at
//
//      http://www.apache.org/licenses/LICENSE-2.0
//
// Unless required by applicable law or agreed to in writing, software
// distributed under the License is distributed on an "AS IS" BASIS,
// WITHOUT WARRANTIES OR CONDITIONS OF ANY KIND, either express or implied.
// See the License for the specific language governing permissions and
// limitations under the License.

<<<<<<< HEAD
import FirebaseAILogic
=======
@testable import FirebaseAI
>>>>>>> 63083d85
import XCTest

@available(iOS 15.0, macOS 12.0, macCatalyst 15.0, tvOS 15.0, watchOS 8.0, *)
final class GenerateContentResponseTests: XCTestCase {
  let jsonDecoder = JSONDecoder()

  // MARK: - GenerateContentResponse Computed Properties

  func testGenerateContentResponse_inlineDataParts_success() throws {
    let imageData = Data("sample image data".utf8)
    let inlineDataPart = InlineDataPart(data: imageData, mimeType: "image/png")
    let textPart = TextPart("This is the text part.")
    let modelContent = ModelContent(parts: [textPart, inlineDataPart])
    let candidate = Candidate(
      content: modelContent,
      safetyRatings: [],
      finishReason: nil,
      citationMetadata: nil
    )
    let response = GenerateContentResponse(candidates: [candidate])

    let inlineParts = response.inlineDataParts

    XCTAssertFalse(inlineParts.isEmpty, "inlineDataParts should not be empty.")
    XCTAssertEqual(inlineParts.count, 1, "There should be exactly one InlineDataPart.")
    let firstInlinePart = try XCTUnwrap(inlineParts.first, "Could not get the first inline part.")
    XCTAssertEqual(firstInlinePart.mimeType, inlineDataPart.mimeType, "MimeType should match.")
    XCTAssertEqual(firstInlinePart.data, imageData)
    XCTAssertEqual(response.text, textPart.text)
    XCTAssertTrue(response.functionCalls.isEmpty, "functionCalls should be empty.")
  }

  func testGenerateContentResponse_inlineDataParts_multipleInlineDataParts_success() throws {
    let imageData1 = Data("sample image data 1".utf8)
    let inlineDataPart1 = InlineDataPart(data: imageData1, mimeType: "image/png")
    let imageData2 = Data("sample image data 2".utf8)
    let inlineDataPart2 = InlineDataPart(data: imageData2, mimeType: "image/jpeg")
    let modelContent = ModelContent(parts: [inlineDataPart1, inlineDataPart2])
    let candidate = Candidate(
      content: modelContent,
      safetyRatings: [],
      finishReason: nil,
      citationMetadata: nil
    )
    let response = GenerateContentResponse(candidates: [candidate])

    let inlineParts = response.inlineDataParts

    XCTAssertFalse(inlineParts.isEmpty, "inlineDataParts should not be empty.")
    XCTAssertEqual(inlineParts.count, 2, "There should be exactly two InlineDataParts.")
    let firstInlinePart = try XCTUnwrap(inlineParts.first, "Could not get the first inline part.")
    XCTAssertEqual(firstInlinePart.mimeType, inlineDataPart1.mimeType, "MimeType should match.")
    XCTAssertEqual(firstInlinePart.data, imageData1)
    let secondInlinePart = try XCTUnwrap(inlineParts.last, "Could not get the second inline part.")
    XCTAssertEqual(secondInlinePart.mimeType, inlineDataPart2.mimeType, "MimeType should match.")
    XCTAssertEqual(secondInlinePart.data, imageData2)
    XCTAssertNil(response.text)
    XCTAssertTrue(response.functionCalls.isEmpty, "functionCalls should be empty.")
  }

  func testGenerateContentResponse_inlineDataParts_noInlineData() throws {
    let textPart = TextPart("This is the text part.")
    let functionCallPart = FunctionCallPart(name: "testFunc", args: [:])
    let modelContent = ModelContent(parts: [textPart, functionCallPart])
    let candidate = Candidate(
      content: modelContent,
      safetyRatings: [],
      finishReason: nil,
      citationMetadata: nil
    )
    let response = GenerateContentResponse(candidates: [candidate])

    let inlineParts = response.inlineDataParts

    XCTAssertTrue(inlineParts.isEmpty, "inlineDataParts should be empty.")
    XCTAssertEqual(response.text, "This is the text part.")
    XCTAssertEqual(response.functionCalls.count, 1)
    XCTAssertEqual(response.functionCalls.first?.name, "testFunc")
  }

  func testGenerateContentResponse_inlineDataParts_noCandidates() throws {
    let response = GenerateContentResponse(candidates: [])

    let inlineParts = response.inlineDataParts

    XCTAssertTrue(
      inlineParts.isEmpty,
      "inlineDataParts should be empty when there are no candidates."
    )
    XCTAssertNil(response.text, "Text should be nil when there are no candidates.")
    XCTAssertTrue(
      response.functionCalls.isEmpty,
      "functionCalls should be empty when there are no candidates."
    )
  }

  // MARK: - Decoding Tests

  func testDecodeCandidate_emptyURLMetadata_urlContextMetadataIsNil() throws {
    let json = """
    {
      "content": { "role": "model", "parts": [ { "text": "Some text." } ] },
      "finishReason": "STOP",
      "urlContextMetadata": { "urlMetadata": [] }
    }
    """
    let jsonData = try XCTUnwrap(json.data(using: .utf8))

    let candidate = try jsonDecoder.decode(Candidate.self, from: jsonData)

    XCTAssertNil(
      candidate.urlContextMetadata,
      "urlContextMetadata should be nil if the `urlMetadata` array is empty in the candidate."
    )
    XCTAssertEqual(candidate.content.role, "model")
    let part = try XCTUnwrap(candidate.content.parts.first)
    let textPart = try XCTUnwrap(part as? TextPart)
    XCTAssertEqual(textPart.text, "Some text.")
    XCTAssertFalse(textPart.isThought)
    XCTAssertEqual(candidate.finishReason, .stop)
  }

  func testDecodeCandidate_missingURLMetadata_urlContextMetadataIsNil() throws {
    let json = """
    {
      "content": { "role": "model", "parts": [ { "text": "Some text." } ] },
      "finishReason": "STOP"
    }
    """
    let jsonData = try XCTUnwrap(json.data(using: .utf8))

    let candidate = try jsonDecoder.decode(Candidate.self, from: jsonData)

    XCTAssertNil(
      candidate.urlContextMetadata,
      "urlContextMetadata should be nil if `urlMetadata` is not provided in the candidate."
    )
    XCTAssertEqual(candidate.content.role, "model")
    let part = try XCTUnwrap(candidate.content.parts.first)
    let textPart = try XCTUnwrap(part as? TextPart)
    XCTAssertEqual(textPart.text, "Some text.")
    XCTAssertFalse(textPart.isThought)
    XCTAssertEqual(candidate.finishReason, .stop)
  }

  // MARK: - Candidate.isEmpty

  func testCandidateIsEmpty_allEmpty_isTrue() throws {
    let candidate = Candidate(
      content: ModelContent(parts: []),
      safetyRatings: [],
      finishReason: nil,
      citationMetadata: nil,
      groundingMetadata: nil,
      urlContextMetadata: nil
    )

    XCTAssertTrue(candidate.isEmpty, "A candidate with no content should be empty.")
  }

  func testCandidateIsEmpty_withURLContextMetadata_isFalse() throws {
    let urlMetadata = try URLMetadata(
      retrievedURL: XCTUnwrap(URL(string: "https://google.com")),
      retrievalStatus: .success
    )
    let urlContextMetadata = URLContextMetadata(urlMetadata: [urlMetadata])
    let candidate = Candidate(
      content: ModelContent(parts: []),
      safetyRatings: [],
      finishReason: nil,
      citationMetadata: nil,
      groundingMetadata: nil,
      urlContextMetadata: urlContextMetadata
    )

    XCTAssertFalse(
      candidate.isEmpty,
      "A candidate with only `urlContextMetadata` should not be empty."
    )
  }
}<|MERGE_RESOLUTION|>--- conflicted
+++ resolved
@@ -12,11 +12,7 @@
 // See the License for the specific language governing permissions and
 // limitations under the License.
 
-<<<<<<< HEAD
-import FirebaseAILogic
-=======
-@testable import FirebaseAI
->>>>>>> 63083d85
+@testable import FirebaseAILogic
 import XCTest
 
 @available(iOS 15.0, macOS 12.0, macCatalyst 15.0, tvOS 15.0, watchOS 8.0, *)
