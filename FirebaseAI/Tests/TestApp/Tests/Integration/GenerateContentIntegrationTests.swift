--- conflicted
+++ resolved
@@ -347,13 +347,8 @@
       // 'gemini-2.0-flash-preview-image-generation' model.
       $0.harmCategory != .civicIntegrity
     }
-<<<<<<< HEAD
-    let model = AILogic.componentInstance(config).generativeModel(
-      modelName: ModelNames.gemini2FlashPreviewImageGeneration,
-=======
     let model = FirebaseAI.componentInstance(config).generativeModel(
       modelName: modelName,
->>>>>>> 10678f67
       generationConfig: generationConfig,
       safetySettings: safetySettings
     )
