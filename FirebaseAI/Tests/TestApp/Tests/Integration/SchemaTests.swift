// Copyright 2025 Google LLC
//
// Licensed under the Apache License, Version 2.0 (the "License");
// you may not use this file except in compliance with the License.
// You may obtain a copy of the License at
//
//      http://www.apache.org/licenses/LICENSE-2.0
//
// Unless required by applicable law or agreed to in writing, software
// distributed under the License is distributed on an "AS IS" BASIS,
// WITHOUT WARRANTIES OR CONDITIONS OF ANY KIND, either express or implied.
// See the License for the specific language governing permissions and
// limitations under the License.

import FirebaseAI
import FirebaseAuth
import FirebaseCore
import FirebaseStorage
import Testing
import VertexAITestApp

#if canImport(UIKit)
  import UIKit
#endif // canImport(UIKit)

@testable import struct FirebaseAI.BackendError

<<<<<<< HEAD
@Suite(.serialized, .ignoreBackendOverloaded)
=======
>>>>>>> b51d06be
/// Test the schema fields.
@Suite(.serialized)
struct SchemaTests {
  // Set temperature, topP and topK to lowest allowed values to make responses more deterministic.
  let generationConfig = GenerationConfig(temperature: 0.0, topP: 0.0, topK: 1)
  let safetySettings = [
    SafetySetting(harmCategory: .harassment, threshold: .blockLowAndAbove),
    SafetySetting(harmCategory: .hateSpeech, threshold: .blockLowAndAbove),
    SafetySetting(harmCategory: .sexuallyExplicit, threshold: .blockLowAndAbove),
    SafetySetting(harmCategory: .dangerousContent, threshold: .blockLowAndAbove),
    SafetySetting(harmCategory: .civicIntegrity, threshold: .blockLowAndAbove),
  ]
  // Candidates and total token counts may differ slightly between runs due to whitespace tokens.
  let tokenCountAccuracy = 1

  let storage: Storage
  let userID1: String

  init() async throws {
    userID1 = try await TestHelpers.getUserID()
    storage = Storage.storage()
  }

  @Test(arguments: InstanceConfig.allConfigsExceptGoogleAI_v1)
  func generateContentSchemaItems(_ config: InstanceConfig) async throws {
    let model = FirebaseAI.componentInstance(config).generativeModel(
      modelName: ModelNames.gemini2FlashLite,
      generationConfig: GenerationConfig(
        responseMIMEType: "application/json",
        responseSchema:
        .array(
          items: .string(description: "The name of the city"),
          description: "A list of city names",
          minItems: 3,
          maxItems: 5
        )
      ),
      safetySettings: safetySettings
    )
    let prompt = "What are the biggest cities in Canada?"
    let response = try await model.generateContent(prompt)
    let text = try #require(response.text).trimmingCharacters(in: .whitespacesAndNewlines)
    let jsonData = try #require(text.data(using: .utf8))
    let decodedJSON = try JSONDecoder().decode([String].self, from: jsonData)
    #expect(decodedJSON.count >= 3, "Expected at least 3 cities, but got \(decodedJSON.count)")
    #expect(decodedJSON.count <= 5, "Expected at most 5 cities, but got \(decodedJSON.count)")
  }

  @Test(arguments: InstanceConfig.allConfigsExceptGoogleAI_v1)
  func generateContentSchemaNumberRange(_ config: InstanceConfig) async throws {
    let model = FirebaseAI.componentInstance(config).generativeModel(
      modelName: ModelNames.gemini2FlashLite,
      generationConfig: GenerationConfig(
        responseMIMEType: "application/json",
        responseSchema: .integer(
          description: "A number",
          minimum: 110,
          maximum: 120
        )
      ),
      safetySettings: safetySettings
    )
    let prompt = "Give me a number"
    let response = try await model.generateContent(prompt)
    let text = try #require(response.text).trimmingCharacters(in: .whitespacesAndNewlines)
    let jsonData = try #require(text.data(using: .utf8))
    let decodedNumber = try JSONDecoder().decode(Double.self, from: jsonData)
    #expect(decodedNumber >= 110.0, "Expected a number >= 110, but got \(decodedNumber)")
    #expect(decodedNumber <= 120.0, "Expected a number <= 120, but got \(decodedNumber)")
  }

  @Test(arguments: InstanceConfig.allConfigsExceptGoogleAI_v1)
  func generateContentSchemaNumberRangeMultiType(_ config: InstanceConfig) async throws {
    struct ProductInfo: Codable {
      let productName: String
      let rating: Int // Will correspond to .integer in schema
      let price: Double // Will correspond to .double in schema
      let salePrice: Float // Will correspond to .float in schema
    }
    let model = FirebaseAI.componentInstance(config).generativeModel(
      modelName: ModelNames.gemini2FlashLite,
      generationConfig: GenerationConfig(
        responseMIMEType: "application/json",
        responseSchema: .object(
          properties: [
            "productName": .string(description: "The name of the product"),
            "price": .double(
              description: "A price",
              minimum: 10.00,
              maximum: 120.00
            ),
            "salePrice": .float(
              description: "A sale price",
              minimum: 5.00,
              maximum: 90.00
            ),
            "rating": .integer(
              description: "A rating",
              minimum: 1,
              maximum: 5
            ),
          ],
          propertyOrdering: ["salePrice", "rating", "price", "productName"],
          title: "ProductInfo"
        ),
      ),
      safetySettings: safetySettings
    )
    let prompt = "Describe a premium wireless headphone, including a user rating and price."
    let response = try await model.generateContent(prompt)
    let text = try #require(response.text).trimmingCharacters(in: .whitespacesAndNewlines)
    let jsonData = try #require(text.data(using: .utf8))
    let decodedProduct = try JSONDecoder().decode(ProductInfo.self, from: jsonData)
    let price = decodedProduct.price
    let salePrice = decodedProduct.salePrice
    let rating = decodedProduct.rating
    #expect(price >= 10.0, "Expected a price >= 10.00, but got \(price)")
    #expect(price <= 120.0, "Expected a price <= 120.00, but got \(price)")
    #expect(salePrice >= 5.0, "Expected a salePrice >= 5.00, but got \(salePrice)")
    #expect(salePrice <= 90.0, "Expected a salePrice <= 90.00, but got \(salePrice)")
    #expect(rating >= 1, "Expected a rating >= 1, but got \(rating)")
    #expect(rating <= 5, "Expected a rating <= 5, but got \(rating)")
  }

  @Test(arguments: InstanceConfig.allConfigsExceptGoogleAI_v1)
  func generateContentAnyOfSchema(_ config: InstanceConfig) async throws {
    struct MailingAddress: Decodable {
      let streetAddress: String
      let city: String

      // Canadian-specific
      let province: String?
      let postalCode: String?

      // U.S.-specific
      let state: String?
      let zipCode: String?

      var isCanadian: Bool {
        return province != nil && postalCode != nil && state == nil && zipCode == nil
      }

      var isAmerican: Bool {
        return province == nil && postalCode == nil && state != nil && zipCode != nil
      }
    }

    let streetSchema = Schema.string(description:
      "The civic number and street name, for example, '123 Main Street'.")
    let citySchema = Schema.string(description: "The name of the city.")
    let canadianAddressSchema = Schema.object(
      properties: [
        "streetAddress": streetSchema,
        "city": citySchema,
        "province": .string(description:
          "The 2-letter province or territory code, for example, 'ON', 'QC', or 'NU'."),
        "postalCode": .string(description: "The postal code, for example, 'A1A 1A1'."),
      ],
      description: "A Canadian mailing address"
    )
    let americanAddressSchema = Schema.object(
      properties: [
        "streetAddress": streetSchema,
        "city": citySchema,
        "state": .string(description:
          "The 2-letter U.S. state or territory code, for example, 'CA', 'NY', or 'TX'."),
        "zipCode": .string(description: "The 5-digit ZIP code, for example, '12345'."),
      ],
      description: "A U.S. mailing address"
    )
    let model = FirebaseAI.componentInstance(config).generativeModel(
      modelName: ModelNames.gemini2Flash,
      generationConfig: GenerationConfig(
        temperature: 0.0,
        topP: 0.0,
        topK: 1,
        responseMIMEType: "application/json",
        responseSchema: .array(items: .anyOf(
          schemas: [canadianAddressSchema, americanAddressSchema]
        ))
      ),
      safetySettings: safetySettings
    )
    let prompt = """
    What are the mailing addresses for the University of Waterloo, UC Berkeley and Queen's U?
    """
    let response = try await model.generateContent(prompt)
    let text = try #require(response.text)
    let jsonData = try #require(text.data(using: .utf8))
    let decodedAddresses = try JSONDecoder().decode([MailingAddress].self, from: jsonData)
    try #require(decodedAddresses.count == 3, "Expected 3 JSON addresses, got \(text).")
    let waterlooAddress = decodedAddresses[0]
    #expect(
      waterlooAddress.isCanadian,
      "Expected Canadian University of Waterloo address, got \(waterlooAddress)."
    )
    let berkeleyAddress = decodedAddresses[1]
    #expect(
      berkeleyAddress.isAmerican,
      "Expected American UC Berkeley address, got \(berkeleyAddress)."
    )
    let queensAddress = decodedAddresses[2]
    #expect(
      queensAddress.isCanadian,
      "Expected Canadian Queen's University address, got \(queensAddress)."
    )
  }
}<|MERGE_RESOLUTION|>--- conflicted
+++ resolved
@@ -25,12 +25,8 @@
 
 @testable import struct FirebaseAI.BackendError
 
-<<<<<<< HEAD
+/// Test the schema fields.
 @Suite(.serialized, .ignoreBackendOverloaded)
-=======
->>>>>>> b51d06be
-/// Test the schema fields.
-@Suite(.serialized)
 struct SchemaTests {
   // Set temperature, topP and topK to lowest allowed values to make responses more deterministic.
   let generationConfig = GenerationConfig(temperature: 0.0, topP: 0.0, topK: 1)
