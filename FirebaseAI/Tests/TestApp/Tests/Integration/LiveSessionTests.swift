// Copyright 2025 Google LLC
//
// Licensed under the Apache License, Version 2.0 (the "License");
// you may not use this file except in compliance with the License.
// You may obtain a copy of the License at
//
//      http://www.apache.org/licenses/LICENSE-2.0
//
// Unless required by applicable law or agreed to in writing, software
// distributed under the License is distributed on an "AS IS" BASIS,
// WITHOUT WARRANTIES OR CONDITIONS OF ANY KIND, either express or implied.
// See the License for the specific language governing permissions and
// limitations under the License.

import FirebaseAILogic
import FirebaseAITestApp
import SwiftUI
import Testing

@testable import struct FirebaseAILogic.APIConfig

@Suite(.serialized)
struct LiveSessionTests {
  private static let arguments = InstanceConfig.liveConfigs.flatMap { config in
    switch config.apiConfig.service {
    case .vertexAI:
      [
        (config, ModelNames.gemini2FlashLivePreview),
      ]
    case .googleAI:
      [
        (config, ModelNames.gemini2FlashLive),
        (config, ModelNames.gemini2_5_FlashLivePreview),
      ]
    }
  }

  private let oneSecondInNanoseconds = UInt64(1e+9)
  private let tools: [Tool] = [
    .functionDeclarations([
      FunctionDeclaration(
        name: "getLastName",
        description: "Gets the last name of a person.",
        parameters: [
          "firstName": .string(
            description: "The first name of the person to lookup."
          ),
        ]
      ),
    ]),
  ]
  private let textConfig = LiveGenerationConfig(
    responseModalities: [.text]
  )
  private let audioConfig = LiveGenerationConfig(
    responseModalities: [.audio],
    outputAudioTranscription: AudioTranscriptionConfig()
  )

  private enum SystemInstructions {
    static let yesOrNo = ModelContent(
      role: "system",
      parts: """
        You can only respond with "yes" or "no".
      """.trimmingCharacters(in: .whitespacesAndNewlines)
    )

    static let helloGoodbye = ModelContent(
      role: "system",
      parts: """
        When you hear "Hello" say "Goodbye". If you hear anything else, say "The audio file is broken".
      """.trimmingCharacters(in: .whitespacesAndNewlines)
    )

    static let lastNames = ModelContent(
      role: "system",
      parts: "When you receive a message, if the message is a single word, assume it's the first name of a person, and call the getLastName tool to get the last name of said person. Only respond with the last name."
    )

    static let animalInVideo = ModelContent(
      role: "system",
      parts: """
      Send a one word response of what ANIMAL is in the video. \
      If you don't receive a video, send "Test is broken, I didn't receive a video.".
      """.trimmingCharacters(in: .whitespacesAndNewlines)
    )
  }

  @Test(arguments: arguments)
  func sendTextRealtime_receiveText(_ config: InstanceConfig, modelName: String) async throws {
    let model = FirebaseAI.componentInstance(config).liveModel(
      modelName: modelName,
      generationConfig: textConfig,
      systemInstruction: SystemInstructions.yesOrNo
    )

    let session = try await model.connect()
    await session.sendTextRealtime("Does five plus five equal ten?")

    let text = try await session.collectNextTextResponse()

    await session.close()
    let modelResponse = text
      .trimmingCharacters(in: .whitespacesAndNewlines)
      .trimmingCharacters(in: .punctuationCharacters)
      .lowercased()

    #expect(modelResponse == "yes")
  }

  @Test(arguments: arguments)
  func sendTextRealtime_receiveAudioOutputTranscripts(_ config: InstanceConfig,
                                                      modelName: String) async throws {
    let model = FirebaseAI.componentInstance(config).liveModel(
      modelName: modelName,
      generationConfig: audioConfig,
      systemInstruction: SystemInstructions.yesOrNo
    )

    let session = try await model.connect()
    await session.sendTextRealtime("Does five plus five equal ten?")

    let text = try await session.collectNextAudioOutputTranscript()

    await session.close()
    let modelResponse = text
      .trimmingCharacters(in: .whitespacesAndNewlines)
      .trimmingCharacters(in: .punctuationCharacters)
      .lowercased()

    #expect(modelResponse == "yes")
  }

  @Test(arguments: arguments)
  func sendAudioRealtime_receiveAudioOutputTranscripts(_ config: InstanceConfig,
                                                       modelName: String) async throws {
    let model = FirebaseAI.componentInstance(config).liveModel(
      modelName: modelName,
      generationConfig: audioConfig,
      systemInstruction: SystemInstructions.helloGoodbye
    )

    let session = try await model.connect()

    let audioFile = try #require(
      NSDataAsset(name: "hello"), "Missing audio file 'hello.wav' in Assets"
    )
    await session.sendAudioRealtime(audioFile.data)
    // The model can't infer that we're done speaking until we send null bytes
    await session.sendAudioRealtime(Data(repeating: 0, count: audioFile.data.count))

    let text = try await session.collectNextAudioOutputTranscript()

    await session.close()
    let modelResponse = text
      .trimmingCharacters(in: .whitespacesAndNewlines)
      .trimmingCharacters(in: .punctuationCharacters)
      .lowercased()

    #expect(modelResponse == "goodbye")
  }

  @Test(arguments: arguments)
  func sendAudioRealtime_receiveText(_ config: InstanceConfig, modelName: String) async throws {
    let model = FirebaseAI.componentInstance(config).liveModel(
      modelName: modelName,
      generationConfig: textConfig,
      systemInstruction: SystemInstructions.helloGoodbye
    )

    let session = try await model.connect()

    let audioFile = try #require(
      NSDataAsset(name: "hello"), "Missing audio file 'hello.wav' in Assets"
    )
    await session.sendAudioRealtime(audioFile.data)
    await session.sendAudioRealtime(Data(repeating: 0, count: audioFile.data.count))

    let text = try await session.collectNextTextResponse()

    await session.close()
    let modelResponse = text
      .trimmingCharacters(in: .whitespacesAndNewlines)
      .trimmingCharacters(in: .punctuationCharacters)
      .lowercased()

    #expect(modelResponse == "goodbye")
  }

  @Test(arguments: arguments.filter { $0.1 != ModelNames.gemini2FlashLive })
  // gemini-2.0-flash-live-001 is buggy and likes to respond to the audio or system instruction
  // (eg; it will say 'okay' or 'hello', instead of following the instructions)
  func sendVideoRealtime_receiveText(_ config: InstanceConfig, modelName: String) async throws {
    let model = FirebaseAI.componentInstance(config).liveModel(
      modelName: modelName,
      generationConfig: textConfig,
      systemInstruction: SystemInstructions.animalInVideo
    )

    let session = try await model.connect()
    guard let videoFile = NSDataAsset(name: "cat") else {
      Issue.record("Missing video file 'cat' in Assets")
      return
    }

    let frames = try await videoFile.videoFrames()
    for frame in frames {
      await session.sendVideoRealtime(frame, mimeType: "image/png")
    }

    // the model doesn't respond unless we send some audio too
    // vertex also responds if you send text, but google ai doesn't
    // (they both respond with audio though)
    guard let audioFile = NSDataAsset(name: "hello") else {
      Issue.record("Missing audio file 'hello.wav' in Assets")
      return
    }
    await session.sendAudioRealtime(audioFile.data)
    await session.sendAudioRealtime(Data(repeating: 0, count: audioFile.data.count))

    let text = try await session.collectNextTextResponse()

    await session.close()
    let modelResponse = text
      .trimmingCharacters(in: .whitespacesAndNewlines)
      .trimmingCharacters(in: .punctuationCharacters)
      .lowercased()

    // model response varies
    #expect(["kitten", "cat", "kitty"].contains(modelResponse))
  }

  @Test(arguments: arguments)
  func realtime_functionCalling(_ config: InstanceConfig, modelName: String) async throws {
    let model = FirebaseAI.componentInstance(config).liveModel(
      modelName: modelName,
      generationConfig: textConfig,
      tools: tools,
      systemInstruction: SystemInstructions.lastNames
    )

    let session = try await model.connect()
    await session.sendTextRealtime("Alex")

    guard let toolCall = try await session.collectNextToolCall() else {
      return
    }

    let functionCalls = try #require(toolCall.functionCalls)

    #expect(functionCalls.count == 1)
    let functionCall = try #require(functionCalls.first)

    #expect(functionCall.name == "getLastName")
    guard let response = getLastName(args: functionCall.args) else {
      return
    }
    await session.sendFunctionResponses([
      FunctionResponsePart(
        name: functionCall.name,
        response: ["lastName": .string(response)],
        functionId: functionCall.functionId
      ),
    ])

    var text = try await session.collectNextTextResponse()
    if text.isEmpty {
      // The model sometimes sends an empty text response first
      text = try await session.collectNextTextResponse()
    }

    await session.close()
    let modelResponse = text
      .trimmingCharacters(in: .whitespacesAndNewlines)
      .trimmingCharacters(in: .punctuationCharacters)
      .lowercased()

    #expect(modelResponse == "smith")
  }

  @Test(arguments: arguments.filter {
    // TODO: (b/450982184) Remove when Vertex AI adds support for Function IDs and Cancellation
    switch $0.0.apiConfig.service {
    case .googleAI:
      true
    case .vertexAI:
      false
    }
  })
  func realtime_functionCalling_cancellation(_ config: InstanceConfig,
                                             modelName: String) async throws {
    let model = FirebaseAI.componentInstance(config).liveModel(
      modelName: modelName,
      generationConfig: textConfig,
      tools: tools,
      systemInstruction: SystemInstructions.lastNames
    )

    let session = try await model.connect()
    await session.sendTextRealtime("Alex")

    guard let toolCall = try await session.collectNextToolCall() else {
      return
    }

    let functionCalls = try #require(toolCall.functionCalls)

    #expect(functionCalls.count == 1)
    let functionCall = try #require(functionCalls.first)
    let id = try #require(functionCall.functionId)

    await session.sendTextRealtime("Actually, I don't care about the last name of Alex anymore.")

    for try await cancellation in session.responsesOf(LiveServerToolCallCancellation.self) {
      #expect(cancellation.ids == [id])
      break
    }

    await session.close()
  }

  @Test(
    arguments: arguments.filter { !$0.0.useLimitedUseAppCheckTokens }
  )
  // Getting a limited use token adds too much of an overhead; we can't interrupt the model in time
  func realtime_interruption(_ config: InstanceConfig, modelName: String) async throws {
    let model = FirebaseAI.componentInstance(config).liveModel(
      modelName: modelName,
      generationConfig: audioConfig
    )

<<<<<<< HEAD
    let session = try await model.connect()

    let audioFile = try #require(
      NSDataAsset(name: "hello"), "Missing audio file 'hello.wav' in Assets"
    )
    await session.sendAudioRealtime(audioFile.data)
    await session.sendAudioRealtime(Data(repeating: 0, count: audioFile.data.count))

    // Wait a second to allow the model to start generating (and cause a proper interruption)
    try await Task.sleep(nanoseconds: oneSecondInNanoseconds)
    await session.sendAudioRealtime(audioFile.data)
    await session.sendAudioRealtime(Data(repeating: 0, count: audioFile.data.count))
=======
    guard let audioFile = NSDataAsset(name: "hello") else {
      Issue.record("Missing audio file 'hello.wav' in Assets")
      return
    }

    try await retry(times: 3, delayInSeconds: 2.0) {
      let session = try await model.connect()
      await session.sendAudioRealtime(audioFile.data)
      await session.sendAudioRealtime(Data(repeating: 0, count: audioFile.data.count))
>>>>>>> be30d46d

      // wait a second to allow the model to start generating (and cuase a proper interruption)
      try await Task.sleep(nanoseconds: oneSecondInNanoseconds)
      await session.sendAudioRealtime(audioFile.data)
      await session.sendAudioRealtime(Data(repeating: 0, count: audioFile.data.count))

      for try await content in session.responsesOf(LiveServerContent.self) {
        if content.wasInterrupted {
          break
        }

        if content.isTurnComplete {
          throw NoInterruptionError()
        }
      }
    }
  }

  @Test(arguments: arguments)
  func incremental_works(_ config: InstanceConfig, modelName: String) async throws {
    let model = FirebaseAI.componentInstance(config).liveModel(
      modelName: modelName,
      generationConfig: textConfig,
      systemInstruction: SystemInstructions.yesOrNo
    )

    let session = try await model.connect()
    await session.sendContent("Does five plus")
    await session.sendContent(" five equal ten?", turnComplete: true)

    let text = try await session.collectNextTextResponse()

    await session.close()
    let modelResponse = text
      .trimmingCharacters(in: .whitespacesAndNewlines)
      .trimmingCharacters(in: .punctuationCharacters)
      .lowercased()

    #expect(modelResponse == "yes")
  }

  private func getLastName(args: JSONObject) -> String? {
    guard case let .string(firstName) = args["firstName"] else {
      Issue.record("Missing 'firstName' argument: \(String(describing: args))")
      return nil
    }

    switch firstName {
    case "Alex": return "Smith"
    case "Bob": return "Johnson"
    default:
      Issue.record("Unsupported 'firstName': \(firstName)")
      return nil
    }
  }
}

private extension LiveSession {
  /// Collects the text that the model sends for the next turn.
  ///
  /// Will listen for `LiveServerContent` messages from the model,
  /// incrementally keeping track of any `TextPart`s it sends. Once
  /// the model signals that its turn is complete, the function will return
  /// a string concatenated of all the `TextPart`s.
  func collectNextTextResponse() async throws -> String {
    var text = ""

    for try await content in responsesOf(LiveServerContent.self) {
      text += content.modelTurn?.allText() ?? ""

      if content.isTurnComplete {
        break
      }
    }

    return text
  }

  /// Collects the audio output transcripts that the model sends for the next turn.
  ///
  /// Will listen for `LiveServerContent` messages from the model,
  /// incrementally keeping track of any `LiveAudioTranscription`s it sends.
  /// Once the model signals that its turn is complete, the function will return
  /// a string concatenated of all the `LiveAudioTranscription`s.
  func collectNextAudioOutputTranscript() async throws -> String {
    var text = ""

    for try await content in responsesOf(LiveServerContent.self) {
      text += content.outputAudioText()

      if content.isTurnComplete {
        break
      }
    }

    return text
  }

  /// Waits for the next `LiveServerToolCall` message from the model, and will return it.
  ///
  /// If the model instead sends `LiveServerContent`, the function will attempt to keep track of
  /// any messages it sends (either via `LiveAudioTranscription` or `TextPart`), and will
  /// record an issue describing the message.
  ///
  /// This is useful when testing function calling, as sometimes the model sends an error message,
  /// does something unexpected, or will attempt to get clarification. Logging the message (instead
  /// of just timing out), allows us to more easily debug such situations.
  func collectNextToolCall() async throws -> LiveServerToolCall? {
    var error = ""
    for try await response in responses {
      switch response.payload {
      case let .toolCall(toolCall):
        return toolCall
      case let .content(content):
        if let text = content.modelTurn?.allText() {
          error += text
        } else {
          error += content.outputAudioText()
        }

        if content.isTurnComplete {
          Issue.record("The model didn't send a tool call. Text received: \(error)")
          return nil
        }
      default:
        continue
      }
    }
    Issue.record("Failed to receive any responses")
    return nil
  }

  /// Filters responses from the model to a certain type.
  ///
  /// Useful when you only expect (or care about) certain types.
  ///
  /// ```swift
  /// for try await content in session.responsesOf(LiveServerContent.self) {
  ///   // ...
  /// }
  /// ```
  ///
  /// Is the equivelent to manually doing:
  /// ```swift
  /// for try await response in session.responses {
  ///   if case let .content(content) = response.payload {
  ///     // ...
  ///   }
  /// }
  /// ```
  func responsesOf<T>(_: T.Type) -> AsyncCompactMapSequence<AsyncThrowingStream<
    LiveServerMessage,
    any Error
  >, T> {
    responses.compactMap { response in
      switch response.payload {
      case let .content(content):
        if let casted = content as? T {
          return casted
        }
      case let .toolCall(toolCall):
        if let casted = toolCall as? T {
          return casted
        }
      case let .toolCallCancellation(cancellation):
        if let casted = cancellation as? T {
          return casted
        }
      case let .goingAwayNotice(goingAway):
        if let casted = goingAway as? T {
          return casted
        }
      }
      return nil
    }
  }
}

private struct NoInterruptionError: Error,
  CustomStringConvertible {
  var description: String { "The model never sent an interrupted message." }
}

private extension ModelContent {
  /// A collection of text from all parts.
  ///
  /// If this doesn't contain any `TextPart`, then an empty
  /// string will be returned instead.
  func allText() -> String {
    parts.compactMap { ($0 as? TextPart)?.text }.joined()
  }
}

extension LiveServerContent {
  /// Text of the output `LiveAudioTranscript`, or an empty string if it's missing.
  func outputAudioText() -> String {
    outputAudioTranscription?.text ?? ""
  }
}<|MERGE_RESOLUTION|>--- conflicted
+++ resolved
@@ -329,30 +329,18 @@
       generationConfig: audioConfig
     )
 
-<<<<<<< HEAD
-    let session = try await model.connect()
-
     let audioFile = try #require(
       NSDataAsset(name: "hello"), "Missing audio file 'hello.wav' in Assets"
     )
-    await session.sendAudioRealtime(audioFile.data)
-    await session.sendAudioRealtime(Data(repeating: 0, count: audioFile.data.count))
-
-    // Wait a second to allow the model to start generating (and cause a proper interruption)
-    try await Task.sleep(nanoseconds: oneSecondInNanoseconds)
-    await session.sendAudioRealtime(audioFile.data)
-    await session.sendAudioRealtime(Data(repeating: 0, count: audioFile.data.count))
-=======
-    guard let audioFile = NSDataAsset(name: "hello") else {
-      Issue.record("Missing audio file 'hello.wav' in Assets")
-      return
-    }
-
+
+    for try await content in session.responsesOf(LiveServerContent.self) {
+      if content.wasInterrupted {
+        break
+      }
     try await retry(times: 3, delayInSeconds: 2.0) {
       let session = try await model.connect()
       await session.sendAudioRealtime(audioFile.data)
       await session.sendAudioRealtime(Data(repeating: 0, count: audioFile.data.count))
->>>>>>> be30d46d
 
       // wait a second to allow the model to start generating (and cuase a proper interruption)
       try await Task.sleep(nanoseconds: oneSecondInNanoseconds)
