--- conflicted
+++ resolved
@@ -39,10 +39,8 @@
     case fileData(FileData)
     case functionCall(FunctionCall)
     case functionResponse(FunctionResponse)
-<<<<<<< HEAD
     case executableCode(ExecutableCode)
     case codeExecutionResult(CodeExecutionResult)
-=======
 
     struct UnsupportedDataError: Error {
       let decodingError: DecodingError
@@ -51,7 +49,6 @@
         decodingError.localizedDescription
       }
     }
->>>>>>> 9f4c34bb
   }
 
   let data: OneOfData?
@@ -98,7 +95,6 @@
         return FunctionResponsePart(
           functionResponse, isThought: part.isThought, thoughtSignature: part.thoughtSignature
         )
-<<<<<<< HEAD
       case let .executableCode(executableCode):
         return ExecutableCodePart(
           executableCode, isThought: part.isThought, thoughtSignature: part.thoughtSignature
@@ -109,11 +105,9 @@
           isThought: part.isThought,
           thoughtSignature: part.thoughtSignature
         )
-=======
       case .none:
         // Filter out parts that contain missing or unrecognized data
         return nil
->>>>>>> 9f4c34bb
       }
     }
   }
