// Copyright 2024 Google LLC
//
// Licensed under the Apache License, Version 2.0 (the "License");
// you may not use this file except in compliance with the License.
// You may obtain a copy of the License at
//
//      http://www.apache.org/licenses/LICENSE-2.0
//
// Unless required by applicable law or agreed to in writing, software
// distributed under the License is distributed on an "AS IS" BASIS,
// WITHOUT WARRANTIES OR CONDITIONS OF ANY KIND, either express or implied.
// See the License for the specific language governing permissions and
// limitations under the License.

import Foundation
import os.log

internal import FirebaseCoreExtension

enum AILog {
  /// Log message codes for the Firebase AI SDK
  ///
  /// These codes should ideally not be re-used in order to facilitate matching error codes in
  /// support requests to lines in the SDK. These codes should range between 0 and 999999 to avoid
  /// being truncated in log messages.
  enum MessageCode: Int {
    // Logging Configuration
    case verboseLoggingDisabled = 100
    case verboseLoggingEnabled = 101

    // API Enablement Errors
    case vertexAIInFirebaseAPIDisabled = 200

    // Generative Model Configuration
    case generativeModelInitialized = 1000
    case unsupportedGeminiModel = 1001
    case invalidSchemaFormat = 1002

    // Imagen Model Configuration
    case unsupportedImagenModel = 1200
    case imagenInvalidJPEGCompressionQuality = 1201

    // Network Errors
    case generativeAIServiceNonHTTPResponse = 2000
    case loadRequestResponseError = 2001
    case loadRequestResponseErrorPayload = 2002
    case loadRequestStreamResponseError = 2003
    case loadRequestStreamResponseErrorPayload = 2004

    // Parsing Errors
    case loadRequestParseResponseFailedJSON = 3000
    case loadRequestParseResponseFailedJSONError = 3001
    case generateContentResponseUnrecognizedFinishReason = 3002
    case generateContentResponseUnrecognizedBlockReason = 3003
    case generateContentResponseUnrecognizedBlockThreshold = 3004
    case generateContentResponseUnrecognizedHarmProbability = 3005
    case generateContentResponseUnrecognizedHarmCategory = 3006
    case generateContentResponseUnrecognizedHarmSeverity = 3007
    case decodedInvalidProtoDateYear = 3008
    case decodedInvalidProtoDateMonth = 3009
    case decodedInvalidProtoDateDay = 3010
    case decodedInvalidCitationPublicationDate = 3011
    case generateContentResponseUnrecognizedContentModality = 3012
    case decodedUnsupportedImagenPredictionType = 3013
<<<<<<< HEAD
    case codeExecutionResultUnrecognizedOutcome = 3014
    case executableCodeUnrecognizedLanguage = 3015
=======
    case decodedUnsupportedPartData = 3014
>>>>>>> 9f4c34bb

    // SDK State Errors
    case generateContentResponseNoCandidates = 4000
    case generateContentResponseNoText = 4001
    case appCheckTokenFetchFailed = 4002
    case generateContentResponseEmptyCandidates = 4003

    // SDK Debugging
    case loadRequestStreamResponseLine = 5000
  }

  /// Subsystem that should be used for all Loggers.
  static let subsystem = "com.google.firebase"

  /// Log identifier for the AI SDK.
  ///
  /// > Note: This corresponds to the `category` in `OSLog`.
  static let service = "[FirebaseAI]"

  /// The raw `OSLog` log object.
  ///
  /// > Important: This is only needed for direct `os_log` usage.
  static let logObject = OSLog(subsystem: subsystem, category: service)

  /// The argument required to enable additional logging.
  static let enableArgumentKey = "-FIRDebugEnabled"

  static func log(level: FirebaseLoggerLevel, code: MessageCode, _ message: String) {
    let messageCode = String(format: "I-VTX%06d", code.rawValue)
    FirebaseLogger.log(
      level: level,
      service: AILog.service,
      code: messageCode,
      message: message
    )
  }

  static func error(code: MessageCode, _ message: String) {
    log(level: .error, code: code, message)
  }

  static func warning(code: MessageCode, _ message: String) {
    log(level: .warning, code: code, message)
  }

  static func notice(code: MessageCode, _ message: String) {
    log(level: .notice, code: code, message)
  }

  static func info(code: MessageCode, _ message: String) {
    log(level: .info, code: code, message)
  }

  static func debug(code: MessageCode, _ message: String) {
    log(level: .debug, code: code, message)
  }

  /// Returns `true` if additional logging has been enabled via a launch argument.
  static func additionalLoggingEnabled() -> Bool {
    return ProcessInfo.processInfo.arguments.contains(enableArgumentKey)
  }
}<|MERGE_RESOLUTION|>--- conflicted
+++ resolved
@@ -62,12 +62,9 @@
     case decodedInvalidCitationPublicationDate = 3011
     case generateContentResponseUnrecognizedContentModality = 3012
     case decodedUnsupportedImagenPredictionType = 3013
-<<<<<<< HEAD
-    case codeExecutionResultUnrecognizedOutcome = 3014
-    case executableCodeUnrecognizedLanguage = 3015
-=======
     case decodedUnsupportedPartData = 3014
->>>>>>> 9f4c34bb
+    case codeExecutionResultUnrecognizedOutcome = 3015
+    case executableCodeUnrecognizedLanguage = 3016
 
     // SDK State Errors
     case generateContentResponseNoCandidates = 4000
