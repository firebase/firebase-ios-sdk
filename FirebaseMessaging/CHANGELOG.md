--- conflicted
+++ resolved
@@ -1,9 +1,5 @@
 # 2020-11 -- v7.1.0
-<<<<<<< HEAD
-- [fixed] Fix crash on iOS 14 when multiple app delegate completion methods are called (#6863)
-=======
 - [fixed] Fixed completion handler issue in `application(_:didReceiveRemoteNotification:fetchCompletionHandler:)` method. (#6863)
->>>>>>> 32df9270
 
 # 2020-10 -- v7.0.0
 - [changed] Remove the deprecated FCM direct channel API and Upstream send API. (#6430)
