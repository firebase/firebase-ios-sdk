--- conflicted
+++ resolved
@@ -1,10 +1,9 @@
-<<<<<<< HEAD
 # unreleased -- v.7.0.0
 - [changed] Remove the deprecated FCM direct channel API and Upstream send API. (#6430)
-=======
+
+
 # 2020-09 -- v.4.7.0
 - [added] Added new token APIs to get and delete the default FCM registration token asynchronously. Also added a new `Messaging.delete(completion:)` method that deletes all FCM registration tokens and checkin data. (#6313)
->>>>>>> da9327e8
 
 # 2020-08 -- v.4.6.2
 - [fixed] Fixed an issue that topic doesn't work in watchOS. (#6160)
