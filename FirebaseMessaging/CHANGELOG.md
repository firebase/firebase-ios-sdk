--- conflicted
+++ resolved
@@ -1,7 +1,6 @@
-<<<<<<< HEAD
 # unreleased
 - [added] Added new API `FIRMessagingExtensionHelper exportDeliveryMetricsToBigQuery` that allows developers to enable notification delivery metrics to BigQuery. (#6181)
-=======
+
 # 2021-06 -- v8.2.0
 - [fixed] Fixed an issue that local scheduled notification is not set correctly due to sound type. (#8172)
 
@@ -16,7 +15,6 @@
 
 # 2021-02 -- v7.7.0
 - [fixed] Fixed an issue in which, when checking storage size before writing to disk, the client was checking document folders that were no longer used. (#7480)
->>>>>>> 04ab0742
 
 # 2021-02 -- v7.6.0
 - [fixed] Fixed build warnings introduced with Xcode 12.5. (#7433)
