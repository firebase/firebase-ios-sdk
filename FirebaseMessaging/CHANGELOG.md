<<<<<<< HEAD
# unreleased
- [fixed] Fixed an issue that when checking storage size before writing to the disk, the client was checking the document folder that is no longer used. (#7480)
=======
# 2021-02 -- v7.6.0
- [fixed] Fixed build warnings introduced with Xcode 12.5. (#7433)
>>>>>>> 025eecd1

# 2020-11 -- v7.1.0
- [fixed] Fixed completion handler issue in `application(_:didReceiveRemoteNotification:fetchCompletionHandler:)` method. (#6863)

# 2020-10 -- v7.0.0
- [changed] Remove the deprecated FCM direct channel API and Upstream send API. (#6430)
- [changed] The `messaging:didReceiveRegistrationToken:` should be able to return a null token. Update the API parameter fcmToken to be nullable. (#5339)
- [fixed] Fixed an issue that downloading an image failed when there's no extension in the file name but MIME type is set. (#6590)

# 2020-09 -- v.4.7.1
- [added] InstanceID is deprecated, add macro to suppress deprecation warning. (#6585)

# 2020-09 -- v.4.7.0
- [added] Added new token APIs to get and delete the default FCM registration token asynchronously. Also added a new `Messaging.delete(completion:)` method that deletes all FCM registration tokens and checkin data. (#6313)

# 2020-08 -- v.4.6.2
- [fixed] Fixed an issue that topic doesn't work in watchOS. (#6160)
- [fixed] Improved Xcode completion of public API completion handlers in Swift. (#6278)

# 2020-07 -- v4.6.1
- [changed] Remove logic that is executed for iOS 7 and below. (#5835)

# 2020-07 -- v4.6.0
- [fixed] Fix documentation warning exposed by Xcode 12. (#5876)
- [changed] Functionally neutral updated import references for dependencies. (#5824)

# 2020-06 -- v4.5.0
- [changed] Use UNNotificationRequest to schedule local notification for local timezone notification for iOS 10 and above. This should also fix the issue that '%' was not properly shown in title and body. (#5667)
- [fixed] Fixed Maltese language key for language targeting. (#5702)

# 2020-05 -- v4.4.1
- [changed] Updated NSError with a failure reason to give more details on the error. (#5511)

# 2020-04 -- v4.4.0
- [changed] Changed the location of source under FirebaseMessaging folder to fit the current repository organization. (#5476)

# 2020-04 -- v4.3.1
- [fixed] Fixed an issue that when a token is deleted, the token refresh notificaiton and delegate is not triggered. (#5338)

# 2020-02 -- v4.3.0
- [changed] Deprecated FCM direct channel messaging via `shouldEstablishDirectChannel`. Instead, use APNs for downstream message delivery. Add `content_available` key to your payload if you want to continue use legacy APIs, but we strongly recommend HTTP v1 API as it provides full APNs support. The deprecated API will be removed in Firebase 7. (#4710)
- [changed] Deprecated upstream messaging API. For realtime updates, use Cloud Firestore, Realtime Database, or other services. The deprecated API will be removed in Firebase 7. (#4710)
- [fixed] Use secure coding for Messaging's pending topics. (#3686)

# 2020-02 -- v4.2.1
- [added] Firebase Pod support for watchOS: `pod 'Firebase/Messaging'` in addition to `pod 'FirebaseMessaging'`. (#4807)
- [fixed] Fix FIRMessagingExtensionHelper crash in unit tests when `attachment == nil`. (#4689)
- [fixed] Fix FIRMessagingRmqManager crash when database is removed. This only happens when device has a corrupted database file. (#4771)

# 2020-01 -- v4.2.0
- [added] Added watchOS support for Firebase Messaging. This enables FCM push notification function on watch only app or independent watch app. (#4016)
- [added] Added a new transitive dependency on the [Firebase Installations SDK](../../FirebaseInstallations/CHANGELOG.md). The Firebase Installations SDK introduces the [Firebase Installations API](https://console.cloud.google.com/apis/library/firebaseinstallations.googleapis.com). Developers that use API-restrictions for their API-Keys may experience blocked requests (https://stackoverflow.com/questions/58495985/). A solution is available [here](../../FirebaseInstallations/API_KEY_RESTRICTIONS.md).

# 2019-12 -- v4.1.10
- [fixed] Fix component startup time. (#4137)

# 2019-11-19 -- v4.1.9
- [changed] Moved message queue delete operation to a serial queue to avoid race conditions in unit tests. (#4236)

# 2019-11-05 -- v4.1.8
- [changed] Moved reliable message queue database operation off main thread. (#4053)

# 2019-10-22 -- v4.1.7
- [fixed] Fixed IID and Messaging container instantiation timing issue. (#4030)
- [changed] Internal cleanup and remove migration logic from document folder to application folder. (#4033, #4045)

# 2019-10-08 -- v4.1.6
- [changed] Internal cleanup. (#3857)

# 2019-09-23 -- v4.1.5
- [fixed] Mute FCM deprecated warnings with Xcode 11 and min iOS >= 10. (#3857)

# 2019-09-03 -- v4.1.4
- [fixed] Fixed notification open event is not logged when scheduling a local timezone message. (#3670, #3638)
- [fixed] Fixed FirebaseApp.delete() results in unusable Messaging singleton. (#3411)

# 2019-08-20 -- v4.1.3
- [changed] Cleaned up the documents, unused macros, and folders. (#3490, #3537, #3556, #3498)
- [changed] Updated the header path to pod repo relative. (#3527)
- [fixed] Fixed singleton functionality after a FirebaseApp is deleted and recreated. (#3411)

# 2019-08-08 -- v4.1.2
- [fixed] Fixed hang when token is not available before topic subscription and unsubscription. (#3438)

# 2019-07-18 -- v4.1.1
- [fixed] Fixed Xcode 11 tvOS build issue - (#3216)

# 2019-06-18 -- v4.1.0
- [feature] Adding macOS support for Messaging. You can now send push notification to your mac app with Firebase Messaging.(#2880)

# 2019-06-04 -- v4.0.2
- [fixed] Disable data protection when opening the Rmq2PeristentStore. (#2963)

# 2019-05-21 -- v4.0.1
- [fixed] Fixed race condition checkin is deleted before writing during app start. This cleans up the corrupted checkin and fixes #2438. (#2860)
- [fixed] Separete APNS proxy methods in GULAppDelegateSwizzler so developers don't need to swizzle APNS related method unless explicitly requested, this fixes #2807. (#2835)
- [changed] Clean up code. Remove extra layer of class. (#2853)

# 2019-05-07 -- v4.0.0
- [removed] Remove deprecated `useMessagingDelegateForDirectChannel` property.(#2711) All direct channels (non-APNS) messages will be handled by `messaging:didReceiveMessage:`. Previously in iOS 9 and below, the direct channel messages are handled in `application:didReceiveRemoteNotification:fetchCompletionHandler:` and this behavior can be changed by setting `useMessagingDelegateForDirectChannel` to true. Now that all messages by default are handled in `messaging:didReceiveMessage:`. This boolean value is no longer needed. If you already have set useMessagingDelegateForDirectChannel to YES, or handle all your direct channel messages in `messaging:didReceiveMessage:`. This change should not affect you.
- [removed] Remove deprecated API to connect direct channel. (#2717) Should use `shouldEstablishDirectChannel` property instead.
- [changed] `GULAppDelegateSwizzler` is used for the app delegate swizzling. (#2683)

# 2019-04-02 -- v3.5.0
- [added] Add image support for notification. (#2644)

# 2019-03-19 -- v3.4.0
- [added] Adding community support for tvOS. (#2428)

# 2019-03-05 -- v3.3.2
- [fixed] Replaced `NSUserDefaults` with `GULUserDefaults` to avoid potential crashes. (#2443)

# 2019-02-20 -- v3.3.1
- [changed] Internal code cleanup.

# 2019-01-22 -- v3.3.0
- [changed] Use the new registerInternalLibrary API to register with FirebaseCore. (#2137)

# 2018-10-25 -- v3.2.1
- [fixed] Fixed an issue where messages failed to be delivered to the recipient's time zone. (#1946)

# 2018-10-09 -- v3.2.0
- [added] Now you can access the message ID of FIRMessagingRemoteMessage object. (#1861)
- [added] Add a new boolean value useFIRMessagingDelegateForDirectMessageDelivery if you
  want all your direct channel data messages to be delivered in
  FIRMessagingDelegate. If you don't use the new flag, for iOS 10 and above,
  direct channel data messages are delivered in
  `FIRMessagingDelegate messaging:didReceiveMessage:`; for iOS 9 and below,
  direct channel data messages are delivered in Apple's
  `AppDelegate application:didReceiveRemoteNotification:fetchCompletionHandler:`.
  So if you set the useFIRMessagingDelegateForDirectMessageDelivery to true,
  direct channel data messages are delivered in FIRMessagingDelegate across all
  iOS versions. (#1875)
- [fixed] Fix an issue that callback is not triggered when topic name is invalid. (#1880)

# 2018-08-28 -- v3.1.1
- [fixed] Ensure NSUserDefaults is persisted properly before app close. (#1646)
- [changed] Internal code cleanup. (#1666)

# 2018-07-31 -- v3.1.0
- [fixed] Added support for global Firebase data collection flag. (#1219)
- [fixed] Fixed an issue where Messaging wouldn't properly unswizzle swizzled delegate
  methods. (#1481)
- [fixed] Fixed an issue that Messaging doesn't compile inside app extension. (#1503)

# 2018-07-10 -- v3.0.3
- [fixed] Fixed an issue that client should suspend the topic requests when token is not available and resume the topic operation when the token is generated.
- [fixed] Corrected the deprecation warning when subscribing to or unsubscribing from an invalid topic. (#1397)
- [changed] Removed unused heart beat time stamp tracking.

# 2018-06-12 -- v3.0.2
- [added] Added a warning message when subscribing to topics with incorrect name formats.
- [fixed] Silenced a deprecation warning in FIRMessaging.

# 2018-05-29 -- v3.0.1
- [fixed] Clean up a few deprecation warnings.

# 2018-05-08 -- v3.0.0
- [removed] Remove deprecated delegate property `remoteMessageDelegate`, please use `delegate` instead.
- [removed] Remove deprecated method `messaging:didRefreshRegistrationToken:` defined in FIRMessagingDelegate protocol, please use `messaging:didReceiveRegistrationToken:` instead.
- [removed] Remove deprecated method `applicationReceivedRemoteMessage:` defined in FIRMessagingDelegate protocol, please use `messaging:didReceiveMessage:` instead.
- [fixed] Fix an issue that data messages were not tracked successfully.

# 2018-04-01 -- v2.2.0
- [added] Add new methods that provide completion handlers for topic subscription and unsubscription.

# 2018-02-23 -- v2.1.1
- [changed] Improve documentation on the usage of the autoInitEnabled property.

# 2018-02-06 -- v2.1.0
- [added] Added a new property autoInitEnabled to enable and disable FCM token auto generation.
- [fixed] Fixed an issue where notification delivery would fail after changing language settings.

# 2017-09-26 -- v2.0.5
- [added] Added swizzling of additional UNUserNotificationCenterDelegate method, for
  more accurate Analytics logging.
- [fixed] Fixed a swizzling issue with unimplemented UNUserNotificationCenterDelegate
  methods.

# 2017-09-26 -- v2.0.4
- [fixed] Fixed an issue where the FCM token was not associating correctly with an APNs
  device token, depending on when the APNs device token was made available.
- [fixed] Fixed an issue where FCM tokens for different Sender IDs were not associating
  correctly with an APNs device token.
- [fixed] Fixed an issue that was preventing the FCM direct channel from being
  established on the first start after 24 hours of being opened.
- [changed] Clarified a log message about method swizzling being enabled.

# 2017-09-13 -- v2.0.3
- [fixed] Moved to safer use of NSAsserts, instead of lower-level `__builtin_trap()`
  method.
- [added] Added logging of the underlying error code for an error trying to create or
  open an internal database file.

# 2017-08-25 -- v2.0.2
- [changed] Removed old logic which was saving the SDK version to NSUserDefaults.

# 2017-08-07 -- v2.0.1
- [fixed] Fixed an issue where setting `shouldEstablishDirectChannel` in a background
  thread was triggering the Main Thread Sanitizer in Xcode 9.
- [changed] Removed some old logic related to logging.
- [changed] Added some additional logging around errors while method swizzling.

# 2017-05-03 -- v2.0.0
- [feature] Introduced an improved interface for Swift 3 developers
- [added] Added new properties and methods to simplify FCM token management
- [added] Added property, APNSToken, to simplify APNs token management
- [added] Added new delegate method to be notified of FCM token refreshes
- [added] Added new property, shouldEstablishDirectChannel, to simplify connecting
  directly to FCM

# 2017-03-31 -- v1.2.3

- [fixed] Fixed an issue where custom UNNotificationCenterDelegates may not have been
  swizzled (if swizzling was enabled)
- [fixed] Fixed a issue iOS 8.0 and 8.1 devices using scheduled notifications
- [changed] Improvements to console logging

# 2017-01-31 -- v1.2.2

- [fixed] Improved topic subscription logic for more reliable subscriptions.
- [fixed] Reduced memory footprint and CPU usage when subscribing to multiple topics.
- [changed] Better documentation in the public headers.
- [changed] Switched from ProtocolBuffers2 to protobuf compiler.

# 2016-10-12 -- v1.2.1

- [changed] Better documentation on the public headers.

# 2016-09-02 -- v1.2.0

- [added] Support the UserNotifications framework introduced in iOS 10.
- [added] Add a new API, `-applicationReceivedRemoteMessage:`, to FIRMessaging. This
  allows apps to receive data messages from FCM on devices running iOS 10 and
  above.

# 2016-07-06 -- v1.1.1

- [changed] Move FIRMessaging related plists to ApplicationSupport directory.

# 2016-05-04 -- v1.1.0

- [changed] Change flag to disable swizzling to *FirebaseAppDelegateProxyEnabled*.
- [changed] `-[FIRMessaging appDidReceiveMessage:]` returns FIRMessagingMessageInfo object.
- [fixed] Minor bug fixes.

# 2016-01-25 -- v1.0.2

- [changed] Accept topic names without /topics prefix.
- [fixed] Add Swift annotations to public static accessors.

# 2016-01-25 -- v1.0.0

- [feature] New Firebase messaging API.<|MERGE_RESOLUTION|>--- conflicted
+++ resolved
@@ -1,10 +1,7 @@
-<<<<<<< HEAD
-# unreleased
 - [fixed] Fixed an issue that when checking storage size before writing to the disk, the client was checking the document folder that is no longer used. (#7480)
-=======
+
 # 2021-02 -- v7.6.0
 - [fixed] Fixed build warnings introduced with Xcode 12.5. (#7433)
->>>>>>> 025eecd1
 
 # 2020-11 -- v7.1.0
 - [fixed] Fixed completion handler issue in `application(_:didReceiveRemoteNotification:fetchCompletionHandler:)` method. (#6863)
