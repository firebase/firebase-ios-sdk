//
// Copyright 2022 Google LLC
//
// Licensed under the Apache License, Version 2.0 (the "License");
// you may not use this file except in compliance with the License.
// You may obtain a copy of the License at
//
//      http://www.apache.org/licenses/LICENSE-2.0
//
// Unless required by applicable law or agreed to in writing, software
// distributed under the License is distributed on an "AS IS" BASIS,
// WITHOUT WARRANTIES OR CONDITIONS OF ANY KIND, either express or implied.
// See the License for the specific language governing permissions and
// limitations under the License.

import Foundation

// TODO: sendable (remove preconcurrency)
#if SWIFT_PACKAGE
<<<<<<< HEAD
  @_implementationOnly @preconcurrency import GoogleUtilities_UserDefaults
#else
  @_implementationOnly @preconcurrency import GoogleUtilities
=======
  internal import GoogleUtilities_UserDefaults
#else
  internal import GoogleUtilities
>>>>>>> 852c4891
#endif // SWIFT_PACKAGE

/// CacheKey is like a "key" to a "safe". It provides necessary metadata about the current cache to
/// know if it should be expired.
struct CacheKey: Codable {
  var createdAt: Date
  var googleAppID: String
  var appVersion: String
}

/// SettingsCacheClient is responsible for accessing the cache that Settings are stored in.
protocol SettingsCacheClient: Sendable {
  /// Returns in-memory cache content in O(1) time. Returns empty dictionary if it does not exist in
  /// cache.
  var cacheContent: [String: Any] { get set }
  /// Returns in-memory cache-key, no performance guarantee because type-casting depends on size of
  /// CacheKey
  var cacheKey: CacheKey? { get set }
  /// Removes all cache content and cache-key
  func removeCache()
}

/// SettingsCache uses UserDefaults to store Settings on-disk, but also directly query UserDefaults
/// when accessing Settings values during run-time. This is because UserDefaults encapsulates both
/// in-memory and persisted-on-disk storage, allowing fast synchronous access in-app while hiding
/// away the complexity of managing persistence asynchronously.
final class SettingsCache: SettingsCacheClient {
  private static let settingsVersion: Int = 1
  private enum UserDefaultsKeys {
    static let forContent = "firebase-sessions-settings"
    static let forCacheKey = "firebase-sessions-cache-key"
  }

  /// UserDefaults holds values in memory, making access O(1) and synchronous within the app, while
  /// abstracting away async disk IO.
  private let cache: GULUserDefaults = .standard()

  /// Converting to dictionary is O(1) because object conversion is O(1)
  var cacheContent: [String: Any] {
    get {
      return (cache.object(forKey: UserDefaultsKeys.forContent) as? [String: Any]) ?? [:]
    }
    set {
      cache.setObject(newValue, forKey: UserDefaultsKeys.forContent)
    }
  }

  /// Casting to Codable from Data is O(n)
  var cacheKey: CacheKey? {
    get {
      if let data = cache.object(forKey: UserDefaultsKeys.forCacheKey) as? Data {
        do {
          return try JSONDecoder().decode(CacheKey.self, from: data)
        } catch {
          Logger.logError("[Settings] Decoding CacheKey failed with error: \(error)")
        }
      }
      return nil
    }
    set {
      do {
        try cache.setObject(JSONEncoder().encode(newValue), forKey: UserDefaultsKeys.forCacheKey)
      } catch {
        Logger.logError("[Settings] Encoding CacheKey failed with error: \(error)")
      }
    }
  }

  /// Removes stored cache
  func removeCache() {
    cache.setObject(nil, forKey: UserDefaultsKeys.forContent)
    cache.setObject(nil, forKey: UserDefaultsKeys.forCacheKey)
  }
}<|MERGE_RESOLUTION|>--- conflicted
+++ resolved
@@ -17,15 +17,9 @@
 
 // TODO: sendable (remove preconcurrency)
 #if SWIFT_PACKAGE
-<<<<<<< HEAD
-  @_implementationOnly @preconcurrency import GoogleUtilities_UserDefaults
-#else
-  @_implementationOnly @preconcurrency import GoogleUtilities
-=======
   internal import GoogleUtilities_UserDefaults
 #else
   internal import GoogleUtilities
->>>>>>> 852c4891
 #endif // SWIFT_PACKAGE
 
 /// CacheKey is like a "key" to a "safe". It provides necessary metadata about the current cache to
