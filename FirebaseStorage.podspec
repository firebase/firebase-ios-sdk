--- conflicted
+++ resolved
@@ -49,24 +49,17 @@
 
   s.test_spec 'unit' do |unit_tests|
     unit_tests.scheme = { :code_coverage => true }
-<<<<<<< HEAD
-    unit_tests.platforms = {:ios => '10.0', :osx => '10.12', :tvos => '10.0'}
+    unit_tests.platforms = {
+      :ios => ios_deployment_target,
+      :osx => osx_deployment_target,
+      :tvos => tvos_deployment_target
+    }
     unit_tests.source_files = [
       'FirebaseStorage/Tests/Unit/*.[mh]',
       'SharedTestUtilities/FIRComponentTestUtilities.*',
       'SharedTestUtilities/FIRAuthInteropFake.*',
       'SharedTestUtilities/AppCheckFake/*.[mh]',
   ]
-=======
-    unit_tests.platforms = {
-      :ios => ios_deployment_target,
-      :osx => osx_deployment_target,
-      :tvos => tvos_deployment_target
-    }
-    unit_tests.source_files = 'FirebaseStorage/Tests/Unit/*.[mh]',
-                              'SharedTestUtilities/FIRComponentTestUtilities.*',
-                              'SharedTestUtilities/FIRAuthInteropFake.*'
->>>>>>> d7652c94
     unit_tests.dependency 'OCMock'
   end
 
