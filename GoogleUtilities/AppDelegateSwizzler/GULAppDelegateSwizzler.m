--- conflicted
+++ resolved
@@ -76,11 +76,7 @@
 static char const *const kGULRealDidFailToRegisterForRemoteNotificationsIMPKey =
     "GUL_didFailToRegisterForRemoteNotificationsIMP";
 static char const *const kGULRealDidReceiveRemoteNotificationIMPKey =
-<<<<<<< HEAD
-"GUL_didReceiveRemoteNotificationIMP";
-=======
     "GUL_didReceiveRemoteNotificationIMP";
->>>>>>> d591c1a9
 static char const *const kGULRealDidReceiveRemoteNotificationWithCompletionIMPKey =
     "GUL_didReceiveRemoteNotificationWithCompletionIMP";
 
@@ -422,19 +418,11 @@
                                               fromClass:[GULAppDelegateSwizzler class]
                                                 toClass:appDelegateSubClass];
   GULRealDidReceiveRemoteNotificationIMP didReceiveRemoteNotificationIMP =
-<<<<<<< HEAD
-  (GULRealDidReceiveRemoteNotificationIMP)
-  [GULAppDelegateSwizzler implementationOfMethodSelector:didReceiveRemoteNotificationSEL
-                                               fromClass:realClass];
-  NSValue *didReceiveRemoteNotificationIMPPointer =
-  [NSValue valueWithPointer:didReceiveRemoteNotificationIMP];
-=======
       (GULRealDidReceiveRemoteNotificationIMP)
           [GULAppDelegateSwizzler implementationOfMethodSelector:didReceiveRemoteNotificationSEL
                                                        fromClass:realClass];
   NSValue *didReceiveRemoteNotificationIMPPointer =
       [NSValue valueWithPointer:didReceiveRemoteNotificationIMP];
->>>>>>> d591c1a9
 
   // For application:didReceiveRemoteNotification:fetchCompletionHandler:
   NSValue *didReceiveRemoteNotificationWithCompletionIMPPointer;
