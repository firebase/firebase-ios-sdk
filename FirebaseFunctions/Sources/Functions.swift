--- conflicted
+++ resolved
@@ -52,14 +52,9 @@
 
   /// A map of active instances, grouped by app. Keys are FirebaseApp names and values are arrays
   /// containing all instances of Functions associated with the given app.
-<<<<<<< HEAD
-  private nonisolated(unsafe) static var instances: FirebaseCoreInternal
+  private nonisolated(unsafe) static let instances: FirebaseCoreInternal
     .FIRAllocatedUnfairLock<[String: [Functions]]> =
     FirebaseCoreInternal.FIRAllocatedUnfairLock([:])
-=======
-  private nonisolated(unsafe) static var instances: AtomicBox<[String: [Functions]]> =
-    AtomicBox([:])
->>>>>>> 852c4891
 
   /// The custom domain to use for all functions references (optional).
   let customDomain: String?
