// Copyright 2022 Google LLC
//
// Licensed under the Apache License, Version 2.0 (the "License");
// you may not use this file except in compliance with the License.
// You may obtain a copy of the License at
//
//      http://www.apache.org/licenses/LICENSE-2.0
//
// Unless required by applicable law or agreed to in writing, software
// distributed under the License is distributed on an "AS IS" BASIS,
// WITHOUT WARRANTIES OR CONDITIONS OF ANY KIND, either express or implied.
// See the License for the specific language governing permissions and
// limitations under the License.

import FirebaseAppCheckInterop
import FirebaseAuthInterop
import FirebaseCore
import FirebaseMessagingInterop
import FirebaseSharedSwift
import Foundation
#if COCOAPODS
  import GTMSessionFetcher
#else
  import GTMSessionFetcherCore
#endif

// Avoids exposing internal FirebaseCore APIs to Swift users.
@_implementationOnly import FirebaseCoreExtension

final class AtomicBox<T> {
  private var _value: T
  private let lock = NSLock()

  public init(_ value: T) {
    _value = value
  }

  public func value() -> T {
    lock.withLock {
      _value
    }
  }

  @discardableResult
  public func withLock(_ mutatingBody: (_ value: inout T) -> Void) -> T {
    lock.withLock {
      mutatingBody(&_value)
      return _value
    }
  }

  @discardableResult
  public func withLock<R>(_ mutatingBody: (_ value: inout T) throws -> R) rethrows -> R {
    try lock.withLock {
      try mutatingBody(&_value)
    }
  }
}

/// File specific constants.
private enum Constants {
  static let appCheckTokenHeader = "X-Firebase-AppCheck"
  static let fcmTokenHeader = "Firebase-Instance-ID-Token"
}

/// Cross SDK constants.
enum FunctionsConstants {
  static let defaultRegion = "us-central1"
}

/// `Functions` is the client for Cloud Functions for a Firebase project.
@objc(FIRFunctions) open class Functions: NSObject {
  // MARK: - Private Variables

  /// The network client to use for http requests.
  private let fetcherService: GTMSessionFetcherService
  /// The projectID to use for all function references.
  private let projectID: String
  /// A serializer to encode/decode data and return values.
  private let serializer = FunctionsSerializer()
  /// A factory for getting the metadata to include with function calls.
  private let contextProvider: FunctionsContextProvider

  /// A map of active instances, grouped by app. Keys are FirebaseApp names and values are arrays
  /// containing all instances of Functions associated with the given app.
<<<<<<< HEAD
  #if compiler(>=6.0)
    private nonisolated(unsafe) static var instances: AtomicBox<[String: [Functions]]> =
      AtomicBox([:])
  #else
    private static var instances: AtomicBox<[String: [Functions]]> = AtomicBox([:])
  #endif
=======
  private static var instances: [String: [Functions]] = [:]

  /// Lock to manage access to the instances array to avoid race conditions.
  private static let instancesLock = FirebaseCoreInternal.FIRAllocatedUnfairLock<Void>()
>>>>>>> c2a716ad

  /// The custom domain to use for all functions references (optional).
  let customDomain: String?

  /// The region to use for all function references.
  let region: String

  // MARK: - Public APIs

  /// The current emulator origin, or `nil` if it is not set.
  open private(set) var emulatorOrigin: String?

  /// Creates a Cloud Functions client using the default or returns a pre-existing instance if it
  /// already exists.
  /// - Returns: A shared Functions instance initialized with the default `FirebaseApp`.
  @objc(functions) open class func functions() -> Functions {
    return functions(
      app: FirebaseApp.app(),
      region: FunctionsConstants.defaultRegion,
      customDomain: nil
    )
  }

  /// Creates a Cloud Functions client with the given app, or returns a pre-existing
  /// instance if one already exists.
  /// - Parameter app: The app for the Firebase project.
  /// - Returns: A shared Functions instance initialized with the specified `FirebaseApp`.
  @objc(functionsForApp:) open class func functions(app: FirebaseApp) -> Functions {
    return functions(app: app, region: FunctionsConstants.defaultRegion, customDomain: nil)
  }

  /// Creates a Cloud Functions client with the default app and given region.
  ///  - Parameter region: The region for the HTTP trigger, such as `us-central1`.
  ///  - Returns: A shared Functions instance initialized with the default `FirebaseApp` and a
  /// custom region.
  @objc(functionsForRegion:) open class func functions(region: String) -> Functions {
    return functions(app: FirebaseApp.app(), region: region, customDomain: nil)
  }

  ///  Creates a Cloud Functions client with the given custom domain or returns a pre-existing
  ///  instance if one already exists.
  ///  - Parameter customDomain: A custom domain for the HTTP trigger, such as
  /// "https://mydomain.com".
  ///  - Returns: A shared Functions instance initialized with the default `FirebaseApp` and a
  /// custom HTTP trigger domain.
  @objc(functionsForCustomDomain:) open class func functions(customDomain: String) -> Functions {
    return functions(app: FirebaseApp.app(),
                     region: FunctionsConstants.defaultRegion, customDomain: customDomain)
  }

  ///  Creates a Cloud Functions client with the given app and region, or returns a pre-existing
  ///  instance if one already exists.
  ///  - Parameters:
  ///    - app: The app for the Firebase project.
  ///    - region: The region for the HTTP trigger, such as `us-central1`.
  ///  - Returns: An instance of `Functions` with a custom app and region.
  @objc(functionsForApp:region:) open class func functions(app: FirebaseApp,
                                                           region: String) -> Functions {
    return functions(app: app, region: region, customDomain: nil)
  }

  /// Creates a Cloud Functions client with the given app and custom domain, or returns a
  /// pre-existing
  /// instance if one already exists.
  ///  - Parameters:
  ///    - app: The app for the Firebase project.
  ///    - customDomain: A custom domain for the HTTP trigger, such as `https://mydomain.com`.
  ///  - Returns: An instance of `Functions` with a custom app and HTTP trigger domain.
  @objc(functionsForApp:customDomain:) open class func functions(app: FirebaseApp,
                                                                 customDomain: String)
    -> Functions {
    return functions(app: app, region: FunctionsConstants.defaultRegion, customDomain: customDomain)
  }

  /// Creates a reference to the Callable HTTPS trigger with the given name.
  /// - Parameter name: The name of the Callable HTTPS trigger.
  /// - Returns: A reference to a Callable HTTPS trigger.
  @objc(HTTPSCallableWithName:) open func httpsCallable(_ name: String) -> HTTPSCallable {
    HTTPSCallable(functions: self, url: functionURL(for: name)!)
  }

  /// Creates a reference to the Callable HTTPS trigger with the given name and configuration
  /// options.
  /// - Parameters:
  ///   - name: The name of the Callable HTTPS trigger.
  ///   - options: The options with which to customize the Callable HTTPS trigger.
  /// - Returns: A reference to a Callable HTTPS trigger.
  @objc(HTTPSCallableWithName:options:) public func httpsCallable(_ name: String,
                                                                  options: HTTPSCallableOptions)
    -> HTTPSCallable {
    HTTPSCallable(functions: self, url: functionURL(for: name)!, options: options)
  }

  /// Creates a reference to the Callable HTTPS trigger with the given name.
  /// - Parameter url: The URL of the Callable HTTPS trigger.
  /// - Returns: A reference to a Callable HTTPS trigger.
  @objc(HTTPSCallableWithURL:) open func httpsCallable(_ url: URL) -> HTTPSCallable {
    return HTTPSCallable(functions: self, url: url)
  }

  /// Creates a reference to the Callable HTTPS trigger with the given name and configuration
  /// options.
  /// - Parameters:
  ///   - url: The URL of the Callable HTTPS trigger.
  ///   - options: The options with which to customize the Callable HTTPS trigger.
  /// - Returns: A reference to a Callable HTTPS trigger.
  @objc(HTTPSCallableWithURL:options:) public func httpsCallable(_ url: URL,
                                                                 options: HTTPSCallableOptions)
    -> HTTPSCallable {
    return HTTPSCallable(functions: self, url: url, options: options)
  }

  /// Creates a reference to the Callable HTTPS trigger with the given name, the type of an
  /// `Encodable`
  /// request and the type of a `Decodable` response.
  /// - Parameters:
  ///   - name: The name of the Callable HTTPS trigger
  ///   - requestAs: The type of the `Encodable` entity to use for requests to this `Callable`
  ///   - responseAs: The type of the `Decodable` entity to use for responses from this `Callable`
  ///   - encoder: The encoder instance to use to perform encoding.
  ///   - decoder: The decoder instance to use to perform decoding.
  /// - Returns: A reference to an HTTPS-callable Cloud Function that can be used to make Cloud
  /// Functions invocations.
  open func httpsCallable<Request: Encodable,
    Response: Decodable>(_ name: String,
                         requestAs: Request.Type = Request.self,
                         responseAs: Response.Type = Response.self,
                         encoder: FirebaseDataEncoder = FirebaseDataEncoder(
                         ),
                         decoder: FirebaseDataDecoder = FirebaseDataDecoder(
                         ))
    -> Callable<Request, Response> {
    return Callable(
      callable: httpsCallable(name),
      encoder: encoder,
      decoder: decoder
    )
  }

  /// Creates a reference to the Callable HTTPS trigger with the given name, the type of an
  /// `Encodable`
  /// request and the type of a `Decodable` response.
  /// - Parameters:
  ///   - name: The name of the Callable HTTPS trigger
  ///   - options: The options with which to customize the Callable HTTPS trigger.
  ///   - requestAs: The type of the `Encodable` entity to use for requests to this `Callable`
  ///   - responseAs: The type of the `Decodable` entity to use for responses from this `Callable`
  ///   - encoder: The encoder instance to use to perform encoding.
  ///   - decoder: The decoder instance to use to perform decoding.
  /// - Returns: A reference to an HTTPS-callable Cloud Function that can be used to make Cloud
  /// Functions invocations.
  open func httpsCallable<Request: Encodable,
    Response: Decodable>(_ name: String,
                         options: HTTPSCallableOptions,
                         requestAs: Request.Type = Request.self,
                         responseAs: Response.Type = Response.self,
                         encoder: FirebaseDataEncoder = FirebaseDataEncoder(
                         ),
                         decoder: FirebaseDataDecoder = FirebaseDataDecoder(
                         ))
    -> Callable<Request, Response> {
    return Callable(
      callable: httpsCallable(name, options: options),
      encoder: encoder,
      decoder: decoder
    )
  }

  /// Creates a reference to the Callable HTTPS trigger with the given name, the type of an
  /// `Encodable`
  /// request and the type of a `Decodable` response.
  /// - Parameters:
  ///   - url: The url of the Callable HTTPS trigger
  ///   - requestAs: The type of the `Encodable` entity to use for requests to this `Callable`
  ///   - responseAs: The type of the `Decodable` entity to use for responses from this `Callable`
  ///   - encoder: The encoder instance to use to perform encoding.
  ///   - decoder: The decoder instance to use to perform decoding.
  /// - Returns: A reference to an HTTPS-callable Cloud Function that can be used to make Cloud
  /// Functions invocations.
  open func httpsCallable<Request: Encodable,
    Response: Decodable>(_ url: URL,
                         requestAs: Request.Type = Request.self,
                         responseAs: Response.Type = Response.self,
                         encoder: FirebaseDataEncoder = FirebaseDataEncoder(
                         ),
                         decoder: FirebaseDataDecoder = FirebaseDataDecoder(
                         ))
    -> Callable<Request, Response> {
    return Callable(
      callable: httpsCallable(url),
      encoder: encoder,
      decoder: decoder
    )
  }

  /// Creates a reference to the Callable HTTPS trigger with the given name, the type of an
  /// `Encodable`
  /// request and the type of a `Decodable` response.
  /// - Parameters:
  ///   - url: The url of the Callable HTTPS trigger
  ///   - options: The options with which to customize the Callable HTTPS trigger.
  ///   - requestAs: The type of the `Encodable` entity to use for requests to this `Callable`
  ///   - responseAs: The type of the `Decodable` entity to use for responses from this `Callable`
  ///   - encoder: The encoder instance to use to perform encoding.
  ///   - decoder: The decoder instance to use to perform decoding.
  /// - Returns: A reference to an HTTPS-callable Cloud Function that can be used to make Cloud
  /// Functions invocations.
  open func httpsCallable<Request: Encodable,
    Response: Decodable>(_ url: URL,
                         options: HTTPSCallableOptions,
                         requestAs: Request.Type = Request.self,
                         responseAs: Response.Type = Response.self,
                         encoder: FirebaseDataEncoder = FirebaseDataEncoder(
                         ),
                         decoder: FirebaseDataDecoder = FirebaseDataDecoder(
                         ))
    -> Callable<Request, Response> {
    return Callable(
      callable: httpsCallable(url, options: options),
      encoder: encoder,
      decoder: decoder
    )
  }

  /**
   * Changes this instance to point to a Cloud Functions emulator running locally.
   * See https://firebase.google.com/docs/functions/local-emulator
   * - Parameters:
   *   - host: The host of the local emulator, such as "localhost".
   *   - port: The port of the local emulator, for example 5005.
   */
  @objc open func useEmulator(withHost host: String, port: Int) {
    let prefix = host.hasPrefix("http") ? "" : "http://"
    let origin = String(format: "\(prefix)\(host):%li", port)
    emulatorOrigin = origin
  }

  // MARK: - Private Funcs (or Internal for tests)

  /// Solely used to have one precondition and one location where we fetch from the container. This
  /// previously was avoided due to default arguments but that doesn't work well with Obj-C
  /// compatibility.
  private class func functions(app: FirebaseApp?, region: String,
                               customDomain: String?) -> Functions {
    guard let app else {
      fatalError("`FirebaseApp.configure()` needs to be called before using Functions.")
    }
<<<<<<< HEAD

    return instances.withLock { instances in
      if let associatedInstances = instances[app.name] {
        for instance in associatedInstances {
          // Domains may be nil, so handle with care.
          var equalDomains = false
          if let instanceCustomDomain = instance.customDomain {
            equalDomains = instanceCustomDomain == customDomain
          } else {
            equalDomains = customDomain == nil
          }
          // Check if it's a match.
          if instance.region == region, equalDomains {
            return instance
          }
=======
    instancesLock.lock()

    // Unlock before the function returns.
    defer { instancesLock.unlock() }

    if let associatedInstances = instances[app.name] {
      for instance in associatedInstances {
        // Domains may be nil, so handle with care.
        var equalDomains = false
        if let instanceCustomDomain = instance.customDomain {
          equalDomains = instanceCustomDomain == customDomain
        } else {
          equalDomains = customDomain == nil
        }
        // Check if it's a match.
        if instance.region == region, equalDomains {
          return instance
>>>>>>> c2a716ad
        }
      }
      let newInstance = Functions(app: app, region: region, customDomain: customDomain)
      let existingInstances = instances[app.name, default: []]
      instances[app.name] = existingInstances + [newInstance]
      return newInstance
    }
  }

  @objc init(projectID: String,
             region: String,
             customDomain: String?,
             auth: AuthInterop?,
             messaging: MessagingInterop?,
             appCheck: AppCheckInterop?,
             fetcherService: GTMSessionFetcherService = GTMSessionFetcherService()) {
    self.projectID = projectID
    self.region = region
    self.customDomain = customDomain
    emulatorOrigin = nil
    contextProvider = FunctionsContextProvider(auth: auth,
                                               messaging: messaging,
                                               appCheck: appCheck)
    self.fetcherService = fetcherService
  }

  /// Using the component system for initialization.
  convenience init(app: FirebaseApp,
                   region: String,
                   customDomain: String?) {
    // TODO: These are not optionals, but they should be.
    let auth = ComponentType<AuthInterop>.instance(for: AuthInterop.self, in: app.container)
    let messaging = ComponentType<MessagingInterop>.instance(for: MessagingInterop.self,
                                                             in: app.container)
    let appCheck = ComponentType<AppCheckInterop>.instance(for: AppCheckInterop.self,
                                                           in: app.container)

    guard let projectID = app.options.projectID else {
      fatalError("Firebase Functions requires the projectID to be set in the App's Options.")
    }
    self.init(projectID: projectID,
              region: region,
              customDomain: customDomain,
              auth: auth,
              messaging: messaging,
              appCheck: appCheck)
  }

  func functionURL(for name: String) -> URL? {
    assert(!name.isEmpty, "Name cannot be empty")

    // Check if we're using the emulator
    if let emulatorOrigin {
      return URL(string: "\(emulatorOrigin)/\(projectID)/\(region)/\(name)")
    }

    // Check the custom domain.
    if let customDomain {
      return URL(string: "\(customDomain)/\(name)")
    }

    return URL(string: "https://\(region)-\(projectID).cloudfunctions.net/\(name)")
  }

  @available(iOS 13, macCatalyst 13, macOS 10.15, tvOS 13, watchOS 7, *)
  func callFunction(at url: URL,
                    withObject data: Any?,
                    options: HTTPSCallableOptions?,
                    timeout: TimeInterval) async throws -> HTTPSCallableResult {
    let context = try await contextProvider.context(options: options)
    let fetcher = try makeFetcher(
      url: url,
      data: data,
      options: options,
      timeout: timeout,
      context: context
    )

    do {
      let rawData = try await fetcher.beginFetch()
      return try callableResult(fromResponseData: rawData, endpointURL: url)
    } catch {
      throw processedError(fromResponseError: error, endpointURL: url)
    }
  }

  func callFunction(at url: URL,
                    withObject data: Any?,
                    options: HTTPSCallableOptions?,
                    timeout: TimeInterval,
                    completion: @escaping ((Result<HTTPSCallableResult, Error>) -> Void)) {
    // Get context first.
    contextProvider.getContext(options: options) { context, error in
      // Note: context is always non-nil since some checks could succeed, we're only failing if
      // there's an error.
      if let error {
        completion(.failure(error))
      } else {
        self.callFunction(url: url,
                          withObject: data,
                          options: options,
                          timeout: timeout,
                          context: context,
                          completion: completion)
      }
    }
  }

  private func callFunction(url: URL,
                            withObject data: Any?,
                            options: HTTPSCallableOptions?,
                            timeout: TimeInterval,
                            context: FunctionsContext,
                            completion: @escaping ((Result<HTTPSCallableResult, Error>) -> Void)) {
    let fetcher: GTMSessionFetcher
    do {
      fetcher = try makeFetcher(
        url: url,
        data: data,
        options: options,
        timeout: timeout,
        context: context
      )
    } catch {
      DispatchQueue.main.async {
        completion(.failure(error))
      }
      return
    }

    fetcher.beginFetch { [self] data, error in
      let result: Result<HTTPSCallableResult, any Error>
      if let error {
        result = .failure(processedError(fromResponseError: error, endpointURL: url))
      } else if let data {
        do {
          result = try .success(callableResult(fromResponseData: data, endpointURL: url))
        } catch {
          result = .failure(error)
        }
      } else {
        result = .failure(FunctionsError(.internal))
      }

      DispatchQueue.main.async {
        completion(result)
      }
    }
  }

  @available(macOS 12.0, iOS 15.0, watchOS 8.0, tvOS 15.0, *)
  func stream(at url: URL,
              data: Any?,
              options: HTTPSCallableOptions?,
              timeout: TimeInterval)
    -> AsyncThrowingStream<JSONStreamResponse, Error> {
    AsyncThrowingStream { continuation in
      Task {
        let urlRequest: URLRequest
        do {
          let context = try await contextProvider.context(options: options)
          urlRequest = try makeRequestForStreamableContent(
            url: url,
            data: data,
            options: options,
            timeout: timeout,
            context: context
          )
        } catch {
          continuation.finish(throwing: FunctionsError(
            .invalidArgument,
            userInfo: [NSUnderlyingErrorKey: error]
          ))
          return
        }

        let stream: URLSession.AsyncBytes
        let rawResponse: URLResponse
        do {
          (stream, rawResponse) = try await URLSession.shared.bytes(for: urlRequest)
        } catch {
          continuation.finish(throwing: FunctionsError(
            .unavailable,
            userInfo: [NSUnderlyingErrorKey: error]
          ))
          return
        }

        // Verify the status code is an HTTP response.
        guard let response = rawResponse as? HTTPURLResponse else {
          continuation.finish(
            throwing: FunctionsError(
              .unavailable,
              userInfo: [NSLocalizedDescriptionKey: "Response was not an HTTP response."]
            )
          )
          return
        }

        // Verify the status code is a 200.
        guard response.statusCode == 200 else {
          continuation.finish(
            throwing: FunctionsError(
              httpStatusCode: response.statusCode,
              region: region,
              url: url,
              body: nil,
              serializer: serializer
            )
          )
          return
        }

        do {
          for try await line in stream.lines {
            guard line.hasPrefix("data:") else {
              continuation.finish(
                throwing: FunctionsError(
                  .dataLoss,
                  userInfo: [NSLocalizedDescriptionKey: "Unexpected format for streamed response."]
                )
              )
              return
            }

            do {
              // We can assume 5 characters since it's utf-8 encoded, removing `data:`.
              let jsonText = String(line.dropFirst(5))
              let data = try jsonData(jsonText: jsonText)
              // Handle the content and parse it.
              let content = try callableStreamResult(fromResponseData: data, endpointURL: url)
              continuation.yield(content)
            } catch {
              continuation.finish(throwing: error)
              return
            }
          }
        } catch {
          continuation.finish(
            throwing: FunctionsError(
              .dataLoss,
              userInfo: [
                NSLocalizedDescriptionKey: "Unexpected format for streamed response.",
                NSUnderlyingErrorKey: error,
              ]
            )
          )
          return
        }

        continuation.finish()
      }
    }
  }

  #if compiler(>=6.0)
    @available(macOS 12.0, iOS 15.0, watchOS 8.0, tvOS 15.0, *)
    private func callableStreamResult(fromResponseData data: Data,
                                      endpointURL url: URL) throws -> sending JSONStreamResponse {
      let data = try processedData(fromResponseData: data, endpointURL: url)

      let responseJSONObject: Any
      do {
        responseJSONObject = try JSONSerialization.jsonObject(with: data)
      } catch {
        throw FunctionsError(.dataLoss, userInfo: [NSUnderlyingErrorKey: error])
      }

      guard let responseJSON = responseJSONObject as? [String: Any] else {
        let userInfo = [NSLocalizedDescriptionKey: "Response was not a dictionary."]
        throw FunctionsError(.dataLoss, userInfo: userInfo)
      }

      if let _ = responseJSON["result"] {
        return .result(responseJSON)
      } else if let _ = responseJSON["message"] {
        return .message(responseJSON)
      } else {
        throw FunctionsError(
          .dataLoss,
          userInfo: [NSLocalizedDescriptionKey: "Response is missing result or message field."]
        )
      }
    }
  #else
    @available(macOS 12.0, iOS 15.0, watchOS 8.0, tvOS 15.0, *)
    private func callableStreamResult(fromResponseData data: Data,
                                      endpointURL url: URL) throws -> JSONStreamResponse {
      let data = try processedData(fromResponseData: data, endpointURL: url)

      let responseJSONObject: Any
      do {
        responseJSONObject = try JSONSerialization.jsonObject(with: data)
      } catch {
        throw FunctionsError(.dataLoss, userInfo: [NSUnderlyingErrorKey: error])
      }

      guard let responseJSON = responseJSONObject as? [String: Any] else {
        let userInfo = [NSLocalizedDescriptionKey: "Response was not a dictionary."]
        throw FunctionsError(.dataLoss, userInfo: userInfo)
      }

      if let _ = responseJSON["result"] {
        return .result(responseJSON)
      } else if let _ = responseJSON["message"] {
        return .message(responseJSON)
      } else {
        throw FunctionsError(
          .dataLoss,
          userInfo: [NSLocalizedDescriptionKey: "Response is missing result or message field."]
        )
      }
    }
  #endif // compiler(>=6.0)

  private func jsonData(jsonText: String) throws -> Data {
    guard let data = jsonText.data(using: .utf8) else {
      throw FunctionsError(.dataLoss, userInfo: [
        NSUnderlyingErrorKey: DecodingError.dataCorrupted(DecodingError.Context(
          codingPath: [],
          debugDescription: "Could not parse response as UTF8."
        )),
      ])
    }
    return data
  }

  private func makeRequestForStreamableContent(url: URL,
                                               data: Any?,
                                               options: HTTPSCallableOptions?,
                                               timeout: TimeInterval,
                                               context: FunctionsContext) throws
    -> URLRequest {
    var urlRequest = URLRequest(
      url: url,
      cachePolicy: .useProtocolCachePolicy,
      timeoutInterval: timeout
    )

    let data = data ?? NSNull()
    let encoded = try serializer.encode(data)
    let body = ["data": encoded]
    let payload = try JSONSerialization.data(withJSONObject: body, options: [.fragmentsAllowed])
    urlRequest.httpBody = payload

    // Set the headers for starting a streaming session.
    urlRequest.setValue("application/json", forHTTPHeaderField: "Content-Type")
    urlRequest.setValue("text/event-stream", forHTTPHeaderField: "Accept")
    urlRequest.httpMethod = "POST"

    if let authToken = context.authToken {
      let value = "Bearer \(authToken)"
      urlRequest.setValue(value, forHTTPHeaderField: "Authorization")
    }

    if let fcmToken = context.fcmToken {
      urlRequest.setValue(fcmToken, forHTTPHeaderField: Constants.fcmTokenHeader)
    }

    if options?.requireLimitedUseAppCheckTokens == true {
      if let appCheckToken = context.limitedUseAppCheckToken {
        urlRequest.setValue(
          appCheckToken,
          forHTTPHeaderField: Constants.appCheckTokenHeader
        )
      }
    } else if let appCheckToken = context.appCheckToken {
      urlRequest.setValue(
        appCheckToken,
        forHTTPHeaderField: Constants.appCheckTokenHeader
      )
    }

    return urlRequest
  }

  private func makeFetcher(url: URL,
                           data: Any?,
                           options: HTTPSCallableOptions?,
                           timeout: TimeInterval,
                           context: FunctionsContext) throws -> GTMSessionFetcher {
    let request = URLRequest(
      url: url,
      cachePolicy: .useProtocolCachePolicy,
      timeoutInterval: timeout
    )
    let fetcher = fetcherService.fetcher(with: request)

    let data = data ?? NSNull()
    let encoded = try serializer.encode(data)
    let body = ["data": encoded]
    let payload = try JSONSerialization.data(withJSONObject: body)
    fetcher.bodyData = payload

    // Set the headers.
    fetcher.setRequestValue("application/json", forHTTPHeaderField: "Content-Type")
    if let authToken = context.authToken {
      let value = "Bearer \(authToken)"
      fetcher.setRequestValue(value, forHTTPHeaderField: "Authorization")
    }

    if let fcmToken = context.fcmToken {
      fetcher.setRequestValue(fcmToken, forHTTPHeaderField: Constants.fcmTokenHeader)
    }

    if options?.requireLimitedUseAppCheckTokens == true {
      if let appCheckToken = context.limitedUseAppCheckToken {
        fetcher.setRequestValue(
          appCheckToken,
          forHTTPHeaderField: Constants.appCheckTokenHeader
        )
      }
    } else if let appCheckToken = context.appCheckToken {
      fetcher.setRequestValue(
        appCheckToken,
        forHTTPHeaderField: Constants.appCheckTokenHeader
      )
    }

    // Override normal security rules if this is a local test.
    if emulatorOrigin != nil {
      fetcher.allowLocalhostRequest = true
      fetcher.allowedInsecureSchemes = ["http"]
    }

    return fetcher
  }

  private func processedError(fromResponseError error: any Error,
                              endpointURL url: URL) -> any Error {
    let error = error as NSError
    let localError: (any Error)? = if error.domain == kGTMSessionFetcherStatusDomain {
      FunctionsError(
        httpStatusCode: error.code,
        region: region,
        url: url,
        body: error.userInfo["data"] as? Data,
        serializer: serializer
      )
    } else if error.domain == NSURLErrorDomain, error.code == NSURLErrorTimedOut {
      FunctionsError(.deadlineExceeded)
    } else { nil }

    return localError ?? error
  }

  private func callableResult(fromResponseData data: Data,
                              endpointURL url: URL) throws -> HTTPSCallableResult {
    let processedData = try processedData(fromResponseData: data, endpointURL: url)
    let json = try responseDataJSON(from: processedData)
    let payload = try serializer.decode(json)
    return HTTPSCallableResult(data: payload)
  }

  private func processedData(fromResponseData data: Data, endpointURL url: URL) throws -> Data {
    // `data` might specify a custom error. If so, throw the error.
    if let bodyError = FunctionsError(
      httpStatusCode: 200,
      region: region,
      url: url,
      body: data,
      serializer: serializer
    ) {
      throw bodyError
    }

    return data
  }

  private func responseDataJSON(from data: Data) throws -> Any {
    let responseJSONObject = try JSONSerialization.jsonObject(with: data)

    guard let responseJSON = responseJSONObject as? NSDictionary else {
      let userInfo = [NSLocalizedDescriptionKey: "Response was not a dictionary."]
      throw FunctionsError(.internal, userInfo: userInfo)
    }

    // `result` is checked for backwards compatibility:
    guard let dataJSON = responseJSON["data"] ?? responseJSON["result"] else {
      let userInfo = [NSLocalizedDescriptionKey: "Response is missing data field."]
      throw FunctionsError(.internal, userInfo: userInfo)
    }

    return dataJSON
  }
}<|MERGE_RESOLUTION|>--- conflicted
+++ resolved
@@ -27,36 +27,6 @@
 // Avoids exposing internal FirebaseCore APIs to Swift users.
 @_implementationOnly import FirebaseCoreExtension
 
-final class AtomicBox<T> {
-  private var _value: T
-  private let lock = NSLock()
-
-  public init(_ value: T) {
-    _value = value
-  }
-
-  public func value() -> T {
-    lock.withLock {
-      _value
-    }
-  }
-
-  @discardableResult
-  public func withLock(_ mutatingBody: (_ value: inout T) -> Void) -> T {
-    lock.withLock {
-      mutatingBody(&_value)
-      return _value
-    }
-  }
-
-  @discardableResult
-  public func withLock<R>(_ mutatingBody: (_ value: inout T) throws -> R) rethrows -> R {
-    try lock.withLock {
-      try mutatingBody(&_value)
-    }
-  }
-}
-
 /// File specific constants.
 private enum Constants {
   static let appCheckTokenHeader = "X-Firebase-AppCheck"
@@ -83,19 +53,8 @@
 
   /// A map of active instances, grouped by app. Keys are FirebaseApp names and values are arrays
   /// containing all instances of Functions associated with the given app.
-<<<<<<< HEAD
-  #if compiler(>=6.0)
-    private nonisolated(unsafe) static var instances: AtomicBox<[String: [Functions]]> =
-      AtomicBox([:])
-  #else
-    private static var instances: AtomicBox<[String: [Functions]]> = AtomicBox([:])
-  #endif
-=======
-  private static var instances: [String: [Functions]] = [:]
-
-  /// Lock to manage access to the instances array to avoid race conditions.
-  private static let instancesLock = FirebaseCoreInternal.FIRAllocatedUnfairLock<Void>()
->>>>>>> c2a716ad
+  private nonisolated(unsafe) static var instances: FirebaseCoreInternal.FIRAllocatedUnfairLock<[String: [Functions]]> =
+    FirebaseCoreInternal.FIRAllocatedUnfairLock([:])
 
   /// The custom domain to use for all functions references (optional).
   let customDomain: String?
@@ -343,7 +302,6 @@
     guard let app else {
       fatalError("`FirebaseApp.configure()` needs to be called before using Functions.")
     }
-<<<<<<< HEAD
 
     return instances.withLock { instances in
       if let associatedInstances = instances[app.name] {
@@ -359,25 +317,6 @@
           if instance.region == region, equalDomains {
             return instance
           }
-=======
-    instancesLock.lock()
-
-    // Unlock before the function returns.
-    defer { instancesLock.unlock() }
-
-    if let associatedInstances = instances[app.name] {
-      for instance in associatedInstances {
-        // Domains may be nil, so handle with care.
-        var equalDomains = false
-        if let instanceCustomDomain = instance.customDomain {
-          equalDomains = instanceCustomDomain == customDomain
-        } else {
-          equalDomains = customDomain == nil
-        }
-        // Check if it's a match.
-        if instance.region == region, equalDomains {
-          return instance
->>>>>>> c2a716ad
         }
       }
       let newInstance = Functions(app: app, region: region, customDomain: customDomain)
