--- conflicted
+++ resolved
@@ -1,13 +1,11 @@
-<<<<<<< HEAD
 # Unreleased
 - [added] Streaming callable functions are now supported.
-=======
+
 # 11.9.0
 - [fixed] Fixed App Check token reporting to enable differentiating outdated
   (`MISSING`) and inauthentic (`INVALID`) clients; see [Monitor App Check
   request metrics for Cloud Functions](https://firebase.google.com/docs/app-check/monitor-functions-metrics)
   for more details.
->>>>>>> ba7849ab
 
 # 10.10.0
 - [fixed] Fixed potential memory leak of Functions instances. (#11248)
