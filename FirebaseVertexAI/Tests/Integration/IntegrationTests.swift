// Copyright 2024 Google LLC
//
// Licensed under the Apache License, Version 2.0 (the "License");
// you may not use this file except in compliance with the License.
// You may obtain a copy of the License at
//
//      http://www.apache.org/licenses/LICENSE-2.0
//
// Unless required by applicable law or agreed to in writing, software
// distributed under the License is distributed on an "AS IS" BASIS,
// WITHOUT WARRANTIES OR CONDITIONS OF ANY KIND, either express or implied.
// See the License for the specific language governing permissions and
// limitations under the License.

import FirebaseCore
import FirebaseVertexAI
import XCTest

@available(iOS 15.0, macOS 12.0, macCatalyst 15.0, tvOS 15.0, watchOS 8.0, *)
final class IntegrationTests: XCTestCase {
  // Set temperature, topP and topK to lowest allowed values to make responses more deterministic.
  let generationConfig = GenerationConfig(
    temperature: 0.0,
    topP: 0.0,
    topK: 1,
    responseMIMEType: "text/plain"
  )
  let systemInstruction = ModelContent(
    role: "system",
    parts: "You are a friendly and helpful assistant."
  )

  var vertex: VertexAI!
  var model: GenerativeModel!

  override func setUp() async throws {
    try XCTSkipIf(ProcessInfo.processInfo.environment["VertexAIRunIntegrationTests"] == nil, """
    Vertex AI integration tests skipped; to enable them, set the VertexAIRunIntegrationTests \
    environment variable in Xcode or CI jobs.
    """)

    let plistPath = try XCTUnwrap(Bundle.module.path(
      forResource: "GoogleService-Info",
      ofType: "plist"
    ))
    let options = try XCTUnwrap(FirebaseOptions(contentsOfFile: plistPath))
    FirebaseApp.configure(options: options)

    vertex = VertexAI.vertexAI()
    model = vertex.generativeModel(
      modelName: "gemini-1.5-flash",
      generationConfig: generationConfig,
      tools: [],
      systemInstruction: systemInstruction
    )
  }

  override func tearDown() async throws {
    if let app = FirebaseApp.app() {
      await app.delete()
    }
  }

  // MARK: - Generate Content

  func testGenerateContent() async throws {
    let prompt = "Where is Google headquarters located? Answer with the city name only."

    let response = try await model.generateContent(prompt)

    let text = try XCTUnwrap(response.text).trimmingCharacters(in: .whitespacesAndNewlines)
    XCTAssertEqual(text, "Mountain View")
  }

  // MARK: - Count Tokens

  func testCountTokens_text() async throws {
    let prompt = "Why is the sky blue?"

    let response = try await model.countTokens(prompt)

    XCTAssertEqual(response.totalTokens, 14)
    XCTAssertEqual(response.totalBillableCharacters, 51)
  }

  func testCountTokens_image_inlineData() async throws {
    guard let image = UIImage(systemName: "cloud") else {
      XCTFail("Image not found.")
      return
    }

    let response = try await model.countTokens(image)

    XCTAssertEqual(response.totalTokens, 266)
    XCTAssertEqual(response.totalBillableCharacters, 35)
  }

  func testCountTokens_image_fileData() async throws {
    let fileData = FileDataPart(
      uri: "gs://ios-opensource-samples.appspot.com/ios/public/blank.jpg",
      mimeType: "image/jpeg"
    )

    let response = try await model.countTokens(fileData)

    XCTAssertEqual(response.totalTokens, 266)
    XCTAssertEqual(response.totalBillableCharacters, 35)
  }

  func testCountTokens_functionCalling() async throws {
    let sumDeclaration = FunctionDeclaration(
      name: "sum",
      description: "Adds two integers.",
      parameters: ["x": .integer(), "y": .integer()]
    )
    model = vertex.generativeModel(
      modelName: "gemini-1.5-flash",
      tools: [Tool(functionDeclarations: [sumDeclaration])]
    )
    let prompt = "What is 10 + 32?"
    let sumCall = FunctionCallPart(name: "sum", args: ["x": .number(10), "y": .number(32)])
    let sumResponse = FunctionResponsePart(name: "sum", response: ["result": .number(42)])

    let response = try await model.countTokens([
      ModelContent(role: "user", parts: prompt),
<<<<<<< HEAD
      ModelContent(role: "model", parts: FunctionCallPart(sumCall)),
      ModelContent(role: "function", parts: FunctionResponsePart(functionResponse: sumResponse)),
=======
      ModelContent(role: "model", parts: sumCall),
      ModelContent(role: "function", parts: sumResponse),
>>>>>>> f27e34d2
    ])

    XCTAssertEqual(response.totalTokens, 24)
    XCTAssertEqual(response.totalBillableCharacters, 71)
  }
}<|MERGE_RESOLUTION|>--- conflicted
+++ resolved
@@ -123,13 +123,8 @@
 
     let response = try await model.countTokens([
       ModelContent(role: "user", parts: prompt),
-<<<<<<< HEAD
-      ModelContent(role: "model", parts: FunctionCallPart(sumCall)),
-      ModelContent(role: "function", parts: FunctionResponsePart(functionResponse: sumResponse)),
-=======
       ModelContent(role: "model", parts: sumCall),
       ModelContent(role: "function", parts: sumResponse),
->>>>>>> f27e34d2
     ])
 
     XCTAssertEqual(response.totalTokens, 24)
