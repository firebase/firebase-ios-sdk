// Copyright 2025 Google LLC
//
// Licensed under the Apache License, Version 2.0 (the "License");
// you may not use this file except in compliance with the License.
// You may obtain a copy of the License at
//
//      http://www.apache.org/licenses/LICENSE-2.0
//
// Unless required by applicable law or agreed to in writing, software
// distributed under the License is distributed on an "AS IS" BASIS,
// WITHOUT WARRANTIES OR CONDITIONS OF ANY KIND, either express or implied.
// See the License for the specific language governing permissions and
// limitations under the License.

import FirebaseAuth
import FirebaseCore
import FirebaseStorage
import FirebaseVertexAI
import Testing
import VertexAITestApp

#if canImport(UIKit)
  import UIKit
#endif // canImport(UIKit)

@testable import struct FirebaseVertexAI.BackendError

@Suite(.serialized)
struct GenerateContentIntegrationTests {
  // Set temperature, topP and topK to lowest allowed values to make responses more deterministic.
  let generationConfig = GenerationConfig(temperature: 0.0, topP: 0.0, topK: 1)
  let safetySettings = [
    SafetySetting(harmCategory: .harassment, threshold: .blockLowAndAbove),
    SafetySetting(harmCategory: .hateSpeech, threshold: .blockLowAndAbove),
    SafetySetting(harmCategory: .sexuallyExplicit, threshold: .blockLowAndAbove),
    SafetySetting(harmCategory: .dangerousContent, threshold: .blockLowAndAbove),
    SafetySetting(harmCategory: .civicIntegrity, threshold: .blockLowAndAbove),
  ]
  // Candidates and total token counts may differ slightly between runs due to whitespace tokens.
  let tokenCountAccuracy = 1

  let storage: Storage
  let userID1: String

  init() async throws {
    userID1 = try await TestHelpers.getUserID()
    storage = Storage.storage()
  }

  @Test(arguments: InstanceConfig.allConfigs)
  func generateContent(_ config: InstanceConfig) async throws {
    let model = VertexAI.componentInstance(config).generativeModel(
      modelName: ModelNames.gemini2FlashLite,
      generationConfig: generationConfig,
      safetySettings: safetySettings
    )
    let prompt = "Where is Google headquarters located? Answer with the city name only."

    let response = try await model.generateContent(prompt)

    let text = try #require(response.text).trimmingCharacters(in: .whitespacesAndNewlines)
    #expect(text == "Mountain View")

    let usageMetadata = try #require(response.usageMetadata)
    #expect(usageMetadata.promptTokenCount == 13)
    #expect(usageMetadata.candidatesTokenCount.isEqual(to: 3, accuracy: tokenCountAccuracy))
    #expect(usageMetadata.totalTokenCount.isEqual(to: 16, accuracy: tokenCountAccuracy))
    #expect(usageMetadata.promptTokensDetails.count == 1)
    let promptTokensDetails = try #require(usageMetadata.promptTokensDetails.first)
    #expect(promptTokensDetails.modality == .text)
    #expect(promptTokensDetails.tokenCount == usageMetadata.promptTokenCount)
    #expect(usageMetadata.candidatesTokensDetails.count == 1)
    let candidatesTokensDetails = try #require(usageMetadata.candidatesTokensDetails.first)
    #expect(candidatesTokensDetails.modality == .text)
    #expect(candidatesTokensDetails.tokenCount == usageMetadata.candidatesTokenCount)
  }

  @Test(
    "Generate an enum and provide a system instruction",
    arguments: [
      InstanceConfig.vertexV1,
      InstanceConfig.vertexV1Staging,
      InstanceConfig.vertexV1Beta,
      InstanceConfig.vertexV1BetaStaging,
      /* System instructions are not supported on the v1 Developer API. */
      InstanceConfig.developerV1Beta,
    ]
  )
  func generateContentEnum(_ config: InstanceConfig) async throws {
    let model = VertexAI.componentInstance(config).generativeModel(
      modelName: ModelNames.gemini2FlashLite,
      generationConfig: GenerationConfig(
        responseMIMEType: "text/x.enum", // Not supported on the v1 Developer API
        responseSchema: .enumeration(values: ["Red", "Green", "Blue"])
      ),
      safetySettings: safetySettings,
      tools: [], // Not supported on the v1 Developer API
      toolConfig: .init(functionCallingConfig: .none()), // Not supported on the v1 Developer API
      systemInstruction: ModelContent(role: "system", parts: "Always pick blue.")
    )
    let prompt = "What is your favourite colour?"

    let response = try await model.generateContent(prompt)

    let text = try #require(response.text).trimmingCharacters(in: .whitespacesAndNewlines)
    #expect(text == "Blue")

    let usageMetadata = try #require(response.usageMetadata)
    #expect(usageMetadata.promptTokenCount.isEqual(to: 15, accuracy: tokenCountAccuracy))
    #expect(usageMetadata.candidatesTokenCount.isEqual(to: 1, accuracy: tokenCountAccuracy))
    #expect(usageMetadata.totalTokenCount
      == usageMetadata.promptTokenCount + usageMetadata.candidatesTokenCount)
    #expect(usageMetadata.promptTokensDetails.count == 1)
    let promptTokensDetails = try #require(usageMetadata.promptTokensDetails.first)
    #expect(promptTokensDetails.modality == .text)
    #expect(promptTokensDetails.tokenCount == usageMetadata.promptTokenCount)
    #expect(usageMetadata.candidatesTokensDetails.count == 1)
    let candidatesTokensDetails = try #require(usageMetadata.candidatesTokensDetails.first)
    #expect(candidatesTokensDetails.modality == .text)
    #expect(candidatesTokensDetails.tokenCount == usageMetadata.candidatesTokenCount)
  }

  @Test(arguments: [
    InstanceConfig.vertexV1Beta,
    InstanceConfig.developerV1Beta,
  ])
  func generateImage(_ config: InstanceConfig) async throws {
    let generationConfig = GenerationConfig(
      temperature: 0.0,
      topP: 0.0,
      topK: 1,
      responseModalities: [.text, .image]
    )
    let model = VertexAI.componentInstance(config).generativeModel(
      modelName: ModelNames.gemini2FlashExperimental,
      generationConfig: generationConfig,
      safetySettings: safetySettings
    )
    let prompt = "Generate an image of a cute cartoon kitten playing with a ball of yarn."

    var response: GenerateContentResponse?
    try await withKnownIssue(
      "Backend may fail with a 503 - Service Unavailable error when overloaded",
      isIntermittent: true
    ) {
      response = try await model.generateContent(prompt)
    } matching: { issue in
      (issue.error as? BackendError).map { $0.httpResponseCode == 503 } ?? false
    }

    guard let response else { return }
    let candidate = try #require(response.candidates.first)
    let inlineDataPart = try #require(candidate.content.parts
      .first { $0 is InlineDataPart } as? InlineDataPart)
    #expect(inlineDataPart.mimeType == "image/png")
    #expect(inlineDataPart.data.count > 0)
    #if canImport(UIKit)
      let uiImage = try #require(UIImage(data: inlineDataPart.data))
      // Gemini 2.0 Flash Experimental returns images sized to fit within a 1024x1024 pixel box but
      // dimensions may vary depending on the aspect ratio.
      #expect(uiImage.size.width <= 1024)
      #expect(uiImage.size.width >= 500)
      #expect(uiImage.size.height <= 1024)
      #expect(uiImage.size.height >= 500)
    #endif // canImport(UIKit)
  }

<<<<<<< HEAD
  @Test(arguments: InstanceConfig.allConfigsExceptDeveloperV1)
  func generateContentSchemaItems(_ config: InstanceConfig) async throws {
    let model = VertexAI.componentInstance(config).generativeModel(
      modelName: ModelNames.gemini2FlashLite,
      generationConfig: GenerationConfig(
        responseMIMEType: "application/json",
        responseSchema:
        .array(
          items: .string(description: "The name of the city"),
          description: "A list of city names",
          minItems: 3,
          maxItems: 5
        )
      ),
      safetySettings: safetySettings
    )
    let prompt = "What are the biggest cities in Canada?"
    let response = try await model.generateContent(prompt)
    let text = try #require(response.text).trimmingCharacters(in: .whitespacesAndNewlines)
    let jsonData = try #require(text.data(using: .utf8))
    let decodedJSON = try JSONDecoder().decode([String].self, from: jsonData)
    #expect(decodedJSON.count >= 3, "Expected at least 3 cities, but got \(decodedJSON.count)")
    #expect(decodedJSON.count <= 5, "Expected at most 5 cities, but got \(decodedJSON.count)")
  }

  @Test(arguments: InstanceConfig.allConfigsExceptDeveloperV1)
  func generateContentAnyOfSchema(_ config: InstanceConfig) async throws {
    struct MailingAddress: Decodable {
      let streetAddress: String
      let city: String

      // Canadian-specific
      let province: String?
      let postalCode: String?

      // U.S.-specific
      let state: String?
      let zipCode: String?

      var isCanadian: Bool {
        return province != nil && postalCode != nil && state == nil && zipCode == nil
      }

      var isAmerican: Bool {
        return province == nil && postalCode == nil && state != nil && zipCode != nil
      }
    }

    let streetSchema = Schema.string(description:
      "The civic number and street name, for example, '123 Main Street'.")
    let citySchema = Schema.string(description: "The name of the city.")
    let canadianAddressSchema = Schema.object(
      properties: [
        "streetAddress": streetSchema,
        "city": citySchema,
        "province": .string(description:
          "The 2-letter province or territory code, for example, 'ON', 'QC', or 'NU'."),
        "postalCode": .string(description: "The postal code, for example, 'A1A 1A1'."),
      ],
      description: "A Canadian mailing address"
    )
    let americanAddressSchema = Schema.object(
      properties: [
        "streetAddress": streetSchema,
        "city": citySchema,
        "state": .string(description:
          "The 2-letter U.S. state or territory code, for example, 'CA', 'NY', or 'TX'."),
        "zipCode": .string(description: "The 5-digit ZIP code, for example, '12345'."),
      ],
      description: "A U.S. mailing address"
    )
    let model = VertexAI.componentInstance(config).generativeModel(
      modelName: ModelNames.gemini2Flash,
      generationConfig: GenerationConfig(
        temperature: 0.0,
        topP: 0.0,
        topK: 1,
        responseMIMEType: "application/json",
        responseSchema: .array(items: .anyOf(
          schemas: [canadianAddressSchema, americanAddressSchema]
        ))
      ),
      safetySettings: safetySettings
    )
    let prompt = """
    What are the mailing addresses for the University of Waterloo, UC Berkeley and Queen's U?
    """
    let response = try await model.generateContent(prompt)
    let text = try #require(response.text)
    let jsonData = try #require(text.data(using: .utf8))
    let decodedAddresses = try JSONDecoder().decode([MailingAddress].self, from: jsonData)
    try #require(decodedAddresses.count == 3, "Expected 3 JSON addresses, got \(text).")
    let waterlooAddress = decodedAddresses[0]
    #expect(
      waterlooAddress.isCanadian,
      "Expected Canadian University of Waterloo address, got \(waterlooAddress)."
    )
    let berkeleyAddress = decodedAddresses[1]
    #expect(
      berkeleyAddress.isAmerican,
      "Expected American UC Berkeley address, got \(berkeleyAddress)."
    )
    let queensAddress = decodedAddresses[2]
    #expect(
      queensAddress.isCanadian,
      "Expected Canadian Queen's University address, got \(queensAddress)."
    )
  }

=======
>>>>>>> 0bd010bd
  // MARK: Streaming Tests

  @Test(arguments: InstanceConfig.allConfigs)
  func generateContentStream(_ config: InstanceConfig) async throws {
    let expectedText = """
    1. Mercury
    2. Venus
    3. Earth
    4. Mars
    5. Jupiter
    6. Saturn
    7. Uranus
    8. Neptune
    """
    let prompt = """
    What are the names of the planets in the solar system, ordered from closest to furthest from
    the sun? Answer with a Markdown numbered list of the names and no other text.
    """
    let model = VertexAI.componentInstance(config).generativeModel(
      modelName: ModelNames.gemini2FlashLite,
      generationConfig: generationConfig,
      safetySettings: safetySettings
    )
    let chat = model.startChat()

    let stream = try chat.sendMessageStream(prompt)
    var textValues = [String]()
    for try await value in stream {
      try textValues.append(#require(value.text))
    }

    let userHistory = try #require(chat.history.first)
    #expect(userHistory.role == "user")
    #expect(userHistory.parts.count == 1)
    let promptTextPart = try #require(userHistory.parts.first as? TextPart)
    #expect(promptTextPart.text == prompt)
    let modelHistory = try #require(chat.history.last)
    #expect(modelHistory.role == "model")
    #expect(modelHistory.parts.count == 1)
    let modelTextPart = try #require(modelHistory.parts.first as? TextPart)
    let modelText = modelTextPart.text.trimmingCharacters(in: .whitespacesAndNewlines)
    #expect(modelText == expectedText)
    #expect(textValues.count > 1)
    let text = textValues.joined().trimmingCharacters(in: .whitespacesAndNewlines)
    #expect(text == expectedText)
  }

  // MARK: - App Check Tests

  @Test(arguments: [
    InstanceConfig.vertexV1AppCheckNotConfigured,
    InstanceConfig.vertexV1BetaAppCheckNotConfigured,
    // App Check is not supported on the Generative Language Developer API endpoint since it
    // bypasses the Vertex AI in Firebase proxy.
  ])
  func generateContent_appCheckNotConfigured_shouldFail(_ config: InstanceConfig) async throws {
    let model = VertexAI.componentInstance(config).generativeModel(
      modelName: ModelNames.gemini2Flash
    )
    let prompt = "Where is Google headquarters located? Answer with the city name only."

    try await #require {
      _ = try await model.generateContent(prompt)
    } throws: {
      guard let error = $0 as? GenerateContentError else {
        Issue.record("Expected a \(GenerateContentError.self); got \($0.self).")
        return false
      }
      guard case let .internalError(underlyingError) = error else {
        Issue.record("Expected a GenerateContentError.internalError(...); got \(error.self).")
        return false
      }

      return String(describing: underlyingError).contains("Firebase App Check token is invalid")
    }
  }
}<|MERGE_RESOLUTION|>--- conflicted
+++ resolved
@@ -165,32 +165,6 @@
     #endif // canImport(UIKit)
   }
 
-<<<<<<< HEAD
-  @Test(arguments: InstanceConfig.allConfigsExceptDeveloperV1)
-  func generateContentSchemaItems(_ config: InstanceConfig) async throws {
-    let model = VertexAI.componentInstance(config).generativeModel(
-      modelName: ModelNames.gemini2FlashLite,
-      generationConfig: GenerationConfig(
-        responseMIMEType: "application/json",
-        responseSchema:
-        .array(
-          items: .string(description: "The name of the city"),
-          description: "A list of city names",
-          minItems: 3,
-          maxItems: 5
-        )
-      ),
-      safetySettings: safetySettings
-    )
-    let prompt = "What are the biggest cities in Canada?"
-    let response = try await model.generateContent(prompt)
-    let text = try #require(response.text).trimmingCharacters(in: .whitespacesAndNewlines)
-    let jsonData = try #require(text.data(using: .utf8))
-    let decodedJSON = try JSONDecoder().decode([String].self, from: jsonData)
-    #expect(decodedJSON.count >= 3, "Expected at least 3 cities, but got \(decodedJSON.count)")
-    #expect(decodedJSON.count <= 5, "Expected at most 5 cities, but got \(decodedJSON.count)")
-  }
-
   @Test(arguments: InstanceConfig.allConfigsExceptDeveloperV1)
   func generateContentAnyOfSchema(_ config: InstanceConfig) async throws {
     struct MailingAddress: Decodable {
@@ -275,8 +249,6 @@
     )
   }
 
-=======
->>>>>>> 0bd010bd
   // MARK: Streaming Tests
 
   @Test(arguments: InstanceConfig.allConfigs)
