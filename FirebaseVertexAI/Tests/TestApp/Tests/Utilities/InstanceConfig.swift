// Copyright 2025 Google LLC
//
// Licensed under the Apache License, Version 2.0 (the "License");
// you may not use this file except in compliance with the License.
// You may obtain a copy of the License at
//
//      http://www.apache.org/licenses/LICENSE-2.0
//
// Unless required by applicable law or agreed to in writing, software
// distributed under the License is distributed on an "AS IS" BASIS,
// WITHOUT WARRANTIES OR CONDITIONS OF ANY KIND, either express or implied.
// See the License for the specific language governing permissions and
// limitations under the License.

import FirebaseCore
import Testing
import VertexAITestApp

@testable import struct FirebaseVertexAI.APIConfig
@testable import class FirebaseVertexAI.VertexAI

struct InstanceConfig {
  static let vertexV1 = InstanceConfig(
    apiConfig: APIConfig(service: .vertexAI(endpoint: .firebaseVertexAIProd), version: .v1)
  )
  static let vertexV1Staging = InstanceConfig(
    apiConfig: APIConfig(service: .vertexAI(endpoint: .firebaseVertexAIStaging), version: .v1)
  )
  static let vertexV1Beta = InstanceConfig(
    apiConfig: APIConfig(service: .vertexAI(endpoint: .firebaseVertexAIProd), version: .v1beta)
  )
  static let vertexV1BetaStaging = InstanceConfig(
    apiConfig: APIConfig(service: .vertexAI(endpoint: .firebaseVertexAIStaging), version: .v1beta)
  )
  static let developerV1Beta = InstanceConfig(
    apiConfig: APIConfig(service: .developer(endpoint: .firebaseVertexAIProd), version: .v1beta)
  )
  static let developerV1BetaStaging = InstanceConfig(
    apiConfig: APIConfig(service: .developer(endpoint: .firebaseVertexAIStaging), version: .v1beta)
  )
  static let developerV1Spark = InstanceConfig(
    appName: FirebaseAppNames.spark,
    apiConfig: APIConfig(service: .developer(endpoint: .generativeLanguage), version: .v1)
  )
  static let developerV1BetaSpark = InstanceConfig(
    appName: FirebaseAppNames.spark,
    apiConfig: APIConfig(service: .developer(endpoint: .generativeLanguage), version: .v1beta)
  )
  static let allConfigs = [
    vertexV1,
    vertexV1Staging,
    vertexV1Beta,
    vertexV1BetaStaging,
    // Temporarily disabled due to Firebase Proxy issues:
    // developerV1Beta,
    // developerV1BetaStaging,
    developerV1Spark,
    developerV1BetaSpark,
  ]

  static let allConfigsExceptDeveloperV1 = [
    vertexV1,
    vertexV1Staging,
    vertexV1Beta,
    vertexV1BetaStaging,
<<<<<<< HEAD
    developerV1Beta,
=======
    // Temporarily disabled due to Firebase Proxy issues:
    // developerV1Beta,
    // developerV1BetaStaging,
>>>>>>> a7c5f0d4
    developerV1BetaSpark,
  ]

  static let vertexV1AppCheckNotConfigured = InstanceConfig(
    appName: FirebaseAppNames.appCheckNotConfigured,
    apiConfig: APIConfig(service: .vertexAI(endpoint: .firebaseVertexAIProd), version: .v1)
  )
  static let vertexV1BetaAppCheckNotConfigured = InstanceConfig(
    appName: FirebaseAppNames.appCheckNotConfigured,
    apiConfig: APIConfig(service: .vertexAI(endpoint: .firebaseVertexAIProd), version: .v1beta)
  )

  let appName: String?
  let location: String?
  let apiConfig: APIConfig

  init(appName: String? = nil, location: String? = nil, apiConfig: APIConfig) {
    self.appName = appName
    self.location = location
    self.apiConfig = apiConfig
  }

  var app: FirebaseApp? {
    return appName.map { FirebaseApp.app(name: $0) } ?? FirebaseApp.app()
  }

  var serviceName: String {
    switch apiConfig.service {
    case .vertexAI:
      return "Vertex AI"
    case .developer:
      return "Developer"
    }
  }

  var versionName: String {
    return apiConfig.version.rawValue
  }
}

extension InstanceConfig: CustomTestStringConvertible {
  var testDescription: String {
    let endpointSuffix = switch apiConfig.service.endpoint {
    case .firebaseVertexAIProd:
      ""
    case .firebaseVertexAIStaging:
      " - Staging"
    case .generativeLanguage:
      " - Generative Language"
    }
    let locationSuffix = location.map { " - \($0)" } ?? ""

    return "\(serviceName) (\(versionName))\(endpointSuffix)\(locationSuffix)"
  }
}

extension VertexAI {
  static func componentInstance(_ instanceConfig: InstanceConfig) -> VertexAI {
    switch instanceConfig.apiConfig.service {
    case .vertexAI:
      let location = instanceConfig.location ?? "us-central1"
      return VertexAI.vertexAI(
        app: instanceConfig.app,
        location: location,
        apiConfig: instanceConfig.apiConfig
      )
    case .developer:
      assert(
        instanceConfig.location == nil,
        "The Developer API is global and does not support `location`."
      )
      return VertexAI.vertexAI(
        app: instanceConfig.app,
        location: nil,
        apiConfig: instanceConfig.apiConfig
      )
    }
  }
}<|MERGE_RESOLUTION|>--- conflicted
+++ resolved
@@ -63,13 +63,9 @@
     vertexV1Staging,
     vertexV1Beta,
     vertexV1BetaStaging,
-<<<<<<< HEAD
-    developerV1Beta,
-=======
     // Temporarily disabled due to Firebase Proxy issues:
     // developerV1Beta,
     // developerV1BetaStaging,
->>>>>>> a7c5f0d4
     developerV1BetaSpark,
   ]
 
