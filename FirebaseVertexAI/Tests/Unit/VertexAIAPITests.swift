--- conflicted
+++ resolved
@@ -121,25 +121,11 @@
     let _ = ModelContent(parts: "Constant String")
     let _ = ModelContent(parts: str)
     let _ = ModelContent(parts: [str])
-<<<<<<< HEAD
-    let _ = ModelContent(
-      parts: [str, InlineDataPart(inlineData: InlineData(
-        mimeType: "foo",
-        data: Data()
-      ))]
-=======
-    // Note: without `as [any PartsRepresentable]` this will fail to compile with "Cannot
-    // convert value of type 'String' to expected element type
-    // 'Array<Part>.ArrayLiteralElement'. Not sure if there's a way we can get it to
-    // work.
-    let _ = ModelContent(
-      parts: [str, InlineDataPart(data: Data(), mimeType: "foo")] as [any PartsRepresentable]
->>>>>>> f27e34d2
+    let _ = ModelContent(parts: [str, InlineDataPart(data: Data(), mimeType: "foo")]
     )
     #if canImport(UIKit)
       _ = ModelContent(role: "user", parts: UIImage())
       _ = ModelContent(role: "user", parts: [UIImage()])
-<<<<<<< HEAD
       _ = ModelContent(parts: [str, UIImage()])
       // Note: without explicitly specifying`: [any PartsRepresentable]` this will fail to compile
       // below with "Cannot convert value of type `[Any]` to expected type `[any Part]`.
@@ -154,31 +140,7 @@
       // below with "Cannot convert value of type `[Any]` to expected type `[any Part]`.
       let representable2: [any PartsRepresentable] = [str, NSImage()]
       _ = ModelContent(parts: representable2)
-      _ =
-        ModelContent(parts: [str, NSImage(), TextPart(str)])
-=======
-      // Note: without `as [any PartsRepresentable]` this will fail to compile with "Cannot convert
-      // value of type `[Any]` to expected type `[any PartsRepresentable]`. Not sure if there's a
-      // way we can get it to work.
-      _ = ModelContent(parts: [str, UIImage()] as [any PartsRepresentable])
-      // Alternatively, you can explicitly declare the type in a variable and pass it in.
-      let representable2: [any PartsRepresentable] = [str, UIImage()]
-      _ = ModelContent(parts: representable2)
-      _ =
-        ModelContent(parts: [str, UIImage(), TextPart(str)] as [any PartsRepresentable])
-    #elseif canImport(AppKit)
-      _ = ModelContent(role: "user", parts: NSImage())
-      _ = ModelContent(role: "user", parts: [NSImage()])
-      // Note: without `as [any PartsRepresentable]` this will fail to compile with "Cannot convert
-      // value of type `[Any]` to expected type `[any PartsRepresentable]`. Not sure if there's a
-      // way we can get it to work.
-      _ = ModelContent(parts: [str, NSImage()] as [any PartsRepresentable])
-      // Alternatively, you can explicitly declare the type in a variable and pass it in.
-      let representable2: [any PartsRepresentable] = [str, NSImage()]
-      _ = ModelContent(parts: representable2)
-      _ =
-        ModelContent(parts: [str, NSImage(), TextPart(str)] as [any PartsRepresentable])
->>>>>>> f27e34d2
+      _ = ModelContent(parts: [str, NSImage(), TextPart(str)])
     #endif
 
     // countTokens API
