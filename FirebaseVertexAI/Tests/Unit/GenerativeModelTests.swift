--- conflicted
+++ resolved
@@ -212,15 +212,10 @@
     let candidate = try XCTUnwrap(response.candidates.first)
     XCTAssertEqual(candidate.content.parts.count, 1)
     let part = try XCTUnwrap(candidate.content.parts.first)
-<<<<<<< HEAD
-    guard let functionCallPart = part as? FunctionCallPart else {
-=======
     guard let functionCall = part as? FunctionCallPart else {
->>>>>>> f27e34d2
       XCTFail("Part is not a FunctionCall.")
       return
     }
-    let functionCall = functionCallPart.functionCall
     XCTAssertEqual(functionCall.name, "current_time")
     XCTAssertTrue(functionCall.args.isEmpty)
     XCTAssertEqual(response.functionCalls, [functionCall])
@@ -239,15 +234,10 @@
     let candidate = try XCTUnwrap(response.candidates.first)
     XCTAssertEqual(candidate.content.parts.count, 1)
     let part = try XCTUnwrap(candidate.content.parts.first)
-<<<<<<< HEAD
-    guard let functionCallPart = part as? FunctionCallPart else {
-=======
     guard let functionCall = part as? FunctionCallPart else {
->>>>>>> f27e34d2
       XCTFail("Part is not a FunctionCall.")
       return
     }
-    let functionCall = functionCallPart.functionCall
     XCTAssertEqual(functionCall.name, "current_time")
     XCTAssertTrue(functionCall.args.isEmpty)
     XCTAssertEqual(response.functionCalls, [functionCall])
@@ -266,15 +256,10 @@
     let candidate = try XCTUnwrap(response.candidates.first)
     XCTAssertEqual(candidate.content.parts.count, 1)
     let part = try XCTUnwrap(candidate.content.parts.first)
-<<<<<<< HEAD
-    guard let functionCallPart = part as? FunctionCallPart else {
-=======
     guard let functionCall = part as? FunctionCallPart else {
->>>>>>> f27e34d2
       XCTFail("Part is not a FunctionCall.")
       return
     }
-    let functionCall = functionCallPart.functionCall
     XCTAssertEqual(functionCall.name, "sum")
     XCTAssertEqual(functionCall.args.count, 2)
     let argX = try XCTUnwrap(functionCall.args["x"])
