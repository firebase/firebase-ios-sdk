--- conflicted
+++ resolved
@@ -17,12 +17,7 @@
 import Foundation
 import XCTest
 
-<<<<<<< HEAD
-=======
-@_implementationOnly import FirebaseCoreExtension
-
 @testable import FirebaseGenAI
->>>>>>> 9b7e9128
 @testable import FirebaseVertexAI
 
 @available(iOS 15.0, macOS 12.0, macCatalyst 15.0, tvOS 15.0, watchOS 8.0, *)
