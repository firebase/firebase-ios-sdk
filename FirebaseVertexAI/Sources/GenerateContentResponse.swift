// Copyright 2023 Google LLC
//
// Licensed under the Apache License, Version 2.0 (the "License");
// you may not use this file except in compliance with the License.
// You may obtain a copy of the License at
//
//      http://www.apache.org/licenses/LICENSE-2.0
//
// Unless required by applicable law or agreed to in writing, software
// distributed under the License is distributed on an "AS IS" BASIS,
// WITHOUT WARRANTIES OR CONDITIONS OF ANY KIND, either express or implied.
// See the License for the specific language governing permissions and
// limitations under the License.

import Foundation

/// The model's response to a generate content request.
@available(iOS 15.0, macOS 11.0, macCatalyst 15.0, tvOS 15.0, watchOS 8.0, *)
public struct GenerateContentResponse: Sendable {
  /// Token usage metadata for processing the generate content request.
  public struct UsageMetadata: Sendable {
    /// The number of tokens in the request prompt.
    public let promptTokenCount: Int

    /// The total number of tokens across the generated response candidates.
    public let candidatesTokenCount: Int

    /// The total number of tokens in both the request and response.
    public let totalTokenCount: Int
  }

  /// A list of candidate response content, ordered from best to worst.
  public let candidates: [CandidateResponse]

  /// A value containing the safety ratings for the response, or, if the request was blocked, a
  /// reason for blocking the request.
  public let promptFeedback: PromptFeedback?

  /// Token usage metadata for processing the generate content request.
  public let usageMetadata: UsageMetadata?

  /// The response's content as text, if it exists.
  public var text: String? {
    guard let candidate = candidates.first else {
      VertexLog.error(
        code: .generateContentResponseNoCandidates,
        "Could not get text from a response that had no candidates."
      )
      return nil
    }
    let textValues: [String] = candidate.content.parts.compactMap { part in
      switch part {
      case let textPart as TextPart:
        return textPart.text
      default:
        return nil
      }
    }
    guard textValues.count > 0 else {
      VertexLog.error(
        code: .generateContentResponseNoText,
        "Could not get a text part from the first candidate."
      )
      return nil
    }
    return textValues.joined(separator: " ")
  }

  /// Returns function calls found in any `Part`s of the first candidate of the response, if any.
  public var functionCalls: [FunctionCallPart] {
    guard let candidate = candidates.first else {
      return []
    }
    return candidate.content.parts.compactMap { part in
      switch part {
      case let functionCallPart as FunctionCallPart:
<<<<<<< HEAD
        return functionCallPart.functionCall
=======
        return functionCallPart
>>>>>>> f27e34d2
      default:
        return nil
      }
    }
  }

  /// Initializer for SwiftUI previews or tests.
  public init(candidates: [CandidateResponse], promptFeedback: PromptFeedback? = nil,
              usageMetadata: UsageMetadata? = nil) {
    self.candidates = candidates
    self.promptFeedback = promptFeedback
    self.usageMetadata = usageMetadata
  }
}

/// A struct representing a possible reply to a content generation prompt. Each content generation
/// prompt may produce multiple candidate responses.
@available(iOS 15.0, macOS 11.0, macCatalyst 15.0, tvOS 15.0, watchOS 8.0, *)
public struct CandidateResponse: Sendable {
  /// The response's content.
  public let content: ModelContent

  /// The safety rating of the response content.
  public let safetyRatings: [SafetyRating]

  /// The reason the model stopped generating content, if it exists; for example, if the model
  /// generated a predefined stop sequence.
  public let finishReason: FinishReason?

  /// Cited works in the model's response content, if it exists.
  public let citationMetadata: CitationMetadata?

  /// Initializer for SwiftUI previews or tests.
  public init(content: ModelContent, safetyRatings: [SafetyRating], finishReason: FinishReason?,
              citationMetadata: CitationMetadata?) {
    self.content = content
    self.safetyRatings = safetyRatings
    self.finishReason = finishReason
    self.citationMetadata = citationMetadata
  }
}

/// A collection of source attributions for a piece of content.
@available(iOS 15.0, macOS 11.0, macCatalyst 15.0, tvOS 15.0, watchOS 8.0, *)
public struct CitationMetadata: Sendable {
  /// A list of individual cited sources and the parts of the content to which they apply.
  public let citations: [Citation]
}

/// A struct describing a source attribution.
@available(iOS 15.0, macOS 11.0, macCatalyst 15.0, tvOS 15.0, watchOS 8.0, *)
public struct Citation: Sendable {
  /// The inclusive beginning of a sequence in a model response that derives from a cited source.
  public let startIndex: Int

  /// The exclusive end of a sequence in a model response that derives from a cited source.
  public let endIndex: Int

  /// A link to the cited source, if available.
  public let uri: String?

  /// The title of the cited source, if available.
  public let title: String?

  /// The license the cited source work is distributed under, if specified.
  public let license: String?
}

/// A value enumerating possible reasons for a model to terminate a content generation request.
@available(iOS 15.0, macOS 11.0, macCatalyst 15.0, tvOS 15.0, watchOS 8.0, *)
public enum FinishReason: String, Sendable {
  /// The finish reason is unknown.
  case unknown = "FINISH_REASON_UNKNOWN"

  /// Natural stop point of the model or provided stop sequence.
  case stop = "STOP"

  /// The maximum number of tokens as specified in the request was reached.
  case maxTokens = "MAX_TOKENS"

  /// The token generation was stopped because the response was flagged for safety reasons.
  /// NOTE: When streaming, the Candidate.content will be empty if content filters blocked the
  /// output.
  case safety = "SAFETY"

  /// The token generation was stopped because the response was flagged for unauthorized citations.
  case recitation = "RECITATION"

  /// All other reasons that stopped token generation.
  case other = "OTHER"
}

/// A metadata struct containing any feedback the model had on the prompt it was provided.
@available(iOS 15.0, macOS 11.0, macCatalyst 15.0, tvOS 15.0, watchOS 8.0, *)
public struct PromptFeedback: Sendable {
  /// A type describing possible reasons to block a prompt.
  public enum BlockReason: String, Sendable {
    /// The block reason is unknown.
    case unknown = "UNKNOWN"

    /// The prompt was blocked because it was deemed unsafe.
    case safety = "SAFETY"

    /// All other block reasons.
    case other = "OTHER"
  }

  /// The reason a prompt was blocked, if it was blocked.
  public let blockReason: BlockReason?

  /// The safety ratings of the prompt.
  public let safetyRatings: [SafetyRating]

  /// Initializer for SwiftUI previews or tests.
  public init(blockReason: BlockReason?, safetyRatings: [SafetyRating]) {
    self.blockReason = blockReason
    self.safetyRatings = safetyRatings
  }
}

// MARK: - Codable Conformances

@available(iOS 15.0, macOS 11.0, macCatalyst 15.0, tvOS 15.0, watchOS 8.0, *)
extension GenerateContentResponse: Decodable {
  enum CodingKeys: CodingKey {
    case candidates
    case promptFeedback
    case usageMetadata
  }

  public init(from decoder: Decoder) throws {
    let container = try decoder.container(keyedBy: CodingKeys.self)

    guard container.contains(CodingKeys.candidates) || container
      .contains(CodingKeys.promptFeedback) else {
      let context = DecodingError.Context(
        codingPath: [],
        debugDescription: "Failed to decode GenerateContentResponse;" +
          " missing keys 'candidates' and 'promptFeedback'."
      )
      throw DecodingError.dataCorrupted(context)
    }

    if let candidates = try container.decodeIfPresent(
      [CandidateResponse].self,
      forKey: .candidates
    ) {
      self.candidates = candidates
    } else {
      candidates = []
    }
    promptFeedback = try container.decodeIfPresent(PromptFeedback.self, forKey: .promptFeedback)
    usageMetadata = try container.decodeIfPresent(UsageMetadata.self, forKey: .usageMetadata)
  }
}

@available(iOS 15.0, macOS 11.0, macCatalyst 15.0, tvOS 15.0, watchOS 8.0, *)
extension GenerateContentResponse.UsageMetadata: Decodable {
  enum CodingKeys: CodingKey {
    case promptTokenCount
    case candidatesTokenCount
    case totalTokenCount
  }

  public init(from decoder: any Decoder) throws {
    let container = try decoder.container(keyedBy: CodingKeys.self)
    promptTokenCount = try container.decodeIfPresent(Int.self, forKey: .promptTokenCount) ?? 0
    candidatesTokenCount = try container
      .decodeIfPresent(Int.self, forKey: .candidatesTokenCount) ?? 0
    totalTokenCount = try container.decodeIfPresent(Int.self, forKey: .totalTokenCount) ?? 0
  }
}

@available(iOS 15.0, macOS 11.0, macCatalyst 15.0, tvOS 15.0, watchOS 8.0, *)
extension CandidateResponse: Decodable {
  enum CodingKeys: CodingKey {
    case content
    case safetyRatings
    case finishReason
    case finishMessage
    case citationMetadata
  }

  /// Initializes a response from a decoder. Used for decoding server responses; not for public
  /// use.
  public init(from decoder: Decoder) throws {
    let container = try decoder.container(keyedBy: CodingKeys.self)

    do {
      if let content = try container.decodeIfPresent(ModelContent.self, forKey: .content) {
        self.content = content
      } else {
        content = ModelContent(parts: [])
      }
    } catch {
      // Check if `content` can be decoded as an empty dictionary to detect the `"content": {}` bug.
      if let content = try? container.decode([String: String].self, forKey: .content),
         content.isEmpty {
        throw InvalidCandidateError.emptyContent(underlyingError: error)
      } else {
        throw InvalidCandidateError.malformedContent(underlyingError: error)
      }
    }

    if let safetyRatings = try container.decodeIfPresent(
      [SafetyRating].self,
      forKey: .safetyRatings
    ) {
      self.safetyRatings = safetyRatings
    } else {
      safetyRatings = []
    }

    finishReason = try container.decodeIfPresent(FinishReason.self, forKey: .finishReason)

    citationMetadata = try container.decodeIfPresent(
      CitationMetadata.self,
      forKey: .citationMetadata
    )
  }
}

@available(iOS 15.0, macOS 11.0, macCatalyst 15.0, tvOS 15.0, watchOS 8.0, *)
extension CitationMetadata: Decodable {}

@available(iOS 15.0, macOS 11.0, macCatalyst 15.0, tvOS 15.0, watchOS 8.0, *)
extension Citation: Decodable {
  enum CodingKeys: CodingKey {
    case startIndex
    case endIndex
    case uri
    case title
    case license
  }

  public init(from decoder: any Decoder) throws {
    let container = try decoder.container(keyedBy: CodingKeys.self)
    startIndex = try container.decodeIfPresent(Int.self, forKey: .startIndex) ?? 0
    endIndex = try container.decode(Int.self, forKey: .endIndex)
    if let uri = try container.decodeIfPresent(String.self, forKey: .uri), !uri.isEmpty {
      self.uri = uri
    } else {
      uri = nil
    }
    if let title = try container.decodeIfPresent(String.self, forKey: .title), !title.isEmpty {
      self.title = title
    } else {
      title = nil
    }
    if let license = try container.decodeIfPresent(String.self, forKey: .license),
       !license.isEmpty {
      self.license = license
    } else {
      license = nil
    }
  }
}

@available(iOS 15.0, macOS 11.0, macCatalyst 15.0, tvOS 15.0, watchOS 8.0, *)
extension FinishReason: Decodable {
  public init(from decoder: Decoder) throws {
    let value = try decoder.singleValueContainer().decode(String.self)
    guard let decodedFinishReason = FinishReason(rawValue: value) else {
      VertexLog.error(
        code: .generateContentResponseUnrecognizedFinishReason,
        "Unrecognized FinishReason with value \"\(value)\"."
      )
      self = .unknown
      return
    }

    self = decodedFinishReason
  }
}

@available(iOS 15.0, macOS 11.0, macCatalyst 15.0, tvOS 15.0, watchOS 8.0, *)
extension PromptFeedback.BlockReason: Decodable {
  public init(from decoder: Decoder) throws {
    let value = try decoder.singleValueContainer().decode(String.self)
    guard let decodedBlockReason = PromptFeedback.BlockReason(rawValue: value) else {
      VertexLog.error(
        code: .generateContentResponseUnrecognizedBlockReason,
        "Unrecognized BlockReason with value \"\(value)\"."
      )
      self = .unknown
      return
    }

    self = decodedBlockReason
  }
}

@available(iOS 15.0, macOS 11.0, macCatalyst 15.0, tvOS 15.0, watchOS 8.0, *)
extension PromptFeedback: Decodable {
  enum CodingKeys: CodingKey {
    case blockReason
    case safetyRatings
  }

  public init(from decoder: Decoder) throws {
    let container = try decoder.container(keyedBy: CodingKeys.self)
    blockReason = try container.decodeIfPresent(
      PromptFeedback.BlockReason.self,
      forKey: .blockReason
    )
    if let safetyRatings = try container.decodeIfPresent(
      [SafetyRating].self,
      forKey: .safetyRatings
    ) {
      self.safetyRatings = safetyRatings
    } else {
      safetyRatings = []
    }
  }
}<|MERGE_RESOLUTION|>--- conflicted
+++ resolved
@@ -74,11 +74,7 @@
     return candidate.content.parts.compactMap { part in
       switch part {
       case let functionCallPart as FunctionCallPart:
-<<<<<<< HEAD
-        return functionCallPart.functionCall
-=======
         return functionCallPart
->>>>>>> f27e34d2
       default:
         return nil
       }
