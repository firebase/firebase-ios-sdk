--- conflicted
+++ resolved
@@ -83,12 +83,8 @@
        toolConfig: ToolConfig? = nil,
        systemInstruction: ModelContent? = nil,
        requestOptions: RequestOptions,
-<<<<<<< HEAD
        urlSession: URLSession = GenAIURLSession.default) {
-=======
-       urlSession: URLSession = .shared) {
     self.modelName = modelName
->>>>>>> 11fe4a06
     self.modelResourceName = modelResourceName
     self.apiConfig = apiConfig
     generativeAIService = GenerativeAIService(
