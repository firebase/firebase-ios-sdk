// Copyright 2024 Google LLC
//
// Licensed under the Apache License, Version 2.0 (the "License");
// you may not use this file except in compliance with the License.
// You may obtain a copy of the License at
//
//      http://www.apache.org/licenses/LICENSE-2.0
//
// Unless required by applicable law or agreed to in writing, software
// distributed under the License is distributed on an "AS IS" BASIS,
// WITHOUT WARRANTIES OR CONDITIONS OF ANY KIND, either express or implied.
// See the License for the specific language governing permissions and
// limitations under the License.

@_exported public import FirebaseAI

import FirebaseCore

/// The Vertex AI for Firebase SDK provides access to Gemini models directly from your app.
@available(iOS 15.0, macOS 12.0, macCatalyst 15.0, tvOS 15.0, watchOS 8.0, *)
public class VertexAI {
  // MARK: - Public APIs

  /// Creates an instance of `VertexAI`.
  ///
  ///  - Parameters:
  ///   - app: A custom `FirebaseApp` used for initialization; if not specified, uses the default
  ///     ``FirebaseApp``.
  ///   - location: The region identifier, defaulting to `us-central1`; see
  ///     [Vertex AI locations]
  ///     (https://firebase.google.com/docs/vertex-ai/locations?platform=ios#available-locations)
  ///     for a list of supported locations.
  /// - Returns: A `VertexAI` instance, configured with the custom `FirebaseApp`.
  public static func vertexAI(app: FirebaseApp? = nil,
                              location: String = "us-central1") -> VertexAI {
    let firebaseAI = FirebaseAI.firebaseAI(app: app, backend: .vertexAI(location: location))
    return VertexAI(firebaseAI: firebaseAI)
  }

  /// Initializes a generative model with the given parameters.
  ///
  /// - Note: Refer to [Gemini models](https://firebase.google.com/docs/vertex-ai/gemini-models) for
  /// guidance on choosing an appropriate model for your use case.
  ///
  /// - Parameters:
  ///   - modelName: The name of the model to use, for example `"gemini-1.5-flash"`; see
  ///     [available model names
  ///     ](https://firebase.google.com/docs/vertex-ai/gemini-models#available-model-names) for a
  ///     list of supported model names.
  ///   - generationConfig: The content generation parameters your model should use.
  ///   - safetySettings: A value describing what types of harmful content your model should allow.
  ///   - tools: A list of ``Tool`` objects that the model may use to generate the next response.
  ///   - toolConfig: Tool configuration for any `Tool` specified in the request.
  ///   - systemInstruction: Instructions that direct the model to behave a certain way; currently
  ///     only text content is supported.
  ///   - requestOptions: Configuration parameters for sending requests to the backend.
  public func generativeModel(modelName: String,
                              generationConfig: GenerationConfig? = nil,
                              safetySettings: [SafetySetting]? = nil,
                              tools: [Tool]? = nil,
                              toolConfig: ToolConfig? = nil,
                              systemInstruction: ModelContent? = nil,
                              requestOptions: RequestOptions = RequestOptions())
    -> GenerativeModel {
    return firebaseAI.generativeModel(
      modelName: modelName,
      generationConfig: generationConfig,
      safetySettings: safetySettings,
      tools: tools,
      toolConfig: toolConfig,
      systemInstruction: systemInstruction,
      requestOptions: requestOptions
    )
  }

  /// **[Public Preview]** Initializes an ``ImagenModel`` with the given parameters.
  ///
  /// > Warning: For Vertex AI in Firebase, image generation using Imagen 3 models is in Public
  /// Preview, which means that the feature is not subject to any SLA or deprecation policy and
  /// could change in backwards-incompatible ways.
  ///
  /// > Important: Only Imagen 3 models (named `imagen-3.0-*`) are supported.
  ///
  /// - Parameters:
  ///   - modelName: The name of the Imagen 3 model to use, for example `"imagen-3.0-generate-002"`;
  ///     see [model versions](https://firebase.google.com/docs/vertex-ai/models) for a list of
  ///     supported Imagen 3 models.
  ///   - generationConfig: Configuration options for generating images with Imagen.
  ///   - safetySettings: Settings describing what types of potentially harmful content your model
  ///     should allow.
  ///   - requestOptions: Configuration parameters for sending requests to the backend.
  public func imagenModel(modelName: String, generationConfig: ImagenGenerationConfig? = nil,
                          safetySettings: ImagenSafetySettings? = nil,
                          requestOptions: RequestOptions = RequestOptions()) -> ImagenModel {
    return firebaseAI.imagenModel(
      modelName: modelName,
      generationConfig: generationConfig,
      safetySettings: safetySettings,
      requestOptions: requestOptions
    )
  }

<<<<<<< HEAD
  /// Class to enable VertexAI to register via the Objective-C based Firebase component system
  /// to include VertexAI in the userAgent.
  @objc(FIRVertexAIComponent) class FirebaseVertexAIComponent: NSObject {}

  // MARK: - Private

  /// Firebase data relevant to Vertex AI.
  let firebaseInfo: FirebaseInfo

  let apiConfig: APIConfig

  /// Lock to manage access to the `instances` array to avoid race conditions.
  private static let instancesLock = FirebaseCoreInternal.FIRAllocatedUnfairLock<Void>()

  #if compiler(>=6)
    /// A map of active  `VertexAI` instances keyed by the `FirebaseApp` name and the `location`, in
    /// the format `appName:location`.
    private nonisolated(unsafe) static var instances: [InstanceKey: VertexAI] = [:]
  #else
    /// A map of active  `VertexAI` instances keyed by the `FirebaseApp` name and the `location`, in
    /// the format `appName:location`.
    private static var instances: [InstanceKey: VertexAI] = [:]
  #endif

  let location: String?

  static let defaultVertexAIAPIConfig = APIConfig(service: .vertexAI, version: .v1beta)

  static func vertexAI(app: FirebaseApp?, location: String?, apiConfig: APIConfig) -> VertexAI {
    guard let app = app ?? FirebaseApp.app() else {
      fatalError("No instance of the default Firebase app was found.")
    }

    instancesLock.lock()

    // Unlock before the function returns.
    defer { instancesLock.unlock() }
=======
  // MARK: - Internal APIs

  let firebaseAI: FirebaseAI
>>>>>>> 852c4891

  init(firebaseAI: FirebaseAI) {
    self.firebaseAI = firebaseAI
  }
}<|MERGE_RESOLUTION|>--- conflicted
+++ resolved
@@ -100,49 +100,9 @@
     )
   }
 
-<<<<<<< HEAD
-  /// Class to enable VertexAI to register via the Objective-C based Firebase component system
-  /// to include VertexAI in the userAgent.
-  @objc(FIRVertexAIComponent) class FirebaseVertexAIComponent: NSObject {}
-
-  // MARK: - Private
-
-  /// Firebase data relevant to Vertex AI.
-  let firebaseInfo: FirebaseInfo
-
-  let apiConfig: APIConfig
-
-  /// Lock to manage access to the `instances` array to avoid race conditions.
-  private static let instancesLock = FirebaseCoreInternal.FIRAllocatedUnfairLock<Void>()
-
-  #if compiler(>=6)
-    /// A map of active  `VertexAI` instances keyed by the `FirebaseApp` name and the `location`, in
-    /// the format `appName:location`.
-    private nonisolated(unsafe) static var instances: [InstanceKey: VertexAI] = [:]
-  #else
-    /// A map of active  `VertexAI` instances keyed by the `FirebaseApp` name and the `location`, in
-    /// the format `appName:location`.
-    private static var instances: [InstanceKey: VertexAI] = [:]
-  #endif
-
-  let location: String?
-
-  static let defaultVertexAIAPIConfig = APIConfig(service: .vertexAI, version: .v1beta)
-
-  static func vertexAI(app: FirebaseApp?, location: String?, apiConfig: APIConfig) -> VertexAI {
-    guard let app = app ?? FirebaseApp.app() else {
-      fatalError("No instance of the default Firebase app was found.")
-    }
-
-    instancesLock.lock()
-
-    // Unlock before the function returns.
-    defer { instancesLock.unlock() }
-=======
   // MARK: - Internal APIs
 
   let firebaseAI: FirebaseAI
->>>>>>> 852c4891
 
   init(firebaseAI: FirebaseAI) {
     self.firebaseAI = firebaseAI
