# 11.4.0
- [changed] **Breaking Change**: The `HarmCategory` enum is no longer nested
  inside the `SafetySetting` struct and the `unspecified` case has been
  removed. (#13686)
- [changed] **Breaking Change**: The `BlockThreshold` enum in `SafetySetting`
  has been renamed to `HarmBlockThreshold`. (#13696)
- [changed] **Breaking Change**: The `unspecified` case has been removed from
<<<<<<< HEAD
  the `FinishReason`, `PromptFeedback` and `HarmProbability` enums; this
  scenario is now handled by the existing `unknown` case. (#13699)
- [changed] **Breaking Change**: The property `citationSources` of
  `CitationMetadata` has been renamed to `citations`. (#13702)
=======
  the `FinishReason`, `BlockReason` and `HarmProbability` enums; this scenario
  is now handled by the existing `unknown` case. (#13699)
- [changed] **Breaking Change**: The `data` case in the `Part` enum has been
  renamed to `inlineData`; no functionality changes. (#13700)
>>>>>>> b2ccb4d7

# 11.3.0
- [added] Added `Decodable` conformance for `FunctionResponse`. (#13606)

# 11.2.0
- [fixed] Resolved a decoding error for citations without a `uri` and added
  support for decoding `title` fields, which were previously ignored. (#13518)
- [changed] **Breaking Change**: The methods for starting streaming requests
  (`generateContentStream` and `sendMessageStream`) are now throwing and
  asynchronous and must be called with `try await`. (#13545, #13573)
- [changed] **Breaking Change**: Creating a chat instance (`startChat`) is now
  asynchronous and must be called with `await`. (#13545)
- [changed] **Breaking Change**: The source image in the
  `ImageConversionError.couldNotConvertToJPEG` error case is now an enum value
  instead of the `Any` type. (#13575)
- [added] Added support for specifying a JSON `responseSchema` in
  `GenerationConfig`; see
  [control generated output](https://cloud.google.com/vertex-ai/generative-ai/docs/multimodal/control-generated-output)
  for more details. (#13576)

# 10.29.0
- [feature] Added community support for watchOS. (#13215)

# 10.28.0
- [changed] Removed uses of the `gemini-1.5-flash-preview-0514` model in docs
  and samples. Developers should now use the auto-updated versions,
  `gemini-1.5-pro` or `gemini-1.5-flash`, or a specific stable version; see
  [available model names](https://firebase.google.com/docs/vertex-ai/gemini-models#available-model-names)
  for more details. (#13099)
- [feature] Added community support for tvOS and visionOS. (#13090, #13092)

# 10.27.0
- [changed] Removed uses of the `gemini-1.5-pro-preview-0409` model in docs and
  samples. Developers should now use `gemini-1.5-pro-preview-0514` or
  `gemini-1.5-flash-preview-0514`; see
  [available model names](https://firebase.google.com/docs/vertex-ai/gemini-models#available-model-names)
  for more details. (#12979)
- [changed] Logged additional details when required APIs for Vertex AI are
  not enabled or response payloads when requests fail. (#13007, #13009)

# 10.26.0
- [feature] Initial release of the Vertex AI for Firebase SDK (public preview).
  Learn how to
  [get started](https://firebase.google.com/docs/vertex-ai/get-started?platform=ios)
  with the SDK in your app.<|MERGE_RESOLUTION|>--- conflicted
+++ resolved
@@ -5,17 +5,12 @@
 - [changed] **Breaking Change**: The `BlockThreshold` enum in `SafetySetting`
   has been renamed to `HarmBlockThreshold`. (#13696)
 - [changed] **Breaking Change**: The `unspecified` case has been removed from
-<<<<<<< HEAD
-  the `FinishReason`, `PromptFeedback` and `HarmProbability` enums; this
-  scenario is now handled by the existing `unknown` case. (#13699)
-- [changed] **Breaking Change**: The property `citationSources` of
-  `CitationMetadata` has been renamed to `citations`. (#13702)
-=======
   the `FinishReason`, `BlockReason` and `HarmProbability` enums; this scenario
   is now handled by the existing `unknown` case. (#13699)
 - [changed] **Breaking Change**: The `data` case in the `Part` enum has been
   renamed to `inlineData`; no functionality changes. (#13700)
->>>>>>> b2ccb4d7
+- [changed] **Breaking Change**: The property `citationSources` of
+  `CitationMetadata` has been renamed to `citations`. (#13702)
 
 # 11.3.0
 - [added] Added `Decodable` conformance for `FunctionResponse`. (#13606)
