# Unreleased
<<<<<<< HEAD
- [added] Added support for specifying the minimum and maximum number of items
  (`minItems` / `maxItems`) to generate in an array `Schema`. (#14671)
=======
- [added] **Public Preview**: Added support for specifying response modalities
  in `GenerationConfig`. This includes **public experimental** support for image
  generation using Gemini 2.0 Flash (`gemini-2.0-flash-exp`). (#14658)
  <br /><br />
  Note: This feature is in Public Preview and relies on experimental models,
  which means that it is not subject to any SLA or deprecation policy and could
  change in backwards-incompatible ways.
>>>>>>> a1c38edb

# 11.11.0
- [added] Emits a warning when attempting to use an incompatible model with
  `GenerativeModel` or `ImagenModel`. (#14610)

# 11.10.0
- [feature] The Vertex AI SDK no longer requires `@preconcurrency` when imported in Swift 6.
- [feature] The Vertex AI Sample App now includes an image generation example.
- [changed] The Vertex AI Sample App is now part of the
  [quickstart-ios repo](https://github.com/firebase/quickstart-ios/tree/main/vertexai).
- [changed] The `role` in system instructions is now ignored; no code changes
  are required. (#14558)

# 11.9.0
- [feature] **Public Preview**: Added support for
  [generating images](https://firebase.google.com/docs/vertex-ai/generate-images-imagen?platform=ios)
  using the Imagen 3 models.
  <br /><br />
  Note: This feature is in Public Preview, which means that it is not subject to
  any SLA or deprecation policy and could change in backwards-incompatible ways.
- [feature] Added support for modality-based token count. (#14406)

# 11.6.0
- [changed] The token counts from `GenerativeModel.countTokens(...)` now include
  tokens from the schema for JSON output and function calling; reported token
  counts will now be higher if using these features.

# 11.5.0
- [fixed] Fixed an issue where `VertexAI.vertexAI(app: app1)` and
  `VertexAI.vertexAI(app: app2)` would return the same instance if their
  `location` was the same, including the default `us-central1`. (#14007)
- [changed] Removed `format: "double"` in `Schema.double()` since
  double-precision accuracy isn't enforced by the model; continue using the
  Swift `Double` type when decoding data produced with this schema. (#13990)

# 11.4.0
- [feature] Vertex AI in Firebase is now Generally Available (GA) and can be
  used in production apps. (#13725)
  <br /><br />
  Use the Vertex AI in Firebase library to call the Vertex AI Gemini API
  directly from your app. This client library is built specifically for use with
  Swift apps, offering security options against unauthorized clients as well as
  integrations with other Firebase services.
  <br /><br />
  Note: Vertex AI in Firebase is currently only available in Swift Package
  Manager and CocoaPods. Stay tuned for the next release for the Zip and
  Carthage distributions.
  <br /><br />
  - If you're new to this library, visit the
    [getting started guide](http://firebase.google.com/docs/vertex-ai/get-started?platform=ios).
  - If you used the preview version of the library, visit the
    [migration guide](https://firebase.google.com/docs/vertex-ai/migrate-to-ga?platform=ios)
    to learn about some important updates.
- [changed] **Breaking Change**: The `HarmCategory` enum is no longer nested
  inside the `SafetySetting` struct and the `unspecified` case has been
  removed. (#13686)
- [changed] **Breaking Change**: The `BlockThreshold` enum in `SafetySetting`
  has been renamed to `HarmBlockThreshold`. (#13696)
- [changed] **Breaking Change**: The `unspecified` case has been removed from
  the `FinishReason`, `BlockReason` and `HarmProbability` enums; this scenario
  is now handled by the existing `unknown` case. (#13699)
- [changed] **Breaking Change**: The property `citationSources` of
  `CitationMetadata` has been renamed to `citations`. (#13702)
- [changed] **Breaking Change**: The initializer for `Schema` is now internal;
  use the new type methods `Schema.string(...)`, `Schema.object(...)`, etc.,
  instead. (#13852)
- [changed] **Breaking Change**: The initializer for `FunctionDeclaration` now
  accepts an array of *optional* parameters instead of a list of *required*
  parameters; if a parameter is not listed as optional it is assumed to be
  required. (#13616)
- [changed] **Breaking Change**: `CountTokensResponse.totalBillableCharacters`
  is now optional (`Int?`); it may be `null` in cases such as when a
  `GenerateContentRequest` contains only images or other non-text content.
  (#13721)
- [changed] **Breaking Change**: The `ImageConversionError` enum is no longer
  public; image conversion errors are still reported as
  `GenerateContentError.promptImageContentError`. (#13735)
- [changed] **Breaking Change**: The `CountTokensError` enum has been removed;
  errors occurring in `GenerativeModel.countTokens(...)` are now thrown directly
  instead of being wrapped in a `CountTokensError.internalError`. (#13736)
- [changed] **Breaking Change**: The enum `ModelContent.Part` has been replaced
  with a protocol named `Part` to avoid future breaking changes with new part
  types. The new types `TextPart` and `FunctionCallPart` may be received when
  generating content; additionally the types `InlineDataPart`, `FileDataPart`
  and `FunctionResponsePart` may be provided as input. (#13767)
- [changed] **Breaking Change**: All initializers for `ModelContent` now require
  the label `parts: `. (#13832)
- [changed] **Breaking Change**: `HarmCategory`, `HarmProbability`, and
  `FinishReason` are now structs instead of enums types and the `unknown` cases
  have been removed; in a `switch` statement, use the `default:` case to cover
  unknown or unhandled values. (#13728, #13854, #13860)
- [changed] **Breaking Change**: The `Tool` initializer is now internal; use the
  new type method `functionDeclarations(_:)` to create a `Tool` for function
  calling. (#13873)
- [changed] **Breaking Change**: The `FunctionCallingConfig` initializer and
  `Mode` enum are now internal; use one of the new type methods `auto()`,
  `any(allowedFunctionNames:)`, or `none()` to create a config. (#13873)
- [changed] **Breaking Change**: The `CandidateResponse` type is now named
  `Candidate`. (#13897)
- [changed] **Breaking Change**: The minimum deployment target for the SDK is
  now macOS 12.0; all other platform minimums remain the same at iOS 15.0,
  macCatalyst 15.0, tvOS 15.0, and watchOS 8.0. (#13903)
- [changed] **Breaking Change**: All of the public properties of
  `GenerationConfig` are now `internal`; they all remain configurable in the
  initializer. (#13904)
- [changed] The default request timeout is now 180 seconds instead of the
  platform-default value of 60 seconds for a `URLRequest`; this timeout may
  still be customized in `RequestOptions`. (#13722)
- [changed] The response from `GenerativeModel.countTokens(...)` now includes
  `systemInstruction`, `tools` and `generationConfig` in the `totalTokens` and
  `totalBillableCharacters` counts, where applicable. (#13813)
- [added] Added a new `HarmCategory` `.civicIntegrity` for filtering content
  that may be used to harm civic integrity. (#13728)
- [added] Added `probabilityScore`, `severity` and `severityScore` in
  `SafetyRating` to provide more fine-grained detail on blocked responses.
  (#13875)
- [added] Added a new `HarmBlockThreshold` `.off`, which turns off the safety
  filter. (#13863)
- [added] Added an optional `HarmBlockMethod` parameter `method` in
  `SafetySetting` that configures whether responses are blocked based on the
  `probability` and/or `severity` of content being in a `HarmCategory`. (#13876)
- [added] Added new `FinishReason` values `.blocklist`, `.prohibitedContent`,
  `.spii` and `.malformedFunctionCall` that may be reported. (#13860)
- [added] Added new `BlockReason` values `.blocklist` and `.prohibitedContent`
  that may be reported when a prompt is blocked. (#13861)
- [added] Added the `PromptFeedback` property `blockReasonMessage` that *may* be
  provided alongside the `blockReason`. (#13891)
- [added] Added an optional `publicationDate` property that *may* be provided in
  `Citation`. (#13893)
- [added] Added `presencePenalty` and `frequencyPenalty` parameters to
  `GenerationConfig`. (#13899)

# 11.3.0
- [added] Added `Decodable` conformance for `FunctionResponse`. (#13606)
- [changed] **Breaking Change**: Reverted refactor of `GenerativeModel` and
  `Chat` as Swift actors (#13545) introduced in 11.2; The methods
  `generateContentStream`, `startChat` and `sendMessageStream` no longer need to
  be called with `await`. (#13703)

# 11.2.0
- [fixed] Resolved a decoding error for citations without a `uri` and added
  support for decoding `title` fields, which were previously ignored. (#13518)
- [changed] **Breaking Change**: The methods for starting streaming requests
  (`generateContentStream` and `sendMessageStream`) are now throwing and
  asynchronous and must be called with `try await`. (#13545, #13573)
- [changed] **Breaking Change**: Creating a chat instance (`startChat`) is now
  asynchronous and must be called with `await`. (#13545)
- [changed] **Breaking Change**: The source image in the
  `ImageConversionError.couldNotConvertToJPEG` error case is now an enum value
  instead of the `Any` type. (#13575)
- [added] Added support for specifying a JSON `responseSchema` in
  `GenerationConfig`; see
  [control generated output](https://firebase.google.com/docs/vertex-ai/structured-output?platform=ios)
  for more details. (#13576)

# 10.29.0
- [feature] Added community support for watchOS. (#13215)

# 10.28.0
- [changed] Removed uses of the `gemini-1.5-flash-preview-0514` model in docs
  and samples. Developers should now use the auto-updated versions,
  `gemini-1.5-pro` or `gemini-1.5-flash`, or a specific stable version; see
  [available model names](https://firebase.google.com/docs/vertex-ai/gemini-models#available-model-names)
  for more details. (#13099)
- [feature] Added community support for tvOS and visionOS. (#13090, #13092)

# 10.27.0
- [changed] Removed uses of the `gemini-1.5-pro-preview-0409` model in docs and
  samples. Developers should now use `gemini-1.5-pro-preview-0514` or
  `gemini-1.5-flash-preview-0514`; see
  [available model names](https://firebase.google.com/docs/vertex-ai/gemini-models#available-model-names)
  for more details. (#12979)
- [changed] Logged additional details when required APIs for Vertex AI are
  not enabled or response payloads when requests fail. (#13007, #13009)

# 10.26.0
- [feature] Initial release of the Vertex AI for Firebase SDK (public preview).
  Learn how to
  [get started](https://firebase.google.com/docs/vertex-ai/get-started?platform=ios)
  with the SDK in your app.<|MERGE_RESOLUTION|>--- conflicted
+++ resolved
@@ -1,8 +1,4 @@
 # Unreleased
-<<<<<<< HEAD
-- [added] Added support for specifying the minimum and maximum number of items
-  (`minItems` / `maxItems`) to generate in an array `Schema`. (#14671)
-=======
 - [added] **Public Preview**: Added support for specifying response modalities
   in `GenerationConfig`. This includes **public experimental** support for image
   generation using Gemini 2.0 Flash (`gemini-2.0-flash-exp`). (#14658)
@@ -10,7 +6,8 @@
   Note: This feature is in Public Preview and relies on experimental models,
   which means that it is not subject to any SLA or deprecation policy and could
   change in backwards-incompatible ways.
->>>>>>> a1c38edb
+- [added] Added support for specifying the minimum and maximum number of items
+  (`minItems` / `maxItems`) to generate in an array `Schema`. (#14671)
 
 # 11.11.0
 - [added] Emits a warning when attempting to use an incompatible model with
