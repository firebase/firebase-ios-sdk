# 11.4.0
- [changed] **Breaking Change**: The `HarmCategory` enum is no longer nested
  inside the `SafetySetting` struct and the `unspecified` case has been
  removed. (#13686)
- [changed] **Breaking Change**: The `BlockThreshold` enum in `SafetySetting`
  has been renamed to `HarmBlockThreshold`. (#13696)
- [changed] **Breaking Change**: The `unspecified` case has been removed from
  the `FinishReason`, `BlockReason` and `HarmProbability` enums; this scenario
  is now handled by the existing `unknown` case. (#13699)
- [changed] **Breaking Change**: The `data` case in the `Part` enum has been
  renamed to `inlineData`; no functionality changes. (#13700)
- [changed] **Breaking Change**: The property `citationSources` of
  `CitationMetadata` has been renamed to `citations`. (#13702)
- [changed] **Breaking Change**: The constructor for `Schema` is now deprecated;
  use the new static methods `Schema.string(...)`, `Schema.object(...)`, etc.,
  instead. (#13616)
- [changed] **Breaking Change**: The constructor for `FunctionDeclaration` now
  accepts an array of *optional* parameters instead of a list of *required*
  parameters; if a parameter is not listed as optional it is assumed to be
  required. (#13616)
- [changed] **Breaking Change**: `CountTokensResponse.totalBillableCharacters`
  is now optional (`Int?`); it may be `null` in cases such as when a
  `GenerateContentRequest` contains only images or other non-text content.
  (#13721)
<<<<<<< HEAD
- [changed] **Breaking Change**: The `CountTokensError` enum has been removed;
  errors occurring in `GenerativeModel.countTokens(...)` are now thrown directly
  instead of being wrapped in a `CountTokensError.internalError`. (#13736)
=======
- [changed] **Breaking Change**: The `ImageConversionError` enum is no longer
  public; image conversion errors are still reported as
  `GenerateContentError.promptImageContentError`. (#13735)
>>>>>>> 4c9cc644
- [changed] The default request timeout is now 180 seconds instead of the
  platform-default value of 60 seconds for a `URLRequest`; this timeout may
  still be customized in `RequestOptions`. (#13722)

# 11.3.0
- [added] Added `Decodable` conformance for `FunctionResponse`. (#13606)
- [changed] **Breaking Change**: Reverted refactor of `GenerativeModel` and
  `Chat` as Swift actors (#13545) introduced in 11.2; The methods
  `generateContentStream`, `startChat` and `sendMessageStream` no longer need to
  be called with `await`. (#13703)

# 11.2.0
- [fixed] Resolved a decoding error for citations without a `uri` and added
  support for decoding `title` fields, which were previously ignored. (#13518)
- [changed] **Breaking Change**: The methods for starting streaming requests
  (`generateContentStream` and `sendMessageStream`) are now throwing and
  asynchronous and must be called with `try await`. (#13545, #13573)
- [changed] **Breaking Change**: Creating a chat instance (`startChat`) is now
  asynchronous and must be called with `await`. (#13545)
- [changed] **Breaking Change**: The source image in the
  `ImageConversionError.couldNotConvertToJPEG` error case is now an enum value
  instead of the `Any` type. (#13575)
- [added] Added support for specifying a JSON `responseSchema` in
  `GenerationConfig`; see
  [control generated output](https://cloud.google.com/vertex-ai/generative-ai/docs/multimodal/control-generated-output)
  for more details. (#13576)

# 10.29.0
- [feature] Added community support for watchOS. (#13215)

# 10.28.0
- [changed] Removed uses of the `gemini-1.5-flash-preview-0514` model in docs
  and samples. Developers should now use the auto-updated versions,
  `gemini-1.5-pro` or `gemini-1.5-flash`, or a specific stable version; see
  [available model names](https://firebase.google.com/docs/vertex-ai/gemini-models#available-model-names)
  for more details. (#13099)
- [feature] Added community support for tvOS and visionOS. (#13090, #13092)

# 10.27.0
- [changed] Removed uses of the `gemini-1.5-pro-preview-0409` model in docs and
  samples. Developers should now use `gemini-1.5-pro-preview-0514` or
  `gemini-1.5-flash-preview-0514`; see
  [available model names](https://firebase.google.com/docs/vertex-ai/gemini-models#available-model-names)
  for more details. (#12979)
- [changed] Logged additional details when required APIs for Vertex AI are
  not enabled or response payloads when requests fail. (#13007, #13009)

# 10.26.0
- [feature] Initial release of the Vertex AI for Firebase SDK (public preview).
  Learn how to
  [get started](https://firebase.google.com/docs/vertex-ai/get-started?platform=ios)
  with the SDK in your app.<|MERGE_RESOLUTION|>--- conflicted
+++ resolved
@@ -22,15 +22,12 @@
   is now optional (`Int?`); it may be `null` in cases such as when a
   `GenerateContentRequest` contains only images or other non-text content.
   (#13721)
-<<<<<<< HEAD
+- [changed] **Breaking Change**: The `ImageConversionError` enum is no longer
+  public; image conversion errors are still reported as
+  `GenerateContentError.promptImageContentError`. (#13735)
 - [changed] **Breaking Change**: The `CountTokensError` enum has been removed;
   errors occurring in `GenerativeModel.countTokens(...)` are now thrown directly
   instead of being wrapped in a `CountTokensError.internalError`. (#13736)
-=======
-- [changed] **Breaking Change**: The `ImageConversionError` enum is no longer
-  public; image conversion errors are still reported as
-  `GenerateContentError.promptImageContentError`. (#13735)
->>>>>>> 4c9cc644
 - [changed] The default request timeout is now 180 seconds instead of the
   platform-default value of 60 seconds for a `URLRequest`; this timeout may
   still be customized in `RequestOptions`. (#13722)
