// swift-tools-version:5.3
// The swift-tools-version declares the minimum version of Swift required to build this package.

// Copyright 2020 Google LLC
//
// Licensed under the Apache License, Version 2.0 (the "License");
// you may not use this file except in compliance with the License.
// You may obtain a copy of the License at
//
//      http://www.apache.org/licenses/LICENSE-2.0
//
// Unless required by applicable law or agreed to in writing, software
// distributed under the License is distributed on an "AS IS" BASIS,
// WITHOUT WARRANTIES OR CONDITIONS OF ANY KIND, either express or implied.
// See the License for the specific language governing permissions and
// limitations under the License.

// This Package.swift is a Work in Progress. We intend to keep it functional
// on the master branch, but it is rapidly evolving and may have occasional
// breakages. Please report any issues at
// https://github.com/firebase/firebase-ios-sdk/issues/new/choose.

import PackageDescription

let firebaseVersion = "7.1.0"

let package = Package(
  name: "Firebase",
  platforms: [.iOS(.v10), .macOS(.v10_12), .tvOS(.v10), .watchOS(.v6)],
  products: [
    .library(
      name: "FirebaseAnalytics",
      targets: ["FirebaseAnalyticsTarget"]
    ),
    .library(
      name: "FirebaseAuth",
      targets: ["FirebaseAuth"]
    ),
    .library(
      name: "FirebaseCrashlytics",
      targets: ["FirebaseCrashlytics"]
    ),
    .library(
      name: "FirebaseDatabase",
      targets: ["FirebaseDatabaseTarget"]
    ),
    .library(
      name: "FirebaseDynamicLinks",
      targets: ["FirebaseDynamicLinksTarget"]
    ),
    .library(
      name: "FirebaseFirestore",
      targets: ["FirebaseFirestoreTarget"]
    ),
    .library(
      name: "FirebaseFirestoreSwift-Beta",
      targets: ["FirebaseFirestoreSwiftTarget"]
    ),
    .library(
      name: "FirebaseFunctions",
      targets: ["FirebaseFunctionsTarget"]
    ),
    .library(
      name: "FirebaseInAppMessaging-Beta",
      targets: ["FirebaseInAppMessagingTarget"]
    ),
    .library(
      name: "FirebaseInstallations",
      targets: ["FirebaseInstallations"]
    ),
    .library(
      name: "FirebaseMessaging",
      targets: ["FirebaseMessaging"]
    ),
    .library(
      name: "FirebaseRemoteConfig",
      targets: ["FirebaseRemoteConfigTarget"]
    ),
    .library(
      name: "FirebaseStorage",
      targets: ["FirebaseStorage"]
    ),
    .library(
      name: "FirebaseStorageSwift-Beta",
      targets: ["FirebaseStorageSwift"]
    ),

    // Not intended for public consumption, but needed for FirebaseUI.
    .library(
      name: "GoogleUtilities_UserDefaults",
      targets: ["GoogleUtilities_UserDefaults"]
    ),
  ],
  dependencies: [
    .package(name: "Promises", url: "https://github.com/google/promises.git", "1.2.8" ..< "1.3.0"),
    .package(
      name: "GTMSessionFetcher",
      url: "https://github.com/google/gtm-session-fetcher.git",
      "1.4.0" ..< "2.0.0"
    ),
    .package(
      name: "nanopb",
      url: "https://github.com/firebase/nanopb.git",
      // This revision adds SPM enablement to the 0.3.9.6 release tag.
      "2.30906.0" ..< "2.30907.0"
    ),
    .package(name: "abseil",
             url: "https://github.com/firebase/abseil-cpp-SwiftPM.git",
             from: "0.20200225.0"),
    .package(
      name: "gRPC",
      url: "https://github.com/firebase/grpc-SwiftPM.git",
      "1.28.2" ..< "1.29.0"
    ),
    .package(
      name: "OCMock",
      url: "https://github.com/firebase/ocmock.git",
      .revision("7291762d3551c5c7e31c49cce40a0e391a52e889")
    ),
    .package(
      name: "leveldb",
      url: "https://github.com/firebase/leveldb.git",
      "1.22.1" ..< "1.23.0"
    ),
    // Branches need a force update with a run with the revision set like below.
    //   .package(url: "https://github.com/paulb777/nanopb.git", .revision("564392bd87bd093c308a3aaed3997466efb95f74"))
  ],
  targets: [
    .target(
      name: "Firebase",
      path: "CoreOnly/Sources",
      publicHeadersPath: "./"
    ),
    .target(
      name: "FirebaseCore",
      dependencies: [
        "Firebase",
        "FirebaseCoreDiagnostics",
        "GoogleUtilities_Environment",
        "GoogleUtilities_Logger",
      ],
      path: "FirebaseCore/Sources",
      publicHeadersPath: "Public",
      cSettings: [
        .headerSearchPath("../.."),
        .define("Firebase_VERSION", to: firebaseVersion),
        // TODO: - Add support for cflags cSetting so that we can set the -fno-autolink option
      ],
      linkerSettings: [
        .linkedFramework("UIKit", .when(platforms: [.iOS, .tvOS])),
        .linkedFramework("AppKit", .when(platforms: [.macOS])),
      ]
    ),
    .testTarget(
      name: "CoreUnit",
      dependencies: ["FirebaseCore", "SharedTestUtilities", "OCMock"],
      path: "FirebaseCore/Tests/Unit",
      exclude: ["Resources/GoogleService-Info.plist"],
      cSettings: [
        .headerSearchPath("../../.."),
      ]
    ),
    .target(
      name: "FirebaseCoreDiagnostics",
      dependencies: [
        "GoogleDataTransport",
        "GoogleUtilities_Environment",
        "GoogleUtilities_Logger",
        .product(name: "nanopb", package: "nanopb"),
      ],
      path: "Firebase/CoreDiagnostics/FIRCDLibrary",
      publicHeadersPath: ".",
      cSettings: [
        .headerSearchPath("../../.."),
        .define("PB_FIELD_32BIT", to: "1"),
        .define("PB_NO_PACKED_STRUCTS", to: "1"),
        .define("PB_ENABLE_MALLOC", to: "1"),
      ]
    ),
    .target(
      name: "FirebaseABTesting",
      dependencies: ["FirebaseCore"],
      path: "FirebaseABTesting/Sources",
      publicHeadersPath: "Public",
      cSettings: [
        .headerSearchPath("../../"),
      ]
    ),
    .testTarget(
      name: "ABTestingUnit",
      dependencies: ["FirebaseABTesting", "OCMock"],
      path: "FirebaseABTesting/Tests/Unit",
      resources: [.process("Resources")],
      cSettings: [
        .headerSearchPath("../../.."),
      ]
    ),

    .target(
      name: "FirebaseAnalyticsTarget",
      dependencies: [.target(name: "FirebaseAnalyticsWrapper",
                             condition: .when(platforms: [.iOS]))],
      path: "SwiftPM-PlatformExclude/FirebaseAnalyticsWrap"
    ),

    .target(
      name: "FirebaseAnalyticsWrapper",
      dependencies: [
        .target(name: "FirebaseAnalytics", condition: .when(platforms: [.iOS])),
        .target(name: "FIRAnalyticsConnector", condition: .when(platforms: [.iOS])),
        .target(name: "GoogleAppMeasurement", condition: .when(platforms: [.iOS])),
        "FirebaseCore",
        "FirebaseInstallations",
        "GoogleUtilities_AppDelegateSwizzler",
        "GoogleUtilities_MethodSwizzler",
        "GoogleUtilities_NSData",
        "GoogleUtilities_Network",
        .product(name: "nanopb", package: "nanopb"),
      ],
      path: "FirebaseAnalyticsWrapper",
      linkerSettings: [
        .linkedLibrary("sqlite3"),
        .linkedLibrary("c++"),
        .linkedLibrary("z"),
        .linkedFramework("StoreKit"),
      ]
    ),
    .binaryTarget(
      name: "FirebaseAnalytics",
      url: "https://dl.google.com/firebase/ios/swiftpm/7.1.0/FirebaseAnalytics.zip",
      checksum: "a374cbaecd629d14d6b365b0cc2c28744170ba9372d337c7b99df2c6e16e9044"
    ),
    .binaryTarget(
      name: "FIRAnalyticsConnector",
      url: "https://dl.google.com/firebase/ios/swiftpm/7.1.0/FIRAnalyticsConnector.zip",
      checksum: "4510ff862833307f76f1392e43d82639966e052bdb58ee6b10005839298c0197"
    ),
    .binaryTarget(
      name: "GoogleAppMeasurement",
      url: "https://dl.google.com/firebase/ios/swiftpm/7.1.0/GoogleAppMeasurement.zip",
      checksum: "b0062d581e1bde54a1f6935bde1a49c6718a2a471825e02ab364e2dd8aef69c2"
    ),

    .target(
      name: "FirebaseAuth",
      dependencies: ["FirebaseCore",
                     "GoogleUtilities_Environment",
                     "GoogleUtilities_AppDelegateSwizzler",
                     .product(name: "GTMSessionFetcherCore", package: "GTMSessionFetcher")],
      path: "FirebaseAuth/Sources",
      publicHeadersPath: "Public",
      cSettings: [
        .headerSearchPath("../../"),
      ],
      linkerSettings: [
        .linkedFramework("Security"),
        .linkedFramework("SafariServices", .when(platforms: [.iOS])),
      ]
    ),
    .testTarget(
      name: "AuthUnit",
      dependencies: ["FirebaseAuth", "OCMock"],
      path: "FirebaseAuth/Tests/Unit",
      exclude: [
        "FIRAuthKeychainServicesTests.m", // TODO: figure out SPM keychain testing
        "FIRAuthTests.m",
        "FIRUserTests.m",
      ],
      cSettings: [
        .headerSearchPath("../../.."),
      ]
    ),
    .target(
      name: "FirebaseCrashlytics",
      dependencies: ["FirebaseCore", "FirebaseInstallations", "GoogleDataTransport",
                     .product(name: "FBLPromises", package: "Promises"),
                     .product(name: "nanopb", package: "nanopb")],
      path: "Crashlytics",
      exclude: [
        "run",
        "CHANGELOG.md",
        "LICENSE",
        "README.md",
        "Data/",
        "Protos/",
        "ProtoSupport/",
        "UnitTests/",
        "generate_project.sh",
        "upload-symbols",
        "third_party/libunwind/LICENSE",
      ],
      sources: [
        "Crashlytics/",
        "Protogen/",
        "Shared/",
        "third_party/libunwind/dwarf.h",
      ],
      publicHeadersPath: "Crashlytics/Public",
      cSettings: [
        .headerSearchPath(".."),
        .define("DISPLAY_VERSION", to: firebaseVersion),
        .define("CLS_SDK_NAME", to: "Crashlytics iOS SDK", .when(platforms: [.iOS])),
        .define("CLS_SDK_NAME", to: "Crashlytics macOS SDK", .when(platforms: [.macOS])),
        .define("CLS_SDK_NAME", to: "Crashlytics tvOS SDK", .when(platforms: [.tvOS])),
        .define("CLS_SDK_NAME", to: "Crashlytics watchOS SDK", .when(platforms: [.watchOS])),
        .define("PB_FIELD_32BIT", to: "1"),
        .define("PB_NO_PACKED_STRUCTS", to: "1"),
        .define("PB_ENABLE_MALLOC", to: "1"),
      ],
      linkerSettings: [
        .linkedFramework("Security"),
        .linkedFramework("SystemConfiguration", .when(platforms: [.iOS, .macOS, .tvOS])),
      ]
    ),

    .target(
      name: "FirebaseDatabaseTarget",
      dependencies: [.target(name: "FirebaseDatabase",
                             condition: .when(platforms: [.iOS, .tvOS, .macOS]))],
      path: "SwiftPM-PlatformExclude/FirebaseDatabaseWrap"
    ),

    .target(
      name: "FirebaseDatabase",
      dependencies: [
        "FirebaseCore",
        "leveldb",
      ],
      path: "FirebaseDatabase/Sources",
      exclude: [
        "third_party/Wrap-leveldb/LICENSE",
        "third_party/SocketRocket/LICENSE",
        "third_party/FImmutableSortedDictionary/LICENSE",
        "third_party/SocketRocket/aa2297808c225710e267afece4439c256f6efdb3",
      ],
      publicHeadersPath: "Public",
      cSettings: [
        .headerSearchPath("../../"),
      ],
      linkerSettings: [
        .linkedFramework("CFNetwork"),
        .linkedFramework("Security"),
        .linkedFramework("SystemConfiguration", .when(platforms: [.iOS, .macOS, .tvOS])),
      ]
    ),
    .testTarget(
      name: "DatabaseUnit",
      dependencies: ["FirebaseDatabase", "OCMock", "SharedTestUtilities"],
      path: "FirebaseDatabase/Tests/",
      exclude: [
        "Integration/",
      ],
      resources: [.process("Resources")],
      cSettings: [
        .headerSearchPath("../.."),
      ]
    ),

    .target(
      name: "FirebaseDynamicLinksTarget",
      dependencies: [.target(name: "FirebaseDynamicLinks",
                             condition: .when(platforms: [.iOS]))],
      path: "SwiftPM-PlatformExclude/FirebaseDynamicLinksWrap"
    ),

    .target(
      name: "FirebaseDynamicLinks",
      dependencies: ["FirebaseCore"],
      path: "FirebaseDynamicLinks/Sources",
      publicHeadersPath: "Public",
      cSettings: [
        .headerSearchPath("../../"),
        .define("FIRDynamicLinks3P", to: "1"),
        .define("GIN_SCION_LOGGING", to: "1"),
      ],
      linkerSettings: [
        .linkedFramework("QuartzCore"),
      ]
    ),

    .target(
      name: "FirebaseFirestoreTarget",
      dependencies: [.target(name: "FirebaseFirestore",
                             condition: .when(platforms: [.iOS, .tvOS, .macOS]))],
      path: "SwiftPM-PlatformExclude/FirebaseFirestoreWrap"
    ),

    .target(
      name: "FirebaseFirestore",
      dependencies: [
        "FirebaseCore",
        "leveldb",
        .product(name: "nanopb", package: "nanopb"),
        .product(name: "abseil", package: "abseil"),
        .product(name: "gRPC-cpp", package: "gRPC"),
      ],
      path: "Firestore",
      exclude: [
        "CHANGELOG.md",
        "CMakeLists.txt",
        "Example/",
        "Protos/CMakeLists.txt",
        "Protos/Podfile",
        "Protos/README.md",
        "Protos/build_protos.py",
        "Protos/cpp/",
        "Protos/lib/",
        "Protos/nanopb_cpp_generator.py",
        "Protos/protos/",
        "README.md",
        "Source/CMakeLists.txt",
        "Swift/",
        "core/CMakeLists.txt",
        "core/src/util/config_detected.h.in",
        "core/test/",
        "fuzzing/",
        "test.sh",
        "third_party/",

        // Exclude alternate implementations for other platforms
        "core/src/api/input_validation_std.cc",
        "core/src/remote/connectivity_monitor_noop.cc",
        "core/src/util/filesystem_win.cc",
        "core/src/util/hard_assert_stdio.cc",
        "core/src/util/log_stdio.cc",
        "core/src/util/secure_random_openssl.cc",
      ],
      sources: [
        "Source/",
        "Protos/nanopb/",
        "core/include/",
        "core/src",
      ],
      publicHeadersPath: "Source/Public",
      cSettings: [
        .headerSearchPath("../"),
        .headerSearchPath("Source/Public/FirebaseFirestore"),
        .headerSearchPath("Protos/nanopb"),
        .define("PB_FIELD_32BIT", to: "1"),
        .define("PB_NO_PACKED_STRUCTS", to: "1"),
        .define("PB_ENABLE_MALLOC", to: "1"),
        .define("FIRFirestore_VERSION", to: firebaseVersion),
      ],
      linkerSettings: [
        .linkedFramework("SystemConfiguration", .when(platforms: [.iOS, .macOS, .tvOS])),
        .linkedFramework("UIKit", .when(platforms: [.iOS, .tvOS])),
        .linkedLibrary("c++"),
      ]
    ),

    .target(
      name: "FirebaseFirestoreSwiftTarget",
      dependencies: [.target(name: "FirebaseFirestoreSwift",
                             condition: .when(platforms: [.iOS, .tvOS, .macOS]))],
      path: "SwiftPM-PlatformExclude/FirebaseFirestoreSwiftWrap"
    ),

    .target(
      name: "FirebaseFirestoreSwift",
      dependencies: ["FirebaseFirestore"],
      path: "Firestore",
      exclude: [
        "CHANGELOG.md",
        "CMakeLists.txt",
        "Example/",
        "Protos/",
        "README.md",
        "Source/",
        "core/",
        "fuzzing/",
        "test.sh",
        "Swift/CHANGELOG.md",
        "Swift/README.md",
        "Swift/Tests/",
        "third_party/FirestoreEncoder/LICENSE",
        "third_party/FirestoreEncoder/METADATA",
      ],
      sources: [
        "Swift/Source/",
        "third_party/FirestoreEncoder/",
      ]
    ),

    .target(
      name: "FirebaseFunctionsTarget",
      dependencies: [.target(name: "FirebaseFunctions",
                             condition: .when(platforms: [.iOS, .tvOS, .macOS]))],
      path: "SwiftPM-PlatformExclude/FirebaseFunctionsWrap"
    ),

    .target(
      name: "FirebaseFunctions",
      dependencies: [
        "FirebaseCore",
        .product(name: "GTMSessionFetcherCore", package: "GTMSessionFetcher"),
      ],
      path: "Functions/FirebaseFunctions",
      publicHeadersPath: "Public",
      cSettings: [
        .headerSearchPath("../../"),
      ]
    ),

    .target(
      name: "FirebaseInAppMessagingTarget",
      dependencies: [.target(name: "FirebaseInAppMessaging",
                             condition: .when(platforms: [.iOS]))],
      path: "SwiftPM-PlatformExclude/FirebaseInAppMessagingWrap"
    ),

    .target(
      name: "FirebaseInAppMessaging",
      dependencies: [
        "FirebaseCore",
        "FirebaseInstallations",
        "FirebaseABTesting",
        "GoogleUtilities_Environment",
        .product(name: "nanopb", package: "nanopb"),
      ],
      path: "FirebaseInAppMessaging/Sources",
      exclude: [
        "DefaultUI/CHANGELOG.md",
        "DefaultUI/README.md",
      ],
      resources: [.process("Resources")],
      publicHeadersPath: "Public",
      cSettings: [
        .headerSearchPath("../../"),
        .define("PB_FIELD_32BIT", to: "1"),
        .define("PB_NO_PACKED_STRUCTS", to: "1"),
        .define("PB_ENABLE_MALLOC", to: "1"),
      ]
    ),

    .target(
      name: "FirebaseInstanceID",
      dependencies: ["FirebaseCore", "FirebaseInstallations",
                     "GoogleUtilities_Environment", "GoogleUtilities_UserDefaults"],
      path: "Firebase/InstanceID",
      exclude: [
        "CHANGELOG.md",
      ],
      publicHeadersPath: "Public",
      cSettings: [
        .headerSearchPath("../../"),
      ]
    ),

    .target(
      name: "FirebaseInstallations",
      dependencies: ["FirebaseCore", .product(name: "FBLPromises", package: "Promises"),
                     "GoogleUtilities_Environment", "GoogleUtilities_UserDefaults"],
      path: "FirebaseInstallations/Source/Library",
      publicHeadersPath: "Public",
      cSettings: [
        .headerSearchPath("../../../"),
      ],
      linkerSettings: [
        .linkedFramework("Security"),
      ]
    ),

    .target(
      name: "FirebaseMLModelDownloader",
      dependencies: [
        "FirebaseCore",
<<<<<<< HEAD
        "FirebaseInstallations",
=======
>>>>>>> 4350dae0
      ],
      path: "FirebaseMLModelDownloader/Sources",
      cSettings: [
        .define("FIRMLModelDownloader_VERSION", to: firebaseVersion),
      ]
    ),
    .testTarget(
      name: "FirebaseMLModelDownloaderUnit",
      dependencies: ["FirebaseMLModelDownloader"],
      path: "FirebaseMLModelDownloader/Tests/Unit"
    ),

    .target(
<<<<<<< HEAD
=======
      name: "FirebaseMessaging",
      dependencies: [
        "FirebaseCore",
        "FirebaseInstanceID",
        "GoogleUtilities_AppDelegateSwizzler",
        "GoogleUtilities_Environment",
        "GoogleUtilities_Reachability",
        "GoogleUtilities_UserDefaults",
      ],
      path: "FirebaseMessaging/Sources",
      publicHeadersPath: "Public",
      cSettings: [
        .headerSearchPath("../../"),
      ],
      linkerSettings: [
        .linkedFramework("SystemConfiguration", .when(platforms: .some([.iOS, .macOS, .tvOS]))),
      ]
    ),
    .testTarget(
      name: "MessagingUnit",
      dependencies: ["FirebaseMessaging", "OCMock"],
      path: "FirebaseMessaging/Tests/UnitTests",
      exclude: [
        "FIRMessagingContextManagerServiceTest.m", // TODO: Adapt its NSBundle usage to SPM.
      ],
      cSettings: [
        .headerSearchPath("../../.."),
      ]
    ),

    .target(
>>>>>>> 4350dae0
      name: "FirebaseMessaging",
      dependencies: [
        "FirebaseCore",
        "FirebaseInstanceID",
        "GoogleUtilities_AppDelegateSwizzler",
        "GoogleUtilities_Environment",
        "GoogleUtilities_Reachability",
        "GoogleUtilities_UserDefaults",
      ],
      path: "FirebaseMessaging/Sources",
      publicHeadersPath: "Public",
      cSettings: [
        .headerSearchPath("../../"),
      ],
      linkerSettings: [
        .linkedFramework("SystemConfiguration", .when(platforms: [.iOS, .macOS, .tvOS])),
      ]
    ),
    .testTarget(
      name: "MessagingUnit",
      dependencies: ["FirebaseMessaging", "OCMock"],
      path: "FirebaseMessaging/Tests/UnitTests",
      exclude: [
        "FIRMessagingContextManagerServiceTest.m", // TODO: Adapt its NSBundle usage to SPM.
      ],
      cSettings: [
        .headerSearchPath("../../.."),
      ]
    ),

    .target(
      name: "SharedTestUtilities",
      dependencies: ["FirebaseCore", "OCMock"],
      path: "SharedTestUtilities",
      publicHeadersPath: "./",
      cSettings: [
        .headerSearchPath("../"),
      ]
    ),

    .target(
      name: "FirebaseRemoteConfigTarget",
      dependencies: [.target(name: "FirebaseRemoteConfig",
                             condition: .when(platforms: [.iOS, .tvOS, .macOS]))],
      path: "SwiftPM-PlatformExclude/FirebaseRemoteConfigWrap"
    ),

    .target(
      name: "FirebaseRemoteConfig",
      dependencies: [
        "FirebaseCore",
        "FirebaseABTesting",
        "FirebaseInstallations",
        "GoogleUtilities_NSData",
      ],
      path: "FirebaseRemoteConfig/Sources",
      publicHeadersPath: "Public",
      cSettings: [
        .headerSearchPath("../../"),
      ]
    ),
    .testTarget(
      name: "RemoteConfigUnit",
      dependencies: ["FirebaseRemoteConfig", "OCMock"],
      path: "FirebaseRemoteConfig/Tests/Unit",
      exclude: [
        // Need to be evaluated/ported to RC V2.
        "RCNConfigAnalyticsTest.m",
        "RCNConfigSettingsTest.m",
        "RCNConfigTest.m",
        "RCNRemoteConfig+FIRAppTest.m",
        "RCNThrottlingTests.m",
      ],
      resources: [
        .process("SecondApp-GoogleService-Info.plist"),
        .process("Defaults-testInfo.plist"),
        .process("TestABTPayload.txt"),
      ],
      cSettings: [
        .headerSearchPath("../../.."),
      ]
    ),
    .target(
      name: "FirebaseStorage",
      dependencies: [
        "FirebaseCore",
        .product(name: "GTMSessionFetcherCore", package: "GTMSessionFetcher"),
      ],
      path: "FirebaseStorage/Sources",
      publicHeadersPath: "Public",
      cSettings: [
        .headerSearchPath("../../"),
      ],
      linkerSettings: [
        .linkedFramework("MobileCoreServices", .when(platforms: [.iOS])),
        .linkedFramework("CoreServices", .when(platforms: [.macOS])),
      ]
    ),
    .testTarget(
      name: "StorageUnit",
      dependencies: ["FirebaseStorage", "OCMock", "SharedTestUtilities"],
      path: "FirebaseStorage/Tests/Unit",
      cSettings: [
        .headerSearchPath("../../.."),
      ]
    ),
    .target(
      name: "FirebaseStorageSwift",
      dependencies: ["FirebaseStorage"],
      path: "FirebaseStorageSwift/Sources"
    ),
    .target(
      name: "GoogleDataTransport",
      dependencies: [
        .product(name: "nanopb", package: "nanopb"),
      ],
      path: "GoogleDataTransport",
      exclude: [
        "CHANGELOG.md",
        "README.md",
        "generate_project.sh",
        "GDTCCTWatchOSTestApp/",
        "GDTWatchOSTestApp/",
        "GDTCCTTestApp/",
        "GDTTestApp/",
        "GDTCCTTests/",
        "GDTCORTests/",
        "ProtoSupport/",
      ],
      sources: [
        "GDTCORLibrary",
        "GDTCCTLibrary",
      ],
      publicHeadersPath: "GDTCORLibrary/Public",
      cSettings: [
        .headerSearchPath("../"),
        .define("GDTCOR_VERSION", to: "0.0.1"),
        .define("PB_FIELD_32BIT", to: "1"),
        .define("PB_NO_PACKED_STRUCTS", to: "1"),
        .define("PB_ENABLE_MALLOC", to: "1"),
      ],
      linkerSettings: [
        .linkedFramework("SystemConfiguration", .when(platforms: [.iOS, .macOS, .tvOS])),
        .linkedFramework("CoreTelephony", .when(platforms: [.macOS, .iOS])),
      ]
    ),
    .testTarget(
      name: "swift-test",
      dependencies: [
        "FirebaseAuth",
        "FirebaseABTesting",
        "Firebase",
        "FirebaseCrashlytics",
        "FirebaseCore",
        "FirebaseDatabase",
        "FirebaseDynamicLinks",
        "FirebaseFirestore",
        "FirebaseFirestoreSwift",
        "FirebaseFunctions",
        "FirebaseInAppMessaging",
        "FirebaseInstallations",
        "FirebaseMessaging",
        "FirebaseRemoteConfig",
        "FirebaseStorage",
        "FirebaseStorageSwift",
        "GoogleDataTransport",
        "GoogleUtilities_AppDelegateSwizzler",
        "GoogleUtilities_Environment",
        // "GoogleUtilities_ISASwizzler", // Build needs to disable ARC.
        "GoogleUtilities_Logger",
        "GoogleUtilities_MethodSwizzler",
        "GoogleUtilities_Network",
        "GoogleUtilities_NSData",
        "GoogleUtilities_Reachability",
        "GoogleUtilities_UserDefaults",
        .product(name: "nanopb", package: "nanopb"),
      ],
      path: "SwiftPMTests/swift-test"
    ),
    .testTarget(
      name: "analytics-import-test",
      dependencies: [
        "FirebaseAnalyticsWrapper",
        "Firebase",
      ],
      path: "SwiftPMTests/analytics-import-test"
    ),
    .testTarget(
      name: "objc-import-test",
      dependencies: [
        "FirebaseAuth",
        "FirebaseABTesting",
        "Firebase",
        "FirebaseCrashlytics",
        "FirebaseCore",
        "FirebaseDatabase",
        "FirebaseDynamicLinks",
        "FirebaseFirestore",
        "FirebaseFunctions",
        "FirebaseInAppMessaging",
        "FirebaseInstallations",
        "FirebaseMessaging",
        "FirebaseRemoteConfig",
        "FirebaseStorage",
      ],
      path: "SwiftPMTests/objc-import-test"
    ),
    .testTarget(
      name: "version-test",
      dependencies: [
        "FirebaseCore",
      ],
      path: "SwiftPMTests/version-test",
      cSettings: [
        .define("FIR_VERSION", to: firebaseVersion),
      ]
    ),
    .target(
      name: "GoogleUtilities_AppDelegateSwizzler",
      dependencies: ["GoogleUtilities_Environment", "GoogleUtilities_Logger",
                     "GoogleUtilities_Network"],
      path: "GoogleUtilities",
      exclude: [
        "CHANGELOG.md",
        "CMakeLists.txt",
        "LICENSE",
        "README.md",
        "AppDelegateSwizzler/README.md",
        "Environment/",
        "Network/",
        "ISASwizzler/",
        "Logger/",
        "MethodSwizzler/",
        "NSData+zlib/",
        "Reachability",
        "SwizzlerTestHelpers/",
        "Tests",
        "UserDefaults/",
      ],
      sources: [
        "AppDelegateSwizzler/",
        "SceneDelegateSwizzler/",
        "Common/*.h",
      ],
      publicHeadersPath: "AppDelegateSwizzler/Public",
      cSettings: [
        .headerSearchPath("../"),
      ]
    ),
    .target(
      name: "GoogleUtilities_Environment",
      dependencies: [.product(name: "FBLPromises", package: "Promises")],
      path: "GoogleUtilities/Environment",
      exclude: ["third_party/LICENSE"],
      publicHeadersPath: "Public",
      cSettings: [
        .headerSearchPath("../../"),
      ]
    ),

    .target(
      name: "GoogleUtilities_Logger",
      dependencies: ["GoogleUtilities_Environment"],
      path: "GoogleUtilities/Logger",
      publicHeadersPath: "Public",
      cSettings: [
        .headerSearchPath("../../"),
      ]
    ),

    // TODO: ISA_Swizzler requires building without ARC.

    .target(
      name: "GoogleUtilities_MethodSwizzler",
      dependencies: ["GoogleUtilities_Logger"],
      path: "GoogleUtilities/MethodSwizzler",
      publicHeadersPath: "Public",
      cSettings: [
        .headerSearchPath("../../"),
      ]
    ),
    .target(
      name: "GoogleUtilities_Network",
      dependencies: ["GoogleUtilities_Logger", "GoogleUtilities_NSData",
                     "GoogleUtilities_Reachability"],
      path: "GoogleUtilities/Network",
      publicHeadersPath: "Public",
      cSettings: [
        .headerSearchPath("../.."),
      ]
    ),
    .target(
      name: "GoogleUtilities_NSData",
      path: "GoogleUtilities/NSData+zlib",
      publicHeadersPath: "Public",
      cSettings: [
        .headerSearchPath("../.."),
      ],
      linkerSettings: [
        .linkedLibrary("z"),
      ]
    ),
    .target(
      name: "GoogleUtilities_Reachability",
      dependencies: ["GoogleUtilities_Logger"],
      path: "GoogleUtilities/Reachability",
      publicHeadersPath: "Public",
      cSettings: [
        .headerSearchPath("../../"),
      ]
    ),
    .target(
      name: "GoogleUtilities_UserDefaults",
      dependencies: ["GoogleUtilities_Logger"],
      path: "GoogleUtilities/UserDefaults",
      publicHeadersPath: "Public",
      cSettings: [
        .headerSearchPath("../../"),
      ]
    ),
    // TODO: - need to port Network/third_party/GTMHTTPServer.m to ARC.
    // .testTarget(
    //   name: "UtilitiesUnit",
    //   dependencies: [
    //     "OCMock",
    //     "GoogleUtilities_AppDelegateSwizzler",
    //     "GoogleUtilities_Environment",
    //     "GoogleUtilities_ISASwizzler", // Build needs to disable ARC.
    //     "GoogleUtilities_Logger",
    //     "GoogleUtilities_MethodSwizzler",
    //     "GoogleUtilities_Network",
    //     "GoogleUtilities_NSData",
    //     "GoogleUtilities_Reachability",
    //     "GoogleUtilities_UserDefaults",
    //   ],
    //   path: "GoogleUtilities/Tests/Unit",
    //   exclude: [
    //     "Network/third_party/LICENSE",
    //     "Network/third_party/GTMHTTPServer.m", // Requires disabling ARC
    //   ],
    //   cSettings: [
    //     .headerSearchPath("../../.."),
    //   ]
    // ),
  ],
  cLanguageStandard: .c99,
  cxxLanguageStandard: CXXLanguageStandard.gnucxx14
)<|MERGE_RESOLUTION|>--- conflicted
+++ resolved
@@ -564,10 +564,6 @@
       name: "FirebaseMLModelDownloader",
       dependencies: [
         "FirebaseCore",
-<<<<<<< HEAD
-        "FirebaseInstallations",
-=======
->>>>>>> 4350dae0
       ],
       path: "FirebaseMLModelDownloader/Sources",
       cSettings: [
@@ -581,8 +577,6 @@
     ),
 
     .target(
-<<<<<<< HEAD
-=======
       name: "FirebaseMessaging",
       dependencies: [
         "FirebaseCore",
@@ -614,7 +608,6 @@
     ),
 
     .target(
->>>>>>> 4350dae0
       name: "FirebaseMessaging",
       dependencies: [
         "FirebaseCore",
