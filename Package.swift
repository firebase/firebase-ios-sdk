--- conflicted
+++ resolved
@@ -970,15 +970,10 @@
         "FirebaseABTesting",
         .target(name: "FirebaseAppDistribution",
                 condition: .when(platforms: [.iOS])),
-<<<<<<< HEAD
-        "Firebase",
         "FirebaseAuthCombineSwift",
         "FirebaseFirestoreCombineSwift",
         "FirebaseFunctionsCombineSwift",
         "FirebaseStorageCombineSwift",
-=======
-        "FirebaseCombineSwift",
->>>>>>> f8c381d2
         "FirebaseCrashlytics",
         "FirebaseCore",
         "FirebaseDatabase",
