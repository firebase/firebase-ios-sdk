// swift-tools-version:5.6
// The swift-tools-version declares the minimum version of Swift required to
// build this package.

// Copyright 2020 Google LLC
//
// Licensed under the Apache License, Version 2.0 (the "License");
// you may not use this file except in compliance with the License.
// You may obtain a copy of the License at
//
//      http://www.apache.org/licenses/LICENSE-2.0
//
// Unless required by applicable law or agreed to in writing, software
// distributed under the License is distributed on an "AS IS" BASIS,
// WITHOUT WARRANTIES OR CONDITIONS OF ANY KIND, either express or implied.
// See the License for the specific language governing permissions and
// limitations under the License.

import PackageDescription
import class Foundation.ProcessInfo

let firebaseVersion = "10.9.0"

let package = Package(
  name: "Firebase",
  platforms: [.iOS(.v11), .macCatalyst(.v13), .macOS(.v10_13), .tvOS(.v12), .watchOS(.v7)],
  products: [
    .library(
      name: "FirebaseAnalytics",
      targets: ["FirebaseAnalyticsTarget"]
    ),
    .library(
      name: "FirebaseAnalyticsWithoutAdIdSupport",
      targets: ["FirebaseAnalyticsWithoutAdIdSupportTarget"]
    ),
    .library(
      name: "FirebaseAnalyticsOnDeviceConversion",
      targets: ["FirebaseAnalyticsOnDeviceConversionTarget"]
    ),
    .library(
      name: "FirebaseAnalyticsSwift",
      targets: ["FirebaseAnalyticsSwiftTarget"]
    ),
    .library(
      name: "FirebaseAuth",
      targets: ["FirebaseAuth"]
    ),
    .library(
      name: "FirebaseAppCheck",
      targets: ["FirebaseAppCheck"]
    ),
    .library(
      name: "FirebaseAppDistribution-Beta",
      targets: ["FirebaseAppDistributionTarget"]
    ),
    .library(
      name: "FirebaseAuthCombine-Community",
      targets: ["FirebaseAuthCombineSwift"]
    ),
    .library(
      name: "FirebaseFirestoreCombine-Community",
      targets: ["FirebaseFirestoreCombineSwift"]
    ),
    .library(
      name: "FirebaseFunctionsCombine-Community",
      targets: ["FirebaseFunctionsCombineSwift"]
    ),
    .library(
      name: "FirebaseStorageCombine-Community",
      targets: ["FirebaseStorageCombineSwift"]
    ),
    .library(
      name: "FirebaseCrashlytics",
      targets: ["FirebaseCrashlytics"]
    ),
    .library(
      name: "FirebaseDatabase",
      targets: ["FirebaseDatabase"]
    ),
    .library(
      name: "FirebaseDatabaseSwift",
      targets: ["FirebaseDatabaseSwift"]
    ),
    .library(
      name: "FirebaseDynamicLinks",
      targets: ["FirebaseDynamicLinksTarget"]
    ),
    .library(
      name: "FirebaseFirestore",
      targets: ["FirebaseFirestoreTarget"]
    ),
    .library(
      name: "FirebaseFirestoreSwift",
      targets: ["FirebaseFirestoreSwiftTarget"]
    ),
    .library(
      name: "FirebaseFunctions",
      targets: ["FirebaseFunctions"]
    ),
    .library(
      name: "FirebaseInAppMessaging-Beta",
      targets: ["FirebaseInAppMessagingTarget"]
    ),
    .library(
      name: "FirebaseInAppMessagingSwift-Beta",
      targets: ["FirebaseInAppMessagingSwift"]
    ),
    .library(
      name: "FirebaseInstallations",
      targets: ["FirebaseInstallations"]
    ),
    .library(
      name: "FirebaseMessaging",
      targets: ["FirebaseMessaging"]
    ),
    .library(
      name: "FirebaseMLModelDownloader",
      targets: ["FirebaseMLModelDownloader"]
    ),
    .library(
      name: "FirebasePerformance",
      targets: ["FirebasePerformanceTarget"]
    ),
    .library(
      name: "FirebaseRemoteConfig",
      targets: ["FirebaseRemoteConfig"]
    ),
    .library(
      name: "FirebaseRemoteConfigSwift",
      targets: ["FirebaseRemoteConfigSwift"]
    ),
    .library(
      name: "FirebaseStorage",
      targets: ["FirebaseStorage"]
    ),
  ],
  dependencies: [
    .package(
      url: "https://github.com/google/promises.git",
      "2.1.0" ..< "3.0.0"
    ),
    .package(
      url: "https://github.com/apple/swift-protobuf.git",
      "1.19.0" ..< "2.0.0"
    ),
    googleAppMeasurementDependency(),
    .package(
      url: "https://github.com/google/GoogleDataTransport.git",
      "9.2.0" ..< "10.0.0"
    ),
    .package(
      url: "https://github.com/google/GoogleUtilities.git",
      "7.11.0" ..< "8.0.0"
    ),
    .package(
      url: "https://github.com/google/gtm-session-fetcher.git",
      "2.1.0" ..< "4.0.0"
    ),
    .package(
      url: "https://github.com/firebase/nanopb.git",
      "2.30909.0" ..< "2.30910.0"
    ),
    .package(
<<<<<<< HEAD
      name: "abseil",
      url: "https://github.com/firebase/abseil-cpp-SwiftPM.git",
      "0.20220623.0" ..< "0.20220624.0"
    ),
    .package(
      name: "gRPC",
      url: "https://github.com/grpc/grpc-ios.git",
      "1.50.1-grpc" ..< "1.51.0-grpc"
=======
      url: "https://github.com/google/abseil-cpp-binary.git",
      "1.2021110200.0" ..< "1.2021110300.0"
    ),
    .package(
      url: "https://github.com/google/grpc-binary.git",
      "1.44.0" ..< "1.45.0"
>>>>>>> 6304c235
    ),
    .package(
      url: "https://github.com/erikdoe/ocmock.git",
      revision: "c5eeaa6dde7c308a5ce48ae4d4530462dd3a1110"
    ),
    .package(
      url: "https://github.com/firebase/leveldb.git",
      "1.22.2" ..< "1.23.0"
    ),
    .package(
      url: "https://github.com/SlaunchaMan/GCDWebServer.git",
      revision: "935e2736044e71e5341663c3cc9a335ba6867a2b"
    ),
  ],
  targets: [
    .target(
      name: "Firebase",
      path: "CoreOnly/Sources",
      publicHeadersPath: "./"
    ),
    .target(
      name: "FirebaseCore",
      dependencies: [
        "Firebase",
        "FirebaseCoreInternal",
        .product(name: "GULEnvironment", package: "GoogleUtilities"),
        .product(name: "GULLogger", package: "GoogleUtilities"),
      ],
      path: "FirebaseCore/Sources",
      publicHeadersPath: "Public",
      cSettings: [
        .headerSearchPath("../.."),
        .define("Firebase_VERSION", to: firebaseVersion),
        // TODO: - Add support for cflags cSetting so that we can set the -fno-autolink option
      ],
      linkerSettings: [
        .linkedFramework("UIKit", .when(platforms: [.iOS, .macCatalyst, .tvOS])),
        .linkedFramework("AppKit", .when(platforms: [.macOS])),
      ]
    ),
    .testTarget(
      name: "CoreUnit",
      dependencies: [
        "FirebaseCore",
        "SharedTestUtilities",
        "HeartbeatLoggingTestUtils",
        .product(name: "OCMock", package: "ocmock"),
      ],
      path: "FirebaseCore/Tests/Unit",
      exclude: ["Resources/GoogleService-Info.plist"],
      cSettings: [
        .headerSearchPath("../../.."),
      ]
    ),

    // MARK: - Firebase Core Extension

    // Extension of FirebaseCore for consuming by Swift product SDKs.
    // When depending on `FirebaseCoreExtension`, also depend on `FirebaseCore`
    // to avoid potential linker issues.
    .target(
      name: "FirebaseCoreExtension",
      path: "FirebaseCore/Extension",
      publicHeadersPath: ".",
      cSettings: [
        .headerSearchPath("../../"),
      ]
    ),

    // MARK: - Firebase Core Internal

    // Shared collection of APIs for internal FirebaseCore usage.
    .target(
      name: "FirebaseCoreInternal",
      dependencies: [
        .product(name: "GULNSData", package: "GoogleUtilities"),
      ],
      path: "FirebaseCore/Internal/Sources"
    ),
    .target(
      name: "HeartbeatLoggingTestUtils",
      dependencies: ["FirebaseCoreInternal"],
      path: "HeartbeatLoggingTestUtils/Sources"
    ),
    .testTarget(
      name: "FirebaseCoreInternalTests",
      dependencies: [
        "FirebaseCoreInternal",
        "HeartbeatLoggingTestUtils",
      ],
      path: "FirebaseCore/Internal/Tests"
    ),

    .target(
      name: "FirebaseABTesting",
      dependencies: ["FirebaseCore"],
      path: "FirebaseABTesting/Sources",
      publicHeadersPath: "Public",
      cSettings: [
        .headerSearchPath("../../"),
      ]
    ),
    .testTarget(
      name: "ABTestingUnit",
      dependencies: ["FirebaseABTesting", .product(name: "OCMock", package: "ocmock")],
      path: "FirebaseABTesting/Tests/Unit",
      resources: [.process("Resources")],
      cSettings: [
        .headerSearchPath("../../.."),
      ]
    ),

    .target(
      name: "FirebaseAnalyticsTarget",
      dependencies: [.target(name: "FirebaseAnalyticsWrapper",
                             condition: .when(platforms: [.iOS, .macCatalyst, .macOS, .tvOS]))],
      path: "SwiftPM-PlatformExclude/FirebaseAnalyticsWrap"
    ),

    .target(
      name: "FirebaseAnalyticsWrapper",
      dependencies: [
        .target(
          name: "FirebaseAnalytics",
          condition: .when(platforms: [.iOS, .macCatalyst, .macOS, .tvOS])
        ),
        .product(name: "GoogleAppMeasurement",
                 package: "GoogleAppMeasurement",
                 condition: .when(platforms: [.iOS, .macCatalyst, .macOS, .tvOS])),
        "FirebaseCore",
        "FirebaseInstallations",
        .product(name: "GULAppDelegateSwizzler", package: "GoogleUtilities"),
        .product(name: "GULMethodSwizzler", package: "GoogleUtilities"),
        .product(name: "GULNSData", package: "GoogleUtilities"),
        .product(name: "GULNetwork", package: "GoogleUtilities"),
        .product(name: "nanopb", package: "nanopb"),
      ],
      path: "FirebaseAnalyticsWrapper",
      linkerSettings: [
        .linkedLibrary("sqlite3"),
        .linkedLibrary("c++"),
        .linkedLibrary("z"),
        .linkedFramework("StoreKit"),
      ]
    ),
    .binaryTarget(
      name: "FirebaseAnalytics",
      url: "https://dl.google.com/firebase/ios/swiftpm/10.9.0/FirebaseAnalytics.zip",
      checksum: "b0a16eef8caf30eadc496ab24fef5216798c8ec360addb6af53806957950c300"
    ),
    .target(
      name: "FirebaseAnalyticsSwiftTarget",
      dependencies: [.target(name: "FirebaseAnalyticsSwift",
                             condition: .when(platforms: [.iOS, .macCatalyst, .macOS, .tvOS]))],
      path: "SwiftPM-PlatformExclude/FirebaseAnalyticsSwiftWrap"
    ),
    .target(
      name: "FirebaseAnalyticsSwift",
      dependencies: ["FirebaseAnalyticsWrapper"],
      path: "FirebaseAnalyticsSwift/Sources"
    ),
    .testTarget(
      name: "AnalyticsSwiftUnit",
      dependencies: ["FirebaseAnalyticsSwift"],
      path: "FirebaseAnalyticsSwift/Tests/SwiftUnit"
    ),
    .testTarget(
      name: "AnalyticsObjCAPI",
      dependencies: ["FirebaseAnalyticsSwift"],
      path: "FirebaseAnalyticsSwift/Tests/ObjCAPI"
    ),

    .target(
      name: "FirebaseAnalyticsWithoutAdIdSupportTarget",
      dependencies: [.target(name: "FirebaseAnalyticsWithoutAdIdSupportWrapper",
                             condition: .when(platforms: [.iOS, .macCatalyst, .macOS, .tvOS]))],
      path: "SwiftPM-PlatformExclude/FirebaseAnalyticsWithoutAdIdSupportWrap"
    ),
    .target(
      name: "FirebaseAnalyticsWithoutAdIdSupportWrapper",
      dependencies: [
        .target(
          name: "FirebaseAnalytics",
          condition: .when(platforms: [.iOS, .macCatalyst, .macOS, .tvOS])
        ),
        .product(name: "GoogleAppMeasurementWithoutAdIdSupport",
                 package: "GoogleAppMeasurement",
                 condition: .when(platforms: [.iOS, .macCatalyst, .macOS, .tvOS])),
        "FirebaseCore",
        "FirebaseInstallations",
        .product(name: "GULAppDelegateSwizzler", package: "GoogleUtilities"),
        .product(name: "GULMethodSwizzler", package: "GoogleUtilities"),
        .product(name: "GULNSData", package: "GoogleUtilities"),
        .product(name: "GULNetwork", package: "GoogleUtilities"),
        .product(name: "nanopb", package: "nanopb"),
      ],
      path: "FirebaseAnalyticsWithoutAdIdSupportWrapper",
      linkerSettings: [
        .linkedLibrary("sqlite3"),
        .linkedLibrary("c++"),
        .linkedLibrary("z"),
        .linkedFramework("StoreKit"),
      ]
    ),

    .target(
      name: "FirebaseAnalyticsOnDeviceConversionTarget",
      dependencies: [
        .product(name: "GoogleAppMeasurementOnDeviceConversion",
                 package: "GoogleAppMeasurement",
                 condition: .when(platforms: [.iOS])),
      ],
      path: "FirebaseAnalyticsOnDeviceConversionWrapper",
      linkerSettings: [
        .linkedLibrary("c++"),
      ]
    ),

    .target(
      name: "FirebaseAppDistributionTarget",
      dependencies: [.target(name: "FirebaseAppDistribution",
                             condition: .when(platforms: [.iOS]))],
      path: "SwiftPM-PlatformExclude/FirebaseAppDistributionWrap"
    ),
    .target(
      name: "FirebaseAppDistribution",
      dependencies: [
        "FirebaseCore",
        "FirebaseInstallations",
        .product(name: "GULAppDelegateSwizzler", package: "GoogleUtilities"),
        .product(name: "GULUserDefaults", package: "GoogleUtilities"),
      ],
      path: "FirebaseAppDistribution/Sources",
      publicHeadersPath: "Public",
      cSettings: [
        .headerSearchPath("../../"),
      ]
    ),
    .testTarget(
      name: "AppDistributionUnit",
      dependencies: ["FirebaseAppDistribution", .product(name: "OCMock", package: "ocmock")],
      path: "FirebaseAppDistribution/Tests/Unit",
      exclude: ["Swift/"],
      resources: [.process("Resources")],
      cSettings: [
        .headerSearchPath("../../.."),
      ]
    ),
    .testTarget(
      name: "AppDistributionUnitSwift",
      dependencies: ["FirebaseAppDistribution"],
      path: "FirebaseAppDistribution/Tests/Unit/Swift",
      cSettings: [
        .headerSearchPath("../../../.."),
      ]
    ),

    .target(
      name: "FirebaseAuth",
      dependencies: [
        "FirebaseCore",
        .product(name: "GULAppDelegateSwizzler", package: "GoogleUtilities"),
        .product(name: "GULEnvironment", package: "GoogleUtilities"),
        .product(name: "GTMSessionFetcherCore", package: "gtm-session-fetcher"),
      ],
      path: "FirebaseAuth/Sources",
      publicHeadersPath: "Public",
      cSettings: [
        .headerSearchPath("../../"),
      ],
      linkerSettings: [
        .linkedFramework("Security"),
        .linkedFramework("SafariServices", .when(platforms: [.iOS])),
      ]
    ),
    // Internal headers only for consuming from Swift.
    .target(
      name: "FirebaseAuthInterop",
      path: "FirebaseAuth/Interop",
      exclude: [
        "CMakeLists.txt",
      ],
      publicHeadersPath: ".",
      cSettings: [
        .headerSearchPath("../../"),
      ]
    ),
    .testTarget(
      name: "AuthUnit",
      dependencies: [
        "FirebaseAuth",
        "HeartbeatLoggingTestUtils",
        .product(name: "OCMock", package: "ocmock"),
      ],
      path: "FirebaseAuth/Tests/Unit",
      exclude: [
        "FIRAuthKeychainServicesTests.m", // TODO: figure out SPM keychain testing
        "FIRAuthTests.m",
        "FIRUserTests.m",
      ],
      cSettings: [
        .headerSearchPath("../../.."),
      ]
    ),
    .target(
      name: "FirebaseAuthCombineSwift",
      dependencies: ["FirebaseAuth"],
      path: "FirebaseCombineSwift/Sources/Auth"
    ),
    .target(
      name: "FirebaseFirestoreCombineSwift",
      dependencies: [
        "FirebaseFirestoreTarget",
        "FirebaseFirestoreSwift",
      ],
      path: "FirebaseCombineSwift/Sources/Firestore"
    ),
    .target(
      name: "FirebaseStorageCombineSwift",
      dependencies: [
        "FirebaseStorage",
      ],
      path: "FirebaseCombineSwift/Sources/Storage"
    ),
    .target(
      name: "FirebaseCrashlytics",
      dependencies: ["FirebaseCore", "FirebaseInstallations", "FirebaseSessions",
                     .product(name: "GoogleDataTransport", package: "GoogleDataTransport"),
                     .product(name: "GULEnvironment", package: "GoogleUtilities"),
                     .product(name: "FBLPromises", package: "Promises"),
                     .product(name: "nanopb", package: "nanopb")],
      path: "Crashlytics",
      exclude: [
        "run",
        "CHANGELOG.md",
        "LICENSE",
        "README.md",
        "ProtoSupport/",
        "UnitTests/",
        "generate_project.sh",
        "upload-symbols",
        "third_party/libunwind/LICENSE",
      ],
      sources: [
        "Crashlytics/",
        "Protogen/",
        "Shared/",
        "third_party/libunwind/dwarf.h",
      ],
      publicHeadersPath: "Crashlytics/Public",
      cSettings: [
        .headerSearchPath(".."),
        .define("DISPLAY_VERSION", to: firebaseVersion),
        .define("CLS_SDK_NAME", to: "Crashlytics iOS SDK", .when(platforms: [.iOS])),
        .define(
          "CLS_SDK_NAME",
          to: "Crashlytics macOS SDK",
          .when(platforms: [.macOS, .macCatalyst])
        ),
        .define("CLS_SDK_NAME", to: "Crashlytics tvOS SDK", .when(platforms: [.tvOS])),
        .define("CLS_SDK_NAME", to: "Crashlytics watchOS SDK", .when(platforms: [.watchOS])),
        .define("PB_FIELD_32BIT", to: "1"),
        .define("PB_NO_PACKED_STRUCTS", to: "1"),
        .define("PB_ENABLE_MALLOC", to: "1"),
      ],
      linkerSettings: [
        .linkedFramework("Security"),
        .linkedFramework("SystemConfiguration", .when(platforms: [.iOS, .macOS, .tvOS])),
      ]
    ),
    .testTarget(
      name: "FirebaseCrashlyticsUnit",
      dependencies: ["FirebaseCrashlytics", .product(name: "OCMock", package: "ocmock")],
      path: "Crashlytics/UnitTests",
      resources: [
        .copy("FIRCLSMachO/machO_data"),
        .copy("Data"),
      ],
      cSettings: [
        .headerSearchPath("../.."),
        .define("DISPLAY_VERSION", to: firebaseVersion),
        .define("CLS_SDK_NAME", to: "Crashlytics iOS SDK", .when(platforms: [.iOS])),
        .define(
          "CLS_SDK_NAME",
          to: "Crashlytics macOS SDK",
          .when(platforms: [.macOS, .macCatalyst])
        ),
        .define("CLS_SDK_NAME", to: "Crashlytics tvOS SDK", .when(platforms: [.tvOS])),
        .define("CLS_SDK_NAME", to: "Crashlytics watchOS SDK", .when(platforms: [.watchOS])),
      ]
    ),
    .target(
      name: "FirebaseDatabase",
      dependencies: [
        "FirebaseCore",
        "leveldb",
      ],
      path: "FirebaseDatabase/Sources",
      exclude: [
        "third_party/Wrap-leveldb/LICENSE",
        "third_party/SocketRocket/LICENSE",
        "third_party/FImmutableSortedDictionary/LICENSE",
        "third_party/SocketRocket/aa2297808c225710e267afece4439c256f6efdb3",
      ],
      publicHeadersPath: "Public",
      cSettings: [
        .headerSearchPath("../../"),
      ],
      linkerSettings: [
        .linkedFramework("CFNetwork"),
        .linkedFramework("Security"),
        .linkedFramework("SystemConfiguration", .when(platforms: [.iOS, .macOS, .tvOS])),
        .linkedFramework("WatchKit", .when(platforms: [.watchOS])),
      ]
    ),
    .testTarget(
      name: "DatabaseUnit",
      dependencies: [
        "FirebaseDatabase",
        "SharedTestUtilities",
        .product(name: "OCMock", package: "ocmock"),
      ],
      path: "FirebaseDatabase/Tests/",
      exclude: [
        // Disable Swift tests as mixed targets are not supported (Xcode 12.4).
        "Unit/Swift",
        "Integration/",
      ],
      resources: [.process("Resources")],
      cSettings: [
        .headerSearchPath("../.."),
      ]
    ),
    .testTarget(
      name: "DatabaseUnitSwift",
      dependencies: ["FirebaseDatabase"],
      path: "FirebaseDatabase/Tests/Unit/Swift",
      cSettings: [
        .headerSearchPath("../.."),
      ]
    ),
    .target(
      name: "FirebaseDatabaseSwift",
      dependencies: ["FirebaseDatabase", "FirebaseSharedSwift"],
      path: "FirebaseDatabaseSwift/Sources"
    ),
    .testTarget(
      name: "FirebaseDatabaseSwiftTests",
      dependencies: ["FirebaseDatabase", "FirebaseDatabaseSwift"],
      path: "FirebaseDatabaseSwift/Tests/"
    ),
    .target(
      name: "FirebaseSharedSwift",
      path: "FirebaseSharedSwift/Sources",
      exclude: [
        "third_party/FirebaseDataEncoder/LICENSE",
        "third_party/FirebaseDataEncoder/METADATA",
      ]
    ),
    .testTarget(
      name: "FirebaseSharedSwiftTests",
      dependencies: ["FirebaseSharedSwift"],
      path: "FirebaseSharedSwift/Tests/"
    ),
    .target(
      name: "FirebaseDynamicLinksTarget",
      dependencies: [.target(name: "FirebaseDynamicLinks",
                             condition: .when(platforms: [.iOS]))],
      path: "SwiftPM-PlatformExclude/FirebaseDynamicLinksWrap"
    ),

    .target(
      name: "FirebaseDynamicLinks",
      dependencies: ["FirebaseCore"],
      path: "FirebaseDynamicLinks/Sources",
      publicHeadersPath: "Public",
      cSettings: [
        .headerSearchPath("../../"),
        .define("FIRDynamicLinks3P", to: "1"),
        .define("GIN_SCION_LOGGING", to: "1"),
      ],
      linkerSettings: [
        .linkedFramework("QuartzCore"),
      ]
    ),

    .target(
      name: "FirebaseFirestoreTarget",
      dependencies: [
        .target(
          name: "FirebaseFirestore",
          condition: .when(platforms: [.iOS, .macCatalyst, .tvOS, .macOS])
        ),
        .product(name: "abseil", package: "abseil-cpp-binary"),
        .product(name: "gRPC-C++", package: "grpc-binary"),
        .product(name: "nanopb", package: "nanopb"),
        "FirebaseCore",
        "leveldb",
      ],
      path: "SwiftPM-PlatformExclude/FirebaseFirestoreWrap"
    ),

    .binaryTarget(
      name: "FirebaseFirestore",
      url: "https://dl.google.com/firebase/ios/bin/firestore/10.9.0/FirebaseFirestore.zip",
      checksum: "0a97c54d03ae3ec394b4c72948e1b40103a4d1eb8d24a7275d83bb48bbcb7989"
    ),

    .target(
      name: "FirebaseFirestoreSwiftTarget",
      dependencies: [.target(name: "FirebaseFirestoreSwift",
                             condition: .when(platforms: [.iOS, .macCatalyst, .tvOS, .macOS]))],
      path: "SwiftPM-PlatformExclude/FirebaseFirestoreSwiftWrap"
    ),

    .target(
      name: "FirebaseFirestoreSwift",
      dependencies: [
        "FirebaseCore",
        "FirebaseCoreExtension",
        "FirebaseFirestoreTarget",
        "FirebaseSharedSwift",
      ],
      path: "Firestore",
      exclude: [
        "CHANGELOG.md",
        "CMakeLists.txt",
        "Example/",
        "LICENSE",
        "Protos/",
        "README.md",
        "Source/",
        "core/",
        "fuzzing/",
        "test.sh",
        "Swift/CHANGELOG.md",
        "Swift/README.md",
        "Swift/Tests/",
        "third_party/nlohmann_json",
      ],
      sources: [
        "Swift/Source/",
      ]
    ),

    // MARK: - Firebase Functions

    .target(
      name: "FirebaseFunctions",
      dependencies: [
        "FirebaseAppCheckInterop",
        "FirebaseAuthInterop",
        "FirebaseCore",
        "FirebaseCoreExtension",
        "FirebaseMessagingInterop",
        "FirebaseSharedSwift",
        .product(name: "GTMSessionFetcherCore", package: "gtm-session-fetcher"),
      ],
      path: "FirebaseFunctions/Sources"
    ),
    .testTarget(
      name: "FirebaseFunctionsUnit",
      dependencies: ["FirebaseFunctions",
                     "FirebaseAppCheckInterop",
                     "FirebaseAuthInterop",
                     "FirebaseMessagingInterop",
                     "SharedTestUtilities"],
      path: "FirebaseFunctions/Tests/Unit",
      cSettings: [
        .headerSearchPath("../../../"),
      ]
    ),
    .testTarget(
      name: "FirebaseFunctionsIntegration",
      dependencies: ["FirebaseFunctions",
                     "SharedTestUtilities"],
      path: "FirebaseFunctions/Tests/Integration"
    ),
    .testTarget(
      name: "FirebaseFunctionsObjCIntegration",
      dependencies: ["FirebaseFunctions",
                     "SharedTestUtilities"],
      path: "FirebaseFunctions/Tests/ObjCIntegration",
      // See https://forums.swift.org/t/importing-swift-libraries-from-objective-c/56730
      exclude: [
        "ObjCPPAPITests.mm",
      ],
      cSettings: [
        .headerSearchPath("../../.."),
      ]
    ),
    .target(
      name: "FirebaseFunctionsCombineSwift",
      dependencies: ["FirebaseFunctions"],
      path: "FirebaseCombineSwift/Sources/Functions"
    ),
    .testTarget(
      name: "FunctionsCombineUnit",
      dependencies: ["FirebaseFunctionsCombineSwift",
                     "SharedTestUtilities"],
      path: "FirebaseFunctions/Tests/CombineUnit"
    ),

    // MARK: - Firebase In App Messaging

    .target(
      name: "FirebaseInAppMessagingTarget",
      dependencies: [
        .target(name: "FirebaseInAppMessaging", condition: .when(platforms: [.iOS, .tvOS])),
      ],
      path: "SwiftPM-PlatformExclude/FirebaseInAppMessagingWrap"
    ),

    .target(
      name: "FirebaseInAppMessaging",
      dependencies: [
        "FirebaseCore",
        "FirebaseInstallations",
        "FirebaseABTesting",
        .product(name: "GULEnvironment", package: "GoogleUtilities"),
        .product(name: "nanopb", package: "nanopb"),
        .target(name: "FirebaseInAppMessaging_iOS", condition: .when(platforms: [.iOS])),
      ],
      path: "FirebaseInAppMessaging/Sources",
      exclude: [
        "DefaultUI/CHANGELOG.md",
        "DefaultUI/README.md",
      ],
      publicHeadersPath: "Public",
      cSettings: [
        .headerSearchPath("../../"),
        .define("PB_FIELD_32BIT", to: "1"),
        .define("PB_NO_PACKED_STRUCTS", to: "1"),
        .define("PB_ENABLE_MALLOC", to: "1"),
      ]
    ),

    .target(
      name: "FirebaseInAppMessaging_iOS",
      path: "FirebaseInAppMessaging/iOS",
      resources: [.process("Resources")]
    ),

    .target(
      name: "FirebaseInAppMessagingSwift",
      dependencies: ["FirebaseInAppMessaging"],
      path: "FirebaseInAppMessaging/Swift/Source"
    ),

    .target(
      name: "FirebaseInstallations",
      dependencies: [
        "FirebaseCore",
        .product(name: "FBLPromises", package: "Promises"),
        .product(name: "GULEnvironment", package: "GoogleUtilities"),
        .product(name: "GULUserDefaults", package: "GoogleUtilities"),
      ],
      path: "FirebaseInstallations/Source/Library",
      publicHeadersPath: "Public",
      cSettings: [
        .headerSearchPath("../../../"),
      ],
      linkerSettings: [
        .linkedFramework("Security"),
      ]
    ),

    .target(
      name: "FirebaseMLModelDownloader",
      dependencies: [
        "FirebaseCore",
        "FirebaseInstallations",
        .product(name: "GoogleDataTransport", package: "GoogleDataTransport"),
        .product(name: "GULLogger", package: "GoogleUtilities"),
        .product(name: "SwiftProtobuf", package: "swift-protobuf"),
      ],
      path: "FirebaseMLModelDownloader/Sources",
      exclude: [
        "proto/firebase_ml_log_sdk.proto",
      ],
      cSettings: [
        .define("FIRMLModelDownloader_VERSION", to: firebaseVersion),
      ]
    ),
    .testTarget(
      name: "FirebaseMLModelDownloaderUnit",
      dependencies: ["FirebaseMLModelDownloader"],
      path: "FirebaseMLModelDownloader/Tests/Unit"
    ),

    .target(
      name: "FirebaseMessaging",
      dependencies: [
        "FirebaseCore",
        "FirebaseInstallations",
        .product(name: "GULAppDelegateSwizzler", package: "GoogleUtilities"),
        .product(name: "GULEnvironment", package: "GoogleUtilities"),
        .product(name: "GULReachability", package: "GoogleUtilities"),
        .product(name: "GULUserDefaults", package: "GoogleUtilities"),
        .product(name: "GoogleDataTransport", package: "GoogleDataTransport"),
        .product(name: "nanopb", package: "nanopb"),
      ],
      path: "FirebaseMessaging/Sources",
      publicHeadersPath: "Public",
      cSettings: [
        .headerSearchPath("../../"),
        .define("PB_FIELD_32BIT", to: "1"),
        .define("PB_NO_PACKED_STRUCTS", to: "1"),
        .define("PB_ENABLE_MALLOC", to: "1"),
      ],
      linkerSettings: [
        .linkedFramework("SystemConfiguration", .when(platforms: [.iOS, .macOS, .tvOS])),
      ]
    ),
    // Internal headers only for consuming from Swift.
    .target(
      name: "FirebaseMessagingInterop",
      path: "FirebaseMessaging/Interop",
      publicHeadersPath: ".",
      cSettings: [
        .headerSearchPath("../../"),
      ]
    ),
    .testTarget(
      name: "MessagingUnit",
      dependencies: [
        "FirebaseMessaging",
        "SharedTestUtilities",
        .product(name: "OCMock", package: "ocmock"),
      ],
      path: "FirebaseMessaging/Tests/UnitTests",
      exclude: [
        "FIRMessagingContextManagerServiceTest.m", // TODO: Adapt its NSBundle usage to SPM.
      ],
      cSettings: [
        .headerSearchPath("../../.."),
      ]
    ),

    .target(
      name: "FirebasePerformanceTarget",
      dependencies: [.target(name: "FirebasePerformance",
                             condition: .when(platforms: [.iOS, .tvOS]))],
      path: "SwiftPM-PlatformExclude/FirebasePerformanceWrap"
    ),
    .target(
      name: "FirebasePerformance",
      dependencies: [
        "FirebaseCore",
        "FirebaseInstallations",
        "FirebaseRemoteConfig",
        "FirebaseSessions",
        .product(name: "GoogleDataTransport", package: "GoogleDataTransport"),
        .product(name: "GULEnvironment", package: "GoogleUtilities"),
        .product(name: "GULISASwizzler", package: "GoogleUtilities"),
        .product(name: "GULMethodSwizzler", package: "GoogleUtilities"),
        .product(name: "GULUserDefaults", package: "GoogleUtilities"),
        .product(name: "nanopb", package: "nanopb"),
      ],
      path: "FirebasePerformance/Sources",
      publicHeadersPath: "Public",
      cSettings: [
        .headerSearchPath("../../"),
        .define("PB_FIELD_32BIT", to: "1"),
        .define("PB_NO_PACKED_STRUCTS", to: "1"),
        .define("PB_ENABLE_MALLOC", to: "1"),
        .define("FIRPerformance_LIB_VERSION", to: firebaseVersion),
      ],
      linkerSettings: [
        .linkedFramework("SystemConfiguration", .when(platforms: [.iOS, .tvOS])),
        .linkedFramework("MobileCoreServices", .when(platforms: [.iOS, .tvOS])),
        .linkedFramework("QuartzCore", .when(platforms: [.iOS, .tvOS])),
      ]
    ),
    .testTarget(
      name: "PerformanceUnit",
      dependencies: [
        "FirebasePerformanceTarget",
        "SharedTestUtilities",
        "GCDWebServer",
        .product(name: "OCMock", package: "ocmock"),
      ],
      path: "FirebasePerformance/Tests/Unit",
      resources: [
        .process("FPRURLFilterTests-Info.plist"),
        .process("Server/smallDownloadFile"),
        .process("Server/bigDownloadFile"),
      ],
      cSettings: [
        .headerSearchPath("../../.."),
        .define("PB_FIELD_32BIT", to: "1"),
        .define("PB_NO_PACKED_STRUCTS", to: "1"),
        .define("PB_ENABLE_MALLOC", to: "1"),
      ]
    ),

    .target(
      name: "SharedTestUtilities",
      dependencies: ["FirebaseCore",
                     "FirebaseAppCheckInterop",
                     "FirebaseAuthInterop",
                     "FirebaseMessagingInterop",
                     "GoogleDataTransport",
                     .product(name: "OCMock", package: "ocmock")],
      path: "SharedTestUtilities",
      publicHeadersPath: "./",
      cSettings: [
        .headerSearchPath("../"),
      ]
    ),

    // MARK: - Firebase Remote Config

    .target(
      name: "FirebaseRemoteConfig",
      dependencies: [
        "FirebaseCore",
        "FirebaseABTesting",
        "FirebaseInstallations",
        .product(name: "GULNSData", package: "GoogleUtilities"),
      ],
      path: "FirebaseRemoteConfig/Sources",
      publicHeadersPath: "Public",
      cSettings: [
        .headerSearchPath("../../"),
      ]
    ),
    .testTarget(
      name: "RemoteConfigUnit",
      dependencies: ["FirebaseRemoteConfig", .product(name: "OCMock", package: "ocmock")],
      path: "FirebaseRemoteConfig/Tests/Unit",
      exclude: [
        // Need to be evaluated/ported to RC V2.
        "RCNConfigAnalyticsTest.m",
        "RCNConfigSettingsTest.m",
        "RCNConfigTest.m",
        "RCNRemoteConfig+FIRAppTest.m",
        "RCNThrottlingTests.m",
      ],
      resources: [
        .process("SecondApp-GoogleService-Info.plist"),
        .process("Defaults-testInfo.plist"),
        .process("TestABTPayload.txt"),
      ],
      cSettings: [
        .headerSearchPath("../../.."),
      ]
    ),
    .target(
      name: "FirebaseRemoteConfigSwift",
      dependencies: [
        "FirebaseRemoteConfig",
        "FirebaseSharedSwift",
      ],
      path: "FirebaseRemoteConfigSwift/Sources"
    ),
    .testTarget(
      name: "RemoteConfigFakeConsole",
      dependencies: ["FirebaseRemoteConfigSwift",
                     "RemoteConfigFakeConsoleObjC"],
      path: "FirebaseRemoteConfigSwift/Tests",
      exclude: [
        "AccessToken.json",
        "README.md",
        "ObjC/",
      ],
      resources: [
        .process("Defaults-testInfo.plist"),
      ],
      cSettings: [
        .headerSearchPath("../../"),
      ]
    ),
    .target(
      name: "RemoteConfigFakeConsoleObjC",
      dependencies: [.product(name: "OCMock", package: "ocmock")],
      path: "FirebaseRemoteConfigSwift/Tests/ObjC",
      publicHeadersPath: ".",
      cSettings: [
        .headerSearchPath("../../../"),
      ]
    ),

    // MARK: - Firebase Sessions

    .target(
      name: "FirebaseSessions",
      dependencies: [
        "FirebaseCore",
        "FirebaseInstallations",
        "FirebaseCoreExtension",
        "FirebaseSessionsObjC",
        .product(name: "Promises", package: "Promises"),
        .product(name: "GoogleDataTransport", package: "GoogleDataTransport"),
        .product(name: "GULEnvironment", package: "GoogleUtilities"),
      ],
      path: "FirebaseSessions/Sources",
      cSettings: [
        .headerSearchPath(".."),
        .define("DISPLAY_VERSION", to: firebaseVersion),
        .define("PB_FIELD_32BIT", to: "1"),
        .define("PB_NO_PACKED_STRUCTS", to: "1"),
        .define("PB_ENABLE_MALLOC", to: "1"),
      ],
      linkerSettings: [
        .linkedFramework("Security"),
        .linkedFramework(
          "SystemConfiguration",
          .when(platforms: [.iOS, .macCatalyst, .macOS, .tvOS])
        ),
      ]
    ),
    // The Sessions SDK is Swift-first with Objective-C code to support
    // nanopb. Because Swift Package Manager doesn't support mixed
    // language targets, the ObjC code has been extracted out into
    // a separate target.
    .target(
      name: "FirebaseSessionsObjC",
      dependencies: [
        .product(name: "GULEnvironment", package: "GoogleUtilities"),
        .product(name: "nanopb", package: "nanopb"),
      ],
      path: "FirebaseSessions",
      exclude: [
        "README.md",
        "Sources/",
        "Tests/",
        "ProtoSupport/",
        "generate_project.sh",
        "generate_protos.sh",
        "generate_testapp.sh",
      ],
      publicHeadersPath: "SourcesObjC",
      cSettings: [
        .headerSearchPath(".."),
        .define("DISPLAY_VERSION", to: firebaseVersion),
        .define("PB_FIELD_32BIT", to: "1"),
        .define("PB_NO_PACKED_STRUCTS", to: "1"),
        .define("PB_ENABLE_MALLOC", to: "1"),
      ],
      linkerSettings: [
        .linkedFramework("Security"),
        .linkedFramework(
          "SystemConfiguration",
          .when(platforms: [.iOS, .macCatalyst, .macOS, .tvOS])
        ),
      ]
    ),
    .testTarget(
      name: "FirebaseSessionsUnit",
      dependencies: ["FirebaseSessions"],
      path: "FirebaseSessions/Tests/Unit"
    ),

    // MARK: - Firebase Storage

    .target(
      name: "FirebaseStorage",
      dependencies: [
        "FirebaseAppCheckInterop",
        "FirebaseAuthInterop",
        "FirebaseCore",
        "FirebaseCoreExtension",
        .product(name: "GTMSessionFetcherCore", package: "gtm-session-fetcher"),
      ],
      path: "FirebaseStorage/Sources"
    ),
    .testTarget(
      name: "FirebaseStorageUnit",
      dependencies: ["FirebaseStorage",
                     "SharedTestUtilities"],
      path: "FirebaseStorage/Tests/Unit",
      cSettings: [
        .headerSearchPath("../../../"),
      ]
    ),
    .testTarget(
      name: "StorageObjCIntegration",
      dependencies: ["FirebaseStorage"],
      path: "FirebaseStorage/Tests/ObjCIntegration",
      exclude: [
        // See https://forums.swift.org/t/importing-swift-libraries-from-objective-c/56730
        "FIRStorageIntegrationTests.m",
        "ObjCPPAPITests.mm",
        "Credentials.h",
      ],
      cSettings: [
        .headerSearchPath("../../.."),
      ]
    ),
    .testTarget(
      name: "swift-test",
      dependencies: [
        "Firebase",
        "FirebaseAuth",
        "FirebaseAppCheck",
        "FirebaseABTesting",
        "FirebaseAnalytics",
        "FirebaseAnalyticsSwift",
        .target(name: "FirebaseAppDistribution",
                condition: .when(platforms: [.iOS])),
        "FirebaseAuthCombineSwift",
        "FirebaseFirestoreCombineSwift",
        "FirebaseFunctionsCombineSwift",
        "FirebaseStorageCombineSwift",
        "FirebaseCrashlytics",
        "FirebaseCore",
        "FirebaseDatabase",
        "FirebaseDynamicLinks",
        "FirebaseFirestoreTarget",
        "FirebaseFirestoreSwift",
        "FirebaseFunctions",
        "FirebaseInAppMessaging",
        .target(name: "FirebaseInAppMessagingSwift",
                condition: .when(platforms: [.iOS, .tvOS])),
        "FirebaseInstallations",
        "FirebaseMessaging",
        .target(name: "FirebasePerformance",
                condition: .when(platforms: [.iOS, .tvOS])),
        "FirebaseRemoteConfig",
        "FirebaseSessions",
        "FirebaseStorage",
        .product(name: "nanopb", package: "nanopb"),
      ],
      path: "SwiftPMTests/swift-test"
    ),
    .testTarget(
      name: "analytics-import-test",
      dependencies: [
        "FirebaseAnalyticsSwiftTarget",
        "FirebaseAnalyticsWrapper",
        "Firebase",
      ],
      path: "SwiftPMTests/analytics-import-test"
    ),
    .testTarget(
      name: "objc-import-test",
      dependencies: [
        "Firebase",
        "FirebaseAuth",
        "FirebaseABTesting",
        "FirebaseAppCheck",
        .target(name: "FirebaseAppDistribution",
                condition: .when(platforms: [.iOS])),
        "FirebaseCrashlytics",
        "FirebaseCore",
        "FirebaseDatabase",
        "FirebaseDynamicLinks",
        "FirebaseFirestoreTarget",
        "FirebaseFunctions",
        "FirebaseInAppMessaging",
        "FirebaseInstallations",
        "FirebaseMessaging",
        .target(name: "FirebasePerformance",
                condition: .when(platforms: [.iOS, .tvOS])),
        "FirebaseRemoteConfig",
        "FirebaseStorage",
      ],
      path: "SwiftPMTests/objc-import-test"
    ),
    .testTarget(
      name: "version-test",
      dependencies: [
        "FirebaseCore",
      ],
      path: "SwiftPMTests/version-test",
      cSettings: [
        .define("FIR_VERSION", to: firebaseVersion),
      ]
    ),

    // MARK: - Firebase App Check

    .target(name: "FirebaseAppCheck",
            dependencies: [
              "FirebaseCore",
              .product(name: "FBLPromises", package: "Promises"),
              .product(name: "GULEnvironment", package: "GoogleUtilities"),
            ],
            path: "FirebaseAppCheck/Sources",
            publicHeadersPath: "Public",
            cSettings: [
              .headerSearchPath("../.."),
            ],
            linkerSettings: [
              .linkedFramework(
                "DeviceCheck",
                .when(platforms: [.iOS, .macCatalyst, .macOS, .tvOS])
              ),
            ]),
    // Internal headers only for consuming from Swift.
    .target(
      name: "FirebaseAppCheckInterop",
      path: "FirebaseAppCheck/Interop",
      exclude: [
        "CMakeLists.txt",
      ],
      publicHeadersPath: ".",
      cSettings: [
        .headerSearchPath("../../"),
      ]
    ),
    .testTarget(
      name: "AppCheckUnit",
      dependencies: [
        "FirebaseAppCheck",
        "SharedTestUtilities",
        "HeartbeatLoggingTestUtils",
        .product(name: "OCMock", package: "ocmock"),
      ],
      path: "FirebaseAppCheck/Tests",
      exclude: [
        // Disable Swift tests as mixed targets are not supported (Xcode 12.3).
        "Unit/Swift",
      ],
      resources: [
        .process("Fixture"),
      ],
      cSettings: [
        .headerSearchPath("../.."),
      ]
    ),
    .testTarget(
      name: "AppCheckUnitSwift",
      dependencies: ["FirebaseAppCheck"],
      path: "FirebaseAppCheck/Tests/Unit/Swift",
      cSettings: [
        .headerSearchPath("../.."),
      ]
    ),

    // MARK: Testing support

    .target(
      name: "FirebaseFirestoreTestingSupport",
      dependencies: ["FirebaseFirestoreTarget"],
      path: "FirebaseTestingSupport/Firestore/Sources",
      publicHeadersPath: "./",
      cSettings: [
        .headerSearchPath("../../.."),
        .headerSearchPath("../../../Firestore/Source/Public/FirebaseFirestore"),
      ]
    ),
    .testTarget(
      name: "FirestoreTestingSupportTests",
      dependencies: ["FirebaseFirestoreTestingSupport"],
      path: "FirebaseTestingSupport/Firestore/Tests",
      cSettings: [
        .headerSearchPath("../../.."),
      ]
    ),

  ],
  cLanguageStandard: .c99,
  cxxLanguageStandard: CXXLanguageStandard.gnucxx14
)

// This is set when running `scripts/check_firestore_symbols.sh`.
if ProcessInfo.processInfo.environment["FIREBASECI_USE_LOCAL_FIRESTORE_ZIP"] != nil {
  if let firestoreIndex = package.targets
    .firstIndex(where: { $0.name == "FirebaseFirestore" }) {
    package.targets[firestoreIndex] = .binaryTarget(
      name: "FirebaseFirestore",
      // The `xcframework` should be moved to the root of the repo.
      path: "FirebaseFirestore.xcframework"
    )
  }
}

// MARK: - Helper Functions

func googleAppMeasurementDependency() -> Package.Dependency {
  let appMeasurementURL = "https://github.com/google/GoogleAppMeasurement.git"

  // Point SPM CI to the tip of main of https://github.com/google/GoogleAppMeasurement so that the
  // release process can defer publishing the GoogleAppMeasurement tag until after testing.
  if ProcessInfo.processInfo.environment["FIREBASECI_USE_LATEST_GOOGLEAPPMEASUREMENT"] != nil {
    return .package(url: appMeasurementURL, branch: "main")
  }

  return .package(url: appMeasurementURL, exact: "10.9.0")
}<|MERGE_RESOLUTION|>--- conflicted
+++ resolved
@@ -161,23 +161,12 @@
       "2.30909.0" ..< "2.30910.0"
     ),
     .package(
-<<<<<<< HEAD
-      name: "abseil",
-      url: "https://github.com/firebase/abseil-cpp-SwiftPM.git",
-      "0.20220623.0" ..< "0.20220624.0"
-    ),
-    .package(
-      name: "gRPC",
-      url: "https://github.com/grpc/grpc-ios.git",
-      "1.50.1-grpc" ..< "1.51.0-grpc"
-=======
       url: "https://github.com/google/abseil-cpp-binary.git",
       "1.2021110200.0" ..< "1.2021110300.0"
     ),
     .package(
       url: "https://github.com/google/grpc-binary.git",
       "1.44.0" ..< "1.45.0"
->>>>>>> 6304c235
     ),
     .package(
       url: "https://github.com/erikdoe/ocmock.git",
