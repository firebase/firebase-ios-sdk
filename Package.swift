// swift-tools-version:5.3
// The swift-tools-version declares the minimum version of Swift required to
// build this package.

// Copyright 2020 Google LLC
//
// Licensed under the Apache License, Version 2.0 (the "License");
// you may not use this file except in compliance with the License.
// You may obtain a copy of the License at
//
//      http://www.apache.org/licenses/LICENSE-2.0
//
// Unless required by applicable law or agreed to in writing, software
// distributed under the License is distributed on an "AS IS" BASIS,
// WITHOUT WARRANTIES OR CONDITIONS OF ANY KIND, either express or implied.
// See the License for the specific language governing permissions and
// limitations under the License.

import PackageDescription
import class Foundation.ProcessInfo

let firebaseVersion = "10.4.0"

let package = Package(
  name: "Firebase",
  platforms: [.iOS(.v11), .macOS(.v10_13), .tvOS(.v12), .watchOS(.v7)],
  products: [
    .library(
      name: "FirebaseAnalytics",
      targets: ["FirebaseAnalyticsTarget"]
    ),
    .library(
      name: "FirebaseAnalyticsWithoutAdIdSupport",
      targets: ["FirebaseAnalyticsWithoutAdIdSupportTarget"]
    ),
    .library(
      name: "FirebaseAnalyticsOnDeviceConversion",
      targets: ["FirebaseAnalyticsOnDeviceConversionTarget"]
    ),
    .library(
      name: "FirebaseAnalyticsSwift",
      targets: ["FirebaseAnalyticsSwiftTarget"]
    ),
    .library(
      name: "FirebaseAuth",
      targets: ["FirebaseAuth"]
    ),
    .library(
      name: "FirebaseAppCheck",
      targets: ["FirebaseAppCheck"]
    ),
    .library(
      name: "FirebaseAppDistribution-Beta",
      targets: ["FirebaseAppDistributionTarget"]
    ),
    .library(
      name: "FirebaseAuthCombine-Community",
      targets: ["FirebaseAuthCombineSwift"]
    ),
    .library(
      name: "FirebaseFirestoreCombine-Community",
      targets: ["FirebaseFirestoreCombineSwift"]
    ),
    .library(
      name: "FirebaseFunctionsCombine-Community",
      targets: ["FirebaseFunctionsCombineSwift"]
    ),
    .library(
      name: "FirebaseStorageCombine-Community",
      targets: ["FirebaseStorageCombineSwift"]
    ),
    .library(
      name: "FirebaseCrashlytics",
      targets: ["FirebaseCrashlytics"]
    ),
    .library(
      name: "FirebaseDatabase",
      targets: ["FirebaseDatabase"]
    ),
    .library(
      name: "FirebaseDatabaseSwift",
      targets: ["FirebaseDatabaseSwift"]
    ),
    .library(
      name: "FirebaseDynamicLinks",
      targets: ["FirebaseDynamicLinksTarget"]
    ),
    .library(
      name: "FirebaseFirestore",
      targets: ["FirebaseFirestoreTarget"]
    ),
    .library(
      name: "FirebaseFirestoreSwift",
      targets: ["FirebaseFirestoreSwiftTarget"]
    ),
    .library(
      name: "FirebaseFunctions",
      targets: ["FirebaseFunctions"]
    ),
    .library(
      name: "FirebaseInAppMessaging-Beta",
      targets: ["FirebaseInAppMessagingTarget"]
    ),
    .library(
      name: "FirebaseInAppMessagingSwift-Beta",
      targets: ["FirebaseInAppMessagingSwift"]
    ),
    .library(
      name: "FirebaseInstallations",
      targets: ["FirebaseInstallations"]
    ),
    .library(
      name: "FirebaseMessaging",
      targets: ["FirebaseMessaging"]
    ),
    .library(
      name: "FirebaseMLModelDownloader",
      targets: ["FirebaseMLModelDownloader"]
    ),
    .library(
      name: "FirebasePerformance",
      targets: ["FirebasePerformanceTarget"]
    ),
    .library(
      name: "FirebaseRemoteConfig",
      targets: ["FirebaseRemoteConfig"]
    ),
    .library(
      name: "FirebaseRemoteConfigSwift",
      targets: ["FirebaseRemoteConfigSwift"]
    ),
    .library(
      name: "FirebaseSessions",
      targets: ["FirebaseSessions"]
    ),
    .library(
      name: "FirebaseStorage",
      targets: ["FirebaseStorage"]
    ),
  ],
  dependencies: [
    .package(
      name: "Promises",
      url: "https://github.com/google/promises.git",
      "2.1.0" ..< "3.0.0"
    ),
    .package(
      name: "SwiftProtobuf",
      url: "https://github.com/apple/swift-protobuf.git",
      "1.19.0" ..< "2.0.0"
    ),
    .package(
      name: "GoogleAppMeasurement",
      url: "https://github.com/google/GoogleAppMeasurement.git",
      // Note that CI changes the version to the head of main for CI.
      // See scripts/setup_spm_tests.sh.
      .exact("10.1.0")
    ),
    .package(
      name: "GoogleDataTransport",
      url: "https://github.com/google/GoogleDataTransport.git",
      "9.2.0" ..< "10.0.0"
    ),
    .package(
      name: "GoogleUtilities",
      url: "https://github.com/google/GoogleUtilities.git",
      "7.10.0" ..< "8.0.0"
    ),
    .package(
      name: "GTMSessionFetcher",
      url: "https://github.com/google/gtm-session-fetcher.git",
      "2.1.0" ..< "4.0.0"
    ),
    .package(
      name: "nanopb",
      url: "https://github.com/firebase/nanopb.git",
      "2.30909.0" ..< "2.30910.0"
    ),
    .package(
      name: "abseil",
      url: "https://github.com/firebase/abseil-cpp-SwiftPM.git",
      "0.20220203.1" ..< "0.20220204.0"
    ),
    .package(
      name: "gRPC",
      url: "https://github.com/grpc/grpc-ios.git",
      "1.44.0-grpc" ..< "1.45.0-grpc"
    ),
    .package(
      name: "OCMock",
      url: "https://github.com/erikdoe/ocmock.git",
      .revision("c5eeaa6dde7c308a5ce48ae4d4530462dd3a1110")
    ),
    .package(
      name: "leveldb",
      url: "https://github.com/firebase/leveldb.git",
      "1.22.2" ..< "1.23.0"
    ),
    .package(
      name: "GCDWebServer",
      url: "https://github.com/SlaunchaMan/GCDWebServer.git",
      .revision("935e2736044e71e5341663c3cc9a335ba6867a2b")
    ),
  ],
  targets: [
    .target(
      name: "Firebase",
      path: "CoreOnly/Sources",
      publicHeadersPath: "./"
    ),
    .target(
      name: "FirebaseCore",
      dependencies: [
        "Firebase",
        "FirebaseCoreInternal",
        .product(name: "GULEnvironment", package: "GoogleUtilities"),
        .product(name: "GULLogger", package: "GoogleUtilities"),
      ],
      path: "FirebaseCore/Sources",
      publicHeadersPath: "Public",
      cSettings: [
        .headerSearchPath("../.."),
        .define("Firebase_VERSION", to: firebaseVersion),
        // TODO: - Add support for cflags cSetting so that we can set the -fno-autolink option
      ],
      linkerSettings: [
        .linkedFramework("UIKit", .when(platforms: [.iOS, .tvOS])),
        .linkedFramework("AppKit", .when(platforms: [.macOS])),
      ]
    ),
    .testTarget(
      name: "CoreUnit",
      dependencies: [
        "FirebaseCore",
        "SharedTestUtilities",
        "HeartbeatLoggingTestUtils",
        "OCMock",
      ],
      path: "FirebaseCore/Tests/Unit",
      exclude: ["Resources/GoogleService-Info.plist"],
      cSettings: [
        .headerSearchPath("../../.."),
      ]
    ),

    // MARK: - Firebase Core Extension

    // Extension of FirebaseCore for consuming by Swift product SDKs.
    // When depending on `FirebaseCoreExtension`, also depend on `FirebaseCore`
    // to avoid potential linker issues.
    .target(
      name: "FirebaseCoreExtension",
      path: "FirebaseCore/Extension",
      publicHeadersPath: ".",
      cSettings: [
        .headerSearchPath("../../"),
      ]
    ),

    // MARK: - Firebase Core Internal

    // Shared collection of APIs for internal FirebaseCore usage.
    .target(
      name: "FirebaseCoreInternal",
      dependencies: [
        .product(name: "GULNSData", package: "GoogleUtilities"),
      ],
      path: "FirebaseCore/Internal/Sources"
    ),
    .target(
      name: "HeartbeatLoggingTestUtils",
      dependencies: ["FirebaseCoreInternal"],
      path: "HeartbeatLoggingTestUtils/Sources"
    ),
    .testTarget(
      name: "FirebaseCoreInternalTests",
      dependencies: [
        "FirebaseCoreInternal",
        "HeartbeatLoggingTestUtils",
      ],
      path: "FirebaseCore/Internal/Tests"
    ),

    .target(
      name: "FirebaseABTesting",
      dependencies: ["FirebaseCore"],
      path: "FirebaseABTesting/Sources",
      publicHeadersPath: "Public",
      cSettings: [
        .headerSearchPath("../../"),
      ]
    ),
    .testTarget(
      name: "ABTestingUnit",
      dependencies: ["FirebaseABTesting", "OCMock"],
      path: "FirebaseABTesting/Tests/Unit",
      resources: [.process("Resources")],
      cSettings: [
        .headerSearchPath("../../.."),
      ]
    ),

    .target(
      name: "FirebaseAnalyticsTarget",
      dependencies: [.target(name: "FirebaseAnalyticsWrapper",
                             condition: .when(platforms: [.iOS, .macOS, .tvOS]))],
      path: "SwiftPM-PlatformExclude/FirebaseAnalyticsWrap"
    ),

    .target(
      name: "FirebaseAnalyticsWrapper",
      dependencies: [
        .target(name: "FirebaseAnalytics", condition: .when(platforms: [.iOS, .macOS, .tvOS])),
        .product(name: "GoogleAppMeasurement",
                 package: "GoogleAppMeasurement",
                 condition: .when(platforms: [.iOS, .macOS, .tvOS])),
        "FirebaseCore",
        "FirebaseInstallations",
        .product(name: "GULAppDelegateSwizzler", package: "GoogleUtilities"),
        .product(name: "GULMethodSwizzler", package: "GoogleUtilities"),
        .product(name: "GULNSData", package: "GoogleUtilities"),
        .product(name: "GULNetwork", package: "GoogleUtilities"),
        .product(name: "nanopb", package: "nanopb"),
      ],
      path: "FirebaseAnalyticsWrapper",
      linkerSettings: [
        .linkedLibrary("sqlite3"),
        .linkedLibrary("c++"),
        .linkedLibrary("z"),
        .linkedFramework("StoreKit"),
      ]
    ),
    .binaryTarget(
      name: "FirebaseAnalytics",
      url: "https://dl.google.com/firebase/ios/swiftpm/10.1.0/FirebaseAnalytics.zip",
      checksum: "c5429b2e293d7ab2ed2f291bd5edf13f7612b4b69c8261259f48a7b948fa824d"
    ),
    .target(
      name: "FirebaseAnalyticsSwiftTarget",
      dependencies: [.target(name: "FirebaseAnalyticsSwift",
                             condition: .when(platforms: [.iOS, .macOS, .tvOS]))],
      path: "SwiftPM-PlatformExclude/FirebaseAnalyticsSwiftWrap"
    ),
    .target(
      name: "FirebaseAnalyticsSwift",
      dependencies: ["FirebaseAnalyticsWrapper"],
      path: "FirebaseAnalyticsSwift/Sources"
    ),

    .target(
      name: "FirebaseAnalyticsWithoutAdIdSupportTarget",
      dependencies: [.target(name: "FirebaseAnalyticsWithoutAdIdSupportWrapper",
                             condition: .when(platforms: [.iOS, .macOS, .tvOS]))],
      path: "SwiftPM-PlatformExclude/FirebaseAnalyticsWithoutAdIdSupportWrap"
    ),
    .target(
      name: "FirebaseAnalyticsWithoutAdIdSupportWrapper",
      dependencies: [
        .target(name: "FirebaseAnalytics", condition: .when(platforms: [.iOS, .macOS, .tvOS])),
        .product(name: "GoogleAppMeasurementWithoutAdIdSupport",
                 package: "GoogleAppMeasurement",
                 condition: .when(platforms: [.iOS])),
        "FirebaseCore",
        "FirebaseInstallations",
        .product(name: "GULAppDelegateSwizzler", package: "GoogleUtilities"),
        .product(name: "GULMethodSwizzler", package: "GoogleUtilities"),
        .product(name: "GULNSData", package: "GoogleUtilities"),
        .product(name: "GULNetwork", package: "GoogleUtilities"),
        .product(name: "nanopb", package: "nanopb"),
      ],
      path: "FirebaseAnalyticsWithoutAdIdSupportWrapper",
      linkerSettings: [
        .linkedLibrary("sqlite3"),
        .linkedLibrary("c++"),
        .linkedLibrary("z"),
        .linkedFramework("StoreKit"),
      ]
    ),

    .target(
      name: "FirebaseAnalyticsOnDeviceConversionTarget",
      dependencies: [
        .product(name: "GoogleAppMeasurementOnDeviceConversion",
                 package: "GoogleAppMeasurement",
                 condition: .when(platforms: [.iOS])),
      ],
      path: "FirebaseAnalyticsOnDeviceConversionWrapper",
      linkerSettings: [
        .linkedLibrary("c++"),
      ]
    ),

    .target(
      name: "FirebaseAppDistributionTarget",
      dependencies: [.target(name: "FirebaseAppDistribution",
                             condition: .when(platforms: [.iOS]))],
      path: "SwiftPM-PlatformExclude/FirebaseAppDistributionWrap"
    ),
    .target(
      name: "FirebaseAppDistribution",
      dependencies: [
        "FirebaseCore",
        "FirebaseInstallations",
        .product(name: "GoogleDataTransport", package: "GoogleDataTransport"),
        .product(name: "GULAppDelegateSwizzler", package: "GoogleUtilities"),
        .product(name: "GULUserDefaults", package: "GoogleUtilities"),
      ],
      path: "FirebaseAppDistribution/Sources",
      publicHeadersPath: "Public",
      cSettings: [
        .headerSearchPath("../../"),
      ]
    ),
    .testTarget(
      name: "AppDistributionUnit",
      dependencies: ["FirebaseAppDistribution", "OCMock"],
      path: "FirebaseAppDistribution/Tests/Unit",
      exclude: ["Swift/"],
      resources: [.process("Resources")],
      cSettings: [
        .headerSearchPath("../../.."),
      ]
    ),
    .testTarget(
      name: "AppDistributionUnitSwift",
      dependencies: ["FirebaseAppDistribution"],
      path: "FirebaseAppDistribution/Tests/Unit/Swift",
      cSettings: [
        .headerSearchPath("../../../.."),
      ]
    ),

    .target(
      name: "FirebaseAuth",
      dependencies: [
        "FirebaseCore",
        .product(name: "GULAppDelegateSwizzler", package: "GoogleUtilities"),
        .product(name: "GULEnvironment", package: "GoogleUtilities"),
        .product(name: "GTMSessionFetcherCore", package: "GTMSessionFetcher"),
      ],
      path: "FirebaseAuth/Sources",
      publicHeadersPath: "Public",
      cSettings: [
        .headerSearchPath("../../"),
      ],
      linkerSettings: [
        .linkedFramework("Security"),
        .linkedFramework("SafariServices", .when(platforms: [.iOS])),
      ]
    ),
    // Internal headers only for consuming from Swift.
    .target(
      name: "FirebaseAuthInterop",
      path: "FirebaseAuth/Interop",
      exclude: [
        "CMakeLists.txt",
      ],
      publicHeadersPath: ".",
      cSettings: [
        .headerSearchPath("../../"),
      ]
    ),
    .testTarget(
      name: "AuthUnit",
      dependencies: ["FirebaseAuth", "OCMock", "HeartbeatLoggingTestUtils"],
      path: "FirebaseAuth/Tests/Unit",
      exclude: [
        "FIRAuthKeychainServicesTests.m", // TODO: figure out SPM keychain testing
        "FIRAuthTests.m",
        "FIRUserTests.m",
      ],
      cSettings: [
        .headerSearchPath("../../.."),
      ]
    ),
    .target(
      name: "FirebaseAuthCombineSwift",
      dependencies: ["FirebaseAuth"],
      path: "FirebaseCombineSwift/Sources/Auth"
    ),
    .target(
      name: "FirebaseFirestoreCombineSwift",
      dependencies: [
        "FirebaseFirestore",
        "FirebaseFirestoreSwift",
      ],
      path: "FirebaseCombineSwift/Sources/Firestore"
    ),
    .target(
      name: "FirebaseStorageCombineSwift",
      dependencies: [
        "FirebaseStorage",
      ],
      path: "FirebaseCombineSwift/Sources/Storage"
    ),
    .target(
      name: "FirebaseCrashlytics",
      dependencies: ["FirebaseCore", "FirebaseInstallations",
                     .product(name: "GoogleDataTransport", package: "GoogleDataTransport"),
                     .product(name: "GULEnvironment", package: "GoogleUtilities"),
                     .product(name: "FBLPromises", package: "Promises"),
                     .product(name: "nanopb", package: "nanopb")],
      path: "Crashlytics",
      exclude: [
        "run",
        "CHANGELOG.md",
        "LICENSE",
        "README.md",
        "ProtoSupport/",
        "UnitTests/",
        "generate_project.sh",
        "upload-symbols",
        "third_party/libunwind/LICENSE",
      ],
      sources: [
        "Crashlytics/",
        "Protogen/",
        "Shared/",
        "third_party/libunwind/dwarf.h",
      ],
      publicHeadersPath: "Crashlytics/Public",
      cSettings: [
        .headerSearchPath(".."),
        .define("DISPLAY_VERSION", to: firebaseVersion),
        .define("CLS_SDK_NAME", to: "Crashlytics iOS SDK", .when(platforms: [.iOS])),
        .define("CLS_SDK_NAME", to: "Crashlytics macOS SDK", .when(platforms: [.macOS])),
        .define("CLS_SDK_NAME", to: "Crashlytics tvOS SDK", .when(platforms: [.tvOS])),
        .define("CLS_SDK_NAME", to: "Crashlytics watchOS SDK", .when(platforms: [.watchOS])),
        .define("PB_FIELD_32BIT", to: "1"),
        .define("PB_NO_PACKED_STRUCTS", to: "1"),
        .define("PB_ENABLE_MALLOC", to: "1"),
      ],
      linkerSettings: [
        .linkedFramework("Security"),
        .linkedFramework("SystemConfiguration", .when(platforms: [.iOS, .macOS, .tvOS])),
      ]
    ),
    .testTarget(
      name: "FirebaseCrashlyticsUnit",
      dependencies: ["FirebaseCrashlytics", "OCMock"],
      path: "Crashlytics/UnitTests",
      resources: [
        .process("FIRCLSMachO/data"),
        .copy("Data"),
      ],
      cSettings: [
        .headerSearchPath("../.."),
        .define("DISPLAY_VERSION", to: firebaseVersion),
        .define("CLS_SDK_NAME", to: "Crashlytics iOS SDK", .when(platforms: [.iOS])),
        .define("CLS_SDK_NAME", to: "Crashlytics macOS SDK", .when(platforms: [.macOS])),
        .define("CLS_SDK_NAME", to: "Crashlytics tvOS SDK", .when(platforms: [.tvOS])),
        .define("CLS_SDK_NAME", to: "Crashlytics watchOS SDK", .when(platforms: [.watchOS])),
      ]
    ),
    .target(
      name: "FirebaseDatabase",
      dependencies: [
        "FirebaseCore",
        "leveldb",
      ],
      path: "FirebaseDatabase/Sources",
      exclude: [
        "third_party/Wrap-leveldb/LICENSE",
        "third_party/SocketRocket/LICENSE",
        "third_party/FImmutableSortedDictionary/LICENSE",
        "third_party/SocketRocket/aa2297808c225710e267afece4439c256f6efdb3",
      ],
      publicHeadersPath: "Public",
      cSettings: [
        .headerSearchPath("../../"),
      ],
      linkerSettings: [
        .linkedFramework("CFNetwork"),
        .linkedFramework("Security"),
        .linkedFramework("SystemConfiguration", .when(platforms: [.iOS, .macOS, .tvOS])),
        .linkedFramework("WatchKit", .when(platforms: [.watchOS])),
      ]
    ),
    .testTarget(
      name: "DatabaseUnit",
      dependencies: ["FirebaseDatabase", "OCMock", "SharedTestUtilities"],
      path: "FirebaseDatabase/Tests/",
      exclude: [
        // Disable Swift tests as mixed targets are not supported (Xcode 12.4).
        "Unit/Swift",
        "Integration/",
      ],
      resources: [.process("Resources")],
      cSettings: [
        .headerSearchPath("../.."),
      ]
    ),
    .testTarget(
      name: "DatabaseUnitSwift",
      dependencies: ["FirebaseDatabase"],
      path: "FirebaseDatabase/Tests/Unit/Swift",
      cSettings: [
        .headerSearchPath("../.."),
      ]
    ),
    .target(
      name: "FirebaseDatabaseSwift",
      dependencies: ["FirebaseDatabase", "FirebaseSharedSwift"],
      path: "FirebaseDatabaseSwift/Sources"
    ),
    .testTarget(
      name: "FirebaseDatabaseSwiftTests",
      dependencies: ["FirebaseDatabase", "FirebaseDatabaseSwift"],
      path: "FirebaseDatabaseSwift/Tests/"
    ),
    .target(
      name: "FirebaseSharedSwift",
      path: "FirebaseSharedSwift/Sources",
      exclude: [
        "third_party/FirebaseDataEncoder/LICENSE",
        "third_party/FirebaseDataEncoder/METADATA",
      ]
    ),
    .testTarget(
      name: "FirebaseSharedSwiftTests",
      dependencies: ["FirebaseSharedSwift"],
      path: "FirebaseSharedSwift/Tests/"
    ),
    .target(
      name: "FirebaseDynamicLinksTarget",
      dependencies: [.target(name: "FirebaseDynamicLinks",
                             condition: .when(platforms: [.iOS]))],
      path: "SwiftPM-PlatformExclude/FirebaseDynamicLinksWrap"
    ),

    .target(
      name: "FirebaseDynamicLinks",
      dependencies: ["FirebaseCore"],
      path: "FirebaseDynamicLinks/Sources",
      publicHeadersPath: "Public",
      cSettings: [
        .headerSearchPath("../../"),
        .define("FIRDynamicLinks3P", to: "1"),
        .define("GIN_SCION_LOGGING", to: "1"),
      ],
      linkerSettings: [
        .linkedFramework("QuartzCore"),
      ]
    ),

    .target(
      name: "FirebaseFirestoreTarget",
      dependencies: [.target(name: "FirebaseFirestore",
                             condition: .when(platforms: [.iOS, .tvOS, .macOS]))],
      path: "SwiftPM-PlatformExclude/FirebaseFirestoreWrap"
    ),

    .target(
      name: "FirebaseFirestore",
      dependencies: [
        "FirebaseCore",
        "leveldb",
        .product(name: "nanopb", package: "nanopb"),
        .product(name: "abseil", package: "abseil"),
        .product(name: "gRPC-cpp", package: "gRPC"),
      ],
      path: "Firestore",
      exclude: [
        "CHANGELOG.md",
        "CMakeLists.txt",
        "Example/",
        "LICENSE",
        "Protos/CMakeLists.txt",
        "Protos/Podfile",
        "Protos/README.md",
        "Protos/build_protos.py",
        "Protos/cpp/",
        "Protos/lib/",
        "Protos/nanopb_cpp_generator.py",
        "Protos/protos/",
        "README.md",
        "Source/CMakeLists.txt",
        "Swift/",
        "core/CMakeLists.txt",
        "core/src/util/config_detected.h.in",
        "core/test/",
        "fuzzing/",
        "test.sh",
        // Swift PM doesn't recognize hpp files, so we're relying on search paths
        // to find third_party/nlohmann_json/json.hpp.
        "third_party/",

        // Exclude alternate implementations for other platforms
        "core/src/remote/connectivity_monitor_noop.cc",
        "core/src/util/filesystem_win.cc",
        "core/src/util/log_stdio.cc",
        "core/src/util/secure_random_openssl.cc",
      ],
      sources: [
        "Source/",
        "Protos/nanopb/",
        "core/include/",
        "core/src",
      ],
      publicHeadersPath: "Source/Public",
      cSettings: [
        .headerSearchPath("../"),
        .headerSearchPath("Source/Public/FirebaseFirestore"),
        .headerSearchPath("Protos/nanopb"),
        .define("PB_FIELD_32BIT", to: "1"),
        .define("PB_NO_PACKED_STRUCTS", to: "1"),
        .define("PB_ENABLE_MALLOC", to: "1"),
        .define("FIRFirestore_VERSION", to: firebaseVersion),
      ],
      linkerSettings: [
        .linkedFramework("SystemConfiguration", .when(platforms: [.iOS, .macOS, .tvOS])),
        .linkedFramework("UIKit", .when(platforms: [.iOS, .tvOS])),
        .linkedLibrary("c++"),
      ]
    ),

    .target(
      name: "FirebaseFirestoreSwiftTarget",
      dependencies: [.target(name: "FirebaseFirestoreSwift",
                             condition: .when(platforms: [.iOS, .tvOS, .macOS]))],
      path: "SwiftPM-PlatformExclude/FirebaseFirestoreSwiftWrap"
    ),

    .target(
      name: "FirebaseFirestoreSwift",
      dependencies: [
        "FirebaseCore",
        "FirebaseCoreExtension",
        "FirebaseFirestore",
        "FirebaseSharedSwift",
      ],
      path: "Firestore",
      exclude: [
        "CHANGELOG.md",
        "CMakeLists.txt",
        "Example/",
        "LICENSE",
        "Protos/",
        "README.md",
        "Source/",
        "core/",
        "fuzzing/",
        "test.sh",
        "Swift/CHANGELOG.md",
        "Swift/README.md",
        "Swift/Tests/",
        "third_party/nlohmann_json",
      ],
      sources: [
        "Swift/Source/",
      ]
    ),

    // MARK: - Firebase Functions

    .target(
      name: "FirebaseFunctions",
      dependencies: [
        "FirebaseAppCheckInterop",
        "FirebaseAuthInterop",
        "FirebaseCore",
        "FirebaseCoreExtension",
        "FirebaseMessagingInterop",
        "FirebaseSharedSwift",
        .product(name: "GTMSessionFetcherCore", package: "GTMSessionFetcher"),
      ],
      path: "FirebaseFunctions/Sources"
    ),
    .testTarget(
      name: "FirebaseFunctionsUnit",
      dependencies: ["FirebaseFunctions",
                     "FirebaseAppCheckInterop",
                     "FirebaseAuthInterop",
                     "FirebaseMessagingInterop",
                     "SharedTestUtilities"],
      path: "FirebaseFunctions/Tests/Unit",
      cSettings: [
        .headerSearchPath("../../../"),
      ]
    ),
    .testTarget(
      name: "FirebaseFunctionsIntegration",
      dependencies: ["FirebaseFunctions",
                     "SharedTestUtilities"],
      path: "FirebaseFunctions/Tests/Integration"
    ),
    .testTarget(
      name: "FirebaseFunctionsObjCIntegration",
      dependencies: ["FirebaseFunctions",
                     "SharedTestUtilities"],
      path: "FirebaseFunctions/Tests/ObjCIntegration",
      // See https://forums.swift.org/t/importing-swift-libraries-from-objective-c/56730
      exclude: [
        "ObjCPPAPITests.mm",
      ],
      cSettings: [
        .headerSearchPath("../../.."),
      ]
    ),
    .target(
      name: "FirebaseFunctionsCombineSwift",
      dependencies: ["FirebaseFunctions"],
      path: "FirebaseCombineSwift/Sources/Functions"
    ),
    .testTarget(
      name: "FunctionsCombineUnit",
      dependencies: ["FirebaseFunctionsCombineSwift",
                     "SharedTestUtilities"],
      path: "FirebaseFunctions/Tests/CombineUnit"
    ),

    // MARK: - Firebase In App Messaging

    .target(
      name: "FirebaseInAppMessagingTarget",
      dependencies: [
        .target(name: "FirebaseInAppMessaging", condition: .when(platforms: [.iOS, .tvOS])),
      ],
      path: "SwiftPM-PlatformExclude/FirebaseInAppMessagingWrap"
    ),

    .target(
      name: "FirebaseInAppMessaging",
      dependencies: [
        "FirebaseCore",
        "FirebaseInstallations",
        "FirebaseABTesting",
        .product(name: "GULEnvironment", package: "GoogleUtilities"),
        .product(name: "nanopb", package: "nanopb"),
        .target(name: "FirebaseInAppMessaging_iOS", condition: .when(platforms: [.iOS])),
      ],
      path: "FirebaseInAppMessaging/Sources",
      exclude: [
        "DefaultUI/CHANGELOG.md",
        "DefaultUI/README.md",
      ],
      publicHeadersPath: "Public",
      cSettings: [
        .headerSearchPath("../../"),
        .define("PB_FIELD_32BIT", to: "1"),
        .define("PB_NO_PACKED_STRUCTS", to: "1"),
        .define("PB_ENABLE_MALLOC", to: "1"),
      ]
    ),

    .target(
      name: "FirebaseInAppMessaging_iOS",
      path: "FirebaseInAppMessaging/iOS",
      resources: [.process("Resources")]
    ),

    .target(
      name: "FirebaseInAppMessagingSwift",
      dependencies: ["FirebaseInAppMessaging"],
      path: "FirebaseInAppMessaging/Swift/Source"
    ),

    .target(
      name: "FirebaseInstallations",
      dependencies: [
        "FirebaseCore",
        .product(name: "FBLPromises", package: "Promises"),
        .product(name: "GULEnvironment", package: "GoogleUtilities"),
        .product(name: "GULUserDefaults", package: "GoogleUtilities"),
      ],
      path: "FirebaseInstallations/Source/Library",
      publicHeadersPath: "Public",
      cSettings: [
        .headerSearchPath("../../../"),
      ],
      linkerSettings: [
        .linkedFramework("Security"),
      ]
    ),

    .target(
      name: "FirebaseMLModelDownloader",
      dependencies: [
        "FirebaseCore",
        "FirebaseInstallations",
        .product(name: "GoogleDataTransport", package: "GoogleDataTransport"),
        .product(name: "GULLogger", package: "GoogleUtilities"),
        "SwiftProtobuf",
      ],
      path: "FirebaseMLModelDownloader/Sources",
      exclude: [
        "proto/firebase_ml_log_sdk.proto",
      ],
      cSettings: [
        .define("FIRMLModelDownloader_VERSION", to: firebaseVersion),
      ]
    ),
    .testTarget(
      name: "FirebaseMLModelDownloaderUnit",
      dependencies: ["FirebaseMLModelDownloader"],
      path: "FirebaseMLModelDownloader/Tests/Unit"
    ),

    .target(
      name: "FirebaseMessaging",
      dependencies: [
        "FirebaseCore",
        "FirebaseInstallations",
        .product(name: "GULAppDelegateSwizzler", package: "GoogleUtilities"),
        .product(name: "GULEnvironment", package: "GoogleUtilities"),
        .product(name: "GULReachability", package: "GoogleUtilities"),
        .product(name: "GULUserDefaults", package: "GoogleUtilities"),
        .product(name: "GoogleDataTransport", package: "GoogleDataTransport"),
        .product(name: "nanopb", package: "nanopb"),
      ],
      path: "FirebaseMessaging/Sources",
      publicHeadersPath: "Public",
      cSettings: [
        .headerSearchPath("../../"),
        .define("PB_FIELD_32BIT", to: "1"),
        .define("PB_NO_PACKED_STRUCTS", to: "1"),
        .define("PB_ENABLE_MALLOC", to: "1"),
      ],
      linkerSettings: [
        .linkedFramework("SystemConfiguration", .when(platforms: [.iOS, .macOS, .tvOS])),
      ]
    ),
    // Internal headers only for consuming from Swift.
    .target(
      name: "FirebaseMessagingInterop",
      path: "FirebaseMessaging/Interop",
      publicHeadersPath: ".",
      cSettings: [
        .headerSearchPath("../../"),
      ]
    ),
    .testTarget(
      name: "MessagingUnit",
      dependencies: ["FirebaseMessaging", "SharedTestUtilities", "OCMock"],
      path: "FirebaseMessaging/Tests/UnitTests",
      exclude: [
        "FIRMessagingContextManagerServiceTest.m", // TODO: Adapt its NSBundle usage to SPM.
      ],
      cSettings: [
        .headerSearchPath("../../.."),
      ]
    ),

    .target(
      name: "FirebasePerformanceTarget",
      dependencies: [.target(name: "FirebasePerformance",
                             condition: .when(platforms: [.iOS, .tvOS]))],
      path: "SwiftPM-PlatformExclude/FirebasePerformanceWrap"
    ),
    .target(
      name: "FirebasePerformance",
      dependencies: [
        "FirebaseCore",
        "FirebaseInstallations",
        "FirebaseRemoteConfig",
        .product(name: "GoogleDataTransport", package: "GoogleDataTransport"),
        .product(name: "GULEnvironment", package: "GoogleUtilities"),
        .product(name: "GULISASwizzler", package: "GoogleUtilities"),
        .product(name: "GULMethodSwizzler", package: "GoogleUtilities"),
        .product(name: "GULUserDefaults", package: "GoogleUtilities"),
        .product(name: "nanopb", package: "nanopb"),
      ],
      path: "FirebasePerformance/Sources",
      publicHeadersPath: "Public",
      cSettings: [
        .headerSearchPath("../../"),
        .define("PB_FIELD_32BIT", to: "1"),
        .define("PB_NO_PACKED_STRUCTS", to: "1"),
        .define("PB_ENABLE_MALLOC", to: "1"),
        .define("FIRPerformance_LIB_VERSION", to: firebaseVersion),
      ],
      linkerSettings: [
        .linkedFramework("SystemConfiguration", .when(platforms: [.iOS, .tvOS])),
        .linkedFramework("MobileCoreServices", .when(platforms: [.iOS, .tvOS])),
        .linkedFramework("QuartzCore", .when(platforms: [.iOS, .tvOS])),
      ]
    ),
    .testTarget(
      name: "PerformanceUnit",
      dependencies: [
        "FirebasePerformanceTarget",
        "OCMock",
        "SharedTestUtilities",
        "GCDWebServer",
      ],
      path: "FirebasePerformance/Tests/Unit",
      resources: [
        .process("FPRURLFilterTests-Info.plist"),
        .process("Server/smallDownloadFile"),
        .process("Server/bigDownloadFile"),
      ],
      cSettings: [
        .headerSearchPath("../../.."),
        .define("PB_FIELD_32BIT", to: "1"),
        .define("PB_NO_PACKED_STRUCTS", to: "1"),
        .define("PB_ENABLE_MALLOC", to: "1"),
      ]
    ),

    .target(
      name: "SharedTestUtilities",
      dependencies: ["FirebaseCore",
                     "FirebaseAppCheckInterop",
                     "FirebaseAuthInterop",
                     "FirebaseMessagingInterop",
                     "GoogleDataTransport",
                     "OCMock"],
      path: "SharedTestUtilities",
      publicHeadersPath: "./",
      cSettings: [
        .headerSearchPath("../"),
      ]
    ),

    // MARK: - Firebase Remote Config

    .target(
      name: "FirebaseRemoteConfig",
      dependencies: [
        "FirebaseCore",
        "FirebaseABTesting",
        "FirebaseInstallations",
        .product(name: "GULNSData", package: "GoogleUtilities"),
      ],
      path: "FirebaseRemoteConfig/Sources",
      publicHeadersPath: "Public",
      cSettings: [
        .headerSearchPath("../../"),
      ]
    ),
    .testTarget(
      name: "RemoteConfigUnit",
      dependencies: ["FirebaseRemoteConfig", "OCMock"],
      path: "FirebaseRemoteConfig/Tests/Unit",
      exclude: [
        // Need to be evaluated/ported to RC V2.
        "RCNConfigAnalyticsTest.m",
        "RCNConfigSettingsTest.m",
        "RCNConfigTest.m",
        "RCNRemoteConfig+FIRAppTest.m",
        "RCNThrottlingTests.m",
      ],
      resources: [
        .process("SecondApp-GoogleService-Info.plist"),
        .process("Defaults-testInfo.plist"),
        .process("TestABTPayload.txt"),
      ],
      cSettings: [
        .headerSearchPath("../../.."),
      ]
    ),
    .target(
      name: "FirebaseRemoteConfigSwift",
      dependencies: [
        "FirebaseRemoteConfig",
        "FirebaseSharedSwift",
      ],
      path: "FirebaseRemoteConfigSwift/Sources"
    ),
    .testTarget(
      name: "RemoteConfigFakeConsole",
      dependencies: ["FirebaseRemoteConfigSwift",
                     "RemoteConfigFakeConsoleObjC"],
      path: "FirebaseRemoteConfigSwift/Tests",
      exclude: [
        "AccessToken.json",
        "README.md",
        "ObjC/",
      ],
      resources: [
        .process("Defaults-testInfo.plist"),
      ],
      cSettings: [
        .headerSearchPath("../../"),
      ]
    ),
    .target(
      name: "RemoteConfigFakeConsoleObjC",
      dependencies: ["OCMock"],
      path: "FirebaseRemoteConfigSwift/Tests/ObjC",
      publicHeadersPath: ".",
      cSettings: [
        .headerSearchPath("../../../"),
      ]
    ),

    // MARK: - Firebase Sessions

    .target(
      name: "FirebaseSessions",
      dependencies: [
        "FirebaseCore",
        "FirebaseInstallations",
        "FirebaseCoreExtension",
        "FirebaseSessionsObjC",
        .product(name: "GoogleDataTransport", package: "GoogleDataTransport"),
        .product(name: "GULEnvironment", package: "GoogleUtilities"),
      ],
      path: "FirebaseSessions/Sources",
      cSettings: [
        .headerSearchPath(".."),
        .define("DISPLAY_VERSION", to: firebaseVersion),
        .define("PB_FIELD_32BIT", to: "1"),
        .define("PB_NO_PACKED_STRUCTS", to: "1"),
        .define("PB_ENABLE_MALLOC", to: "1"),
      ],
      linkerSettings: [
        .linkedFramework("Security"),
        .linkedFramework("SystemConfiguration", .when(platforms: [.iOS, .macOS, .tvOS])),
      ]
    ),
<<<<<<< HEAD
=======
    // The Sessions SDK is Swift-first with Objective-C code to support
    // nanopb. Because Swift Package Manager doesn't support mixed
    // language targets, the ObjC code has been extracted out into
    // a separate target.
>>>>>>> 442efb87
    .target(
      name: "FirebaseSessionsObjC",
      dependencies: [
        .product(name: "GULEnvironment", package: "GoogleUtilities"),
        .product(name: "nanopb", package: "nanopb"),
      ],
      path: "FirebaseSessions",
      exclude: [
        "README.md",
        "Sources/",
        "Tests/",
        "ProtoSupport/",
        "generate_project.sh",
        "generate_protos.sh",
        "generate_testapp.sh",
      ],
      publicHeadersPath: "SourcesObjC",
      cSettings: [
        .headerSearchPath(".."),
        .define("DISPLAY_VERSION", to: firebaseVersion),
        .define("PB_FIELD_32BIT", to: "1"),
        .define("PB_NO_PACKED_STRUCTS", to: "1"),
        .define("PB_ENABLE_MALLOC", to: "1"),
      ],
      linkerSettings: [
        .linkedFramework("Security"),
        .linkedFramework("SystemConfiguration", .when(platforms: [.iOS, .macOS, .tvOS])),
      ]
    ),
    .testTarget(
      name: "FirebaseSessionsUnit",
      dependencies: ["FirebaseSessions"],
      path: "FirebaseSessions/Tests/Unit"
    ),

    // MARK: - Firebase Storage

    .target(
      name: "FirebaseStorage",
      dependencies: [
        "FirebaseAppCheckInterop",
        "FirebaseAuthInterop",
        "FirebaseCore",
        "FirebaseCoreExtension",
        .product(name: "GTMSessionFetcherCore", package: "GTMSessionFetcher"),
      ],
      path: "FirebaseStorage/Sources"
    ),
    .testTarget(
      name: "FirebaseStorageUnit",
      dependencies: ["FirebaseStorage",
                     "SharedTestUtilities"],
      path: "FirebaseStorage/Tests/Unit",
      cSettings: [
        .headerSearchPath("../../../"),
      ]
    ),
    .testTarget(
      name: "StorageObjCIntegration",
      dependencies: ["FirebaseStorage"],
      path: "FirebaseStorage/Tests/ObjCIntegration",
      exclude: [
        // See https://forums.swift.org/t/importing-swift-libraries-from-objective-c/56730
        "FIRStorageIntegrationTests.m",
        "ObjCPPAPITests.mm",
        "Credentials.h",
      ],
      cSettings: [
        .headerSearchPath("../../.."),
      ]
    ),
    .testTarget(
      name: "swift-test",
      dependencies: [
        "Firebase",
        "FirebaseAuth",
        "FirebaseAppCheck",
        "FirebaseABTesting",
        "FirebaseAnalytics",
        "FirebaseAnalyticsSwift",
        .target(name: "FirebaseAppDistribution",
                condition: .when(platforms: [.iOS])),
        "FirebaseAuthCombineSwift",
        "FirebaseFirestoreCombineSwift",
        "FirebaseFunctionsCombineSwift",
        "FirebaseStorageCombineSwift",
        "FirebaseCrashlytics",
        "FirebaseCore",
        "FirebaseDatabase",
        "FirebaseDynamicLinks",
        "FirebaseFirestore",
        "FirebaseFirestoreSwift",
        "FirebaseFunctions",
        "FirebaseInAppMessaging",
        .target(name: "FirebaseInAppMessagingSwift",
                condition: .when(platforms: [.iOS, .tvOS])),
        "FirebaseInstallations",
        "FirebaseMessaging",
        .target(name: "FirebasePerformance",
                condition: .when(platforms: [.iOS, .tvOS])),
        "FirebaseRemoteConfig",
        "FirebaseSessions",
        "FirebaseStorage",
        .product(name: "nanopb", package: "nanopb"),
      ],
      path: "SwiftPMTests/swift-test"
    ),
    .testTarget(
      name: "analytics-import-test",
      dependencies: [
        "FirebaseAnalyticsSwiftTarget",
        "FirebaseAnalyticsWrapper",
        "Firebase",
      ],
      path: "SwiftPMTests/analytics-import-test"
    ),
    .testTarget(
      name: "objc-import-test",
      dependencies: [
        "Firebase",
        "FirebaseAuth",
        "FirebaseABTesting",
        "FirebaseAppCheck",
        .target(name: "FirebaseAppDistribution",
                condition: .when(platforms: [.iOS])),
        "FirebaseCrashlytics",
        "FirebaseCore",
        "FirebaseDatabase",
        "FirebaseDynamicLinks",
        "FirebaseFirestore",
        "FirebaseFunctions",
        "FirebaseInAppMessaging",
        "FirebaseInstallations",
        "FirebaseMessaging",
        .target(name: "FirebasePerformance",
                condition: .when(platforms: [.iOS, .tvOS])),
        "FirebaseRemoteConfig",
        "FirebaseStorage",
      ],
      path: "SwiftPMTests/objc-import-test"
    ),
    .testTarget(
      name: "version-test",
      dependencies: [
        "FirebaseCore",
      ],
      path: "SwiftPMTests/version-test",
      cSettings: [
        .define("FIR_VERSION", to: firebaseVersion),
      ]
    ),

    // MARK: - Firebase App Check

    .target(name: "FirebaseAppCheck",
            dependencies: [
              "FirebaseCore",
              .product(name: "FBLPromises", package: "Promises"),
              .product(name: "GULEnvironment", package: "GoogleUtilities"),
            ],
            path: "FirebaseAppCheck/Sources",
            publicHeadersPath: "Public",
            cSettings: [
              .headerSearchPath("../.."),
            ],
            linkerSettings: [
              .linkedFramework("DeviceCheck", .when(platforms: [.iOS, .macOS, .tvOS])),
            ]),
    // Internal headers only for consuming from Swift.
    .target(
      name: "FirebaseAppCheckInterop",
      path: "FirebaseAppCheck/Interop",
      exclude: [
        "CMakeLists.txt",
      ],
      publicHeadersPath: ".",
      cSettings: [
        .headerSearchPath("../../"),
      ]
    ),
    .testTarget(
      name: "AppCheckUnit",
      dependencies: [
        "FirebaseAppCheck",
        "OCMock",
        "SharedTestUtilities",
        "HeartbeatLoggingTestUtils",
      ],
      path: "FirebaseAppCheck/Tests",
      exclude: [
        // Disable Swift tests as mixed targets are not supported (Xcode 12.3).
        "Unit/Swift",
      ],
      resources: [
        .process("Fixture"),
      ],
      cSettings: [
        .headerSearchPath("../.."),
      ]
    ),
    .testTarget(
      name: "AppCheckUnitSwift",
      dependencies: ["FirebaseAppCheck"],
      path: "FirebaseAppCheck/Tests/Unit/Swift",
      cSettings: [
        .headerSearchPath("../.."),
      ]
    ),

    // MARK: Testing support

    .target(
      name: "FirebaseFirestoreTestingSupport",
      dependencies: ["FirebaseFirestore"],
      path: "FirebaseTestingSupport/Firestore/Sources",
      publicHeadersPath: "./",
      cSettings: [
        .headerSearchPath("../../.."),
        .headerSearchPath("../../../Firestore/Source/Public/FirebaseFirestore"),
      ]
    ),
    .testTarget(
      name: "FirestoreTestingSupportTests",
      dependencies: ["FirebaseFirestoreTestingSupport"],
      path: "FirebaseTestingSupport/Firestore/Tests",
      cSettings: [
        .headerSearchPath("../../.."),
      ]
    ),

  ],
  cLanguageStandard: .c99,
  cxxLanguageStandard: CXXLanguageStandard.gnucxx14
)

if ProcessInfo.processInfo.environment["FIREBASECI_USE_LATEST_GOOGLEAPPMEASUREMENT"] != nil {
  if let GoogleAppMeasurementIndex = package.dependencies
    .firstIndex(where: { $0.name == "GoogleAppMeasurement" }) {
    package.dependencies[GoogleAppMeasurementIndex] = .package(
      name: "GoogleAppMeasurement",
      url: "https://github.com/google/GoogleAppMeasurement.git",
      .branch("main")
    )
  }
}<|MERGE_RESOLUTION|>--- conflicted
+++ resolved
@@ -1109,13 +1109,10 @@
         .linkedFramework("SystemConfiguration", .when(platforms: [.iOS, .macOS, .tvOS])),
       ]
     ),
-<<<<<<< HEAD
-=======
     // The Sessions SDK is Swift-first with Objective-C code to support
     // nanopb. Because Swift Package Manager doesn't support mixed
     // language targets, the ObjC code has been extracted out into
     // a separate target.
->>>>>>> 442efb87
     .target(
       name: "FirebaseSessionsObjC",
       dependencies: [
