// swift-tools-version:5.3
// The swift-tools-version declares the minimum version of Swift required to build this package.

// Copyright 2020 Google LLC
//
// Licensed under the Apache License, Version 2.0 (the "License");
// you may not use this file except in compliance with the License.
// You may obtain a copy of the License at
//
//      http://www.apache.org/licenses/LICENSE-2.0
//
// Unless required by applicable law or agreed to in writing, software
// distributed under the License is distributed on an "AS IS" BASIS,
// WITHOUT WARRANTIES OR CONDITIONS OF ANY KIND, either express or implied.
// See the License for the specific language governing permissions and
// limitations under the License.

// This Package.swift is a Work in Progress. We intend to keep it functional
// on the master branch, but it is rapidly evolving and may have occasional
// breakages. Please report any issues at
// https://github.com/firebase/firebase-ios-sdk/issues/new/choose.

import PackageDescription

let firebaseVersion = "7.4.0"

let package = Package(
  name: "Firebase",
  platforms: [.iOS(.v10), .macOS(.v10_12), .tvOS(.v10), .watchOS(.v6)],
  products: [
    .library(
      name: "FirebaseAnalytics",
      targets: ["FirebaseAnalyticsTarget"]
    ),
    .library(
      name: "FirebaseAuth",
      targets: ["FirebaseAuth"]
    ),
    .library(
      name: "FirebaseAppCheck",
      targets: ["FirebaseAppCheck"]
    ),
    .library(
      name: "FirebaseAppDistribution-Beta",
      targets: ["FirebaseAppDistributionTarget"]
    ),
    .library(
      name: "FirebaseCrashlytics",
      targets: ["FirebaseCrashlytics"]
    ),
    .library(
      name: "FirebaseDatabase",
      targets: ["FirebaseDatabaseTarget"]
    ),
    .library(
      name: "FirebaseDynamicLinks",
      targets: ["FirebaseDynamicLinksTarget"]
    ),
    .library(
      name: "FirebaseFirestore",
      targets: ["FirebaseFirestoreTarget"]
    ),
    .library(
      name: "FirebaseFirestoreSwift-Beta",
      targets: ["FirebaseFirestoreSwiftTarget"]
    ),
    .library(
      name: "FirebaseFunctions",
      targets: ["FirebaseFunctionsTarget"]
    ),
    .library(
      name: "FirebaseInAppMessaging-Beta",
      targets: ["FirebaseInAppMessagingTarget"]
    ),
    .library(
      name: "FirebaseInstallations",
      targets: ["FirebaseInstallations"]
    ),
    .library(
      name: "FirebaseMessaging",
      targets: ["FirebaseMessaging"]
    ),
    .library(
      name: "FirebaseRemoteConfig",
      targets: ["FirebaseRemoteConfigTarget"]
    ),
    .library(
      name: "FirebaseStorage",
      targets: ["FirebaseStorage"]
    ),
    .library(
      name: "FirebaseStorageSwift-Beta",
      targets: ["FirebaseStorageSwift"]
    ),
  ],
  dependencies: [
    .package(name: "Promises", url: "https://github.com/google/promises.git", "1.2.8" ..< "1.3.0"),
    .package(
      name: "SwiftProtobuf",
      url: "https://github.com/apple/swift-protobuf.git",
      from: "1.14.0"
    ),
    .package(
      name: "GoogleAppMeasurement",
      url: "https://github.com/google/GoogleAppMeasurement.git",
      .exact("7.4.0")
    ),
    .package(
      name: "GoogleUtilities",
      url: "https://github.com/google/GoogleUtilities.git",
      "7.2.0" ..< "8.0.0"
    ),
    .package(
      name: "GTMSessionFetcher",
      url: "https://github.com/google/gtm-session-fetcher.git",
      "1.4.0" ..< "2.0.0"
    ),
    .package(
      name: "nanopb",
      url: "https://github.com/firebase/nanopb.git",
      // This revision adds SPM enablement to the 0.3.9.6 release tag.
      "2.30907.0" ..< "2.30908.0"
    ),
    .package(name: "abseil",
             url: "https://github.com/firebase/abseil-cpp-SwiftPM.git",
             from: "0.20200225.0"),
    .package(
      name: "gRPC",
      url: "https://github.com/firebase/grpc-SwiftPM.git",
      "1.28.2" ..< "1.29.0"
    ),
    .package(
      name: "OCMock",
      url: "https://github.com/firebase/ocmock.git",
      .revision("7291762d3551c5c7e31c49cce40a0e391a52e889")
    ),
    .package(
      name: "leveldb",
      url: "https://github.com/firebase/leveldb.git",
      "1.22.1" ..< "1.23.0"
    ),
    // Branches need a force update with a run with the revision set like below.
    //   .package(url: "https://github.com/paulb777/nanopb.git", .revision("564392bd87bd093c308a3aaed3997466efb95f74"))
  ],
  targets: [
    .target(
      name: "Firebase",
      path: "CoreOnly/Sources",
      publicHeadersPath: "./"
    ),
    .target(
      name: "FirebaseCore",
      dependencies: [
        "Firebase",
        "FirebaseCoreDiagnostics",
        .product(name: "Environment", package: "GoogleUtilities"),
        .product(name: "Logger", package: "GoogleUtilities"),
      ],
      path: "FirebaseCore/Sources",
      publicHeadersPath: "Public",
      cSettings: [
        .headerSearchPath("../.."),
        .define("Firebase_VERSION", to: firebaseVersion),
        // TODO: - Add support for cflags cSetting so that we can set the -fno-autolink option
      ],
      linkerSettings: [
        .linkedFramework("UIKit", .when(platforms: [.iOS, .tvOS])),
        .linkedFramework("AppKit", .when(platforms: [.macOS])),
      ]
    ),
    .testTarget(
      name: "CoreUnit",
      dependencies: ["FirebaseCore", "SharedTestUtilities", "OCMock"],
      path: "FirebaseCore/Tests/Unit",
      exclude: ["Resources/GoogleService-Info.plist"],
      cSettings: [
        .headerSearchPath("../../.."),
      ]
    ),
    .target(
      name: "FirebaseCoreDiagnostics",
      dependencies: [
        "GoogleDataTransport",
        .product(name: "Environment", package: "GoogleUtilities"),
        .product(name: "Logger", package: "GoogleUtilities"),
        .product(name: "nanopb", package: "nanopb"),
      ],
      path: "Firebase/CoreDiagnostics/FIRCDLibrary",
      publicHeadersPath: ".",
      cSettings: [
        .headerSearchPath("../../.."),
        .define("PB_FIELD_32BIT", to: "1"),
        .define("PB_NO_PACKED_STRUCTS", to: "1"),
        .define("PB_ENABLE_MALLOC", to: "1"),
      ]
    ),
    .target(
      name: "FirebaseABTesting",
      dependencies: ["FirebaseCore"],
      path: "FirebaseABTesting/Sources",
      publicHeadersPath: "Public",
      cSettings: [
        .headerSearchPath("../../"),
      ]
    ),
    .testTarget(
      name: "ABTestingUnit",
      dependencies: ["FirebaseABTesting", "OCMock"],
      path: "FirebaseABTesting/Tests/Unit",
      resources: [.process("Resources")],
      cSettings: [
        .headerSearchPath("../../.."),
      ]
    ),

    .target(
      name: "FirebaseAnalyticsTarget",
      dependencies: [.target(name: "FirebaseAnalyticsWrapper",
                             condition: .when(platforms: [.iOS]))],
      path: "SwiftPM-PlatformExclude/FirebaseAnalyticsWrap"
    ),

    .target(
      name: "FirebaseAnalyticsWrapper",
      dependencies: [
        .target(name: "FirebaseAnalytics", condition: .when(platforms: [.iOS])),
        .product(name: "GoogleAppMeasurement",
                 package: "GoogleAppMeasurement",
                 condition: .when(platforms: [.iOS])),
        "FirebaseCore",
        "FirebaseInstallations",
        .product(name: "AppDelegateSwizzler", package: "GoogleUtilities"),
        .product(name: "MethodSwizzler", package: "GoogleUtilities"),
        .product(name: "NSData", package: "GoogleUtilities"),
        .product(name: "Network", package: "GoogleUtilities"),
        .product(name: "nanopb", package: "nanopb"),
      ],
      path: "FirebaseAnalyticsWrapper",
      linkerSettings: [
        .linkedLibrary("sqlite3"),
        .linkedLibrary("c++"),
        .linkedLibrary("z"),
        .linkedFramework("StoreKit"),
      ]
    ),
    .binaryTarget(
      name: "FirebaseAnalytics",
      url: "https://dl.google.com/firebase/ios/swiftpm/7.4.0/FirebaseAnalytics.zip",
      checksum: "560bf11462c9e064c0d55e10aef761af420f4f531415e896cac18edc88e9666f"
    ),

    .target(
      name: "FirebaseAppDistributionTarget",
      dependencies: [.target(name: "FirebaseAppDistribution",
                             condition: .when(platforms: [.iOS]))],
      path: "SwiftPM-PlatformExclude/FirebaseAppDistributionWrap"
    ),
    .target(
      name: "FirebaseAppDistribution",
      dependencies: [
        "FirebaseCore",
        "FirebaseInstallations",
        "GoogleDataTransport",
        .product(name: "AppDelegateSwizzler", package: "GoogleUtilities"),
        .product(name: "UserDefaults", package: "GoogleUtilities"),
      ],
      path: "FirebaseAppDistribution/Sources",
      publicHeadersPath: "Public",
      cSettings: [
        .headerSearchPath("../../"),
      ]
    ),
    .testTarget(
      name: "AppDistributionUnit",
      dependencies: ["FirebaseAppDistribution", "OCMock"],
      path: "FirebaseAppDistribution/Tests/Unit",
      resources: [.process("Resources")],
      cSettings: [
        .headerSearchPath("../../.."),
      ]
    ),

    .target(
      name: "FirebaseAuth",
      dependencies: [
        "FirebaseCore",
        .product(name: "AppDelegateSwizzler", package: "GoogleUtilities"),
        .product(name: "Environment", package: "GoogleUtilities"),
        .product(name: "GTMSessionFetcherCore", package: "GTMSessionFetcher"),
      ],
      path: "FirebaseAuth/Sources",
      publicHeadersPath: "Public",
      cSettings: [
        .headerSearchPath("../../"),
      ],
      linkerSettings: [
        .linkedFramework("Security"),
        .linkedFramework("SafariServices", .when(platforms: [.iOS])),
      ]
    ),
    .testTarget(
      name: "AuthUnit",
      dependencies: ["FirebaseAuth", "OCMock"],
      path: "FirebaseAuth/Tests/Unit",
      exclude: [
        "FIRAuthKeychainServicesTests.m", // TODO: figure out SPM keychain testing
        "FIRAuthTests.m",
        "FIRUserTests.m",
      ],
      cSettings: [
        .headerSearchPath("../../.."),
      ]
    ),
    .target(
      name: "FirebaseCrashlytics",
      dependencies: ["FirebaseCore", "FirebaseInstallations", "GoogleDataTransport",
                     .product(name: "FBLPromises", package: "Promises"),
                     .product(name: "nanopb", package: "nanopb")],
      path: "Crashlytics",
      exclude: [
        "run",
        "CHANGELOG.md",
        "LICENSE",
        "README.md",
        "Data/",
        "Protos/",
        "ProtoSupport/",
        "UnitTests/",
        "generate_project.sh",
        "upload-symbols",
        "third_party/libunwind/LICENSE",
      ],
      sources: [
        "Crashlytics/",
        "Protogen/",
        "Shared/",
        "third_party/libunwind/dwarf.h",
      ],
      publicHeadersPath: "Crashlytics/Public",
      cSettings: [
        .headerSearchPath(".."),
        .define("DISPLAY_VERSION", to: firebaseVersion),
        .define("CLS_SDK_NAME", to: "Crashlytics iOS SDK", .when(platforms: [.iOS])),
        .define("CLS_SDK_NAME", to: "Crashlytics macOS SDK", .when(platforms: [.macOS])),
        .define("CLS_SDK_NAME", to: "Crashlytics tvOS SDK", .when(platforms: [.tvOS])),
        .define("CLS_SDK_NAME", to: "Crashlytics watchOS SDK", .when(platforms: [.watchOS])),
        .define("PB_FIELD_32BIT", to: "1"),
        .define("PB_NO_PACKED_STRUCTS", to: "1"),
        .define("PB_ENABLE_MALLOC", to: "1"),
      ],
      linkerSettings: [
        .linkedFramework("Security"),
        .linkedFramework("SystemConfiguration", .when(platforms: [.iOS, .macOS, .tvOS])),
      ]
    ),

    .target(
      name: "FirebaseDatabaseTarget",
      dependencies: [.target(name: "FirebaseDatabase",
                             condition: .when(platforms: [.iOS, .tvOS, .macOS]))],
      path: "SwiftPM-PlatformExclude/FirebaseDatabaseWrap"
    ),

    .target(
      name: "FirebaseDatabase",
      dependencies: [
        "FirebaseCore",
        "leveldb",
      ],
      path: "FirebaseDatabase/Sources",
      exclude: [
        "third_party/Wrap-leveldb/LICENSE",
        "third_party/SocketRocket/LICENSE",
        "third_party/FImmutableSortedDictionary/LICENSE",
        "third_party/SocketRocket/aa2297808c225710e267afece4439c256f6efdb3",
      ],
      publicHeadersPath: "Public",
      cSettings: [
        .headerSearchPath("../../"),
      ],
      linkerSettings: [
        .linkedFramework("CFNetwork"),
        .linkedFramework("Security"),
        .linkedFramework("SystemConfiguration", .when(platforms: [.iOS, .macOS, .tvOS])),
      ]
    ),
    .testTarget(
      name: "DatabaseUnit",
      dependencies: ["FirebaseDatabase", "OCMock", "SharedTestUtilities"],
      path: "FirebaseDatabase/Tests/",
      exclude: [
        "Integration/",
      ],
      resources: [.process("Resources")],
      cSettings: [
        .headerSearchPath("../.."),
      ]
    ),

    .target(
      name: "FirebaseDynamicLinksTarget",
      dependencies: [.target(name: "FirebaseDynamicLinks",
                             condition: .when(platforms: [.iOS]))],
      path: "SwiftPM-PlatformExclude/FirebaseDynamicLinksWrap"
    ),

    .target(
      name: "FirebaseDynamicLinks",
      dependencies: ["FirebaseCore"],
      path: "FirebaseDynamicLinks/Sources",
      publicHeadersPath: "Public",
      cSettings: [
        .headerSearchPath("../../"),
        .define("FIRDynamicLinks3P", to: "1"),
        .define("GIN_SCION_LOGGING", to: "1"),
      ],
      linkerSettings: [
        .linkedFramework("QuartzCore"),
      ]
    ),

    .target(
      name: "FirebaseFirestoreTarget",
      dependencies: [.target(name: "FirebaseFirestore",
                             condition: .when(platforms: [.iOS, .tvOS, .macOS]))],
      path: "SwiftPM-PlatformExclude/FirebaseFirestoreWrap"
    ),

    .target(
      name: "FirebaseFirestore",
      dependencies: [
        "FirebaseCore",
        "leveldb",
        .product(name: "nanopb", package: "nanopb"),
        .product(name: "abseil", package: "abseil"),
        .product(name: "gRPC-cpp", package: "gRPC"),
      ],
      path: "Firestore",
      exclude: [
        "CHANGELOG.md",
        "CMakeLists.txt",
        "Example/",
        "Protos/CMakeLists.txt",
        "Protos/Podfile",
        "Protos/README.md",
        "Protos/build_protos.py",
        "Protos/cpp/",
        "Protos/lib/",
        "Protos/nanopb_cpp_generator.py",
        "Protos/protos/",
        "README.md",
        "Source/CMakeLists.txt",
        "Swift/",
        "core/CMakeLists.txt",
        "core/src/util/config_detected.h.in",
        "core/test/",
        "fuzzing/",
        "test.sh",
        "third_party/",

        // Exclude alternate implementations for other platforms
        "core/src/api/input_validation_std.cc",
        "core/src/remote/connectivity_monitor_noop.cc",
        "core/src/util/filesystem_win.cc",
        "core/src/util/hard_assert_stdio.cc",
        "core/src/util/log_stdio.cc",
        "core/src/util/secure_random_openssl.cc",
      ],
      sources: [
        "Source/",
        "Protos/nanopb/",
        "core/include/",
        "core/src",
      ],
      publicHeadersPath: "Source/Public",
      cSettings: [
        .headerSearchPath("../"),
        .headerSearchPath("Source/Public/FirebaseFirestore"),
        .headerSearchPath("Protos/nanopb"),
        .define("PB_FIELD_32BIT", to: "1"),
        .define("PB_NO_PACKED_STRUCTS", to: "1"),
        .define("PB_ENABLE_MALLOC", to: "1"),
        .define("FIRFirestore_VERSION", to: firebaseVersion),
      ],
      linkerSettings: [
        .linkedFramework("SystemConfiguration", .when(platforms: [.iOS, .macOS, .tvOS])),
        .linkedFramework("UIKit", .when(platforms: [.iOS, .tvOS])),
        .linkedLibrary("c++"),
      ]
    ),

    .target(
      name: "FirebaseFirestoreSwiftTarget",
      dependencies: [.target(name: "FirebaseFirestoreSwift",
                             condition: .when(platforms: [.iOS, .tvOS, .macOS]))],
      path: "SwiftPM-PlatformExclude/FirebaseFirestoreSwiftWrap"
    ),

    .target(
      name: "FirebaseFirestoreSwift",
      dependencies: ["FirebaseFirestore"],
      path: "Firestore",
      exclude: [
        "CHANGELOG.md",
        "CMakeLists.txt",
        "Example/",
        "Protos/",
        "README.md",
        "Source/",
        "core/",
        "fuzzing/",
        "test.sh",
        "Swift/CHANGELOG.md",
        "Swift/README.md",
        "Swift/Tests/",
        "third_party/FirestoreEncoder/LICENSE",
        "third_party/FirestoreEncoder/METADATA",
      ],
      sources: [
        "Swift/Source/",
        "third_party/FirestoreEncoder/",
      ]
    ),

    .target(
      name: "FirebaseFunctionsTarget",
      dependencies: [.target(name: "FirebaseFunctions",
                             condition: .when(platforms: [.iOS, .tvOS, .macOS]))],
      path: "SwiftPM-PlatformExclude/FirebaseFunctionsWrap"
    ),

    .target(
      name: "FirebaseFunctions",
      dependencies: [
        "FirebaseCore",
        .product(name: "GTMSessionFetcherCore", package: "GTMSessionFetcher"),
      ],
      path: "Functions/FirebaseFunctions",
      publicHeadersPath: "Public",
      cSettings: [
        .headerSearchPath("../../"),
      ]
    ),

    .target(
      name: "FirebaseInAppMessagingTarget",
      dependencies: [.target(name: "FirebaseInAppMessaging",
                             condition: .when(platforms: [.iOS]))],
      path: "SwiftPM-PlatformExclude/FirebaseInAppMessagingWrap"
    ),

    .target(
      name: "FirebaseInAppMessaging",
      dependencies: [
        "FirebaseCore",
        "FirebaseInstallations",
        "FirebaseABTesting",
        .product(name: "Environment", package: "GoogleUtilities"),
        .product(name: "nanopb", package: "nanopb"),
      ],
      path: "FirebaseInAppMessaging/Sources",
      exclude: [
        "DefaultUI/CHANGELOG.md",
        "DefaultUI/README.md",
      ],
      resources: [.process("Resources")],
      publicHeadersPath: "Public",
      cSettings: [
        .headerSearchPath("../../"),
        .define("PB_FIELD_32BIT", to: "1"),
        .define("PB_NO_PACKED_STRUCTS", to: "1"),
        .define("PB_ENABLE_MALLOC", to: "1"),
      ]
    ),

    .target(
      name: "FirebaseInstanceID",
      dependencies: [
        "FirebaseCore",
        "FirebaseInstallations",
        .product(name: "Environment", package: "GoogleUtilities"),
        .product(name: "UserDefaults", package: "GoogleUtilities"),
      ],
      path: "Firebase/InstanceID",
      exclude: [
        "CHANGELOG.md",
      ],
      publicHeadersPath: "Public",
      cSettings: [
        .headerSearchPath("../../"),
      ]
    ),

    .target(
      name: "FirebaseInstallations",
      dependencies: [
        "FirebaseCore",
        .product(name: "FBLPromises", package: "Promises"),
        .product(name: "Environment", package: "GoogleUtilities"),
        .product(name: "UserDefaults", package: "GoogleUtilities"),
      ],
      path: "FirebaseInstallations/Source/Library",
      publicHeadersPath: "Public",
      cSettings: [
        .headerSearchPath("../../../"),
      ],
      linkerSettings: [
        .linkedFramework("Security"),
      ]
    ),

    .target(
      name: "FirebaseMLModelDownloader",
      dependencies: [
        "FirebaseCore",
        "FirebaseInstallations",
        "SwiftProtobuf",
      ],
      path: "FirebaseMLModelDownloader/Sources",
      exclude: [
        "proto/firebase_ml_log_sdk.proto",
      ],
      cSettings: [
        .define("FIRMLModelDownloader_VERSION", to: firebaseVersion),
      ]
    ),
    .testTarget(
      name: "FirebaseMLModelDownloaderUnit",
      dependencies: ["FirebaseMLModelDownloader"],
      path: "FirebaseMLModelDownloader/Tests/Unit"
    ),

    .target(
      name: "FirebaseMessaging",
      dependencies: [
        "FirebaseCore",
        "FirebaseInstanceID",
        .product(name: "AppDelegateSwizzler", package: "GoogleUtilities"),
        .product(name: "Environment", package: "GoogleUtilities"),
        .product(name: "Reachability", package: "GoogleUtilities"),
        .product(name: "UserDefaults", package: "GoogleUtilities"),
      ],
      path: "FirebaseMessaging/Sources",
      publicHeadersPath: "Public",
      cSettings: [
        .headerSearchPath("../../"),
      ],
      linkerSettings: [
        .linkedFramework("SystemConfiguration", .when(platforms: [.iOS, .macOS, .tvOS])),
      ]
    ),
    .testTarget(
      name: "MessagingUnit",
      dependencies: ["FirebaseMessaging", "OCMock"],
      path: "FirebaseMessaging/Tests/UnitTests",
      exclude: [
        "FIRMessagingContextManagerServiceTest.m", // TODO: Adapt its NSBundle usage to SPM.
      ],
      cSettings: [
        .headerSearchPath("../../.."),
      ]
    ),

    .target(
      name: "SharedTestUtilities",
      dependencies: ["FirebaseCore", "OCMock"],
      path: "SharedTestUtilities",
      publicHeadersPath: "./",
      cSettings: [
        .headerSearchPath("../"),
      ]
    ),

    .target(
      name: "FirebaseRemoteConfigTarget",
      dependencies: [.target(name: "FirebaseRemoteConfig",
                             condition: .when(platforms: [.iOS, .tvOS, .macOS]))],
      path: "SwiftPM-PlatformExclude/FirebaseRemoteConfigWrap"
    ),

    .target(
      name: "FirebaseRemoteConfig",
      dependencies: [
        "FirebaseCore",
        "FirebaseABTesting",
        "FirebaseInstallations",
        .product(name: "NSData", package: "GoogleUtilities"),
      ],
      path: "FirebaseRemoteConfig/Sources",
      publicHeadersPath: "Public",
      cSettings: [
        .headerSearchPath("../../"),
      ]
    ),
    .testTarget(
      name: "RemoteConfigUnit",
      dependencies: ["FirebaseRemoteConfig", "OCMock"],
      path: "FirebaseRemoteConfig/Tests/Unit",
      exclude: [
        // Need to be evaluated/ported to RC V2.
        "RCNConfigAnalyticsTest.m",
        "RCNConfigSettingsTest.m",
        "RCNConfigTest.m",
        "RCNRemoteConfig+FIRAppTest.m",
        "RCNThrottlingTests.m",
      ],
      resources: [
        .process("SecondApp-GoogleService-Info.plist"),
        .process("Defaults-testInfo.plist"),
        .process("TestABTPayload.txt"),
      ],
      cSettings: [
        .headerSearchPath("../../.."),
      ]
    ),
    .target(
      name: "FirebaseStorage",
      dependencies: [
        "FirebaseCore",
        .product(name: "GTMSessionFetcherCore", package: "GTMSessionFetcher"),
      ],
      path: "FirebaseStorage/Sources",
      publicHeadersPath: "Public",
      cSettings: [
        .headerSearchPath("../../"),
      ],
      linkerSettings: [
        .linkedFramework("MobileCoreServices", .when(platforms: [.iOS])),
        .linkedFramework("CoreServices", .when(platforms: [.macOS])),
      ]
    ),
    .testTarget(
      name: "StorageUnit",
      dependencies: ["FirebaseStorage", "OCMock", "SharedTestUtilities"],
      path: "FirebaseStorage/Tests/Unit",
      cSettings: [
        .headerSearchPath("../../.."),
      ]
    ),
    .target(
      name: "FirebaseStorageSwift",
      dependencies: ["FirebaseStorage"],
      path: "FirebaseStorageSwift/Sources"
    ),
    .target(
      name: "GoogleDataTransport",
      dependencies: [
        .product(name: "nanopb", package: "nanopb"),
      ],
      path: "GoogleDataTransport",
      exclude: [
        "CHANGELOG.md",
        "README.md",
        "generate_project.sh",
        "GDTCCTWatchOSTestApp/",
        "GDTWatchOSTestApp/",
        "GDTCCTTestApp/",
        "GDTTestApp/",
        "GDTCCTTests/",
        "GDTCORTests/",
        "ProtoSupport/",
      ],
      sources: [
        "GDTCORLibrary",
        "GDTCCTLibrary",
      ],
      publicHeadersPath: "GDTCORLibrary/Public",
      cSettings: [
        .headerSearchPath("../"),
        .define("GDTCOR_VERSION", to: "0.0.1"),
        .define("PB_FIELD_32BIT", to: "1"),
        .define("PB_NO_PACKED_STRUCTS", to: "1"),
        .define("PB_ENABLE_MALLOC", to: "1"),
      ],
      linkerSettings: [
        .linkedFramework("SystemConfiguration", .when(platforms: [.iOS, .macOS, .tvOS])),
        .linkedFramework("CoreTelephony", .when(platforms: [.macOS, .iOS])),
      ]
    ),
    .testTarget(
      name: "swift-test",
      dependencies: [
        "FirebaseAuth",
        "FirebaseABTesting",
        .target(name: "FirebaseAppDistribution",
                condition: .when(platforms: [.iOS])),
        "Firebase",
        "FirebaseCrashlytics",
        "FirebaseCore",
        "FirebaseDatabase",
        "FirebaseDynamicLinks",
        "FirebaseFirestore",
        "FirebaseFirestoreSwift",
        "FirebaseFunctions",
        "FirebaseInAppMessaging",
        "FirebaseInstallations",
        "FirebaseMessaging",
        "FirebaseRemoteConfig",
        "FirebaseStorage",
        "FirebaseStorageSwift",
        "GoogleDataTransport",
        .product(name: "nanopb", package: "nanopb"),
      ],
      path: "SwiftPMTests/swift-test"
    ),
    .testTarget(
      name: "analytics-import-test",
      dependencies: [
        "FirebaseAnalyticsWrapper",
        "Firebase",
      ],
      path: "SwiftPMTests/analytics-import-test"
    ),
    .testTarget(
      name: "objc-import-test",
      dependencies: [
        "FirebaseAuth",
        "FirebaseABTesting",
        .target(name: "FirebaseAppDistribution",
                condition: .when(platforms: [.iOS])),
        "Firebase",
        "FirebaseCrashlytics",
        "FirebaseCore",
        "FirebaseDatabase",
        "FirebaseDynamicLinks",
        "FirebaseFirestore",
        "FirebaseFunctions",
        "FirebaseInAppMessaging",
        "FirebaseInstallations",
        "FirebaseMessaging",
        "FirebaseRemoteConfig",
        "FirebaseStorage",
      ],
      path: "SwiftPMTests/objc-import-test"
    ),
    .testTarget(
      name: "version-test",
      dependencies: [
        "FirebaseCore",
      ],
      path: "SwiftPMTests/version-test",
      cSettings: [
        .define("FIR_VERSION", to: firebaseVersion),
      ]
    ),
<<<<<<< HEAD
    .target(
      name: "GoogleUtilities_AppDelegateSwizzler",
      dependencies: ["GoogleUtilities_Environment", "GoogleUtilities_Logger",
                     "GoogleUtilities_Network"],
      path: "GoogleUtilities",
      exclude: [
        "CHANGELOG.md",
        "CMakeLists.txt",
        "LICENSE",
        "README.md",
        "AppDelegateSwizzler/README.md",
        "Environment/",
        "Network/",
        "ISASwizzler/",
        "Logger/",
        "MethodSwizzler/",
        "NSData+zlib/",
        "Reachability",
        "SwizzlerTestHelpers/",
        "Tests",
        "UserDefaults/",
      ],
      sources: [
        "AppDelegateSwizzler/",
        "SceneDelegateSwizzler/",
        "Common/*.h",
      ],
      publicHeadersPath: "AppDelegateSwizzler/Public",
      cSettings: [
        .headerSearchPath("../"),
      ]
    ),
    .target(
      name: "GoogleUtilities_Environment",
      dependencies: [.product(name: "FBLPromises", package: "Promises")],
      path: "GoogleUtilities/Environment",
      exclude: ["third_party/LICENSE"],
      publicHeadersPath: "Public",
      cSettings: [
        .headerSearchPath("../../"),
      ]
    ),

    .target(
      name: "GoogleUtilities_Logger",
      dependencies: ["GoogleUtilities_Environment"],
      path: "GoogleUtilities/Logger",
      publicHeadersPath: "Public",
      cSettings: [
        .headerSearchPath("../../"),
      ]
    ),

    // TODO: ISA_Swizzler requires building without ARC.

    .target(
      name: "GoogleUtilities_MethodSwizzler",
      dependencies: ["GoogleUtilities_Logger"],
      path: "GoogleUtilities/MethodSwizzler",
      publicHeadersPath: "Public",
      cSettings: [
        .headerSearchPath("../../"),
      ]
    ),
    .target(
      name: "GoogleUtilities_Network",
      dependencies: ["GoogleUtilities_Logger", "GoogleUtilities_NSData",
                     "GoogleUtilities_Reachability"],
      path: "GoogleUtilities/Network",
      publicHeadersPath: "Public",
      cSettings: [
        .headerSearchPath("../.."),
      ]
    ),
    .target(
      name: "GoogleUtilities_NSData",
      path: "GoogleUtilities/NSData+zlib",
      publicHeadersPath: "Public",
      cSettings: [
        .headerSearchPath("../.."),
      ],
      linkerSettings: [
        .linkedLibrary("z"),
      ]
    ),
    .target(
      name: "GoogleUtilities_Reachability",
      dependencies: ["GoogleUtilities_Logger"],
      path: "GoogleUtilities/Reachability",
      publicHeadersPath: "Public",
      cSettings: [
        .headerSearchPath("../../"),
      ]
    ),
    .target(
      name: "GoogleUtilities_UserDefaults",
      dependencies: ["GoogleUtilities_Logger"],
      path: "GoogleUtilities/UserDefaults",
      publicHeadersPath: "Public",
      cSettings: [
        .headerSearchPath("../../"),
      ]
    ),

    // MARK: - Firebase App Check

    .target(name: "FirebaseAppCheck",
            dependencies: ["FirebaseCore",
                           .product(name: "FBLPromises", package: "Promises"),
                           "GoogleUtilities_Environment"],
            path: "FirebaseAppCheck/Sources",
            publicHeadersPath: "Public",
            cSettings: [
              .headerSearchPath("../.."),
            ],
            linkerSettings: [
              .linkedFramework("DeviceCheck"),
            ]),
    .testTarget(
      name: "AppCheckUnit",
      dependencies: ["FirebaseAppCheck", "OCMock", "SharedTestUtilities"],
      path: "FirebaseAppCheck/Tests",
      exclude: [
        // Disable Swift tests as mixed targets are not supported (Xcode 12.3).
        "Unit/Swift",

        // Disable Keychain dependent tests as they require a host application on iOS.
        "Integration",
        "Unit/Core/FIRAppCheckIntegrationTests.m",
        "Unit/Core/FIRAppCheckStorageTests.m",
      ],
      resources: [
        .process("Fixture"),
      ],
      cSettings: [
        .headerSearchPath("../.."),
      ]
    ),
    .testTarget(
      name: "AppCheckUnitSwift",
      dependencies: ["FirebaseAppCheck"],
      path: "FirebaseAppCheck/Tests/Unit/Swift",
      cSettings: [
        .headerSearchPath("../.."),
      ]
    ),

    // TODO: - need to port Network/third_party/GTMHTTPServer.m to ARC.
    // .testTarget(
    //   name: "UtilitiesUnit",
    //   dependencies: [
    //     "OCMock",
    //     "GoogleUtilities_AppDelegateSwizzler",
    //     "GoogleUtilities_Environment",
    //     "GoogleUtilities_ISASwizzler", // Build needs to disable ARC.
    //     "GoogleUtilities_Logger",
    //     "GoogleUtilities_MethodSwizzler",
    //     "GoogleUtilities_Network",
    //     "GoogleUtilities_NSData",
    //     "GoogleUtilities_Reachability",
    //     "GoogleUtilities_UserDefaults",
    //   ],
    //   path: "GoogleUtilities/Tests/Unit",
    //   exclude: [
    //     "Network/third_party/LICENSE",
    //     "Network/third_party/GTMHTTPServer.m", // Requires disabling ARC
    //   ],
    //   cSettings: [
    //     .headerSearchPath("../../.."),
    //   ]
    // ),
=======
>>>>>>> 0088d097
  ],
  cLanguageStandard: .c99,
  cxxLanguageStandard: CXXLanguageStandard.gnucxx14
)<|MERGE_RESOLUTION|>--- conflicted
+++ resolved
@@ -843,110 +843,6 @@
         .define("FIR_VERSION", to: firebaseVersion),
       ]
     ),
-<<<<<<< HEAD
-    .target(
-      name: "GoogleUtilities_AppDelegateSwizzler",
-      dependencies: ["GoogleUtilities_Environment", "GoogleUtilities_Logger",
-                     "GoogleUtilities_Network"],
-      path: "GoogleUtilities",
-      exclude: [
-        "CHANGELOG.md",
-        "CMakeLists.txt",
-        "LICENSE",
-        "README.md",
-        "AppDelegateSwizzler/README.md",
-        "Environment/",
-        "Network/",
-        "ISASwizzler/",
-        "Logger/",
-        "MethodSwizzler/",
-        "NSData+zlib/",
-        "Reachability",
-        "SwizzlerTestHelpers/",
-        "Tests",
-        "UserDefaults/",
-      ],
-      sources: [
-        "AppDelegateSwizzler/",
-        "SceneDelegateSwizzler/",
-        "Common/*.h",
-      ],
-      publicHeadersPath: "AppDelegateSwizzler/Public",
-      cSettings: [
-        .headerSearchPath("../"),
-      ]
-    ),
-    .target(
-      name: "GoogleUtilities_Environment",
-      dependencies: [.product(name: "FBLPromises", package: "Promises")],
-      path: "GoogleUtilities/Environment",
-      exclude: ["third_party/LICENSE"],
-      publicHeadersPath: "Public",
-      cSettings: [
-        .headerSearchPath("../../"),
-      ]
-    ),
-
-    .target(
-      name: "GoogleUtilities_Logger",
-      dependencies: ["GoogleUtilities_Environment"],
-      path: "GoogleUtilities/Logger",
-      publicHeadersPath: "Public",
-      cSettings: [
-        .headerSearchPath("../../"),
-      ]
-    ),
-
-    // TODO: ISA_Swizzler requires building without ARC.
-
-    .target(
-      name: "GoogleUtilities_MethodSwizzler",
-      dependencies: ["GoogleUtilities_Logger"],
-      path: "GoogleUtilities/MethodSwizzler",
-      publicHeadersPath: "Public",
-      cSettings: [
-        .headerSearchPath("../../"),
-      ]
-    ),
-    .target(
-      name: "GoogleUtilities_Network",
-      dependencies: ["GoogleUtilities_Logger", "GoogleUtilities_NSData",
-                     "GoogleUtilities_Reachability"],
-      path: "GoogleUtilities/Network",
-      publicHeadersPath: "Public",
-      cSettings: [
-        .headerSearchPath("../.."),
-      ]
-    ),
-    .target(
-      name: "GoogleUtilities_NSData",
-      path: "GoogleUtilities/NSData+zlib",
-      publicHeadersPath: "Public",
-      cSettings: [
-        .headerSearchPath("../.."),
-      ],
-      linkerSettings: [
-        .linkedLibrary("z"),
-      ]
-    ),
-    .target(
-      name: "GoogleUtilities_Reachability",
-      dependencies: ["GoogleUtilities_Logger"],
-      path: "GoogleUtilities/Reachability",
-      publicHeadersPath: "Public",
-      cSettings: [
-        .headerSearchPath("../../"),
-      ]
-    ),
-    .target(
-      name: "GoogleUtilities_UserDefaults",
-      dependencies: ["GoogleUtilities_Logger"],
-      path: "GoogleUtilities/UserDefaults",
-      publicHeadersPath: "Public",
-      cSettings: [
-        .headerSearchPath("../../"),
-      ]
-    ),
 
     // MARK: - Firebase App Check
 
@@ -990,33 +886,6 @@
         .headerSearchPath("../.."),
       ]
     ),
-
-    // TODO: - need to port Network/third_party/GTMHTTPServer.m to ARC.
-    // .testTarget(
-    //   name: "UtilitiesUnit",
-    //   dependencies: [
-    //     "OCMock",
-    //     "GoogleUtilities_AppDelegateSwizzler",
-    //     "GoogleUtilities_Environment",
-    //     "GoogleUtilities_ISASwizzler", // Build needs to disable ARC.
-    //     "GoogleUtilities_Logger",
-    //     "GoogleUtilities_MethodSwizzler",
-    //     "GoogleUtilities_Network",
-    //     "GoogleUtilities_NSData",
-    //     "GoogleUtilities_Reachability",
-    //     "GoogleUtilities_UserDefaults",
-    //   ],
-    //   path: "GoogleUtilities/Tests/Unit",
-    //   exclude: [
-    //     "Network/third_party/LICENSE",
-    //     "Network/third_party/GTMHTTPServer.m", // Requires disabling ARC
-    //   ],
-    //   cSettings: [
-    //     .headerSearchPath("../../.."),
-    //   ]
-    // ),
-=======
->>>>>>> 0088d097
   ],
   cLanguageStandard: .c99,
   cxxLanguageStandard: CXXLanguageStandard.gnucxx14
