# Building with CMake

Some portions of this repository are portable beyond iOS and can be built using
CMake.

## Dependencies

You need:

  * A C++11 compiler
  * CMake 3.9
  * Ninja (optional)
  * CocoaPods (macOS-only)

For dependencies:

  * Go
  * Perl
  * Yasm (Windows-only)


### macOS

You need [Xcode](https://developer.apple.com/xcode/), which you can get from
the Mac App Store.

You can get other development tools via [homebrew](https://brew.sh). Adjust as
needed for other package managers.

```
brew install cmake
brew install golang
brew install ccache     # optional
brew install ninja      # optional
gem install cocoapods   # may need sudo
```

Note that CocoaPods is only needed for its ruby library, no Podfiles actually
need to be set up and no `pod install` is required for the CMake build.


### Ubuntu

If you're on a relatively recent Linux, the system-provided CMake may be
sufficient.

```
sudo apt-get install build-essential
sudo apt-get install cmake
sudo apt-get install ccache       # optional
sudo apt-get install ninja-build  # optional

sudo apt-get install golang
```

### Windows

You need [Visual Studio](https://visualstudio.microsoft.com/vs/). The 2017
Community edition building for x64 gets regular testing. We're working on
support for Visual Studio 2015.

An easy way to get development tools is via [Chocolatey](https://chocolatey.org/).

```
choco install git
choco install cmake --installargs 'ADD_CMAKE_TO_PATH=System'
choco install ninja

# Build scripts use uses bash and python
choco install msys2

# Required for building gRPC and its dependencies
choco install activeperl
choco install golang
choco install nasm
<<<<<<< HEAD

# Optional: can speed up builds
choco install openssl
=======
>>>>>>> 374f1acd
```

## Building

CMake builds out-of source, so create a separate build directory for the target
you want to work on.

The first time you build, it will download all dependencies of the project so
it might take a while.


### Basic build

The basic shape of the build is to:
  * create and enter the build tree
  * run CMake to prepare the build tree
  * build sources
  * run tests

On most systems that looks like this:

```
mkdir build
cd build
cmake ..
cmake --build .
cmake --build . --target test
```

### Useful flags to pass to CMake

Standard CMake flags:

  * `-G Ninja` -- build with Ninja instead of the default.
  * `-DCMAKE_BUILD_TYPE=Release` -- optimized build

Dependencies:

  * `-DOPENSSL_ROOT_DIR=path/to/openssl` -- where to find a pre-built OpenSSL,
    if you prefer that over the default BoringSSL. See `FindOpenSSL.cmake` in
    your CMake distribution.
  * `-DZLIB_ROOT=path/to/zlib` -- where to find a pre-built zlib, if you prefer
    that. See `FindZLIB.cmake` in your CMake distribution.

Firebase-specific goodies:

  * `-DFIREBASE_DOWNLOAD_DIR:PATH=.downloads` -- put downloaded files outside
    the build tree.
  * `-DWITH_ASAN=ON` -- enable the address sanitizer (Clang, GCC)
  * `-DWITH_TSAN=ON` -- enable the thread sanitizer (Clang, GCC)
  * `-DWITH_UBSAN=ON` -- enable the undefined behavior sanitizer (Clang, GCC)

For example:

On Mac or Linux:
```bash
cmake -H. -Bbuild -G Ninja -DFIREBASE_DOWNLOAD_DIR:PATH=$HOME/.downloads
cd build
ninja && ninja test
```

On Windows:
```cmd
mkdir %USERPROFILE%\AppData\LocalLow\CMake
cmake -H. -Bbuild -G Ninja ^
    -DFIREBASE_DOWNLOAD_DIR:PATH=%USERPROFILE%\AppData\LocalLow\CMake ^
    -DOPENSSL_ROOT_DIR:Path="c:\Program Files\OpenSSL-Win64"
```<|MERGE_RESOLUTION|>--- conflicted
+++ resolved
@@ -27,7 +27,7 @@
 You can get other development tools via [homebrew](https://brew.sh). Adjust as
 needed for other package managers.
 
-```
+```bash
 brew install cmake
 brew install golang
 brew install ccache     # optional
@@ -44,7 +44,7 @@
 If you're on a relatively recent Linux, the system-provided CMake may be
 sufficient.
 
-```
+```bash
 sudo apt-get install build-essential
 sudo apt-get install cmake
 sudo apt-get install ccache       # optional
@@ -61,7 +61,7 @@
 
 An easy way to get development tools is via [Chocolatey](https://chocolatey.org/).
 
-```
+```cmd
 choco install git
 choco install cmake --installargs 'ADD_CMAKE_TO_PATH=System'
 choco install ninja
@@ -73,12 +73,9 @@
 choco install activeperl
 choco install golang
 choco install nasm
-<<<<<<< HEAD
 
 # Optional: can speed up builds
 choco install openssl
-=======
->>>>>>> 374f1acd
 ```
 
 ## Building
@@ -100,7 +97,7 @@
 
 On most systems that looks like this:
 
-```
+```bash
 mkdir build
 cd build
 cmake ..
