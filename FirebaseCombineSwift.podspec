--- conflicted
+++ resolved
@@ -51,11 +51,7 @@
   s.osx.framework = 'AppKit'
   s.tvos.framework = 'UIKit'
 
-<<<<<<< HEAD
   s.dependency 'FirebaseCore', '~> 11.6.0'
-=======
-  s.dependency 'FirebaseCore', '11.6.0'
->>>>>>> d3f686c1
   s.dependency 'FirebaseAuth', '~> 11.0'
   s.dependency 'FirebaseFunctions', '~> 11.0'
   s.dependency 'FirebaseFirestore', '~> 11.0'
