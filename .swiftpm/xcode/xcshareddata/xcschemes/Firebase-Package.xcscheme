<?xml version="1.0" encoding="UTF-8"?>
<Scheme
   LastUpgradeVersion = "1200"
   version = "1.3">
   <BuildAction
      parallelizeBuildables = "YES"
      buildImplicitDependencies = "YES">
      <BuildActionEntries>
         <BuildActionEntry
            buildForTesting = "YES"
            buildForRunning = "YES"
            buildForProfiling = "YES"
            buildForArchiving = "YES"
            buildForAnalyzing = "YES">
            <BuildableReference
               BuildableIdentifier = "primary"
               BlueprintIdentifier = "Firebase"
               BuildableName = "Firebase"
               BlueprintName = "Firebase"
               ReferencedContainer = "container:">
            </BuildableReference>
         </BuildActionEntry>
         <BuildActionEntry
            buildForTesting = "YES"
            buildForRunning = "YES"
            buildForProfiling = "YES"
            buildForArchiving = "YES"
            buildForAnalyzing = "YES">
            <BuildableReference
               BuildableIdentifier = "primary"
               BlueprintIdentifier = "FirebaseAuth"
               BuildableName = "FirebaseAuth"
               BlueprintName = "FirebaseAuth"
               ReferencedContainer = "container:">
            </BuildableReference>
         </BuildActionEntry>
         <BuildActionEntry
            buildForTesting = "YES"
            buildForRunning = "YES"
            buildForProfiling = "YES"
            buildForArchiving = "YES"
            buildForAnalyzing = "YES">
            <BuildableReference
               BuildableIdentifier = "primary"
               BlueprintIdentifier = "FirebaseCore"
               BuildableName = "FirebaseCore"
               BlueprintName = "FirebaseCore"
               ReferencedContainer = "container:">
            </BuildableReference>
         </BuildActionEntry>
         <BuildActionEntry
            buildForTesting = "YES"
            buildForRunning = "YES"
            buildForProfiling = "YES"
            buildForArchiving = "YES"
            buildForAnalyzing = "YES">
            <BuildableReference
               BuildableIdentifier = "primary"
               BlueprintIdentifier = "FirebaseCrashlytics"
               BuildableName = "FirebaseCrashlytics"
               BlueprintName = "FirebaseCrashlytics"
               ReferencedContainer = "container:">
            </BuildableReference>
         </BuildActionEntry>
         <BuildActionEntry
            buildForTesting = "YES"
            buildForRunning = "YES"
            buildForProfiling = "YES"
            buildForArchiving = "YES"
            buildForAnalyzing = "YES">
            <BuildableReference
               BuildableIdentifier = "primary"
               BlueprintIdentifier = "FirebaseFunctions"
               BuildableName = "FirebaseFunctions"
               BlueprintName = "FirebaseFunctions"
               ReferencedContainer = "container:">
            </BuildableReference>
         </BuildActionEntry>
         <BuildActionEntry
            buildForTesting = "YES"
            buildForRunning = "YES"
            buildForProfiling = "YES"
            buildForArchiving = "YES"
            buildForAnalyzing = "YES">
            <BuildableReference
               BuildableIdentifier = "primary"
               BlueprintIdentifier = "FirebaseInstallations"
               BuildableName = "FirebaseInstallations"
               BlueprintName = "FirebaseInstallations"
               ReferencedContainer = "container:">
            </BuildableReference>
         </BuildActionEntry>
         <BuildActionEntry
            buildForTesting = "YES"
            buildForRunning = "YES"
            buildForProfiling = "YES"
            buildForArchiving = "YES"
            buildForAnalyzing = "YES">
            <BuildableReference
               BuildableIdentifier = "primary"
               BlueprintIdentifier = "FirebaseStorage"
               BuildableName = "FirebaseStorage"
               BlueprintName = "FirebaseStorage"
               ReferencedContainer = "container:">
            </BuildableReference>
         </BuildActionEntry>
         <BuildActionEntry
            buildForTesting = "YES"
            buildForRunning = "YES"
            buildForProfiling = "YES"
            buildForArchiving = "YES"
            buildForAnalyzing = "YES">
            <BuildableReference
               BuildableIdentifier = "primary"
               BlueprintIdentifier = "FirebaseStorageSwift"
               BuildableName = "FirebaseStorageSwift"
               BlueprintName = "FirebaseStorageSwift"
               ReferencedContainer = "container:">
            </BuildableReference>
         </BuildActionEntry>
         <BuildActionEntry
            buildForTesting = "YES"
            buildForRunning = "YES"
            buildForProfiling = "NO"
            buildForArchiving = "NO"
            buildForAnalyzing = "YES">
            <BuildableReference
               BuildableIdentifier = "primary"
               BlueprintIdentifier = "CoreUnit"
               BuildableName = "CoreUnit"
               BlueprintName = "CoreUnit"
               ReferencedContainer = "container:">
            </BuildableReference>
         </BuildActionEntry>
         <BuildActionEntry
            buildForTesting = "YES"
            buildForRunning = "YES"
            buildForProfiling = "NO"
            buildForArchiving = "NO"
            buildForAnalyzing = "YES">
            <BuildableReference
               BuildableIdentifier = "primary"
               BlueprintIdentifier = "StorageUnit"
               BuildableName = "StorageUnit"
               BlueprintName = "StorageUnit"
               ReferencedContainer = "container:">
            </BuildableReference>
         </BuildActionEntry>
         <BuildActionEntry
            buildForTesting = "YES"
            buildForRunning = "YES"
            buildForProfiling = "NO"
            buildForArchiving = "NO"
            buildForAnalyzing = "YES">
            <BuildableReference
               BuildableIdentifier = "primary"
               BlueprintIdentifier = "firebase-test"
               BuildableName = "firebase-test"
               BlueprintName = "firebase-test"
               ReferencedContainer = "container:">
            </BuildableReference>
         </BuildActionEntry>
         <BuildActionEntry
            buildForTesting = "YES"
            buildForRunning = "YES"
            buildForProfiling = "YES"
            buildForArchiving = "YES"
            buildForAnalyzing = "YES">
            <BuildableReference
               BuildableIdentifier = "primary"
               BlueprintIdentifier = "GoogleDataTransport"
               BuildableName = "GoogleDataTransport"
               BlueprintName = "GoogleDataTransport"
               ReferencedContainer = "container:">
            </BuildableReference>
         </BuildActionEntry>
         <BuildActionEntry
            buildForTesting = "YES"
            buildForRunning = "YES"
            buildForProfiling = "YES"
            buildForArchiving = "YES"
            buildForAnalyzing = "YES">
            <BuildableReference
               BuildableIdentifier = "primary"
               BlueprintIdentifier = "GoogleUtilities_AppDelegateSwizzler"
               BuildableName = "GoogleUtilities_AppDelegateSwizzler"
               BlueprintName = "GoogleUtilities_AppDelegateSwizzler"
               ReferencedContainer = "container:">
            </BuildableReference>
         </BuildActionEntry>
         <BuildActionEntry
            buildForTesting = "YES"
            buildForRunning = "YES"
            buildForProfiling = "YES"
            buildForArchiving = "YES"
            buildForAnalyzing = "YES">
            <BuildableReference
               BuildableIdentifier = "primary"
               BlueprintIdentifier = "GoogleUtilities_Environment"
               BuildableName = "GoogleUtilities_Environment"
               BlueprintName = "GoogleUtilities_Environment"
               ReferencedContainer = "container:">
            </BuildableReference>
         </BuildActionEntry>
         <BuildActionEntry
            buildForTesting = "YES"
            buildForRunning = "YES"
            buildForProfiling = "YES"
            buildForArchiving = "YES"
            buildForAnalyzing = "YES">
            <BuildableReference
               BuildableIdentifier = "primary"
               BlueprintIdentifier = "GoogleUtilities_Logger"
               BuildableName = "GoogleUtilities_Logger"
               BlueprintName = "GoogleUtilities_Logger"
               ReferencedContainer = "container:">
            </BuildableReference>
         </BuildActionEntry>
         <BuildActionEntry
            buildForTesting = "YES"
            buildForRunning = "YES"
            buildForProfiling = "YES"
            buildForArchiving = "YES"
            buildForAnalyzing = "YES">
            <BuildableReference
               BuildableIdentifier = "primary"
               BlueprintIdentifier = "GoogleUtilities_MethodSwizzler"
               BuildableName = "GoogleUtilities_MethodSwizzler"
               BlueprintName = "GoogleUtilities_MethodSwizzler"
               ReferencedContainer = "container:">
            </BuildableReference>
         </BuildActionEntry>
         <BuildActionEntry
            buildForTesting = "YES"
            buildForRunning = "YES"
            buildForProfiling = "YES"
            buildForArchiving = "YES"
            buildForAnalyzing = "YES">
            <BuildableReference
               BuildableIdentifier = "primary"
               BlueprintIdentifier = "GoogleUtilities_NSData"
               BuildableName = "GoogleUtilities_NSData"
               BlueprintName = "GoogleUtilities_NSData"
               ReferencedContainer = "container:">
            </BuildableReference>
         </BuildActionEntry>
         <BuildActionEntry
            buildForTesting = "YES"
            buildForRunning = "YES"
            buildForProfiling = "YES"
            buildForArchiving = "YES"
            buildForAnalyzing = "YES">
            <BuildableReference
               BuildableIdentifier = "primary"
               BlueprintIdentifier = "GoogleUtilities_Network"
               BuildableName = "GoogleUtilities_Network"
               BlueprintName = "GoogleUtilities_Network"
               ReferencedContainer = "container:">
            </BuildableReference>
         </BuildActionEntry>
         <BuildActionEntry
            buildForTesting = "YES"
            buildForRunning = "YES"
            buildForProfiling = "YES"
            buildForArchiving = "YES"
            buildForAnalyzing = "YES">
            <BuildableReference
               BuildableIdentifier = "primary"
               BlueprintIdentifier = "GoogleUtilities_Reachability"
               BuildableName = "GoogleUtilities_Reachability"
               BlueprintName = "GoogleUtilities_Reachability"
               ReferencedContainer = "container:">
            </BuildableReference>
         </BuildActionEntry>
         <BuildActionEntry
            buildForTesting = "YES"
            buildForRunning = "YES"
            buildForProfiling = "YES"
            buildForArchiving = "YES"
            buildForAnalyzing = "YES">
            <BuildableReference
               BuildableIdentifier = "primary"
               BlueprintIdentifier = "GoogleUtilities_UserDefaults"
               BuildableName = "GoogleUtilities_UserDefaults"
               BlueprintName = "GoogleUtilities_UserDefaults"
               ReferencedContainer = "container:">
            </BuildableReference>
         </BuildActionEntry>
         <BuildActionEntry
            buildForTesting = "YES"
            buildForRunning = "YES"
            buildForProfiling = "YES"
            buildForArchiving = "YES"
            buildForAnalyzing = "YES">
            <BuildableReference
               BuildableIdentifier = "primary"
               BlueprintIdentifier = "SharedTestUtilities"
               BuildableName = "SharedTestUtilities"
               BlueprintName = "SharedTestUtilities"
               ReferencedContainer = "container:">
            </BuildableReference>
         </BuildActionEntry>
         <BuildActionEntry
            buildForTesting = "YES"
            buildForRunning = "YES"
            buildForProfiling = "YES"
            buildForArchiving = "YES"
            buildForAnalyzing = "YES">
            <BuildableReference
               BuildableIdentifier = "primary"
               BlueprintIdentifier = "Firebase_ABTestingUnit"
               BuildableName = "Firebase_ABTestingUnit"
               BlueprintName = "Firebase_ABTestingUnit"
               ReferencedContainer = "container:">
            </BuildableReference>
         </BuildActionEntry>
         <BuildActionEntry
            buildForTesting = "YES"
            buildForRunning = "YES"
            buildForProfiling = "YES"
            buildForArchiving = "YES"
            buildForAnalyzing = "YES">
            <BuildableReference
               BuildableIdentifier = "primary"
               BlueprintIdentifier = "FirebaseABTesting"
               BuildableName = "FirebaseABTesting"
               BlueprintName = "FirebaseABTesting"
               ReferencedContainer = "container:">
            </BuildableReference>
         </BuildActionEntry>
         <BuildActionEntry
            buildForTesting = "YES"
            buildForRunning = "YES"
            buildForProfiling = "YES"
            buildForArchiving = "YES"
            buildForAnalyzing = "YES">
            <BuildableReference
               BuildableIdentifier = "primary"
               BlueprintIdentifier = "FirebaseRemoteConfig"
               BuildableName = "FirebaseRemoteConfig"
               BlueprintName = "FirebaseRemoteConfig"
               ReferencedContainer = "container:">
            </BuildableReference>
         </BuildActionEntry>
         <BuildActionEntry
            buildForTesting = "YES"
            buildForRunning = "YES"
            buildForProfiling = "YES"
            buildForArchiving = "YES"
            buildForAnalyzing = "YES">
            <BuildableReference
               BuildableIdentifier = "primary"
               BlueprintIdentifier = "FirebaseDatabase"
               BuildableName = "FirebaseDatabase"
               BlueprintName = "FirebaseDatabase"
               ReferencedContainer = "container:">
            </BuildableReference>
         </BuildActionEntry>
         <BuildActionEntry
            buildForTesting = "YES"
            buildForRunning = "YES"
            buildForProfiling = "YES"
            buildForArchiving = "YES"
            buildForAnalyzing = "YES">
            <BuildableReference
               BuildableIdentifier = "primary"
               BlueprintIdentifier = "Firebase_DatabaseUnit"
               BuildableName = "Firebase_DatabaseUnit"
               BlueprintName = "Firebase_DatabaseUnit"
               ReferencedContainer = "container:">
            </BuildableReference>
         </BuildActionEntry>
         <BuildActionEntry
            buildForTesting = "YES"
            buildForRunning = "YES"
            buildForProfiling = "YES"
            buildForArchiving = "YES"
            buildForAnalyzing = "YES">
            <BuildableReference
               BuildableIdentifier = "primary"
               BlueprintIdentifier = "FirebaseFirestore"
               BuildableName = "FirebaseFirestore"
               BlueprintName = "FirebaseFirestore"
               ReferencedContainer = "container:">
            </BuildableReference>
         </BuildActionEntry>
         <BuildActionEntry
            buildForTesting = "YES"
            buildForRunning = "YES"
            buildForProfiling = "YES"
            buildForArchiving = "YES"
            buildForAnalyzing = "YES">
            <BuildableReference
               BuildableIdentifier = "primary"
               BlueprintIdentifier = "FirebaseFirestoreSwift"
               BuildableName = "FirebaseFirestoreSwift"
               BlueprintName = "FirebaseFirestoreSwift"
               ReferencedContainer = "container:">
            </BuildableReference>
         </BuildActionEntry>
         <BuildActionEntry
            buildForTesting = "YES"
            buildForRunning = "YES"
            buildForProfiling = "YES"
            buildForArchiving = "YES"
            buildForAnalyzing = "YES">
            <BuildableReference
               BuildableIdentifier = "primary"
               BlueprintIdentifier = "FirebaseAnalytics"
               BuildableName = "FirebaseAnalytics"
               BlueprintName = "FirebaseAnalytics"
               ReferencedContainer = "container:">
            </BuildableReference>
         </BuildActionEntry>
         <BuildActionEntry
            buildForTesting = "YES"
            buildForRunning = "YES"
            buildForProfiling = "YES"
            buildForArchiving = "YES"
            buildForAnalyzing = "YES">
            <BuildableReference
               BuildableIdentifier = "primary"
               BlueprintIdentifier = "FirebaseAnalyticsWrapper"
               BuildableName = "FirebaseAnalyticsWrapper"
               BlueprintName = "FirebaseAnalyticsWrapper"
               ReferencedContainer = "container:">
            </BuildableReference>
         </BuildActionEntry>
         <BuildActionEntry
            buildForTesting = "YES"
            buildForRunning = "YES"
            buildForProfiling = "YES"
            buildForArchiving = "YES"
            buildForAnalyzing = "YES">
            <BuildableReference
               BuildableIdentifier = "primary"
               BlueprintIdentifier = "FirebaseCoreDiagnostics"
               BuildableName = "FirebaseCoreDiagnostics"
               BlueprintName = "FirebaseCoreDiagnostics"
               ReferencedContainer = "container:">
            </BuildableReference>
         </BuildActionEntry>
         <BuildActionEntry
            buildForTesting = "YES"
            buildForRunning = "YES"
            buildForProfiling = "YES"
            buildForArchiving = "YES"
            buildForAnalyzing = "YES">
            <BuildableReference
               BuildableIdentifier = "primary"
               BlueprintIdentifier = "FirebaseDynamicLinks"
               BuildableName = "FirebaseDynamicLinks"
               BlueprintName = "FirebaseDynamicLinks"
               ReferencedContainer = "container:">
            </BuildableReference>
         </BuildActionEntry>
         <BuildActionEntry
            buildForTesting = "YES"
            buildForRunning = "YES"
            buildForProfiling = "YES"
            buildForArchiving = "YES"
            buildForAnalyzing = "YES">
            <BuildableReference
               BuildableIdentifier = "primary"
               BlueprintIdentifier = "FirebaseInAppMessaging"
               BuildableName = "FirebaseInAppMessaging"
               BlueprintName = "FirebaseInAppMessaging"
               ReferencedContainer = "container:">
            </BuildableReference>
         </BuildActionEntry>
         <BuildActionEntry
            buildForTesting = "YES"
            buildForRunning = "YES"
            buildForProfiling = "YES"
            buildForArchiving = "YES"
            buildForAnalyzing = "YES">
            <BuildableReference
               BuildableIdentifier = "primary"
               BlueprintIdentifier = "FirebaseInAppMessaging-Beta"
               BuildableName = "FirebaseInAppMessaging-Beta"
               BlueprintName = "FirebaseInAppMessaging-Beta"
               ReferencedContainer = "container:">
            </BuildableReference>
         </BuildActionEntry>
         <BuildActionEntry
            buildForTesting = "YES"
            buildForRunning = "YES"
            buildForProfiling = "YES"
            buildForArchiving = "YES"
            buildForAnalyzing = "YES">
            <BuildableReference
               BuildableIdentifier = "primary"
               BlueprintIdentifier = "FirebaseInstanceID"
               BuildableName = "FirebaseInstanceID"
               BlueprintName = "FirebaseInstanceID"
               ReferencedContainer = "container:">
            </BuildableReference>
         </BuildActionEntry>
         <BuildActionEntry
            buildForTesting = "YES"
            buildForRunning = "YES"
            buildForProfiling = "YES"
            buildForArchiving = "YES"
            buildForAnalyzing = "YES">
            <BuildableReference
               BuildableIdentifier = "primary"
               BlueprintIdentifier = "FirebaseMessaging"
               BuildableName = "FirebaseMessaging"
               BlueprintName = "FirebaseMessaging"
               ReferencedContainer = "container:">
            </BuildableReference>
         </BuildActionEntry>
         <BuildActionEntry
            buildForTesting = "YES"
            buildForRunning = "YES"
            buildForProfiling = "YES"
            buildForArchiving = "YES"
            buildForAnalyzing = "YES">
            <BuildableReference
               BuildableIdentifier = "primary"
               BlueprintIdentifier = "FirebaseAppDistribution-Beta"
               BuildableName = "FirebaseAppDistribution-Beta"
               BlueprintName = "FirebaseAppDistribution-Beta"
               ReferencedContainer = "container:">
            </BuildableReference>
         </BuildActionEntry>
         <BuildActionEntry
            buildForTesting = "YES"
            buildForRunning = "YES"
            buildForProfiling = "YES"
            buildForArchiving = "YES"
            buildForAnalyzing = "YES">
            <BuildableReference
               BuildableIdentifier = "primary"
               BlueprintIdentifier = "FirebaseFirestoreSwift-Beta"
               BuildableName = "FirebaseFirestoreSwift-Beta"
               BlueprintName = "FirebaseFirestoreSwift-Beta"
               ReferencedContainer = "container:">
            </BuildableReference>
         </BuildActionEntry>
         <BuildActionEntry
            buildForTesting = "YES"
            buildForRunning = "YES"
            buildForProfiling = "YES"
            buildForArchiving = "YES"
            buildForAnalyzing = "YES">
            <BuildableReference
               BuildableIdentifier = "primary"
               BlueprintIdentifier = "FirebaseStorageSwift-Beta"
               BuildableName = "FirebaseStorageSwift-Beta"
               BlueprintName = "FirebaseStorageSwift-Beta"
               ReferencedContainer = "container:">
            </BuildableReference>
         </BuildActionEntry>
         <BuildActionEntry
            buildForTesting = "YES"
            buildForRunning = "YES"
            buildForProfiling = "YES"
            buildForArchiving = "YES"
            buildForAnalyzing = "YES">
            <BuildableReference
               BuildableIdentifier = "primary"
               BlueprintIdentifier = "Firebase_AppDistributionUnit"
               BuildableName = "Firebase_AppDistributionUnit"
               BlueprintName = "Firebase_AppDistributionUnit"
               ReferencedContainer = "container:">
            </BuildableReference>
         </BuildActionEntry>
         <BuildActionEntry
            buildForTesting = "YES"
            buildForRunning = "YES"
            buildForProfiling = "YES"
            buildForArchiving = "YES"
            buildForAnalyzing = "YES">
            <BuildableReference
               BuildableIdentifier = "primary"
               BlueprintIdentifier = "FirebaseAnalyticsTarget"
               BuildableName = "FirebaseAnalyticsTarget"
               BlueprintName = "FirebaseAnalyticsTarget"
               ReferencedContainer = "container:">
            </BuildableReference>
         </BuildActionEntry>
         <BuildActionEntry
            buildForTesting = "YES"
            buildForRunning = "YES"
            buildForProfiling = "YES"
            buildForArchiving = "YES"
            buildForAnalyzing = "YES">
            <BuildableReference
               BuildableIdentifier = "primary"
               BlueprintIdentifier = "FirebaseAppDistribution"
               BuildableName = "FirebaseAppDistribution"
               BlueprintName = "FirebaseAppDistribution"
               ReferencedContainer = "container:">
            </BuildableReference>
         </BuildActionEntry>
         <BuildActionEntry
            buildForTesting = "YES"
            buildForRunning = "YES"
            buildForProfiling = "YES"
            buildForArchiving = "YES"
            buildForAnalyzing = "YES">
            <BuildableReference
               BuildableIdentifier = "primary"
               BlueprintIdentifier = "FirebaseAppDistributionTarget"
               BuildableName = "FirebaseAppDistributionTarget"
               BlueprintName = "FirebaseAppDistributionTarget"
               ReferencedContainer = "container:">
            </BuildableReference>
         </BuildActionEntry>
         <BuildActionEntry
            buildForTesting = "YES"
            buildForRunning = "YES"
            buildForProfiling = "YES"
            buildForArchiving = "YES"
            buildForAnalyzing = "YES">
            <BuildableReference
               BuildableIdentifier = "primary"
               BlueprintIdentifier = "FirebaseDatabaseTarget"
               BuildableName = "FirebaseDatabaseTarget"
               BlueprintName = "FirebaseDatabaseTarget"
               ReferencedContainer = "container:">
            </BuildableReference>
         </BuildActionEntry>
         <BuildActionEntry
            buildForTesting = "YES"
            buildForRunning = "YES"
            buildForProfiling = "YES"
            buildForArchiving = "YES"
            buildForAnalyzing = "YES">
            <BuildableReference
               BuildableIdentifier = "primary"
               BlueprintIdentifier = "FirebaseDynamicLinksTarget"
               BuildableName = "FirebaseDynamicLinksTarget"
               BlueprintName = "FirebaseDynamicLinksTarget"
               ReferencedContainer = "container:">
            </BuildableReference>
         </BuildActionEntry>
         <BuildActionEntry
            buildForTesting = "YES"
            buildForRunning = "YES"
            buildForProfiling = "YES"
            buildForArchiving = "YES"
            buildForAnalyzing = "YES">
            <BuildableReference
               BuildableIdentifier = "primary"
               BlueprintIdentifier = "FirebaseFirestoreSwiftTarget"
               BuildableName = "FirebaseFirestoreSwiftTarget"
               BlueprintName = "FirebaseFirestoreSwiftTarget"
               ReferencedContainer = "container:">
            </BuildableReference>
         </BuildActionEntry>
         <BuildActionEntry
            buildForTesting = "YES"
            buildForRunning = "YES"
            buildForProfiling = "YES"
            buildForArchiving = "YES"
            buildForAnalyzing = "YES">
            <BuildableReference
               BuildableIdentifier = "primary"
               BlueprintIdentifier = "FirebaseFirestoreTarget"
               BuildableName = "FirebaseFirestoreTarget"
               BlueprintName = "FirebaseFirestoreTarget"
               ReferencedContainer = "container:">
            </BuildableReference>
         </BuildActionEntry>
         <BuildActionEntry
            buildForTesting = "YES"
            buildForRunning = "YES"
            buildForProfiling = "YES"
            buildForArchiving = "YES"
            buildForAnalyzing = "YES">
            <BuildableReference
               BuildableIdentifier = "primary"
               BlueprintIdentifier = "FirebaseFunctionsTarget"
               BuildableName = "FirebaseFunctionsTarget"
               BlueprintName = "FirebaseFunctionsTarget"
               ReferencedContainer = "container:">
            </BuildableReference>
         </BuildActionEntry>
         <BuildActionEntry
            buildForTesting = "YES"
            buildForRunning = "YES"
            buildForProfiling = "YES"
            buildForArchiving = "YES"
            buildForAnalyzing = "YES">
            <BuildableReference
               BuildableIdentifier = "primary"
               BlueprintIdentifier = "FirebaseInAppMessagingTarget"
               BuildableName = "FirebaseInAppMessagingTarget"
               BlueprintName = "FirebaseInAppMessagingTarget"
               ReferencedContainer = "container:">
            </BuildableReference>
         </BuildActionEntry>
         <BuildActionEntry
            buildForTesting = "YES"
            buildForRunning = "YES"
            buildForProfiling = "YES"
            buildForArchiving = "YES"
            buildForAnalyzing = "YES">
            <BuildableReference
               BuildableIdentifier = "primary"
               BlueprintIdentifier = "FirebaseMLModelDownloader"
               BuildableName = "FirebaseMLModelDownloader"
               BlueprintName = "FirebaseMLModelDownloader"
               ReferencedContainer = "container:">
            </BuildableReference>
         </BuildActionEntry>
         <BuildActionEntry
            buildForTesting = "YES"
            buildForRunning = "YES"
            buildForProfiling = "YES"
            buildForArchiving = "YES"
            buildForAnalyzing = "YES">
            <BuildableReference
               BuildableIdentifier = "primary"
               BlueprintIdentifier = "FirebaseRemoteConfigTarget"
               BuildableName = "FirebaseRemoteConfigTarget"
               BlueprintName = "FirebaseRemoteConfigTarget"
               ReferencedContainer = "container:">
            </BuildableReference>
         </BuildActionEntry>
         <BuildActionEntry
            buildForTesting = "YES"
            buildForRunning = "YES"
            buildForProfiling = "YES"
            buildForArchiving = "YES"
            buildForAnalyzing = "YES">
            <BuildableReference
               BuildableIdentifier = "primary"
               BlueprintIdentifier = "FirebaseAppCheck"
               BuildableName = "FirebaseAppCheck"
               BlueprintName = "FirebaseAppCheck"
               ReferencedContainer = "container:">
            </BuildableReference>
         </BuildActionEntry>
         <BuildActionEntry
            buildForTesting = "YES"
            buildForRunning = "YES"
            buildForProfiling = "YES"
            buildForArchiving = "YES"
            buildForAnalyzing = "YES">
            <BuildableReference
               BuildableIdentifier = "primary"
               BlueprintIdentifier = "Firebase_AppCheckUnit"
               BuildableName = "Firebase_AppCheckUnit"
               BlueprintName = "Firebase_AppCheckUnit"
               BlueprintIdentifier = "Firebase_RemoteConfigUnit"
               BuildableName = "Firebase_RemoteConfigUnit"
               BlueprintName = "Firebase_RemoteConfigUnit"
               ReferencedContainer = "container:">
            </BuildableReference>
         </BuildActionEntry>
         <BuildActionEntry
            buildForTesting = "YES"
            buildForRunning = "YES"
            buildForProfiling = "YES"
            buildForArchiving = "YES"
            buildForAnalyzing = "YES">
            <BuildableReference
               BuildableIdentifier = "primary"
               BlueprintIdentifier = "FirebaseAnalyticsSwift"
               BuildableName = "FirebaseAnalyticsSwift"
               BlueprintName = "FirebaseAnalyticsSwift"
               ReferencedContainer = "container:">
            </BuildableReference>
         </BuildActionEntry>
         <BuildActionEntry
            buildForTesting = "YES"
            buildForRunning = "YES"
            buildForProfiling = "YES"
            buildForArchiving = "YES"
            buildForAnalyzing = "YES">
            <BuildableReference
               BuildableIdentifier = "primary"
               BlueprintIdentifier = "FirebaseAnalyticsSwiftTarget"
               BuildableName = "FirebaseAnalyticsSwiftTarget"
               BlueprintName = "FirebaseAnalyticsSwiftTarget"
               ReferencedContainer = "container:">
            </BuildableReference>
         </BuildActionEntry>
         <BuildActionEntry
            buildForTesting = "YES"
            buildForRunning = "YES"
            buildForProfiling = "YES"
            buildForArchiving = "YES"
            buildForAnalyzing = "YES">
            <BuildableReference
               BuildableIdentifier = "primary"
               BlueprintIdentifier = "FirebaseAnalyticsSwift-Beta"
               BuildableName = "FirebaseAnalyticsSwift-Beta"
               BlueprintName = "FirebaseAnalyticsSwift-Beta"
               ReferencedContainer = "container:">
            </BuildableReference>
         </BuildActionEntry>
         <BuildActionEntry
            buildForTesting = "YES"
            buildForRunning = "YES"
            buildForProfiling = "YES"
            buildForArchiving = "YES"
            buildForAnalyzing = "YES">
            <BuildableReference
               BuildableIdentifier = "primary"
               BlueprintIdentifier = "FirebaseInAppMessagingSwift-Beta"
               BuildableName = "FirebaseInAppMessagingSwift-Beta"
               BlueprintName = "FirebaseInAppMessagingSwift-Beta"
               ReferencedContainer = "container:">
            </BuildableReference>
         </BuildActionEntry>
         <BuildActionEntry
            buildForTesting = "YES"
            buildForRunning = "YES"
            buildForProfiling = "YES"
            buildForArchiving = "YES"
            buildForAnalyzing = "YES">
            <BuildableReference
               BuildableIdentifier = "primary"
               BlueprintIdentifier = "FirebaseDatabaseSwift"
               BuildableName = "FirebaseDatabaseSwift"
               BlueprintName = "FirebaseDatabaseSwift"
               ReferencedContainer = "container:">
            </BuildableReference>
         </BuildActionEntry>
         <BuildActionEntry
            buildForTesting = "YES"
            buildForRunning = "YES"
            buildForProfiling = "YES"
            buildForArchiving = "YES"
            buildForAnalyzing = "YES">
            <BuildableReference
               BuildableIdentifier = "primary"
               BlueprintIdentifier = "FirebaseInAppMessagingSwift"
               BuildableName = "FirebaseInAppMessagingSwift"
               BlueprintName = "FirebaseInAppMessagingSwift"
               ReferencedContainer = "container:">
            </BuildableReference>
         </BuildActionEntry>
      </BuildActionEntries>
   </BuildAction>
   <TestAction
      buildConfiguration = "Debug"
      selectedDebuggerIdentifier = "Xcode.DebuggerFoundation.Debugger.LLDB"
      selectedLauncherIdentifier = "Xcode.DebuggerFoundation.Launcher.LLDB"
      shouldUseLaunchSchemeArgsEnv = "YES">
      <Testables>
         <TestableReference
            skipped = "NO">
            <BuildableReference
               BuildableIdentifier = "primary"
               BlueprintIdentifier = "CoreUnit"
               BuildableName = "CoreUnit"
               BlueprintName = "CoreUnit"
               ReferencedContainer = "container:">
            </BuildableReference>
         </TestableReference>
         <TestableReference
            skipped = "NO">
            <BuildableReference
               BuildableIdentifier = "primary"
               BlueprintIdentifier = "StorageUnit"
               BuildableName = "StorageUnit"
               BlueprintName = "StorageUnit"
               ReferencedContainer = "container:">
            </BuildableReference>
         </TestableReference>
         <TestableReference
            skipped = "NO">
            <BuildableReference
               BuildableIdentifier = "primary"
               BlueprintIdentifier = "firebase-test"
               BuildableName = "firebase-test"
               BlueprintName = "firebase-test"
               ReferencedContainer = "container:">
            </BuildableReference>
         </TestableReference>
         <TestableReference
            skipped = "NO">
            <BuildableReference
               BuildableIdentifier = "primary"
               BlueprintIdentifier = "FirebaseStorageTests"
               BuildableName = "FirebaseStorageTests"
               BlueprintName = "FirebaseStorageTests"
               ReferencedContainer = "container:">
            </BuildableReference>
         </TestableReference>
         <TestableReference
            skipped = "NO">
            <BuildableReference
               BuildableIdentifier = "primary"
               BlueprintIdentifier = "FirebaseCoreTests"
               BuildableName = "FirebaseCoreTests"
               BlueprintName = "FirebaseCoreTests"
               ReferencedContainer = "container:">
            </BuildableReference>
         </TestableReference>
         <TestableReference
            skipped = "NO">
            <BuildableReference
               BuildableIdentifier = "primary"
               BlueprintIdentifier = "FirebaseCoreTest"
               BuildableName = "FirebaseCoreTest"
               BlueprintName = "FirebaseCoreTest"
               ReferencedContainer = "container:">
            </BuildableReference>
         </TestableReference>
         <TestableReference
            skipped = "NO">
            <BuildableReference
               BuildableIdentifier = "primary"
               BlueprintIdentifier = "FirebaseStorageTest"
               BuildableName = "FirebaseStorageTest"
               BlueprintName = "FirebaseStorageTest"
               ReferencedContainer = "container:">
            </BuildableReference>
         </TestableReference>
         <TestableReference
            skipped = "NO">
            <BuildableReference
               BuildableIdentifier = "primary"
               BlueprintIdentifier = "AuthUnit"
               BuildableName = "AuthUnit"
               BlueprintName = "AuthUnit"
               ReferencedContainer = "container:">
            </BuildableReference>
         </TestableReference>
         <TestableReference
            skipped = "NO">
            <BuildableReference
               BuildableIdentifier = "primary"
               BlueprintIdentifier = "ABTestingUnit"
               BuildableName = "ABTestingUnit"
               BlueprintName = "ABTestingUnit"
               ReferencedContainer = "container:">
            </BuildableReference>
         </TestableReference>
         <TestableReference
            skipped = "NO">
            <BuildableReference
               BuildableIdentifier = "primary"
               BlueprintIdentifier = "RemoteConfigUnit"
               BuildableName = "RemoteConfigUnit"
               BlueprintName = "RemoteConfigUnit"
               ReferencedContainer = "container:">
            </BuildableReference>
         </TestableReference>
         <TestableReference
            skipped = "NO">
            <BuildableReference
               BuildableIdentifier = "primary"
               BlueprintIdentifier = "DatabaseUnit"
               BuildableName = "DatabaseUnit"
               BlueprintName = "DatabaseUnit"
               ReferencedContainer = "container:">
            </BuildableReference>
         </TestableReference>
         <TestableReference
            skipped = "NO">
            <BuildableReference
               BuildableIdentifier = "primary"
               BlueprintIdentifier = "objc-import-test"
               BuildableName = "objc-import-test"
               BlueprintName = "objc-import-test"
               ReferencedContainer = "container:">
            </BuildableReference>
         </TestableReference>
         <TestableReference
            skipped = "NO">
            <BuildableReference
               BuildableIdentifier = "primary"
               BlueprintIdentifier = "swift-test"
               BuildableName = "swift-test"
               BlueprintName = "swift-test"
               ReferencedContainer = "container:">
            </BuildableReference>
         </TestableReference>
         <TestableReference
            skipped = "NO">
            <BuildableReference
               BuildableIdentifier = "primary"
               BlueprintIdentifier = "version-test"
               BuildableName = "version-test"
               BlueprintName = "version-test"
               ReferencedContainer = "container:">
            </BuildableReference>
         </TestableReference>
         <TestableReference
            skipped = "NO">
            <BuildableReference
               BuildableIdentifier = "primary"
               BlueprintIdentifier = "analytics-import-test"
               BuildableName = "analytics-import-test"
               BlueprintName = "analytics-import-test"
               ReferencedContainer = "container:">
            </BuildableReference>
         </TestableReference>
         <TestableReference
            skipped = "NO">
            <BuildableReference
               BuildableIdentifier = "primary"
               BlueprintIdentifier = "MessagingUnit"
               BuildableName = "MessagingUnit"
               BlueprintName = "MessagingUnit"
               ReferencedContainer = "container:">
            </BuildableReference>
         </TestableReference>
         <TestableReference
            skipped = "NO">
            <BuildableReference
               BuildableIdentifier = "primary"
               BlueprintIdentifier = "AppDistributionUnit"
               BuildableName = "AppDistributionUnit"
               BlueprintName = "AppDistributionUnit"
               ReferencedContainer = "container:">
            </BuildableReference>
         </TestableReference>
         <TestableReference
            skipped = "NO">
            <BuildableReference
               BuildableIdentifier = "primary"
               BlueprintIdentifier = "FirebaseMLModelDownloaderUnit"
               BuildableName = "FirebaseMLModelDownloaderUnit"
               BlueprintName = "FirebaseMLModelDownloaderUnit"
               ReferencedContainer = "container:">
            </BuildableReference>
         </TestableReference>
         <TestableReference
            skipped = "NO">
            <BuildableReference
               BuildableIdentifier = "primary"
<<<<<<< HEAD
               BlueprintIdentifier = "AppCheckUnit"
               BuildableName = "AppCheckUnit"
               BlueprintName = "AppCheckUnit"
               ReferencedContainer = "container:">
            </BuildableReference>
         </TestableReference>
         <TestableReference
            skipped = "NO">
            <BuildableReference
               BuildableIdentifier = "primary"
               BlueprintIdentifier = "AppCheckUnitSwift"
               BuildableName = "AppCheckUnitSwift"
               BlueprintName = "AppCheckUnitSwift"
=======
               BlueprintIdentifier = "FirebaseDatabaseSwiftTests"
               BuildableName = "FirebaseDatabaseSwiftTests"
               BlueprintName = "FirebaseDatabaseSwiftTests"
>>>>>>> d7652c94
               ReferencedContainer = "container:">
            </BuildableReference>
         </TestableReference>
      </Testables>
   </TestAction>
   <LaunchAction
      buildConfiguration = "Debug"
      selectedDebuggerIdentifier = "Xcode.DebuggerFoundation.Debugger.LLDB"
      selectedLauncherIdentifier = "Xcode.DebuggerFoundation.Launcher.LLDB"
      launchStyle = "0"
      useCustomWorkingDirectory = "NO"
      ignoresPersistentStateOnLaunch = "NO"
      debugDocumentVersioning = "YES"
      debugServiceExtension = "internal"
      allowLocationSimulation = "YES">
   </LaunchAction>
   <ProfileAction
      buildConfiguration = "Release"
      shouldUseLaunchSchemeArgsEnv = "YES"
      savedToolIdentifier = ""
      useCustomWorkingDirectory = "NO"
      debugDocumentVersioning = "YES">
      <MacroExpansion>
         <BuildableReference
            BuildableIdentifier = "primary"
            BlueprintIdentifier = "Firebase"
            BuildableName = "Firebase"
            BlueprintName = "Firebase"
            ReferencedContainer = "container:">
         </BuildableReference>
      </MacroExpansion>
   </ProfileAction>
   <AnalyzeAction
      buildConfiguration = "Debug">
   </AnalyzeAction>
   <ArchiveAction
      buildConfiguration = "Release"
      revealArchiveInOrganizer = "YES">
   </ArchiveAction>
</Scheme><|MERGE_RESOLUTION|>--- conflicted
+++ resolved
@@ -1027,7 +1027,6 @@
             skipped = "NO">
             <BuildableReference
                BuildableIdentifier = "primary"
-<<<<<<< HEAD
                BlueprintIdentifier = "AppCheckUnit"
                BuildableName = "AppCheckUnit"
                BlueprintName = "AppCheckUnit"
@@ -1041,11 +1040,6 @@
                BlueprintIdentifier = "AppCheckUnitSwift"
                BuildableName = "AppCheckUnitSwift"
                BlueprintName = "AppCheckUnitSwift"
-=======
-               BlueprintIdentifier = "FirebaseDatabaseSwiftTests"
-               BuildableName = "FirebaseDatabaseSwiftTests"
-               BlueprintName = "FirebaseDatabaseSwiftTests"
->>>>>>> d7652c94
                ReferencedContainer = "container:">
             </BuildableReference>
          </TestableReference>
