# Version 8.2.0
* Update log messages with proper log levels.
<<<<<<< HEAD
* Fix empty values in `network_info.request_completed_time_us` field from the [data schema](https://firebase.google.com/docs/perf-mon/bigquery-export#detailed_data_schema).
=======
* Fix a crash on FPRSessionDetails. (#8139)
>>>>>>> c36e1ff9

# Version 8.1.0
* Firebase Performance logs now contain URLs to see the performance data on the Firebase console.

# Version 7.8.0
* Deprecate Clearcut event transport mechanism.
* Enable dynamic framework support. (#7569)
* Remove the warning to include Firebase Analytics as Perf does not depend on Analytics (#7487)
* Fix the crash on gauge manager due to race condition. (#7535)

# Version 7.7.0
* Add community supported tvOS.

# Version 7.6.0
- [fixed] Fixed build warnings introduced with Xcode 12.5. (#7435)

# Version 7.4.0
* Make FirebasePerformance open source.
* Remove GoogleToolboxForMac and GTMSessionFetcher dependencies.

# Version 7.3.0
* Add blocklist for GoogleDataTransport upload URLs.
* Update the event transport mechanism to open sourced GoogleDataTransport.

# Version 7.2.0
* Add Xcode simulator support for new Apple silicon based Macs.

# Version 7.0.1
* Remove the KVO based measurement of network performance #6734.

# Version 7.0.0
* Fix issue related to crashes on specific kind of network requests #6713.
* Fixed issue related to race condition on Firebase Remote Config initializaton #6287.
* Update Firebase dependencies to be latest and greatest.

# Version 3.3.1
* Make the SDK iOS 14 compatible.

# Version 3.3.0
* Rolled forward previous changes from in-house event log dispatch mechanism to [GoogleDataTransport](https://cocoapods.org/pods/GoogleDataTransport) after fixing client timestamp issue.
* Updated the Logging message for 'Trace' and 'Network Requests' (see [Public Docs](https://firebase.google.com/docs/perf-mon/get-started-ios#step_3_optional_view_log_messages_for_performance_events)).
* Resolved a long standing issue which stopped network request trace from being dispatched on Simulator.

# Version 3.2.0
* Migrating from Clearcut SDK (internal log dispatch mechanism) to
  [GoogleDataTransport](https://cocoapods.org/pods/GoogleDataTransport) SDK, but
  send events to the same Clearcut Backend.

# Version 3.1.11
* Integrate with the newer version of Firebase Installations and remove the
  dependency with Firebase InstanceID SDK.

# Version 3.1.10
* Fix a crash related to fetching cached config values from RC. (#4400, #4399)

# Version 3.1.9
* Integrate with the newer version of FirebaseInstanceId SDK that uses Firebase
  Installation Service.

# Version 3.1.8
* Dropped insanely long app start traces
* Fixed monitoring NSURLSession based network requests that were not captured
  starting iOS 13.

# Version 3.1.7
* Introduce a caching layer for remote config to avoid deadlock when fetching
  configs realtime.

# Version 3.1.6
* Cleanup the dependencies with Phenotype.

# Version 3.1.5
* Fixed a crash during app start on iOS 13 devices.
* SDK Enhancements - Move configs to remote config.

# Version 3.1.4
* Capture app start durations for 12.x versions.

# Version 3.1.3
* Updates the dependency on Firebase Remote Config.

# Version 3.1.2
* Fixes issue where NSURLConnection based network requests made from KVO-d
  NSOperation do not complete.
* Fixes issues related to main thread checker.

# Version 3.1.1
* Fixes an iOS 13 beta crash caused by a race condition with Remote Config.

# Version 3.1.0
* Adapt FirePerf to work with recent version of Remote Config.
* Fix the bug to honor the dataCollectionEnabled flag.

# Version 3.0.0
* Remove the deprecated counter APIs.

# Version 2.2.4
* Crash fixes and code cleanups.

# Version 2.2.3
* Resolve potential symbol conflicts.

# Version 2.2.2
* Crash fixes and code cleanups.

# Version 2.2.1
* Bug fixes and enhancements.

# Version 2.2.0
* Introduce the feature "Sessions".
* Bug fixes.

# Version 2.1.2
* Use the newer version of swizzler.

# Version 2.1.1
* Fix the SDK to reduce the bandwidth consumption for the user.

# Version 2.1.0
* Fixed few crashes in the SDK.

* Depend on open source version of GoogleUtilities/Swizzler library.

* Added conformance to Firebase global data collection switch.

# Version 2.0.1
* Fix the crash related to screen traces.

* Improve SDK startup time.

* Fix the crash related to AVAssetDownloadTask.

# Version 2.0.0

* Exit from beta into GA.

* Automatic screen traces to report on screen rendering performance.

* Added API for setting, incrementing and getting metrics.

* Deprecated the API to increment and decrement counters - please use the new
  metrics API instead.

# Version 1.1.3

* Fixed a multithreading crash.

# Version 1.1.2

* Fix the crash related to redirection requests with AFNetworking.

* Other bug fixes.

# Version 1.1.1

* Bug fixes.

# Version 1.1.0

* Added API for tagging traces with custom attributes.

* Added API for manually recording network traces.

* Bug fixes.

# Version 1.0.7

* Network requests made using NSURLConnection are now instrumented.

* Bug fixes.

# Version 1.0.6

* Infrastructure changes to help diagnose SDK issues more easily.

# Version 1.0.5

* Symbol collisions with GoogleMobileVision have been addressed.

* The SDK should now not crash if Crittercism is also being used.

* Safety limits enforced on the number of events dispatched over a period of time.

# Version 1.0.4

* Bug fixes.

* Trace and counter name limits have been set to 100 characters.

# Version 1.0.3

* Xcode 9 thread sanitizer fixes.

# Version 1.0.2

* Bug fixes.

# Version 1.0.1

* Removed dependency on farmhash to prevent symbol collisions.

* The name of the Trace will now be printed if an exception is thrown when
  creating one.

# Version 1.0.0

* Initial release in Google I/O 2017.<|MERGE_RESOLUTION|>--- conflicted
+++ resolved
@@ -1,10 +1,7 @@
 # Version 8.2.0
 * Update log messages with proper log levels.
-<<<<<<< HEAD
 * Fix empty values in `network_info.request_completed_time_us` field from the [data schema](https://firebase.google.com/docs/perf-mon/bigquery-export#detailed_data_schema).
-=======
 * Fix a crash on FPRSessionDetails. (#8139)
->>>>>>> c36e1ff9
 
 # Version 8.1.0
 * Firebase Performance logs now contain URLs to see the performance data on the Firebase console.
