--- conflicted
+++ resolved
@@ -1,13 +1,11 @@
-<<<<<<< HEAD
 #Unreleased
 - [fixed] Fix a crash related to registering for notifications when the app is inbetween foreground or background states. (#13174)
-=======
+
 # 11.5.0
 - [fixed] Replaced usage of the deprecated `UIApplication.keyWindow` property
   with `UIWindow.isKeyWindow`; this API is also available on visionOS. Note that
   this fix will not be in the 11.5.0 zip and Carthage distributions, but will be
   included from 11.6.0 onwards. (#14048)
->>>>>>> 0672366b
 
 # 11.4.0
 - [fixed] Fix a crash related to thread sanitization on FPRNetworkTrace class (#13581).
