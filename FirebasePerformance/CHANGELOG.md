<<<<<<< HEAD
# Unreleased
* Add community supported tvOS.
=======
# Version 7.6.0
- [fixed] Fixed build warnings introduced with Xcode 12.5. (#7435)
>>>>>>> 156f7f37

# Version 7.4.0
* Make FirebasePerformance open source.
* Remove GoogleToolboxForMac and GTMSessionFetcher dependencies.

# Version 7.3.0
* Add blocklist for GoogleDataTransport upload URLs.
* Update the event transport mechanism to open sourced GoogleDataTransport.

# Version 7.2.0
* Add Xcode simulator support for new Apple silicon based Macs.

# Version 7.0.1
* Remove the KVO based measurement of network performance #6734.

# Version 7.0.0
* Fix issue related to crashes on specific kind of network requests #6713.
* Fixed issue related to race condition on Firebase Remote Config initializaton #6287.
* Update Firebase dependencies to be latest and greatest.

# Version 3.3.1
* Make the SDK iOS 14 compatible.

# Version 3.3.0
* Rolled forward previous changes from in-house event log dispatch mechanism to [GoogleDataTransport](https://cocoapods.org/pods/GoogleDataTransport) after fixing client timestamp issue.
* Updated the Logging message for 'Trace' and 'Network Requests' (see [Public Docs](https://firebase.google.com/docs/perf-mon/get-started-ios#step_3_optional_view_log_messages_for_performance_events)).
* Resolved a long standing issue which stopped network request trace from being dispatched on Simulator.

# Version 3.2.0
* Migrating from Clearcut SDK (internal log dispatch mechanism) to
  [GoogleDataTransport](https://cocoapods.org/pods/GoogleDataTransport) SDK, but
  send events to the same Clearcut Backend.

# Version 3.1.11
* Integrate with the newer version of Firebase Installations and remove the
  dependency with Firebase InstanceID SDK.

# Version 3.1.10
* Fix a crash related to fetching cached config values from RC. (#4400, #4399)

# Version 3.1.9
* Integrate with the newer version of FirebaseInstanceId SDK that uses Firebase
  Installation Service.

# Version 3.1.8
* Dropped insanely long app start traces
* Fixed monitoring NSURLSession based network requests that were not captured
  starting iOS 13.

# Version 3.1.7
* Introduce a caching layer for remote config to avoid deadlock when fetching
  configs realtime.

# Version 3.1.6
* Cleanup the dependencies with Phenotype.

# Version 3.1.5
* Fixed a crash during app start on iOS 13 devices.
* SDK Enhancements - Move configs to remote config.

# Version 3.1.4
* Capture app start durations for 12.x versions.

# Version 3.1.3
* Updates the dependency on Firebase Remote Config.

# Version 3.1.2
* Fixes issue where NSURLConnection based network requests made from KVO-d
  NSOperation do not complete.
* Fixes issues related to main thread checker.

# Version 3.1.1
* Fixes an iOS 13 beta crash caused by a race condition with Remote Config.

# Version 3.1.0
* Adapt FirePerf to work with recent version of Remote Config.
* Fix the bug to honor the dataCollectionEnabled flag.

# Version 3.0.0
* Remove the deprecated counter APIs.

# Version 2.2.4
* Crash fixes and code cleanups.

# Version 2.2.3
* Resolve potential symbol conflicts.

# Version 2.2.2
* Crash fixes and code cleanups.

# Version 2.2.1
* Bug fixes and enhancements.

# Version 2.2.0
* Introduce the feature "Sessions".
* Bug fixes.

# Version 2.1.2
* Use the newer version of swizzler.

# Version 2.1.1
* Fix the SDK to reduce the bandwidth consumption for the user.

# Version 2.1.0
* Fixed few crashes in the SDK.

* Depend on open source version of GoogleUtilities/Swizzler library.

* Added conformance to Firebase global data collection switch.

# Version 2.0.1
* Fix the crash related to screen traces.

* Improve SDK startup time.

* Fix the crash related to AVAssetDownloadTask.

# Version 2.0.0

* Exit from beta into GA.

* Automatic screen traces to report on screen rendering performance.

* Added API for setting, incrementing and getting metrics.

* Deprecated the API to increment and decrement counters - please use the new
  metrics API instead.

# Version 1.1.3

* Fixed a multithreading crash.

# Version 1.1.2

* Fix the crash related to redirection requests with AFNetworking.

* Other bug fixes.

# Version 1.1.1

* Bug fixes.

# Version 1.1.0

* Added API for tagging traces with custom attributes.

* Added API for manually recording network traces.

* Bug fixes.

# Version 1.0.7

* Network requests made using NSURLConnection are now instrumented.

* Bug fixes.

# Version 1.0.6

* Infrastructure changes to help diagnose SDK issues more easily.

# Version 1.0.5

* Symbol collisions with GoogleMobileVision have been addressed.

* The SDK should now not crash if Crittercism is also being used.

* Safety limits enforced on the number of events dispatched over a period of time.

# Version 1.0.4

* Bug fixes.

* Trace and counter name limits have been set to 100 characters.

# Version 1.0.3

* Xcode 9 thread sanitizer fixes.

# Version 1.0.2

* Bug fixes.

# Version 1.0.1

* Removed dependency on farmhash to prevent symbol collisions.

* The name of the Trace will now be printed if an exception is thrown when
  creating one.

# Version 1.0.0

* Initial release in Google I/O 2017.<|MERGE_RESOLUTION|>--- conflicted
+++ resolved
@@ -1,10 +1,8 @@
-<<<<<<< HEAD
 # Unreleased
 * Add community supported tvOS.
-=======
+
 # Version 7.6.0
 - [fixed] Fixed build warnings introduced with Xcode 12.5. (#7435)
->>>>>>> 156f7f37
 
 # Version 7.4.0
 * Make FirebasePerformance open source.
