--- conflicted
+++ resolved
@@ -138,25 +138,6 @@
 
 /** Populate a firebase_perf_v1_PerfMetric object with the given firebase_perf_v1_ApplicationInfo.
  *
-<<<<<<< HEAD
- *  @param perfMetric The firebase_perf_v1_PerfMetric to be populated.
- *  @param appInfo The firebase_perf_v1_ApplicationInfo object that will be added to
- * firebase_perf_v1_PerfMetric.
- *  @return A firebase_perf_v1_PerfMetric object.
- */
-extern firebase_perf_v1_PerfMetric FPRSetApplicationInfo(firebase_perf_v1_PerfMetric perfMetric,
-                                                         firebase_perf_v1_ApplicationInfo appInfo);
-
-/** Populate a firebase_perf_v1_PerfMetric object with the given firebase_perf_v1_TraceMetric.
- *
- *  @param perfMetric The firebase_perf_v1_PerfMetric to be populated.
- *  @param traceMetric The firebase_perf_v1_TraceMetric object that will be added to
- * firebase_perf_v1_PerfMetric.
- *  @return A firebase_perf_v1_PerfMetric object.
- */
-extern firebase_perf_v1_PerfMetric FPRSetTraceMetric(firebase_perf_v1_PerfMetric perfMetric,
-                                                     firebase_perf_v1_TraceMetric traceMetric);
-=======
  *  @param perfMetric The reference to a firebase_perf_v1_PerfMetric object to be populated.
  *  @param appInfo The firebase_perf_v1_ApplicationInfo object that will be added to
  * firebase_perf_v1_PerfMetric.
@@ -172,30 +153,10 @@
  */
 extern void FPRSetTraceMetric(firebase_perf_v1_PerfMetric* _Nonnull perfMetric,
                               firebase_perf_v1_TraceMetric traceMetric);
->>>>>>> 16a747b0
 
 /** Populate a firebase_perf_v1_PerfMetric object with the given
  * firebase_perf_v1_NetworkRequestMetric.
  *
-<<<<<<< HEAD
- *  @param perfMetric The firebase_perf_v1_PerfMetric to be populated.
- *  @param networkMetric The firebase_perf_v1_NetworkRequestMetric object that will be added to
- * firebase_perf_v1_PerfMetric.
- *  @return A firebase_perf_v1_PerfMetric object.
- */
-extern firebase_perf_v1_PerfMetric FPRSetNetworkRequestMetric(
-    firebase_perf_v1_PerfMetric perfMetric, firebase_perf_v1_NetworkRequestMetric networkMetric);
-
-/** Populate a firebase_perf_v1_PerfMetric object with the given firebase_perf_v1_GaugeMetric.
- *
- *  @param perfMetric The firebase_perf_v1_PerfMetric to be populated.
- *  @param gaugeMetric The firebase_perf_v1_GaugeMetric object that will be added to
- * firebase_perf_v1_PerfMetric.
- *  @return A firebase_perf_v1_PerfMetric object.
- */
-extern firebase_perf_v1_PerfMetric FPRSetGaugeMetric(firebase_perf_v1_PerfMetric perfMetric,
-                                                     firebase_perf_v1_GaugeMetric gaugeMetric);
-=======
  *  @param perfMetric The reference to a firebase_perf_v1_PerfMetric object to be populated.
  *  @param networkMetric The firebase_perf_v1_NetworkRequestMetric object that will be added to
  * firebase_perf_v1_PerfMetric.
@@ -211,27 +172,16 @@
  */
 extern void FPRSetGaugeMetric(firebase_perf_v1_PerfMetric* _Nonnull perfMetric,
                               firebase_perf_v1_GaugeMetric gaugeMetric);
->>>>>>> 16a747b0
 
 /** Populate a firebase_perf_v1_PerfMetric object with the given
  * firebase_perf_v1_ApplicationProcessState.
  *
-<<<<<<< HEAD
- *  @param perfMetric The firebase_perf_v1_PerfMetric to be populated.
- *  @param state The firebase_perf_v1_ApplicationProcessState object that will be added to
- * firebase_perf_v1_PerfMetric.
- *  @return A firebase_perf_v1_PerfMetric object.
- */
-extern firebase_perf_v1_PerfMetric FPRSetApplicationProcessState(
-    firebase_perf_v1_PerfMetric perfMetric, firebase_perf_v1_ApplicationProcessState state);
-=======
  *  @param perfMetric The reference to a firebase_perf_v1_PerfMetric object to be populated.
  *  @param state The firebase_perf_v1_ApplicationProcessState object that will be added to
  * firebase_perf_v1_PerfMetric.
  */
 extern void FPRSetApplicationProcessState(firebase_perf_v1_PerfMetric* _Nonnull perfMetric,
                                           firebase_perf_v1_ApplicationProcessState state);
->>>>>>> 16a747b0
 
 #ifdef TARGET_HAS_MOBILE_CONNECTIVITY
 /** Obtain a CTTelephonyNetworkInfo object to determine device network attributes.
