<<<<<<< HEAD
# Unreleased
- [fixed] Replaced unsafe uses of `os_unfair_lock` (#14548).
=======
# 11.13.0
- [fixed] `putFile` now works in App Clips. Similarly to app extensions, background session
  configurations are not used in App Clips (#14794).
>>>>>>> 491d0374

# 11.1.0
- [fixed] Fix a potential data race in Storage initialization. (#13369)

# 11.0.0
- [fixed] Updated error handling to support both Swift error enum handling and NSError error
  handling. Some of the Swift enums have additional parameters which may be a **breaking** change.
  There are additional NSError's for completeness, but nothing related to NSError handling is
  breaking. (#13071, #10889, #13114)

# 10.24.0
- [fixed] `putFile` and `putFileAsync` now work in app extensions. A background session
   configuration is not used when uploading from an app extension (#12579).

# 10.11.0
- [added] Add progress tracking capability for `putDataAsync`, `putFileAsync`, and
  `writeAsync`. (#10574)

# 10.10.0
- [fixed] Fixed potential memory leak of Storage instances. (#11248)

# 10.7.0
- [added] Provide server errors via the `NSUnderlyingErrorKey`.

# 10.5.0
- [added] Added Storage API to limit upload chunk size. (#10137)
- [fixed] Run `pod update` or `File -> Packages -> Update to latest Packages` to update the `GTMSessionFetcher` dependency to at least version `3.1.0`.
  This fixes an issue where it infinitely retries when FirebaseStorage returns a 500 response.

# 10.3.0
- [fixed] Use dedicated serial queue for Storage uploads and downloads instead of a (concurrent) global queue.
  Fixes regression introduced in 10.0.0. (#10487)

# 10.2.0
- [fixed] Fixed an issue where using Storage with more than one FirebaseApp instance caused non-default Storage instances to deadlock (#10463).
- [fixed] Fixed a race condition where a download size could exceed the value of the `maxSize` parameter. (#10358)

# 10.1.0
- [fixed] Fixed a 10.0.0 regression where metadata passed to `putFile` was not properly initialized. (#10353)
- [fixed] Fixed a 10.0.0 regression handling an empty JSON metadata field from the emulator. (#10370)

# 10.0.0
- [changed] FirebaseStorage is now completely implemented in Swift. Swift-specific API improvements
  are planned for subsequent releases. (#9963)
- [added] New API `open func reference(for url: URL) throws -> StorageReference` equivalent to
  `open func reference(forURL url: String) -> StorageReference` except it throws instead of
  erroring. (#6974)
- [changed] The `FirebaseStorageInternal` CocoaPod has been discontinued.
- [changed] Deprecate the `storageReference` property of `StorageMetadata`. It had never been implemented
  and always returned `nil`.
- [changed] Storage APIs that previously threw an Objective-C exception now generate a Swift
  `fatalError`.
- [changed] Storage now requires at least version 2.1 of its GTMSessionFetcher dependency.
- [changed] The localized description for `unknown` errors is now more descriptive.

# 9.2.0
- [fixed] Importing FirebaseStorage no longer exposes internal FirebaseCore APIs. (#9884)

# 9.0.0
- [changed] The FirebaseStorageSwift library has been removed. All of its APIs are now included
  in the FirebaseStorage library. Please remove references to FirebaseStorageSwift from Podfiles and
  Swift Package Manager configurations. `import FirebaseStorageSwift` should be replaced with
  `import FirebaseStorage`.
- [changed] Backported `StorageReference` async/await APIs to iOS 13, etc. (#9483).
- [changed] The global variable `StorageErrorDomain` is restored for Swift only.

# 8.15.0
- [deprecated] The global variable `FIRStorageErrorDomain` is deprecated and will
  be removed in a future release (#9569).

# 8.5.0
- [fixed] Fixed an issue where Storage could not connect to local emulators using
  http (#8389).
- [added] Added four APIs to augment automatically generated `async/await` APIs. See
  details via Xcode completion and at the
  [source](https://github.com/firebase/firebase-ios-sdk/blob/96d60a6d472b6fed1651d5e7a0e7495230c220ec/FirebaseStorageSwift/Sources/AsyncAwait.swift).
  Feedback appreciated about Firebase and `async/await`. (#8289)

# 8.3.0
- [changed] Removed usage of a deprecated GTMSessionFetcher method (#8294).

# 8.2.0
- [changed] Instances are now cached. Repeated invocations of `Storage.storage()`
  return the same instance and retain the same settings.

# 8.0.0
- [added] Added `FirebaseStorage.useEmulator()`, which allows the Storage SDK to
  connect to the Cloud Storage for Firebase emulator.
- [added] Added abuse reduction features. (#7928)

# 7.4.0
- [fixed] Prevent second `listAll` callback. (#7197)

# 7.3.0
- [fixed] Verify block is still alive before calling it in task callbacks. (#7051)

# 7.1.0
- [fixed] Remove explicit MobileCoreServices library linkage from podspec. (#6850)

# 7.0.0
- [changed] The global variable `FIRStorageVersionString` is deleted.
  `FirebaseVersion()` or `FIRFirebaseVersion()` should be used instead.
- [fixed] Fixed an issue with the List API that prevented listing of locations
  that contain the "+" sign.
- [changed] Renamed `list(withMaxResults:)` to `list(maxResults:)` in the Swift
  API.
- [fixed] Fixed an issue that caused longer than expected timeouts for users
  that specified custom timeouts.

# 3.8.1
- [fixed] Fixed typo in doc comments (#6485).

# 3.8.0
- [changed] Add error for attempt to upload directory (#5750)
- [changed] Functionally neutral source reorganization. (#5851)

# 3.7.0
- [fixed] Fixed a crash when listAll() was called at the root location. (#5772)
- [added] Added a check to FIRStorageUploadTask's `putFile:` to check if the passed in `fileURL` is a directory, and provides a clear error if it is. (#5750)

# 3.6.1
- [fixed] Fix a rare case where a StorageTask would call its completion callbacks more than
  once. (#5245)

# 3.6.0
- [added] Added watchOS support for Firebase Storage. (#4955)

# 3.5.0
- [changed] Reorganized directory structure (#4573).

# 3.4.2
- [fixed] Internal changes to address -Wunused-property-ivar violation (#4281).

# 3.4.1
- [fixed] Fix crash in FIRStorageUploadTask (#3750).

# 3.4.0
- [fixed] Ensure that users don't accidentally invoke `Storage()` instead of `Storage.storage()`.
  If your code calls the constructor of Storage directly, we will throw an assertion failure,
  instead of crashing the process later as the instance is used (#3282).

# 3.3.0
- [added] Added `StorageReference.list()` and `StorageReference.listAll()`, which allows developers to list the files and folders under the given StorageReference.

# 3.2.1
- [fixed] Fixed crash when URL passed to `StorageReference.putFile()` is `nil` (#2852).

# 3.1.0
- [fixed] `StorageReference.putFile()` now correctly propagates error if file to upload does not exist (#2458, #2350).

# 3.0.3
- [changed] Storage operations can now be scheduled and controlled from any thread (#1302, #1388).
- [fixed] Fixed an issue that prevented uploading of files whose names include semicolons.

# 3.0.2
- [changed] Migrate to use FirebaseAuthInterop interfaces to access FirebaseAuth (#1660).

# 3.0.1
- [fixed] Fixed potential `EXC_BAD_ACCESS` violation in the internal logic for processing finished downloads (#1565, #1747).

# 3.0.0
- [removed] Removed `downloadURLs` property on `StorageMetadata`. Use `StorageReference.downloadURL(completion:)` to obtain a current download URL.
- [changed] The `maxOperationRetryTime` timeout now applies to calls to `StorageReference.getMetadata(completion:)` and `StorageReference.updateMetadata(completion:)`. These calls previously used the `maxDownloadRetryTime` and `maxUploadRetryTime` timeouts.

# 2.2.0
- [changed] Deprecated `downloadURLs` property on `StorageMetadata`. Use `StorageReference.downloadURL(completion:)` to obtain a current download URL.

# 2.1.3
- [changed] Addresses CLANG_WARN_OBJC_IMPLICIT_RETAIN_SELF warnings that surface in newer versions of Xcode and CocoaPods.

# 2.1.2
- [added] Firebase Storage is now community-supported on tvOS.

# 2.1.1
- [changed] Internal cleanup in the firebase-ios-sdk repository. Functionality of the Storage SDK is not affected.

# 2.1.0
- [added] Added 'md5Hash' to FIRStorageMetadata.

# 2.0.2
- [changed] Custom FIRStorageMetadata can now be cleared by setting individual properties to 'nil'.

# 2.0.1
- [fixed] Fixed crash in FIRStorageDownloadTask that was caused by invoking callbacks that where no longer active.
- [changed] Added 'size' to the NSDictionary representation of FIRStorageMetadata.

# 2.0.0
- [changed] Initial Open Source release.

# 1.0.6

- [fixed] Fixed crash when user-provided callbacks were nil.
- [changed] Improved upload performance under spotty connectivity.

# 1.0.5

- [fixed] Snapshot data is now always from the requested snapshot, rather than
  the most recent snapshot.
- [fixed] Fixed an issue with downloads that were not properly pausing.

# 1.0.4

- [fixed] Fixed an issue causing us to not respect the developer-specified
  timeouts for initial up- and download requests.
- [fixed] Fixed uploading issues with filenames that contain the '+' character.<|MERGE_RESOLUTION|>--- conflicted
+++ resolved
@@ -1,11 +1,7 @@
-<<<<<<< HEAD
-# Unreleased
-- [fixed] Replaced unsafe uses of `os_unfair_lock` (#14548).
-=======
 # 11.13.0
 - [fixed] `putFile` now works in App Clips. Similarly to app extensions, background session
   configurations are not used in App Clips (#14794).
->>>>>>> 491d0374
+
 
 # 11.1.0
 - [fixed] Fix a potential data race in Storage initialization. (#13369)
