/*
 * Copyright 2017 Google
 *
 * Licensed under the Apache License, Version 2.0 (the "License");
 * you may not use this file except in compliance with the License.
 * You may obtain a copy of the License at
 *
 *      http://www.apache.org/licenses/LICENSE-2.0
 *
 * Unless required by applicable law or agreed to in writing, software
 * distributed under the License is distributed on an "AS IS" BASIS,
 * WITHOUT WARRANTIES OR CONDITIONS OF ANY KIND, either express or implied.
 * See the License for the specific language governing permissions and
 * limitations under the License.
 */

#import <Foundation/Foundation.h>

#import "FIRStorage.h"
#import "FIRStorageConstants.h"
#import "FIRStorageDownloadTask.h"
#import "FIRStorageListResult.h"
#import "FIRStorageMetadata.h"
#import "FIRStorageTask.h"
#import "FIRStorageUploadTask.h"

NS_ASSUME_NONNULL_BEGIN

/**
<<<<<<< HEAD
 * StorageReference represents a reference to a Google Cloud Storage object. Developers can
=======
 * FIRIMPLStorageReference represents a reference to a Google Cloud Storage object. Developers can
>>>>>>> 7b946765
 * upload and download objects, as well as get/set object metadata, and delete an object at the
 * path.
 * @see https://cloud.google.com/storage/
 */
@interface FIRIMPLStorageReference : NSObject

/**
 * The Storage service object which created this reference.
 */
@property(nonatomic, readonly) FIRIMPLStorage *storage;

/**
 * The name of the Google Cloud Storage bucket associated with this reference,
 * in `gs://bucket/path/to/object.txt`, the bucket would be: 'bucket'
 */
@property(nonatomic, readonly) NSString *bucket;

/**
 * The full path to this object, not including the Google Cloud Storage bucket.
 * In `gs://bucket/path/to/object.txt`, the full path would be: 'path/to/object.txt'
 */
@property(nonatomic, readonly) NSString *fullPath;

/**
 * The short name of the object associated with this reference,
 * in `gs://bucket/path/to/object.txt`, the name of the object would be: 'object.txt'
 */
@property(nonatomic, readonly) NSString *name;

#pragma mark - Path Operations

/**
<<<<<<< HEAD
 * Creates a new StorageReference pointing to the root object.
 * @return A new StorageReference pointing to the root object.
=======
 * Creates a new FIRIMPLStorageReference pointing to the root object.
 * @return A new FIRIMPLStorageReference pointing to the root object.
>>>>>>> 7b946765
 */
- (FIRIMPLStorageReference *)root;

/**
<<<<<<< HEAD
 * Creates a new StorageReference pointing to the parent of the current reference
=======
 * Creates a new FIRIMPLStorageReference pointing to the parent of the current reference
>>>>>>> 7b946765
 * or nil if this instance references the root location.
 * For example:
 *   path = foo/bar/baz   parent = foo/bar
 *   path = foo           parent = (root)
 *   path = (root)        parent = nil
<<<<<<< HEAD
 * @return A new StorageReference pointing to the parent of the current reference.
=======
 * @return A new FIRIMPLStorageReference pointing to the parent of the current reference.
>>>>>>> 7b946765
 */
- (nullable FIRIMPLStorageReference *)parent;

/**
<<<<<<< HEAD
 * Creates a new StorageReference pointing to a child object of the current reference.
=======
 * Creates a new FIRIMPLStorageReference pointing to a child object of the current reference.
>>>>>>> 7b946765
 *   path = foo      child = bar    newPath = foo/bar
 *   path = foo/bar  child = baz    newPath = foo/bar/baz
 * All leading and trailing slashes will be removed, and consecutive slashes will be
 * compressed to single slashes. For example:
 *   child = /foo/bar     newPath = foo/bar
 *   child = foo/bar/     newPath = foo/bar
 *   child = foo///bar    newPath = foo/bar
 * @param path Path to append to the current path.
<<<<<<< HEAD
 * @return A new StorageReference pointing to a child location of the current reference.
=======
 * @return A new FIRIMPLStorageReference pointing to a child location of the current reference.
>>>>>>> 7b946765
 */
- (FIRIMPLStorageReference *)child:(NSString *)path;

#pragma mark - Uploads

/**
<<<<<<< HEAD
 * Asynchronously uploads data to the currently specified StorageReference,
 * without additional metadata.
 * This is not recommended for large files, and one should instead upload a file from disk.
 * @param uploadData The data to upload.
 * @return An instance of StorageUploadTask, which can be used to monitor or manage the upload.
=======
 * Asynchronously uploads data to the currently specified FIRIMPLStorageReference,
 * without additional metadata.
 * This is not recommended for large files, and one should instead upload a file from disk.
 * @param uploadData The NSData to upload.
 * @return An instance of FIRIMPLStorageUploadTask, which can be used to monitor or manage the
 * upload.
>>>>>>> 7b946765
 */
- (FIRIMPLStorageUploadTask *)putData:(NSData *)uploadData;

/**
<<<<<<< HEAD
 * Asynchronously uploads data to the currently specified StorageReference.
 * This is not recommended for large files, and one should instead upload a file from disk.
 * @param uploadData The data to upload.
 * @param metadata StorageMetadata containing additional information (MIME type, etc.)
 * about the object being uploaded.
 * @return An instance of StorageUploadTask, which can be used to monitor or manage the upload.
=======
 * Asynchronously uploads data to the currently specified FIRIMPLStorageReference.
 * This is not recommended for large files, and one should instead upload a file from disk.
 * @param uploadData The NSData to upload.
 * @param metadata FIRIMPLStorageMetadata containing additional information (MIME type, etc.)
 * about the object being uploaded.
 * @return An instance of FIRIMPLStorageUploadTask, which can be used to monitor or manage the
 * upload.
>>>>>>> 7b946765
 */
- (FIRIMPLStorageUploadTask *)putData:(NSData *)uploadData
                             metadata:(nullable FIRIMPLStorageMetadata *)metadata;

/**
<<<<<<< HEAD
 * Asynchronously uploads data to the currently specified StorageReference.
 * This is not recommended for large files, and one should instead upload a file from disk.
 * @param uploadData The data to upload.
 * @param metadata StorageMetadata containing additional information (MIME type, etc.)
 * about the object being uploaded.
 * @param completion A completion block that either returns the object metadata on success,
 * or an error on failure.
 * @return An instance of StorageUploadTask, which can be used to monitor or manage the upload.
=======
 * Asynchronously uploads data to the currently specified FIRIMPLStorageReference.
 * This is not recommended for large files, and one should instead upload a file from disk.
 * @param uploadData The NSData to upload.
 * @param metadata FIRIMPLStorageMetadata containing additional information (MIME type, etc.)
 * about the object being uploaded.
 * @param completion A completion block that either returns the object metadata on success,
 * or an error on failure.
 * @return An instance of FIRIMPLStorageUploadTask, which can be used to monitor or manage the
 * upload.
>>>>>>> 7b946765
 */
- (FIRIMPLStorageUploadTask *)putData:(NSData *)uploadData
                             metadata:(nullable FIRIMPLStorageMetadata *)metadata
                           completion:(nullable void (^)(FIRIMPLStorageMetadata *_Nullable metadata,
                                                         NSError *_Nullable error))completion;

/**
<<<<<<< HEAD
 * Asynchronously uploads a file to the currently specified StorageReference,
 * without additional metadata.
 * @param fileURL A URL representing the system file path of the object to be uploaded.
 * @return An instance of StorageUploadTask, which can be used to monitor or manage the upload.
=======
 * Asynchronously uploads a file to the currently specified FIRIMPLStorageReference,
 * without additional metadata.
 * @param fileURL A URL representing the system file path of the object to be uploaded.
 * @return An instance of FIRIMPLStorageUploadTask, which can be used to monitor or manage the
 * upload.
>>>>>>> 7b946765
 */
- (FIRIMPLStorageUploadTask *)putFile:(NSURL *)fileURL;

/**
<<<<<<< HEAD
 * Asynchronously uploads a file to the currently specified StorageReference.
 * @param fileURL A URL representing the system file path of the object to be uploaded.
 * @param metadata StorageMetadata containing additional information (MIME type, etc.)
 * about the object being uploaded.
 * @return An instance of StorageUploadTask, which can be used to monitor or manage the upload.
=======
 * Asynchronously uploads a file to the currently specified FIRIMPLStorageReference.
 * @param fileURL A URL representing the system file path of the object to be uploaded.
 * @param metadata FIRIMPLStorageMetadata containing additional information (MIME type, etc.)
 * about the object being uploaded.
 * @return An instance of FIRIMPLStorageUploadTask, which can be used to monitor or manage the
 * upload.
>>>>>>> 7b946765
 */
- (FIRIMPLStorageUploadTask *)putFile:(NSURL *)fileURL
                             metadata:(nullable FIRIMPLStorageMetadata *)metadata;

/**
<<<<<<< HEAD
 * Asynchronously uploads a file to the currently specified StorageReference.
 * @param fileURL A URL representing the system file path of the object to be uploaded.
 * @param metadata StorageMetadata containing additional information (MIME type, etc.)
 * about the object being uploaded.
 * @param completion A completion block that either returns the object metadata on success,
 * or an error on failure.
 * @return An instance of StorageUploadTask, which can be used to monitor or manage the upload.
=======
 * Asynchronously uploads a file to the currently specified FIRIMPLStorageReference.
 * @param fileURL A URL representing the system file path of the object to be uploaded.
 * @param metadata FIRIMPLStorageMetadata containing additional information (MIME type, etc.)
 * about the object being uploaded.
 * @param completion A completion block that either returns the object metadata on success,
 * or an error on failure.
 * @return An instance of FIRIMPLStorageUploadTask, which can be used to monitor or manage the
 * upload.
>>>>>>> 7b946765
 */
- (FIRIMPLStorageUploadTask *)putFile:(NSURL *)fileURL
                             metadata:(nullable FIRIMPLStorageMetadata *)metadata
                           completion:(nullable void (^)(FIRIMPLStorageMetadata *_Nullable metadata,
                                                         NSError *_Nullable error))completion;

#pragma mark - Downloads

/**
<<<<<<< HEAD
 * Asynchronously downloads the object at the StorageReference to a data object in memory.
 * An Data buffer of the provided max size will be allocated, so ensure that the device has enough free
 * memory to complete the download. For downloading large files, `write(toFile:)` may be a better option.
=======
 * Asynchronously downloads the object at the FIRIMPLStorageReference to an NSData object in memory.
 * An NSData of the provided max size will be allocated, so ensure that the device has enough free
 * memory to complete the download. For downloading large files, writeToFile may be a better option.
>>>>>>> 7b946765
 * @param size The maximum size in bytes to download. If the download exceeds this size,
 * the task will be cancelled and an error will be returned.
 * @param completion A completion block that either returns the object data on success,
 * or an error on failure.
<<<<<<< HEAD
 * @return A StorageDownloadTask that can be used to monitor or manage the download.
=======
 * @return An FIRIMPLStorageDownloadTask that can be used to monitor or manage the download.
>>>>>>> 7b946765
 */
- (FIRIMPLStorageDownloadTask *)dataWithMaxSize:(int64_t)size
                                     completion:(void (^)(NSData *_Nullable data,
                                                          NSError *_Nullable error))completion;

/**
 * Asynchronously retrieves a long lived download URL with a revokable token.
 * This can be used to share the file with others, but can be revoked by a developer
 * in the Firebase Console.
 * @param completion A completion block that either returns the URL on success,
 * or an error on failure.
 */
- (void)downloadURLWithCompletion:(void (^)(NSURL *_Nullable URL,
                                            NSError *_Nullable error))completion;

/**
 * Asynchronously downloads the object at the current path to a specified system filepath.
 * @param fileURL A file system URL representing the path the object should be downloaded to.
<<<<<<< HEAD
 * @return A StorageDownloadTask that can be used to monitor or manage the download.
=======
 * @return An FIRIMPLStorageDownloadTask that can be used to monitor or manage the download.
>>>>>>> 7b946765
 */
- (FIRIMPLStorageDownloadTask *)writeToFile:(NSURL *)fileURL;

/**
 * Asynchronously downloads the object at the current path to a specified system filepath.
 * @param fileURL A file system URL representing the path the object should be downloaded to.
 * @param completion A completion block that fires when the file download completes.
 * Returns a URL pointing to the file path of the downloaded file on success,
 * or an error on failure.
<<<<<<< HEAD
 * @return A StorageDownloadTask that can be used to monitor or manage the download.
=======
 * @return An FIRIMPLStorageDownloadTask that can be used to monitor or manage the download.
>>>>>>> 7b946765
 */
- (FIRIMPLStorageDownloadTask *)writeToFile:(NSURL *)fileURL
                                 completion:(nullable void (^)(NSURL *_Nullable URL,
                                                               NSError *_Nullable error))completion;
#pragma mark - List Support

/**
 * List all items (files) and prefixes (folders) under this StorageReference.
 *
 * This is a helper method for calling list() repeatedly until there are no more results.
 * Consistency of the result is not guaranteed if objects are inserted or removed while this
 * operation is executing. All results are buffered in memory.
 *
 * `listAll(completion:)` is only available for projects using Firebase Rules Version 2.
 *
 * @param completion A completion handler that will be invoked with all items and prefixes under
 * the current StorageReference.
 */
- (void)listAllWithCompletion:(void (^)(FIRIMPLStorageListResult *result,
                                        NSError *_Nullable error))completion;

/**
 * List up to `maxResults` items (files) and prefixes (folders) under this StorageReference.
 *
 * "/" is treated as a path delimiter. Firebase Storage does not support unsupported object
 * paths that end with "/" or contain two consecutive "/"s. All invalid objects in GCS will be
 * filtered.
 *
 * `list(maxResults:completion:)` is only available for projects using Firebase Rules Version 2.
 *
 * @param maxResults The maximum number of results to return in a single page. Must be greater
 * than 0 and at most 1000.
 * @param completion A completion handler that will be invoked with up to maxResults items and
 * prefixes under the current StorageReference.
 */
- (void)listWithMaxResults:(int64_t)maxResults
                completion:(void (^)(FIRIMPLStorageListResult *result,
                                     NSError *_Nullable error))completion;

/**
 * Resumes a previous call to list(maxResults:completion:)`, starting after a pagination token.
 * Returns the next set of items (files) and prefixes (folders) under this StorageReference.
 *
 * "/" is treated as a path delimiter. Firebase Storage does not support unsupported object
 * paths that end with "/" or contain two consecutive "/"s. All invalid objects in GCS will be
 * filtered.
 *
 * `list(maxResults:pageToken:completion:)`is only available for projects using Firebase Rules
 * Version 2.
 *
 * @param maxResults The maximum number of results to return in a single page. Must be greater
 * than 0 and at most 1000.
 * @param pageToken A page token from a previous call to list.
 * @param completion A completion handler that will be invoked with the next items and prefixes
 * under the current StorageReference.
 */
- (void)listWithMaxResults:(int64_t)maxResults
                 pageToken:(NSString *)pageToken
                completion:(void (^)(FIRIMPLStorageListResult *result,
                                     NSError *_Nullable error))completion;

#pragma mark - Metadata Operations

/**
 * Retrieves metadata associated with an object at the current path.
 * @param completion A completion block which returns the object metadata on success,
 * or an error on failure.
 */
- (void)metadataWithCompletion:(void (^)(FIRIMPLStorageMetadata *_Nullable metadata,
                                         NSError *_Nullable error))completion;

/**
 * Updates the metadata associated with an object at the current path.
<<<<<<< HEAD
 * @param metadata A StorageMetadata object with the metadata to update.
 * @param completion A completion block which returns the StorageMetadata on success,
=======
 * @param metadata An FIRIMPLStorageMetadata object with the metadata to update.
 * @param completion A completion block which returns the FIRIMPLStorageMetadata on success,
>>>>>>> 7b946765
 * or an error on failure.
 */
- (void)updateMetadata:(FIRIMPLStorageMetadata *)metadata
            completion:(nullable void (^)(FIRIMPLStorageMetadata *_Nullable metadata,
                                          NSError *_Nullable error))completion;

#pragma mark - Delete

/**
 * Deletes the object at the current path.
 * @param completion A completion block which returns nil on success, or an error on failure.
 */
- (void)deleteWithCompletion:(nullable void (^)(NSError *_Nullable error))completion;

- (instancetype)init NS_UNAVAILABLE;

@end

NS_ASSUME_NONNULL_END<|MERGE_RESOLUTION|>--- conflicted
+++ resolved
@@ -27,11 +27,7 @@
 NS_ASSUME_NONNULL_BEGIN
 
 /**
-<<<<<<< HEAD
- * StorageReference represents a reference to a Google Cloud Storage object. Developers can
-=======
  * FIRIMPLStorageReference represents a reference to a Google Cloud Storage object. Developers can
->>>>>>> 7b946765
  * upload and download objects, as well as get/set object metadata, and delete an object at the
  * path.
  * @see https://cloud.google.com/storage/
@@ -64,41 +60,24 @@
 #pragma mark - Path Operations
 
 /**
-<<<<<<< HEAD
- * Creates a new StorageReference pointing to the root object.
- * @return A new StorageReference pointing to the root object.
-=======
  * Creates a new FIRIMPLStorageReference pointing to the root object.
  * @return A new FIRIMPLStorageReference pointing to the root object.
->>>>>>> 7b946765
  */
 - (FIRIMPLStorageReference *)root;
 
 /**
-<<<<<<< HEAD
- * Creates a new StorageReference pointing to the parent of the current reference
-=======
  * Creates a new FIRIMPLStorageReference pointing to the parent of the current reference
->>>>>>> 7b946765
  * or nil if this instance references the root location.
  * For example:
  *   path = foo/bar/baz   parent = foo/bar
  *   path = foo           parent = (root)
  *   path = (root)        parent = nil
-<<<<<<< HEAD
- * @return A new StorageReference pointing to the parent of the current reference.
-=======
  * @return A new FIRIMPLStorageReference pointing to the parent of the current reference.
->>>>>>> 7b946765
  */
 - (nullable FIRIMPLStorageReference *)parent;
 
 /**
-<<<<<<< HEAD
- * Creates a new StorageReference pointing to a child object of the current reference.
-=======
  * Creates a new FIRIMPLStorageReference pointing to a child object of the current reference.
->>>>>>> 7b946765
  *   path = foo      child = bar    newPath = foo/bar
  *   path = foo/bar  child = baz    newPath = foo/bar/baz
  * All leading and trailing slashes will be removed, and consecutive slashes will be
@@ -107,43 +86,23 @@
  *   child = foo/bar/     newPath = foo/bar
  *   child = foo///bar    newPath = foo/bar
  * @param path Path to append to the current path.
-<<<<<<< HEAD
- * @return A new StorageReference pointing to a child location of the current reference.
-=======
  * @return A new FIRIMPLStorageReference pointing to a child location of the current reference.
->>>>>>> 7b946765
  */
 - (FIRIMPLStorageReference *)child:(NSString *)path;
 
 #pragma mark - Uploads
 
 /**
-<<<<<<< HEAD
- * Asynchronously uploads data to the currently specified StorageReference,
- * without additional metadata.
- * This is not recommended for large files, and one should instead upload a file from disk.
- * @param uploadData The data to upload.
- * @return An instance of StorageUploadTask, which can be used to monitor or manage the upload.
-=======
  * Asynchronously uploads data to the currently specified FIRIMPLStorageReference,
  * without additional metadata.
  * This is not recommended for large files, and one should instead upload a file from disk.
  * @param uploadData The NSData to upload.
  * @return An instance of FIRIMPLStorageUploadTask, which can be used to monitor or manage the
  * upload.
->>>>>>> 7b946765
  */
 - (FIRIMPLStorageUploadTask *)putData:(NSData *)uploadData;
 
 /**
-<<<<<<< HEAD
- * Asynchronously uploads data to the currently specified StorageReference.
- * This is not recommended for large files, and one should instead upload a file from disk.
- * @param uploadData The data to upload.
- * @param metadata StorageMetadata containing additional information (MIME type, etc.)
- * about the object being uploaded.
- * @return An instance of StorageUploadTask, which can be used to monitor or manage the upload.
-=======
  * Asynchronously uploads data to the currently specified FIRIMPLStorageReference.
  * This is not recommended for large files, and one should instead upload a file from disk.
  * @param uploadData The NSData to upload.
@@ -151,22 +110,11 @@
  * about the object being uploaded.
  * @return An instance of FIRIMPLStorageUploadTask, which can be used to monitor or manage the
  * upload.
->>>>>>> 7b946765
  */
 - (FIRIMPLStorageUploadTask *)putData:(NSData *)uploadData
                              metadata:(nullable FIRIMPLStorageMetadata *)metadata;
 
 /**
-<<<<<<< HEAD
- * Asynchronously uploads data to the currently specified StorageReference.
- * This is not recommended for large files, and one should instead upload a file from disk.
- * @param uploadData The data to upload.
- * @param metadata StorageMetadata containing additional information (MIME type, etc.)
- * about the object being uploaded.
- * @param completion A completion block that either returns the object metadata on success,
- * or an error on failure.
- * @return An instance of StorageUploadTask, which can be used to monitor or manage the upload.
-=======
  * Asynchronously uploads data to the currently specified FIRIMPLStorageReference.
  * This is not recommended for large files, and one should instead upload a file from disk.
  * @param uploadData The NSData to upload.
@@ -176,7 +124,6 @@
  * or an error on failure.
  * @return An instance of FIRIMPLStorageUploadTask, which can be used to monitor or manage the
  * upload.
->>>>>>> 7b946765
  */
 - (FIRIMPLStorageUploadTask *)putData:(NSData *)uploadData
                              metadata:(nullable FIRIMPLStorageMetadata *)metadata
@@ -184,50 +131,26 @@
                                                          NSError *_Nullable error))completion;
 
 /**
-<<<<<<< HEAD
- * Asynchronously uploads a file to the currently specified StorageReference,
- * without additional metadata.
- * @param fileURL A URL representing the system file path of the object to be uploaded.
- * @return An instance of StorageUploadTask, which can be used to monitor or manage the upload.
-=======
  * Asynchronously uploads a file to the currently specified FIRIMPLStorageReference,
  * without additional metadata.
  * @param fileURL A URL representing the system file path of the object to be uploaded.
  * @return An instance of FIRIMPLStorageUploadTask, which can be used to monitor or manage the
  * upload.
->>>>>>> 7b946765
  */
 - (FIRIMPLStorageUploadTask *)putFile:(NSURL *)fileURL;
 
 /**
-<<<<<<< HEAD
- * Asynchronously uploads a file to the currently specified StorageReference.
- * @param fileURL A URL representing the system file path of the object to be uploaded.
- * @param metadata StorageMetadata containing additional information (MIME type, etc.)
- * about the object being uploaded.
- * @return An instance of StorageUploadTask, which can be used to monitor or manage the upload.
-=======
  * Asynchronously uploads a file to the currently specified FIRIMPLStorageReference.
  * @param fileURL A URL representing the system file path of the object to be uploaded.
  * @param metadata FIRIMPLStorageMetadata containing additional information (MIME type, etc.)
  * about the object being uploaded.
  * @return An instance of FIRIMPLStorageUploadTask, which can be used to monitor or manage the
  * upload.
->>>>>>> 7b946765
  */
 - (FIRIMPLStorageUploadTask *)putFile:(NSURL *)fileURL
                              metadata:(nullable FIRIMPLStorageMetadata *)metadata;
 
 /**
-<<<<<<< HEAD
- * Asynchronously uploads a file to the currently specified StorageReference.
- * @param fileURL A URL representing the system file path of the object to be uploaded.
- * @param metadata StorageMetadata containing additional information (MIME type, etc.)
- * about the object being uploaded.
- * @param completion A completion block that either returns the object metadata on success,
- * or an error on failure.
- * @return An instance of StorageUploadTask, which can be used to monitor or manage the upload.
-=======
  * Asynchronously uploads a file to the currently specified FIRIMPLStorageReference.
  * @param fileURL A URL representing the system file path of the object to be uploaded.
  * @param metadata FIRIMPLStorageMetadata containing additional information (MIME type, etc.)
@@ -236,7 +159,6 @@
  * or an error on failure.
  * @return An instance of FIRIMPLStorageUploadTask, which can be used to monitor or manage the
  * upload.
->>>>>>> 7b946765
  */
 - (FIRIMPLStorageUploadTask *)putFile:(NSURL *)fileURL
                              metadata:(nullable FIRIMPLStorageMetadata *)metadata
@@ -246,24 +168,14 @@
 #pragma mark - Downloads
 
 /**
-<<<<<<< HEAD
- * Asynchronously downloads the object at the StorageReference to a data object in memory.
- * An Data buffer of the provided max size will be allocated, so ensure that the device has enough free
- * memory to complete the download. For downloading large files, `write(toFile:)` may be a better option.
-=======
  * Asynchronously downloads the object at the FIRIMPLStorageReference to an NSData object in memory.
  * An NSData of the provided max size will be allocated, so ensure that the device has enough free
  * memory to complete the download. For downloading large files, writeToFile may be a better option.
->>>>>>> 7b946765
  * @param size The maximum size in bytes to download. If the download exceeds this size,
  * the task will be cancelled and an error will be returned.
  * @param completion A completion block that either returns the object data on success,
  * or an error on failure.
-<<<<<<< HEAD
- * @return A StorageDownloadTask that can be used to monitor or manage the download.
-=======
  * @return An FIRIMPLStorageDownloadTask that can be used to monitor or manage the download.
->>>>>>> 7b946765
  */
 - (FIRIMPLStorageDownloadTask *)dataWithMaxSize:(int64_t)size
                                      completion:(void (^)(NSData *_Nullable data,
@@ -282,11 +194,7 @@
 /**
  * Asynchronously downloads the object at the current path to a specified system filepath.
  * @param fileURL A file system URL representing the path the object should be downloaded to.
-<<<<<<< HEAD
- * @return A StorageDownloadTask that can be used to monitor or manage the download.
-=======
  * @return An FIRIMPLStorageDownloadTask that can be used to monitor or manage the download.
->>>>>>> 7b946765
  */
 - (FIRIMPLStorageDownloadTask *)writeToFile:(NSURL *)fileURL;
 
@@ -296,11 +204,7 @@
  * @param completion A completion block that fires when the file download completes.
  * Returns a URL pointing to the file path of the downloaded file on success,
  * or an error on failure.
-<<<<<<< HEAD
- * @return A StorageDownloadTask that can be used to monitor or manage the download.
-=======
  * @return An FIRIMPLStorageDownloadTask that can be used to monitor or manage the download.
->>>>>>> 7b946765
  */
 - (FIRIMPLStorageDownloadTask *)writeToFile:(NSURL *)fileURL
                                  completion:(nullable void (^)(NSURL *_Nullable URL,
@@ -374,13 +278,8 @@
 
 /**
  * Updates the metadata associated with an object at the current path.
-<<<<<<< HEAD
- * @param metadata A StorageMetadata object with the metadata to update.
- * @param completion A completion block which returns the StorageMetadata on success,
-=======
  * @param metadata An FIRIMPLStorageMetadata object with the metadata to update.
  * @param completion A completion block which returns the FIRIMPLStorageMetadata on success,
->>>>>>> 7b946765
  * or an error on failure.
  */
 - (void)updateMetadata:(FIRIMPLStorageMetadata *)metadata
