// Copyright 2017 Google
//
// Licensed under the Apache License, Version 2.0 (the "License");
// you may not use this file except in compliance with the License.
// You may obtain a copy of the License at
//
//      http://www.apache.org/licenses/LICENSE-2.0
//
// Unless required by applicable law or agreed to in writing, software
// distributed under the License is distributed on an "AS IS" BASIS,
// WITHOUT WARRANTIES OR CONDITIONS OF ANY KIND, either express or implied.
// See the License for the specific language governing permissions and
// limitations under the License.

#include <sys/utsname.h>

#if __has_include(<UIKit/UIKit.h>)
#import <UIKit/UIKit.h>
#endif

#if __has_include(<AppKit/AppKit.h>)
#import <AppKit/AppKit.h>
#endif

#import "FirebaseCore/Sources/Public/FirebaseCore/FIRApp.h"

#import "FirebaseCore/Sources/FIRAnalyticsConfiguration.h"
#import "FirebaseCore/Sources/FIRBundleUtil.h"
#import "FirebaseCore/Sources/FIRComponentContainerInternal.h"
#import "FirebaseCore/Sources/FIRConfigurationInternal.h"
<<<<<<< HEAD
#import "FirebaseCore/Sources/FIRFirebaseUserAgent.h"
#import "FirebaseCore/Sources/FIRVersion.h"
=======
>>>>>>> 13beb58f
#import "FirebaseCore/Sources/Private/FIRAppInternal.h"
#import "FirebaseCore/Sources/Private/FIRCoreDiagnosticsConnector.h"
#import "FirebaseCore/Sources/Private/FIRLibrary.h"
#import "FirebaseCore/Sources/Private/FIRLogger.h"
#import "FirebaseCore/Sources/Private/FIROptionsInternal.h"
#import "FirebaseCore/Sources/Public/FirebaseCore/FIRVersion.h"

#import <GoogleUtilities/GULAppEnvironmentUtil.h>

#import <objc/runtime.h>

// The kFIRService strings are only here while transitioning CoreDiagnostics from the Analytics
// pod to a Core dependency. These symbols are not used and should be deleted after the transition.
NSString *const kFIRServiceAdMob;
NSString *const kFIRServiceAuth;
NSString *const kFIRServiceAuthUI;
NSString *const kFIRServiceCrash;
NSString *const kFIRServiceDatabase;
NSString *const kFIRServiceDynamicLinks;
NSString *const kFIRServiceFirestore;
NSString *const kFIRServiceFunctions;
NSString *const kFIRServiceInstanceID;
NSString *const kFIRServiceInvites;
NSString *const kFIRServiceMessaging;
NSString *const kFIRServiceMeasurement;
NSString *const kFIRServicePerformance;
NSString *const kFIRServiceRemoteConfig;
NSString *const kFIRServiceStorage;
NSString *const kGGLServiceAnalytics;
NSString *const kGGLServiceSignIn;

NSString *const kFIRDefaultAppName = @"__FIRAPP_DEFAULT";
NSString *const kFIRAppReadyToConfigureSDKNotification = @"FIRAppReadyToConfigureSDKNotification";
NSString *const kFIRAppDeleteNotification = @"FIRAppDeleteNotification";
NSString *const kFIRAppIsDefaultAppKey = @"FIRAppIsDefaultAppKey";
NSString *const kFIRAppNameKey = @"FIRAppNameKey";
NSString *const kFIRGoogleAppIDKey = @"FIRGoogleAppIDKey";

NSString *const kFIRGlobalAppDataCollectionEnabledDefaultsKeyFormat =
    @"/google/firebase/global_data_collection_enabled:%@";
NSString *const kFIRGlobalAppDataCollectionEnabledPlistKey =
    @"FirebaseDataCollectionDefaultEnabled";

NSString *const kFIRAppDiagnosticsNotification = @"FIRAppDiagnosticsNotification";

NSString *const kFIRAppDiagnosticsConfigurationTypeKey = @"ConfigType";
NSString *const kFIRAppDiagnosticsErrorKey = @"Error";
NSString *const kFIRAppDiagnosticsFIRAppKey = @"FIRApp";
NSString *const kFIRAppDiagnosticsSDKNameKey = @"SDKName";
NSString *const kFIRAppDiagnosticsSDKVersionKey = @"SDKVersion";
NSString *const kFIRAppDiagnosticsApplePlatformPrefix = @"apple-platform";

// Auth internal notification notification and key.
NSString *const FIRAuthStateDidChangeInternalNotification =
    @"FIRAuthStateDidChangeInternalNotification";
NSString *const FIRAuthStateDidChangeInternalNotificationAppKey =
    @"FIRAuthStateDidChangeInternalNotificationAppKey";
NSString *const FIRAuthStateDidChangeInternalNotificationTokenKey =
    @"FIRAuthStateDidChangeInternalNotificationTokenKey";
NSString *const FIRAuthStateDidChangeInternalNotificationUIDKey =
    @"FIRAuthStateDidChangeInternalNotificationUIDKey";

/**
 * Error domain for exceptions and NSError construction.
 */
NSString *const kFirebaseCoreErrorDomain = @"com.firebase.core";

/**
 * The URL to download plist files.
 */
static NSString *const kPlistURL = @"https://console.firebase.google.com/";

/**
 * An array of all classes that registered as `FIRCoreConfigurable` in order to receive lifecycle
 * events from Core.
 */
static NSMutableArray<Class<FIRLibrary>> *sRegisteredAsConfigurable;

@interface FIRApp ()

#ifdef DEBUG
@property(nonatomic) BOOL alreadyOutputDataCollectionFlag;
#endif  // DEBUG

@end

@implementation FIRApp

// This is necessary since our custom getter prevents `_options` from being created.
@synthesize options = _options;

static NSMutableDictionary *sAllApps;
static FIRApp *sDefaultApp;

+ (void)configure {
  FIROptions *options = [FIROptions defaultOptions];
  if (!options) {
    [NSException raise:kFirebaseCoreErrorDomain
                format:@"`[FIRApp configure];` (`FirebaseApp.configure()` in Swift) could not find "
                       @"a valid GoogleService-Info.plist in your project. Please download one "
                       @"from %@.",
                       kPlistURL];
  }
  [FIRApp configureWithOptions:options];
#if TARGET_OS_OSX || TARGET_OS_TV
  FIRLogNotice(kFIRLoggerCore, @"I-COR000028",
               @"tvOS and macOS SDK support is not part of the official Firebase product. "
               @"Instead they are community supported. Details at "
               @"https://github.com/firebase/firebase-ios-sdk/blob/master/README.md.");
#endif
}

+ (void)configureWithOptions:(FIROptions *)options {
  if (!options) {
    [NSException raise:kFirebaseCoreErrorDomain
                format:@"Options is nil. Please pass a valid options."];
  }
  [FIRApp configureWithName:kFIRDefaultAppName options:options];
}

+ (NSCharacterSet *)applicationNameAllowedCharacters {
  static NSCharacterSet *applicationNameAllowedCharacters;
  static dispatch_once_t onceToken;
  dispatch_once(&onceToken, ^{
    NSMutableCharacterSet *allowedNameCharacters = [NSMutableCharacterSet alphanumericCharacterSet];
    [allowedNameCharacters addCharactersInString:@"-_"];
    applicationNameAllowedCharacters = [allowedNameCharacters copy];
  });
  return applicationNameAllowedCharacters;
}

+ (void)configureWithName:(NSString *)name options:(FIROptions *)options {
  if (!name || !options) {
    [NSException raise:kFirebaseCoreErrorDomain format:@"Neither name nor options can be nil."];
  }
  if (name.length == 0) {
    [NSException raise:kFirebaseCoreErrorDomain format:@"Name cannot be empty."];
  }

  if ([name isEqualToString:kFIRDefaultAppName]) {
    if (sDefaultApp) {
      // The default app already exists. Handle duplicate `configure` calls and return.
      [self appWasConfiguredTwice:sDefaultApp usingOptions:options];
      return;
    }

    FIRLogDebug(kFIRLoggerCore, @"I-COR000001", @"Configuring the default app.");
  } else {
    // Validate the app name and ensure it hasn't been configured already.
    NSCharacterSet *nameCharacters = [NSCharacterSet characterSetWithCharactersInString:name];

    if (![[self applicationNameAllowedCharacters] isSupersetOfSet:nameCharacters]) {
      [NSException raise:kFirebaseCoreErrorDomain
                  format:@"App name can only contain alphanumeric, "
                         @"hyphen (-), and underscore (_) characters"];
    }

    @synchronized(self) {
      if (sAllApps && sAllApps[name]) {
        // The app already exists. Handle a duplicate `configure` call and return.
        [self appWasConfiguredTwice:sAllApps[name] usingOptions:options];
        return;
      }
    }

    FIRLogDebug(kFIRLoggerCore, @"I-COR000002", @"Configuring app named %@", name);
  }

  @synchronized(self) {
    FIRApp *app = [[FIRApp alloc] initInstanceWithName:name options:options];
    if (app.isDefaultApp) {
      sDefaultApp = app;
    }

    [FIRApp addAppToAppDictionary:app];

    // The FIRApp instance is ready to go, `sDefaultApp` is assigned, other SDKs are now ready to be
    // instantiated.
    [app.container instantiateEagerComponents];
    [FIRApp sendNotificationsToSDKs:app];
  }
}

/// Called when `configure` has been called multiple times for the same app. This can either throw
/// an exception (most cases) or ignore the duplicate configuration in situations where it's allowed
/// like an extension.
+ (void)appWasConfiguredTwice:(FIRApp *)app usingOptions:(FIROptions *)options {
  // Only extensions should potentially be able to call `configure` more than once.
  if (![GULAppEnvironmentUtil isAppExtension]) {
    // Throw an exception since this is now an invalid state.
    if (app.isDefaultApp) {
      [NSException raise:kFirebaseCoreErrorDomain
                  format:@"Default app has already been configured."];
    } else {
      [NSException raise:kFirebaseCoreErrorDomain
                  format:@"App named %@ has already been configured.", app.name];
    }
  }

  // In an extension, the entry point could be called multiple times. As long as the options are
  // identical we should allow multiple `configure` calls.
  if ([options isEqual:app.options]) {
    // Everything is identical but the extension's lifecycle triggered `configure` twice.
    // Ignore duplicate calls and return since everything should still be in a valid state.
    FIRLogDebug(kFIRLoggerCore, @"I-COR000035",
                @"Ignoring second `configure` call in an extension.");
    return;
  } else {
    [NSException raise:kFirebaseCoreErrorDomain
                format:@"App named %@ has already been configured.", app.name];
  }
}

+ (FIRApp *)defaultApp {
  if (sDefaultApp) {
    return sDefaultApp;
  }
  FIRLogError(kFIRLoggerCore, @"I-COR000003",
              @"The default Firebase app has not yet been "
              @"configured. Add `[FIRApp configure];` (`FirebaseApp.configure()` in Swift) to your "
              @"application initialization. Read more: https://goo.gl/ctyzm8.");
  return nil;
}

+ (FIRApp *)appNamed:(NSString *)name {
  @synchronized(self) {
    if (sAllApps) {
      FIRApp *app = sAllApps[name];
      if (app) {
        return app;
      }
    }
    FIRLogError(kFIRLoggerCore, @"I-COR000004", @"App with name %@ does not exist.", name);
    return nil;
  }
}

+ (NSDictionary *)allApps {
  @synchronized(self) {
    if (!sAllApps) {
      FIRLogError(kFIRLoggerCore, @"I-COR000005", @"No app has been configured yet.");
    }
    return [sAllApps copy];
  }
}

// Public only for tests
+ (void)resetApps {
  @synchronized(self) {
    sDefaultApp = nil;
    [sAllApps removeAllObjects];
    sAllApps = nil;
    [[self userAgent] reset];
  }
}

- (void)deleteApp:(FIRAppVoidBoolCallback)completion {
  @synchronized([self class]) {
    if (sAllApps && sAllApps[self.name]) {
      FIRLogDebug(kFIRLoggerCore, @"I-COR000006", @"Deleting app named %@", self.name);

      // Remove all registered libraries from the container to avoid creating new instances.
      [self.container removeAllComponents];
      // Remove all cached instances from the container before deleting the app.
      [self.container removeAllCachedInstances];

      [sAllApps removeObjectForKey:self.name];
      [self clearDataCollectionSwitchFromUserDefaults];
      if ([self.name isEqualToString:kFIRDefaultAppName]) {
        sDefaultApp = nil;
      }
      NSDictionary *appInfoDict = @{kFIRAppNameKey : self.name};
      [[NSNotificationCenter defaultCenter] postNotificationName:kFIRAppDeleteNotification
                                                          object:[self class]
                                                        userInfo:appInfoDict];
      completion(YES);
    } else {
      FIRLogError(kFIRLoggerCore, @"I-COR000007", @"App does not exist.");
      completion(NO);
    }
  }
}

+ (void)addAppToAppDictionary:(FIRApp *)app {
  if (!sAllApps) {
    sAllApps = [NSMutableDictionary dictionary];
  }
  if ([app configureCore]) {
    sAllApps[app.name] = app;
  } else {
    [NSException raise:kFirebaseCoreErrorDomain
                format:@"Configuration fails. It may be caused by an invalid GOOGLE_APP_ID in "
                       @"GoogleService-Info.plist or set in the customized options."];
  }
}

- (instancetype)initInstanceWithName:(NSString *)name options:(FIROptions *)options {
  self = [super init];
  if (self) {
    _name = [name copy];
    _options = [options copy];
    _options.editingLocked = YES;
    _isDefaultApp = [name isEqualToString:kFIRDefaultAppName];
    _container = [[FIRComponentContainer alloc] initWithApp:self];
  }
  return self;
}

- (void)dealloc {
  [[NSNotificationCenter defaultCenter] removeObserver:self];
}

- (BOOL)configureCore {
  [self checkExpectedBundleID];
  if (![self isAppIDValid]) {
    return NO;
  }

  [self logCoreTelemetryIfEnabled];

#if TARGET_OS_IOS
  // Initialize the Analytics once there is a valid options under default app. Analytics should
  // always initialize first by itself before the other SDKs.
  if ([self.name isEqualToString:kFIRDefaultAppName]) {
    Class firAnalyticsClass = NSClassFromString(@"FIRAnalytics");
    if (firAnalyticsClass) {
#pragma clang diagnostic push
#pragma clang diagnostic ignored "-Wundeclared-selector"
      SEL startWithConfigurationSelector = @selector(startWithConfiguration:options:);
#pragma clang diagnostic pop
      if ([firAnalyticsClass respondsToSelector:startWithConfigurationSelector]) {
#pragma clang diagnostic push
#pragma clang diagnostic ignored "-Warc-performSelector-leaks"
#pragma clang diagnostic ignored "-Wdeprecated-declarations"
        [firAnalyticsClass performSelector:startWithConfigurationSelector
                                withObject:[FIRConfiguration sharedInstance].analyticsConfiguration
                                withObject:_options];
#pragma clang diagnostic pop
      }
    }
  }
#endif

  [self subscribeForAppDidBecomeActiveNotifications];

  return YES;
}

- (FIROptions *)options {
  return [_options copy];
}

- (void)setDataCollectionDefaultEnabled:(BOOL)dataCollectionDefaultEnabled {
#ifdef DEBUG
  FIRLogDebug(kFIRLoggerCore, @"I-COR000034", @"Explicitly %@ data collection flag.",
              dataCollectionDefaultEnabled ? @"enabled" : @"disabled");
  self.alreadyOutputDataCollectionFlag = YES;
#endif  // DEBUG

  NSString *key =
      [NSString stringWithFormat:kFIRGlobalAppDataCollectionEnabledDefaultsKeyFormat, self.name];
  [[NSUserDefaults standardUserDefaults] setBool:dataCollectionDefaultEnabled forKey:key];

  // Core also controls the FirebaseAnalytics flag, so check if the Analytics flags are set
  // within FIROptions and change the Analytics value if necessary. Analytics only works with the
  // default app, so return if this isn't the default app.
  if (!self.isDefaultApp) {
    return;
  }

  // Check if the Analytics flag is explicitly set. If so, no further actions are necessary.
  if ([self.options isAnalyticsCollectionExplicitlySet]) {
    return;
  }

  // The Analytics flag has not been explicitly set, so update with the value being set.
#pragma clang diagnostic push
#pragma clang diagnostic ignored "-Wdeprecated-declarations"
  [[FIRAnalyticsConfiguration sharedInstance]
      setAnalyticsCollectionEnabled:dataCollectionDefaultEnabled
                     persistSetting:NO];
#pragma clang diagnostic pop
}

- (BOOL)isDataCollectionDefaultEnabled {
  // Check if it's been manually set before in code, and use that as the higher priority value.
  NSNumber *defaultsObject = [[self class] readDataCollectionSwitchFromUserDefaultsForApp:self];
  if (defaultsObject != nil) {
#ifdef DEBUG
    if (!self.alreadyOutputDataCollectionFlag) {
      FIRLogDebug(kFIRLoggerCore, @"I-COR000031", @"Data Collection flag is %@ in user defaults.",
                  [defaultsObject boolValue] ? @"enabled" : @"disabled");
      self.alreadyOutputDataCollectionFlag = YES;
    }
#endif  // DEBUG
    return [defaultsObject boolValue];
  }

  // Read the Info.plist to see if the flag is set. If it's not set, it should default to `YES`.
  // As per the implementation of `readDataCollectionSwitchFromPlist`, it's a cached value and has
  // no performance impact calling multiple times.
  NSNumber *collectionEnabledPlistValue = [[self class] readDataCollectionSwitchFromPlist];
  if (collectionEnabledPlistValue != nil) {
#ifdef DEBUG
    if (!self.alreadyOutputDataCollectionFlag) {
      FIRLogDebug(kFIRLoggerCore, @"I-COR000032", @"Data Collection flag is %@ in plist.",
                  [collectionEnabledPlistValue boolValue] ? @"enabled" : @"disabled");
      self.alreadyOutputDataCollectionFlag = YES;
    }
#endif  // DEBUG
    return [collectionEnabledPlistValue boolValue];
  }

#ifdef DEBUG
  if (!self.alreadyOutputDataCollectionFlag) {
    FIRLogDebug(kFIRLoggerCore, @"I-COR000033", @"Data Collection flag is not set.");
    self.alreadyOutputDataCollectionFlag = YES;
  }
#endif  // DEBUG
  return YES;
}

#pragma mark - private

+ (void)sendNotificationsToSDKs:(FIRApp *)app {
  // TODO: Remove this notification once all SDKs are registered with `FIRCoreConfigurable`.
  NSNumber *isDefaultApp = [NSNumber numberWithBool:app.isDefaultApp];
  NSDictionary *appInfoDict = @{
    kFIRAppNameKey : app.name,
    kFIRAppIsDefaultAppKey : isDefaultApp,
    kFIRGoogleAppIDKey : app.options.googleAppID
  };
  [[NSNotificationCenter defaultCenter] postNotificationName:kFIRAppReadyToConfigureSDKNotification
                                                      object:self
                                                    userInfo:appInfoDict];

  // This is the new way of sending information to SDKs.
  // TODO: Do we want this on a background thread, maybe?
  @synchronized(self) {
    for (Class<FIRLibrary> library in sRegisteredAsConfigurable) {
      [library configureWithApp:app];
    }
  }
}

+ (NSError *)errorForMissingOptions {
  NSDictionary *errorDict = @{
    NSLocalizedDescriptionKey :
        @"Unable to parse GoogleService-Info.plist in order to configure services.",
    NSLocalizedRecoverySuggestionErrorKey :
        @"Check formatting and location of GoogleService-Info.plist."
  };
  return [NSError errorWithDomain:kFirebaseCoreErrorDomain code:-100 userInfo:errorDict];
}

+ (NSError *)errorForInvalidAppID {
  NSDictionary *errorDict = @{
    NSLocalizedDescriptionKey : @"Unable to validate Google App ID",
    NSLocalizedRecoverySuggestionErrorKey :
        @"Check formatting and location of GoogleService-Info.plist or GoogleAppID set in the "
        @"customized options."
  };
  return [NSError errorWithDomain:kFirebaseCoreErrorDomain code:-101 userInfo:errorDict];
}

+ (BOOL)isDefaultAppConfigured {
  return (sDefaultApp != nil);
}

+ (void)registerLibrary:(nonnull NSString *)name withVersion:(nonnull NSString *)version {
  // Create the set of characters which aren't allowed, only if this feature is used.
  NSMutableCharacterSet *allowedSet = [NSMutableCharacterSet alphanumericCharacterSet];
  [allowedSet addCharactersInString:@"-_."];
  NSCharacterSet *disallowedSet = [allowedSet invertedSet];
  // Make sure the library name and version strings do not contain unexpected characters, and
  // add the name/version pair to the dictionary.
  if ([name rangeOfCharacterFromSet:disallowedSet].location == NSNotFound &&
      [version rangeOfCharacterFromSet:disallowedSet].location == NSNotFound) {
    [[self userAgent] setValue:version forComponent:name];
  } else {
    FIRLogError(kFIRLoggerCore, @"I-COR000027",
                @"The library name (%@) or version number (%@) contain invalid characters. "
                @"Only alphanumeric, dash, underscore and period characters are allowed.",
                name, version);
  }
}

+ (void)registerInternalLibrary:(nonnull Class<FIRLibrary>)library
                       withName:(nonnull NSString *)name {
  [self registerInternalLibrary:library withName:name withVersion:FIRFirebaseVersion()];
}

+ (void)registerInternalLibrary:(nonnull Class<FIRLibrary>)library
                       withName:(nonnull NSString *)name
                    withVersion:(nonnull NSString *)version {
  // This is called at +load time, keep the work to a minimum.

  // Ensure the class given conforms to the proper protocol.
  if (![(Class)library conformsToProtocol:@protocol(FIRLibrary)] ||
      ![(Class)library respondsToSelector:@selector(componentsToRegister)]) {
    [NSException raise:NSInvalidArgumentException
                format:@"Class %@ attempted to register components, but it does not conform to "
                       @"`FIRLibrary or provide a `componentsToRegister:` method.",
                       library];
  }

  [FIRComponentContainer registerAsComponentRegistrant:library];
  if ([(Class)library respondsToSelector:@selector(configureWithApp:)]) {
    static dispatch_once_t onceToken;
    dispatch_once(&onceToken, ^{
      sRegisteredAsConfigurable = [[NSMutableArray alloc] init];
    });
    @synchronized(self) {
      [sRegisteredAsConfigurable addObject:library];
    }
  }
  [self registerLibrary:name withVersion:version];
}

<<<<<<< HEAD
+ (FIRFirebaseUserAgent *)userAgent {
  static dispatch_once_t onceToken;
  static FIRFirebaseUserAgent *_userAgent;
  dispatch_once(&onceToken, ^{
    _userAgent = [[FIRFirebaseUserAgent alloc] init];
=======
+ (NSString *)firebaseUserAgent {
  @synchronized(self) {
    dispatch_once(&sFirebaseUserAgentOnceToken, ^{
      // Report Firebase version for useragent string
      [FIRApp registerLibrary:@"fire-ios" withVersion:FIRFirebaseVersion()];

      NSDictionary<NSString *, id> *info = [[NSBundle mainBundle] infoDictionary];
      NSString *xcodeVersion = info[@"DTXcodeBuild"];
      NSString *sdkVersion = info[@"DTSDKBuild"];
      if (xcodeVersion) {
        [FIRApp registerLibrary:@"xcode" withVersion:xcodeVersion];
      }
      if (sdkVersion) {
        [FIRApp registerLibrary:@"apple-sdk" withVersion:sdkVersion];
      }

      NSString *swiftFlagValue = [self hasSwiftRuntime] ? @"true" : @"false";
      [FIRApp registerLibrary:@"swift" withVersion:swiftFlagValue];

      [FIRApp registerLibrary:kFIRAppDiagnosticsApplePlatformPrefix
                  withVersion:[self applePlatform]];
    });

    NSMutableArray<NSString *> *libraries =
        [[NSMutableArray<NSString *> alloc] initWithCapacity:sLibraryVersions.count];
    for (NSString *libraryName in sLibraryVersions) {
      [libraries addObject:[NSString stringWithFormat:@"%@/%@", libraryName,
                                                      sLibraryVersions[libraryName]]];
    }
    [libraries sortUsingSelector:@selector(localizedCaseInsensitiveCompare:)];
    return [libraries componentsJoinedByString:@" "];
  }
}

+ (BOOL)hasSwiftRuntime {
  // The class
  // [Swift._SwiftObject](https://github.com/apple/swift/blob/5eac3e2818eb340b11232aff83edfbd1c307fa03/stdlib/public/runtime/SwiftObject.h#L35)
  // is a part of Swift runtime, so it should be present if Swift runtime is available.

  BOOL hasSwiftRuntime =
      objc_lookUpClass("Swift._SwiftObject") != nil ||
      // Swift object class name before
      // https://github.com/apple/swift/commit/9637b4a6e11ddca72f5f6dbe528efc7c92f14d01
      objc_getClass("_TtCs12_SwiftObject") != nil;
>>>>>>> 13beb58f

    // Report FirebaseCore version for user agent string
    [_userAgent setValue:[NSString stringWithUTF8String:FIRCoreVersionString]
            forComponent:@"fire-ios"];
  });
  return _userAgent;
}

+ (NSString *)firebaseUserAgent {
  return [[self userAgent] firebaseUserAgent];
}

- (void)checkExpectedBundleID {
  NSArray *bundles = [FIRBundleUtil relevantBundles];
  NSString *expectedBundleID = [self expectedBundleID];
  // The checking is only done when the bundle ID is provided in the serviceInfo dictionary for
  // backward compatibility.
  if (expectedBundleID != nil && ![FIRBundleUtil hasBundleIdentifierPrefix:expectedBundleID
                                                                 inBundles:bundles]) {
    FIRLogError(kFIRLoggerCore, @"I-COR000008",
                @"The project's Bundle ID is inconsistent with "
                @"either the Bundle ID in '%@.%@', or the Bundle ID in the options if you are "
                @"using a customized options. To ensure that everything can be configured "
                @"correctly, you may need to make the Bundle IDs consistent. To continue with this "
                @"plist file, you may change your app's bundle identifier to '%@'. Or you can "
                @"download a new configuration file that matches your bundle identifier from %@ "
                @"and replace the current one.",
                kServiceInfoFileName, kServiceInfoFileType, expectedBundleID, kPlistURL);
  }
}

#pragma mark - private - App ID Validation

/**
 * Validates the format and fingerprint of the app ID contained in GOOGLE_APP_ID in the plist file.
 * This is the main method for validating app ID.
 *
 * @return YES if the app ID fulfills the expected format and fingerprint, NO otherwise.
 */
- (BOOL)isAppIDValid {
  NSString *appID = _options.googleAppID;
  BOOL isValid = [FIRApp validateAppID:appID];
  if (!isValid) {
    NSString *expectedBundleID = [self expectedBundleID];
    FIRLogError(kFIRLoggerCore, @"I-COR000009",
                @"The GOOGLE_APP_ID either in the plist file "
                @"'%@.%@' or the one set in the customized options is invalid. If you are using "
                @"the plist file, use the iOS version of bundle identifier to download the file, "
                @"and do not manually edit the GOOGLE_APP_ID. You may change your app's bundle "
                @"identifier to '%@'. Or you can download a new configuration file that matches "
                @"your bundle identifier from %@ and replace the current one.",
                kServiceInfoFileName, kServiceInfoFileType, expectedBundleID, kPlistURL);
  };
  return isValid;
}

+ (BOOL)validateAppID:(NSString *)appID {
  // Failing validation only occurs when we are sure we are looking at a V2 app ID and it does not
  // have a valid fingerprint, otherwise we just warn about the potential issue.
  if (!appID.length) {
    return NO;
  }

  NSScanner *stringScanner = [NSScanner scannerWithString:appID];
  stringScanner.charactersToBeSkipped = nil;

  NSString *appIDVersion;
  if (![stringScanner scanCharactersFromSet:[NSCharacterSet decimalDigitCharacterSet]
                                 intoString:&appIDVersion]) {
    return NO;
  }

  if (![stringScanner scanString:@":" intoString:NULL]) {
    // appIDVersion must be separated by ":"
    return NO;
  }

  NSArray *knownVersions = @[ @"1" ];
  if (![knownVersions containsObject:appIDVersion]) {
    // Permit unknown yet properly formatted app ID versions.
    FIRLogInfo(kFIRLoggerCore, @"I-COR000010", @"Unknown GOOGLE_APP_ID version: %@", appIDVersion);
    return YES;
  }

  if (![self validateAppIDFormat:appID withVersion:appIDVersion]) {
    return NO;
  }

  if (![self validateAppIDFingerprint:appID withVersion:appIDVersion]) {
    return NO;
  }

  return YES;
}

+ (NSString *)actualBundleID {
  return [[NSBundle mainBundle] bundleIdentifier];
}

/**
 * Validates that the format of the app ID string is what is expected based on the supplied version.
 * The version must end in ":".
 *
 * For v1 app ids the format is expected to be
 * '<version #>:<project number>:ios:<fingerprint of bundle id>'.
 *
 * This method does not verify that the contents of the app id are correct, just that they fulfill
 * the expected format.
 *
 * @param appID Contents of GOOGLE_APP_ID from the plist file.
 * @param version Indicates what version of the app id format this string should be.
 * @return YES if provided string fufills the expected format, NO otherwise.
 */
+ (BOOL)validateAppIDFormat:(NSString *)appID withVersion:(NSString *)version {
  if (!appID.length || !version.length) {
    return NO;
  }

  NSScanner *stringScanner = [NSScanner scannerWithString:appID];
  stringScanner.charactersToBeSkipped = nil;

  // Skip version part
  // '*<version #>*:<project number>:ios:<fingerprint of bundle id>'
  if (![stringScanner scanString:version intoString:NULL]) {
    // The version part is missing or mismatched
    return NO;
  }

  // Validate version part (see part between '*' symbols below)
  // '<version #>*:*<project number>:ios:<fingerprint of bundle id>'
  if (![stringScanner scanString:@":" intoString:NULL]) {
    // appIDVersion must be separated by ":"
    return NO;
  }

  // Validate version part (see part between '*' symbols below)
  // '<version #>:*<project number>*:ios:<fingerprint of bundle id>'.
  NSInteger projectNumber = NSNotFound;
  if (![stringScanner scanInteger:&projectNumber]) {
    // NO project number found.
    return NO;
  }

  // Validate version part (see part between '*' symbols below)
  // '<version #>:<project number>*:*ios:<fingerprint of bundle id>'.
  if (![stringScanner scanString:@":" intoString:NULL]) {
    // The project number must be separated by ":"
    return NO;
  }

  // Validate version part (see part between '*' symbols below)
  // '<version #>:<project number>:*ios*:<fingerprint of bundle id>'.
  NSString *platform;
  if (![stringScanner scanUpToString:@":" intoString:&platform]) {
    return NO;
  }

  if (![platform isEqualToString:@"ios"]) {
    // The platform must be @"ios"
    return NO;
  }

  // Validate version part (see part between '*' symbols below)
  // '<version #>:<project number>:ios*:*<fingerprint of bundle id>'.
  if (![stringScanner scanString:@":" intoString:NULL]) {
    // The platform must be separated by ":"
    return NO;
  }

  // Validate version part (see part between '*' symbols below)
  // '<version #>:<project number>:ios:*<fingerprint of bundle id>*'.
  unsigned long long fingerprint = NSNotFound;
  if (![stringScanner scanHexLongLong:&fingerprint]) {
    // Fingerprint part is missing
    return NO;
  }

  if (!stringScanner.isAtEnd) {
    // There are not allowed characters in the fingerprint part
    return NO;
  }

  return YES;
}

/**
 * Validates that the fingerprint of the app ID string is what is expected based on the supplied
 * version.
 *
 * Note that the v1 hash algorithm is not permitted on the client and cannot be fully validated.
 *
 * @param appID Contents of GOOGLE_APP_ID from the plist file.
 * @param version Indicates what version of the app id format this string should be.
 * @return YES if provided string fufills the expected fingerprint and the version is known, NO
 *         otherwise.
 */
+ (BOOL)validateAppIDFingerprint:(NSString *)appID withVersion:(NSString *)version {
  // Extract the supplied fingerprint from the supplied app ID.
  // This assumes the app ID format is the same for all known versions below. If the app ID format
  // changes in future versions, the tokenizing of the app ID format will need to take into account
  // the version of the app ID.
  NSArray *components = [appID componentsSeparatedByString:@":"];
  if (components.count != 4) {
    return NO;
  }

  NSString *suppliedFingerprintString = components[3];
  if (!suppliedFingerprintString.length) {
    return NO;
  }

  uint64_t suppliedFingerprint;
  NSScanner *scanner = [NSScanner scannerWithString:suppliedFingerprintString];
  if (![scanner scanHexLongLong:&suppliedFingerprint]) {
    return NO;
  }

  if ([version isEqual:@"1"]) {
    // The v1 hash algorithm is not permitted on the client so the actual hash cannot be validated.
    return YES;
  }

  // Unknown version.
  return NO;
}

- (NSString *)expectedBundleID {
  return _options.bundleID;
}

// end App ID validation

#pragma mark - Reading From Plist & User Defaults

/**
 * Clears the data collection switch from the standard NSUserDefaults for easier testing and
 * readability.
 */
- (void)clearDataCollectionSwitchFromUserDefaults {
  NSString *key =
      [NSString stringWithFormat:kFIRGlobalAppDataCollectionEnabledDefaultsKeyFormat, self.name];
  [[NSUserDefaults standardUserDefaults] removeObjectForKey:key];
}

/**
 * Reads the data collection switch from the standard NSUserDefaults for easier testing and
 * readability.
 */
+ (nullable NSNumber *)readDataCollectionSwitchFromUserDefaultsForApp:(FIRApp *)app {
  // Read the object in user defaults, and only return if it's an NSNumber.
  NSString *key =
      [NSString stringWithFormat:kFIRGlobalAppDataCollectionEnabledDefaultsKeyFormat, app.name];
  id collectionEnabledDefaultsObject = [[NSUserDefaults standardUserDefaults] objectForKey:key];
  if ([collectionEnabledDefaultsObject isKindOfClass:[NSNumber class]]) {
    return collectionEnabledDefaultsObject;
  }

  return nil;
}

/**
 * Reads the data collection switch from the Info.plist for easier testing and readability. Will
 * only read once from the plist and return the cached value.
 */
+ (nullable NSNumber *)readDataCollectionSwitchFromPlist {
  static NSNumber *collectionEnabledPlistObject;
  static dispatch_once_t onceToken;
  dispatch_once(&onceToken, ^{
    // Read the data from the `Info.plist`, only assign it if it's there and an NSNumber.
    id plistValue = [[NSBundle mainBundle]
        objectForInfoDictionaryKey:kFIRGlobalAppDataCollectionEnabledPlistKey];
    if (plistValue && [plistValue isKindOfClass:[NSNumber class]]) {
      collectionEnabledPlistObject = (NSNumber *)plistValue;
    }
  });

  return collectionEnabledPlistObject;
}

#pragma mark - App Life Cycle

- (void)subscribeForAppDidBecomeActiveNotifications {
#if TARGET_OS_IOS || TARGET_OS_TV
  NSNotificationName notificationName = UIApplicationDidBecomeActiveNotification;
#elif TARGET_OS_OSX
  NSNotificationName notificationName = NSApplicationDidBecomeActiveNotification;
#endif

#if !TARGET_OS_WATCH
  [[NSNotificationCenter defaultCenter] addObserver:self
                                           selector:@selector(appDidBecomeActive:)
                                               name:notificationName
                                             object:nil];
#endif
}

- (void)appDidBecomeActive:(NSNotification *)notification {
  [self logCoreTelemetryIfEnabled];
}

- (void)logCoreTelemetryIfEnabled {
  if ([self isDataCollectionDefaultEnabled]) {
    [FIRCoreDiagnosticsConnector logCoreTelemetryWithOptions:_options];
  }
}

@end<|MERGE_RESOLUTION|>--- conflicted
+++ resolved
@@ -28,11 +28,8 @@
 #import "FirebaseCore/Sources/FIRBundleUtil.h"
 #import "FirebaseCore/Sources/FIRComponentContainerInternal.h"
 #import "FirebaseCore/Sources/FIRConfigurationInternal.h"
-<<<<<<< HEAD
 #import "FirebaseCore/Sources/FIRFirebaseUserAgent.h"
-#import "FirebaseCore/Sources/FIRVersion.h"
-=======
->>>>>>> 13beb58f
+
 #import "FirebaseCore/Sources/Private/FIRAppInternal.h"
 #import "FirebaseCore/Sources/Private/FIRCoreDiagnosticsConnector.h"
 #import "FirebaseCore/Sources/Private/FIRLibrary.h"
@@ -552,62 +549,11 @@
   [self registerLibrary:name withVersion:version];
 }
 
-<<<<<<< HEAD
 + (FIRFirebaseUserAgent *)userAgent {
   static dispatch_once_t onceToken;
   static FIRFirebaseUserAgent *_userAgent;
   dispatch_once(&onceToken, ^{
     _userAgent = [[FIRFirebaseUserAgent alloc] init];
-=======
-+ (NSString *)firebaseUserAgent {
-  @synchronized(self) {
-    dispatch_once(&sFirebaseUserAgentOnceToken, ^{
-      // Report Firebase version for useragent string
-      [FIRApp registerLibrary:@"fire-ios" withVersion:FIRFirebaseVersion()];
-
-      NSDictionary<NSString *, id> *info = [[NSBundle mainBundle] infoDictionary];
-      NSString *xcodeVersion = info[@"DTXcodeBuild"];
-      NSString *sdkVersion = info[@"DTSDKBuild"];
-      if (xcodeVersion) {
-        [FIRApp registerLibrary:@"xcode" withVersion:xcodeVersion];
-      }
-      if (sdkVersion) {
-        [FIRApp registerLibrary:@"apple-sdk" withVersion:sdkVersion];
-      }
-
-      NSString *swiftFlagValue = [self hasSwiftRuntime] ? @"true" : @"false";
-      [FIRApp registerLibrary:@"swift" withVersion:swiftFlagValue];
-
-      [FIRApp registerLibrary:kFIRAppDiagnosticsApplePlatformPrefix
-                  withVersion:[self applePlatform]];
-    });
-
-    NSMutableArray<NSString *> *libraries =
-        [[NSMutableArray<NSString *> alloc] initWithCapacity:sLibraryVersions.count];
-    for (NSString *libraryName in sLibraryVersions) {
-      [libraries addObject:[NSString stringWithFormat:@"%@/%@", libraryName,
-                                                      sLibraryVersions[libraryName]]];
-    }
-    [libraries sortUsingSelector:@selector(localizedCaseInsensitiveCompare:)];
-    return [libraries componentsJoinedByString:@" "];
-  }
-}
-
-+ (BOOL)hasSwiftRuntime {
-  // The class
-  // [Swift._SwiftObject](https://github.com/apple/swift/blob/5eac3e2818eb340b11232aff83edfbd1c307fa03/stdlib/public/runtime/SwiftObject.h#L35)
-  // is a part of Swift runtime, so it should be present if Swift runtime is available.
-
-  BOOL hasSwiftRuntime =
-      objc_lookUpClass("Swift._SwiftObject") != nil ||
-      // Swift object class name before
-      // https://github.com/apple/swift/commit/9637b4a6e11ddca72f5f6dbe528efc7c92f14d01
-      objc_getClass("_TtCs12_SwiftObject") != nil;
->>>>>>> 13beb58f
-
-    // Report FirebaseCore version for user agent string
-    [_userAgent setValue:[NSString stringWithUTF8String:FIRCoreVersionString]
-            forComponent:@"fire-ios"];
   });
   return _userAgent;
 }
