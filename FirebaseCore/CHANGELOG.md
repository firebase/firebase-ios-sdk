<<<<<<< HEAD
# Unreleased
- [changed] Move `Timestamp` class into `FirebaseCore`. `FirebaseFirestore.Timestamp`
  was changed to `FirebaseCore.Timestamp`. (#13221)
=======
# Firebase 11.0.0
- [changed] **Breaking change**: Firebase's minimum supported versions have
  updated for the following platforms:
    - | Platform  | Firebase 11 |
      | ------------- | ------------- |
      | iOS  | **13.0**  |
      | tvOS  | **13.0**  |
      | macOS  | **10.15**  |
      | watchOS  | 7.0  |
  - FirebaseAnalytics and FirebaseCrashlytics also continue to support iOS 12.0.
- [removed] **Breaking change**: The deprecated Swift extension SDKs for
  Analytics, Firestore, Database, Remote Config and In App Messaging have
  been removed. See
  https://firebase.google.com/docs/ios/swift-migration for migration
  instructions.
- [changed] **Breaking change**: Binary release artifacts now contain dynamic
  XCFrameworks.
- Update underlying FIRLogger implementation from `asl` to `os_log`.
- Remove `FIRLoggerForceSTDERR` configuration option.
>>>>>>> 5844bccc

# Firebase 10.25.0
- [changed] Firebase now requires at least Xcode 15.2. See
  https://developer.apple.com/news/?id=fxu2qp7b for more info.
- [Zip Distribution] Update zip integration instructions with tips for
  preserving symlinks and protecting code signatures.

# Firebase 10.24.0
- Fix validation issue for macOS and macCatalyst XCFrameworks related to
  framework directory structure. (#12587)
- Extend community watchOS support to zip and Carthage distributions. See
  https://firebase.google.com/docs/ios/learn-more#firebase_library_support_by_platform
  for the Firebase products included. (#8731)
- Add code signatures to all of Firebase's binary artifacts (#12238).

# Firebase 10.23.1
- [Swift Package Manager / CocoaPods] Fixes the macOS/Catalyst xcframework
  structure issue in Firebase Analytics blocking submission via Xcode 15.3.

# Firebase 10.23.0
- Fix validation issue for macOS and macCatalyst XCFrameworks. (#12505)

# Firebase 10.22.1
- [Swift Package Manager / CocoaPods] Fix app validation issues on Xcode 15.3
  for those using the `FirebaseAnalyticsOnDeviceConversion` SDK. This issue was
  caused by embedding an incomplete `Info.plist` from a dependency of the SDK.
  (#12441)

# Firebase 10.22.0
- [Swift Package Manager] Firebase now enforces a Swift 5.7.1 minimum version,
  which is aligned with the Xcode 14.1 minimum. (#12350)
- Revert Firebase 10.20.0 change that removed `Info.plist` files from
  static xcframeworks (#12390).
- Added privacy manifests for Firebase SDKs named in
  https://developer.apple.com/support/third-party-SDK-requirements/. Please
  review https://firebase.google.com/docs/ios/app-store-data-collection for
  updated guidance on interpreting Firebase's privacy manifests and completing
  app Privacy Nutrition Labels. (#11490)
- Fixed validation issues in Xcode 15.3 that affected binary distributions
  including Analytics, Firestore (SwiftPM binary distribution), and the
  Firebase zip distribution. (#12441)
- [Zip Distribution] The manual integration instructions found in the
  `Firebase.zip` have been updated for Xcode 15 users. The updated instructions
  call for embedding SDKs dragged in from the `Firebase.zip`. This will enable
  Xcode's tooling to detect privacy manifests bundled within the xcframework.
- [Zip Distribution] Several xcframeworks have been renamed to resolve the above
  Xcode 15.3 validation issues. Please ensure that the following renamed
  xcframeworks are removed from your project when upgrading (#12437, #12447):
    - `abseil.xcframework` to `absl.xcframework`
    - `BoringSSL-GRPC.xcframework` to `openssl_grpc.xcframework`
    - `gRPC-Core.xcframework` to `grpc.xcframework`
    - `gRPC-C++.xcframework` to `grpcpp.xcframework`
    - `leveldb-library.xcframework` to `leveldb.xcframework`
    - `PromisesSwift.xcframework` to `Promises.xcframework`

# Firebase 10.21.0
- Firebase now requires at least CocoaPods version 1.12.0 to enable privacy
  manifest support.

# Firebase 10.20.0
- The following change only applies to those using a binary distribution of
  a Firebase SDK(s): In preparation for supporting Privacy Manifests, each
  platform framework directory within a static xcframework no longer contains
  an `Info.plist` file (#12243).

# Firebase 10.14.0
- For developers building for visionOS, Xcode 15 beta 6 or later is required.

# Firebase 10.13.0
- For developers building for visionOS, Xcode 15 beta 5 or later is required.

# Firebase 10.12.0
- For developers building for visionOS, using products that use the Keychain
  (e.g. FirebaseAuth) may fail to access the keychain on the visionOS
  simulator. To work around this, add the Keychain Sharing capability to the
  visionOS target and explicitly add a keychain group (e.g. the bundle ID).
- Firebase's Swift Package Manager distribution does not support
  Xcode 15 Beta 1. Please use Xcode 15 Beta 2 or later.

# Firebase 10.11.0
- [changed] Improved error reporting for misnamed configuration plist files (#11317).

# Firebase 10.10.0
- [changed] Firebase now requires at least Xcode 14.1.

# Firebase 10.8.1
- [fixed] Swift Package Manager only release to fix a 10.8.0 Firestore issue
  impacting macCatalyst. (#11119)

# Firebase 10.8.0
- Fix new build warnings introduced by Xcode 14.3. (#11059)
- [changed] The Firebase Swift package now requires the Swift 5.6 toolchain (Xcode 13.3) to build.

# Firebase 10.4.0
- Deprecate `androidClientID` and `trackingID` from FirebaseOptions. (#10520)

# Firebase 10.2.0
- Update GTMSessionFetcher dependency specifications to enable support for the compatible
  GTMSessionFetcher 3.x versions.

# Firebase 10.1.0
- [changed] Bitcode is no longer included in Firebase binary distributions. Xcode 14 does not
  support bitcode. tvOS apps using a Firebase binary distribution will now need to use
  Xcode 14. (#10372)

# Firebase 10.0.0
- [changed] **Breaking change**: Firebase's minimum supported versions have
  updated for the following platforms:
  - If using **CocoaPods**:
    - | Platform  | Firebase 9 | Firebase 10 |
      | ------------- | ------------- | ------------- |
      | iOS  | 10.0  | **11.0**  |
      | tvOS  | 10.0  | **12.0**  |
      | macOS  | 10.12  | **10.13**  |
      | watchOS  | 6.0  | 6.0  |
  - If using **Swift Package Manager**:
    - | Platform  | Firebase 9 | Firebase 10 |
      | ------------- | ------------- | ------------- |
      | iOS  | 11.0  | 11.0  |
      | tvOS  | 12.0  | 12.0  |
      | macOS  | 10.12  | **10.13**  |
      | watchOS  | 7.0  | 7.0  |
  - If using **Carthage** or the **Zip** distribution:
    - | Platform  | Firebase 9 | Firebase 10 |
      | ------------- | ------------- | ------------- |
      | iOS  | 11.0  | 11.0  |
      | tvOS  | 11.0  | **12.0**  |
      | macOS  | 10.13  | 10.13  |
      | watchOS  | N/A  | N/A  |
- [changed] **Breaking change**: Update dependency specification for
  GTMSessionFetcher to allow all versions that are >= 2.1 and < 3.0. (#10131)

# Firebase 9.6.0
- [fixed] Mac apps using Firebase products that store SDK data in the keychain
  will no longer prompt the user for permission to access the keychain. This
  requires that Mac apps using Firebase be signed with a provisioning profile
  that has the Keychain Sharing capability enabled. (#9392)
- [fixed] Fixed `Array.Index`-related compile time errors when building with older Swift versions. (#10171)
- [fixed] Update dependency specification for GTMSessionFetcher to allow all 2.x versions. (#10131)

# Firebase 9.5.0
- [fixed] Zip Distribution Fixed Promises module name issue impacting lld builds. (#10071)
- [fixed] Limit dependency GTMSessionFetcher version update to < 2.1.0 to avoid a new deprecation
  warning. (#10123)

# Firebase 9.4.1
- [fixed] Swift Package Manager only release to fix a 9.4.0 tagging issue impacting some users. (#10083)

# Firebase 9.4.0
- [fixed] Fixed rare crash on launch due to out-of-bounds exception in FirebaseCore. (#10025)

# Firebase 9.3.0
- [changed] Discontinue bitcode inclusion in all binary distributions.
- [fixed] Remove GoogleSignInSwiftSupport from Zip and Carthage distributions due to
  infeasibility. The GoogleSignIn distribution continues. (#9937)

# Firebase 9.2.0
- [added] Zip and Carthage distributions now include GoogleSignInSwiftSupport. (#9900)

# Firebase 9.0.0
- [changed] Firebase now requires at least Xcode 13.3.1.
- [deprecated] Usage of the Firebase pod, the Firebase module (`import Firebase`), and `Firebase.h`
  is deprecated. Use the specific Firebase product instead like: `pod 'FirebaseMessaging'` and
  `import FirebaseMessaging`.

## CocoaPods Users
- [changed] **Breaking change**: Podfiles must include `use_frameworks!` or
  `use_frameworks! :linkage => :static`.
- [changed] Objective-C only apps using `use_frameworks! :linkage => :static` may need to add a
  dummy Swift file to their project to avoid linker issues.
- [changed] C++/Objective-C++ clients should use `#import <FirebaseFunctions/FirebaseFunctions-Swift.h>`
  and `#import <FirebaseStorage/FirebaseStorage-Swift.h>` to access Functions and Storage APIs,
  respectively.
- [changed] Beta Swift pods (except `FirebaseInAppMessagingSwift-Beta`) have exited beta and
  are now generally available. The `-beta` version suffix is no longer required. These should
  be removed from your Podfile, and any `import` statements should be changed accordingly.
- [changed] The `FirebaseStorageSwift` and `FirebaseFunctionsSwift` have been merged into
  `FirebaseStorage` and `FirebaseFunctions` respectively and should be removed from your Podfile.

## Swift Package Manager Users
- [changed] `import Firebase` will no longer implicitly
  import Firebase Storage and Firebase Functions APIs. Use `import FirebaseStorage` and
  `import FirebaseFunctions`, respectively. C++/Objective-C++ clients should find alternative
  workarounds at https://forums.swift.org/t/importing-swift-libraries-from-objective-c/56730.
- [changed] Beta Swift libraries (except `FirebaseInAppMessagingSwift-Beta`) have exited beta
  and are now generally available. When upgrading a project that includes one or more of these
  libraries, an error like `Missing package product 'FirebaseSwift-Beta'` will appear. In your
  project's settings, go to "General" and scroll down to `Frameworks, Libraries, and Embedded
  Content`. Select the missing package, and remove it. Then, click the `+` button to add the
  assocciated library without the `-Beta` suffix. Any `import` statements in your project
  should be changed accordingly.
- [changed] The `FirebaseStorageSwift-Beta` and `FirebaseFunctionsSwift-Beta` libraries have been
  merged into `FirebaseStorage` and `FirebaseFunctions` respectively and should be removed from your
  project following the instructions above.

## Zip and Carthage Users
- [changed] **Breaking change**: Update the minimum supported versions for the zip and Carthage
  distributions to iOS 11.0, tvOS 11.0 and macOS 10.13. (#9633)
- [added] The zip and Carthage distributions now include the Swift extension frameworks. (#7819)
- [changed] Zip file installation instructions have changed. Please see the README embedded in
  the zip file for updated instructions.

# Firebase 8.10.0
- [fixed] Fixed platform availability checks in Swift Package Manager that may prevent code
  completion for Analytics APIs on macOS and tvOS. (#9032)
- [added] Firebase now includes community supported Combine publishers. More details can be found
  [here](https://github.com/firebase/firebase-ios-sdk/blob/main/FirebaseCombineSwift/README.md). (#7295)

# Firebase 8.9.0
- [added] Firebase introduces beta support for tvOS, macOS, and Catalyst.
  watchOS continues to be available with community support. Individual product
  details at
  https://firebase.google.com/docs/ios/learn-more#firebase_library_support_by_platform (#583)
- [changed] The minimum support tvOS version is now 12.0.
- [fixed] Force GoogleUtilities and GoogleDataTransport CocoaPods dependencies
  to be updated to latest minor versions. (#8733)

# Firebase 8.8.1
- [fixed] Swift Package Manager only release to force GoogleUtilities and GoogleDataTransport
  to be updated to latest current bug-fix versions. (#8728)

# Firebase 8.3.1
- [fixed] Swift Package Manager only release to fix an 8.3.0 tagging issue impacting some users. (#8367)

# Firebase 8.2.0
- [fixed] Stop flooding Swift Package Manager projects with Firebase test schemes. (#8167)
- [fixed] Removed "Invalid Exclude" warnings for Swift Package Manager using Xcode 13 beta 1.

# Firebase 8.1.1
- [fixed] Fixed an issue where apps were getting rejected for a formerly-public method name
  removed in iOS 15. Only FirebaseAnalytics is updated for this release. (#8222)

# Firebase 8.0.0
- [removed] The deprecated Firebase InstanceID has been removed. Use Firebase Installations to manage
  app instance and use Firebase Messaging to manage FCM registration token instead. (#7970)
- [changed] The experimental Carthage distribution is temporarily discontinued pending integration
  with the upcoming [Carthage 0.38.0 release](https://github.com/Carthage/Carthage/pull/3152) with
  support for binary xcframeworks. In the meantime, a mix of 7.4.0 and 7.11.0 will be the latest
  Carthage distribution. Use the [zip distribution](https://firebase.google.com/download/ios) as an
  alternative way to get the latest 8.x binary distribution.
- [removed] Build warnings will no longer be generated to warn about missing capabilities resulting
  from not including FirebaseAnalytics in the app. See the Firebase docs instead. (#7487)
- [removed] The `Firebase/AdMob` CocoaPods subspec has been removed. Use the `Google-Mobile-Ads-SDK`
  CocoaPod instead. (#7833)
- [removed] The `Firebase/MLModelInterpreter` CocoaPods subspec has been removed. Use the
 `Firebase/MLModelDownloader` subspec instead.
  CocoaPod instead.
- [removed] The `Firebase/MLVision` CocoaPods subspec has been removed. Use the
  `GoogleMLKit` CocoaPod instead.
- [added] The Swift Package Manager distribution has exited beta and is now generally available for
  use.
- [changed] The Swift Package Manager distribution now requires at least iOS 11.0. The CocoaPods
  distribution continues to support iOS 10.0.
- [changed] The Swift Package Manager distribution now requires at least watchOS 7.0 for products
  that support watchOS. The CocoaPods distribution continues to support watchOS 6.0 with the
  exception of FirebaseDatabase.
- [changed] Migrate `transform:` callsites and introduce breaking version of
  GoogleDataTransport (9.0). (#7899)

# Firebase 7.10.0
- [changed] Update Nanopb to version 0.3.9.8. It fixes a possible security issue. (#7787)

# FirebaseCore 7.7.0
- [changed] Deprecated FirebaseMLModelInterpreter and FirebaseMLVision.
- [added] Introduced FirebaseMLModelDownloader.
- [fixed] Fixed missing doc comment in `FirebaseVersion()`. (#7506)
- [changed] Minimum required Xcode version for Zip and Carthage distributions changed to 12.2 (was 12.0).
- [added] The zip distribution now includes Catalyst arm64 simulator slices. (#7007)

# FirebaseCore 7.6.0
- [fixed] Fixed build warnings introduced with Xcode 12.5. (#7431)

# Firebase 7.5.0
- [fixed] Fixed potential deadlock with objc_copyImageNames call. (#7310)

# Firebase 7.4.0
- [changed] Patch update to nanopb 0.3.9.7 that fixes a memory leak and other issues. (#7090)
- [added] Zip distribution now includes community supported macOS and tvOS libraries. Product
  support detailed
  [here](https://github.com/firebase/firebase-ios-sdk#tvos-macos-watchos-and-catalyst).

# Firebase 7.3.0
- [added] Added FirebaseAppDistribution-Beta product to Swift Package Manager. (#7045)

# Firebase 7.2.0
- [fixed] Reduced `FirebaseApp.configure()` and `+[FIRApp registerInternalLibrary:withName:]` impact on app launch time. (#6902)
- [added] Added arm64 simulator support to support new Apple silicon based Macs.
- [changed] Due to the new arm64 simulator support, Xcode 12 is now required for any binary
  products (Analytics, Performance, zip file distribution).

# Firebase 7.0.0
- [changed] Update minimum iOS version to iOS 10 except for Analytics which is now iOS 9. (#4847)
- [changed] Update minimum macOS version to 10.12.
- [added] Swift Package Manager support for Firebase Messaging. (#5641)
- [added] Swift Package Manager support for Auth, Crashlytics, Messaging, and Storage watchOS
  targets. (#6584)
- [changed] The pods developed in this repo are no longer hard coded to be built as static
  frameworks. Instead, their linkage will be controlled by the Podfile. Use the Podfile
  option `use_frameworks! :linkage => :static` to get the Firebase 6.x linkage behavior. (#2022)
- [changed] Firebase no longer uses the CocoaPods `private_headers` feature to expose internal
  APIs. (#6572)
- [removed] Removed broken `FirebaseOptions()` initializer. Use `init(contentsOfFile:)` or
  `init(googleAppID:gcmSenderID:)` instead. (#6633)
- [changed] All Firebase pods now have the same version. (#6295)
- [changed] In CocoaPods, Firebase betas are now indicated in the version tag. In SwiftPM, beta
  is appended to the product name.
- [changed] The version must now be specified for the two Swift-only Firebase CocoaPods in the
  Podfile like `pod 'FirebaseFirestoreSwift', '~> 7.0-beta'`.
- [added] `FirebaseVersion()` - Swift `FIRFirebaseVersion()` - ObjC API to access the Firebase
  installation version.

# Firebase 6.34.0
- [fixed] Removed warning related to missing Analytics framework for non-iOS builds since the
  framework isn't available on those platforms. (#6500)

# Firebase 6.33.0
- [fixed] Swift Package Manager - Define system framework and system library dependencies. This
  resolves undefined symbol issues for system dependencies. (#6408, #6413)
- [fixed] Swift Package Manager - Fixed build warnings related to minimum iOS version. (#6449)
- [fixed] Enable Firebase pod support for Auth and Crashlytics watchOS platform. (#4558)
- [fixed] Carthage - Some frameworks were missing Info.plist files. (#5562)

# Firebase 6.32.0
- [changed] Swift Package Manager - It's no longer necessary to select the Firebase or
  FirebaseCore products. Their build targets are implicitly selected when choosing any other
  Firebase product. If migrating from 6.31-spm-beta, you may need to remove those targets from
  the `Frameworks, Libraries, and Embedded Content` Build Setting on the General tab.

# Firebase 6.31.1
- [fixed] Sporadic missing FirebaseApp symbol build issue introduced in Firebase 6.28.0. (#6341)

# Firebase 6.31.0 FirebaseCore 6.10.1 -- M78
- [added] Beta release of Swift Package Manager. Details
  [here](https://github.com/firebase/firebase-ios-sdk/blob/main/SwiftPackageManager.md). (#3136)
- [changed] Firebase's dependencies on nanopb are updated from version 0.3.9.5 to
  version 0.3.9.6 (1.30906.0 in CocoaPods).

# v6.10.0 -- M77
- [changed] Functionally neutral public header refactor in preparation for Swift Package
  Manager support. Applies to FirebaseCore, FirebaseABTesting, FirebaseAuth, FirebaseCrashlytics,
  FirebaseDatabase, FirebaseFirestore, FirebaseFunctions, FirebaseInstallations,
  FirebaseRemoteConfig, FirebaseStorage, and GoogleDataTransport.

# v6.9.0 -- M75
- [changed] Added thread safety to `[FIROptions defaultOptions]` method. (#5915)
- [changed] Updated GoogleUtilities and GoogleDataTransport imports. The GoogleDataTransportCCTSupport
  pod/framework should no longer be linked along with Firebase. (#5824)

# v6.8.0 -- M73
- [changed] Functionally neutral refactor to simplify FirebaseCore's header usage and replace
  Interop pods with headers only. This change is the reason most of the Firebase pods have a minor
  version update and why there may not be another specific release note.

# v6.7.1 -- M71
- [fixed] Fixed `FirebaseApp`s `bundleID` verification, allowing exact `bundleID` matches
  for extensions. (#5126)

# v6.7.0 -- M70
- [fixed] Updated nanopb to 0.3.9.5 (across all Firebase pods). This includes a fix for
  [CVE-2020-5235](https://github.com/nanopb/nanopb/security/advisories/GHSA-gcx3-7m76-287p).
  Note that the versioning scheme for the nanopb CocoaPod has changed;
  see https://github.com/google/nanopb-podspec for more details. (#5191)

# v6.6.7 -- M69
- [fixed] Fixed Carthage installation failures involving `Protobuf.framework`.
  `Protobuf.framework` is now separately installable via adding
  `FirebaseProtobufBinary.json` to the Cartfile. Full details in the [Carthage usage
  instructions](https://github.com/firebase/firebase-ios-sdk/blob/main/Carthage.md#carthage-usage).
  (#5276)

# v6.6.6 -- M68
- [fixed] Fixed unincluded umbrella header warnings in Carthage and zip distributions
  introduced in Firebase 6.21.0. (#5209)

# v6.6.5 -- M67
- [changed] The zip distribution is now comprised of xcframeworks instead of
  frameworks. This provides a binary distribution for the community supported
  Firebase for Catalyst. See the zip's README for additional details.

- [fixed] The FirebaseCoreDiagnostic.framework in the Carthage distribution
  now includes an Info.plist. (#4917)

- [changed] The arm64e slice is no longer included the zip
  distribution's xcframeworks. The slice will be removed from the remaining
  frameworks in a subsequent release. We will restore once arm64e is
  officially supported by Apple.

# v6.6.4 -- M66
- [changed] Added an Apple platform flag (ios/macos/watchos/etc.) to `firebaseUserAgent`.
  The information will be used to support product decisions related to Apple platforms,
  e.g. prioritizing watchOS support, etc. (#4939)

# v6.6.3 -- M65
- [fixed] Fix Zip Builder module map generation that could cause linker missing
  symbol errors in the 6.14.0 through 6.16.0 binary release distributions. (#4819)

# v6.6.1 -- M63
- [changed] Minimum required Xcode version changed to 10.3 (was 10.1).

# v6.6.0 -- M62
- [changed] Reorganized directory structure.
- [changed] The following SDKs introduce a new transitive dependency on the [Firebase Installations API](https://console.cloud.google.com/apis/library/firebaseinstallations.googleapis.com):
  - Analytics
  - Cloud Messaging
  - Remote Config
  - In-App Messaging
  - A/B Testing
  - Performance Monitoring
  - ML Kit
  - Instance ID

The Firebase Installations SDK introduces the [Firebase Installations API](https://console.cloud.google.com/apis/library/firebaseinstallations.googleapis.com). Developers that use API-restrictions for their API-Keys may experience blocked requests (https://stackoverflow.com/questions/58495985/). A solution is available [here](../../FirebaseInstallations/API_KEY_RESTRICTIONS.md). (#4533)

# v6.5.0 -- M61
- [added] Updated the binary distributions to include arm64e slices. See
  https://developer.apple.com/documentation/security/preparing_your_app_to_work_with_pointer_authentication.
  Support for the open source libraries is now included in the zip and Carthage
  distributions. All libraries now support building for arm64e except the MLKit
  ones who's support is TBD. (#4110)

- [changed] The directory structure of the zip distribution has changed to include
  full name of each Firebase pod name in the directory structure. For example, the former
  `Storage` directory is now `FirebaseStorage`.

- [changed] Speed up initialization by lazily registering for the user agent. (#1306)

- [added] Added a Swift usage flag to `firebaseUserAgent`. The information will
  be used to support product decisions related to Swift, e.g. adding a Swift specific
  API, SDKs, etc. (#4448)

# v6.4.0 -- M60
- [changed] Administrative minor version update to prepare for an upcoming Firebase pod
  open source.

# v6.3.3 -- M59
- [changed] Carthage and zip file distributions are now built with Xcode 11.0.
  The Carthage and zip file distributions no longer support Xcode 10.3 and below.

# v6.3.2 -- M58
- [fixed] Fix container instantiation timing, IID startup. (#4030)
- [changed] Open-sourced Firebase pod. This enables `import Firebase` module
  support for tvOS and macOS. (#4021)

# v6.3.1 -- M57
- [fixed] Fixed race condition in component container. (#3967, #3924)

# v6.3.0 -- M56
- [changed] Transitive GoogleDataTransport dependency incremented to v2.0.0. (#3729)
- [fixed] Fixed "expiclitlySet" typo. (#3853)

# v6.2.0 -- M53
- [added] Added AppKit dependency on macOS and UIKit dependency on iOS and tvOS. (#3459)
- [added] Added support for Firebase Segmentation. (#3430)
- [changed] Moved core diagnostics log to app launch when core data collection is enabled. (#3437)
- [changed] Open-sourced the Firebase Core Diagnostics SDK. (#3129)

# 2019-07-18 -- v6.1.0 -- M52
- [added] `FIROptions.appGroupID` property added to configure the App Group identifier required to share
  data between the application and the application extensions. (#3293)

# 2019-05-21 -- v6.0.1 -- M48
- [changed] Allowed `FirebaseApp` name to accept any alpha-numeric character instead of only ASCII. (#2609)

# 2019-05-07 -- v6.0.0 -- M47
- [changed] Added support for CocoaPods 1.7.x `:generate_multiple_pod_projects` feature. (#2751)
- [removed] Remove FIRAnalyticsConfiguration from Public header. Use from FirebaseAnalytics. (#2728)
- [changed] Remove runtime warning for missing analytics in favor of one at build time. (#2734)

# 2019-04-02 -- v5.4.1 -- M46
- [changed] Avoid using NSRegularExpression in FIRApp.
- [changed] Improve error meessage for invalid app names. (#2614)
- [changed] FIRApp thread safety fixes. (#2639)

# 2019-03-19 -- v5.4.0 -- M45
- [changed] Allow Bundle IDs that have a valid prefix to enable richer extension support. (#2515)
- [changed] Deprecated `FIRAnalyticsConfiguration` API in favor of new methods on the Analytics SDK.
  Please call the new APIs directly: Enable/disable Analytics with `Analytics.setAnalyticsCollectionEnabled(_)`
  and modify the session timeout interval with `Analytics.setSessionTimeoutInterval(_)`.

# 2019-01-22 -- v5.2.0 -- M41
- [changed] Added a registerInternalLibrary API. Now other Firebase libraries register with FirebaseCore
  instead of FirebaseCore needing all of its clients' versions built in.
  Firebase 5.16.0 makes this transition for FirebaseAnalytics, FirebaseAuth, FirebaseDatabase,
  FirebaseDynamicLinks, FirebaseFirestore, FirebaseFunctions, FirebaseInstanceID, FirebaseMessaging,
  and FirebaseStorage.

# 2018-12-18 -- v5.1.10 -- M40
- [changed] Removed some internal authentication methods on FIRApp which are no longer used thanks to the interop platform.

# 2018-10-31 -- v5.1.7 -- M37
- [fixed] Fixed static analysis warning for improper `nil` comparison. (#2034)
- [changed] Assign the default app before posting notifications. (#2024)
- [changed] Remove unnecessary notification flag. (#1993)
- [changed] Wrap diagnostics notification in collection flag check. (#1979)

# 2018-08-28 -- v5.1.2 -- M32
- [fixed] Clarified wording in `FirebaseAnalytics not available` log message. (#1653)

# 2018-07-31 -- v5.1.0 -- M30
- [feature] Added a global data collection flag to use when individual product flags are not set. (#1583)

# 2018-06-19 -- v5.0.4 -- M28
- [fixed] Fixed a thread sanitizer error (#1390)
- [fixed] Updated FirebaseCore.podspec so that it works with cocoapods-packager. (#1378)

# 2018-05-29 -- v5.0.2 -- M26
- [changed] Delayed library registration call from `+load` to `+initialize`. (#1305)

# 2018-05-15 -- v5.0.1 -- M25.1
- [fixed] Eliminated duplicate symbol in CocoaPods `-all_load build` (#1223)

# 2018-05-08 -- v5.0.0 -- M25
- [changed] Removed `UIKit` import from `FIRApp.h`.
- [changed] Removed deprecated methods.

# 2018-03-06 -- v4.0.16 -- M22
- [changed] Addresses CLANG_WARN_OBJC_IMPLICIT_RETAIN_SELF warnings that surface in newer versions of Xcode and CocoaPods.

# 2018-01-18 -- v4.0.14 -- M21.1
- [changed] Removed AppKit dependency for community macOS build.

# 2017-11-30 -- v4.0.12 -- M20.2
- [fixed] Removed `FIR_SWIFT_NAME` macro, replaced with proper `NS_SWIFT_NAME`.

# 2017-11-14 -- v4.0.11 -- M20.1
- [feature] Added `-FIRLoggerForceSTDERR` launch argument flag to force STDERR
  output for all Firebase logging

# 2017-08-25 -- v4.0.6 -- M18.1
- [changed] Removed unused method

# 2017-08-09 -- v4.0.5 -- M18.0
- [changed] Log an error for an incorrectly configured bundle ID instead of an info
  message.

# 2017-07-12 -- v4.0.4 -- M17.4
- [changed] Switched to using the https://cocoapods.org/pods/nanopb pod instead of
  linking nanopb in (preventing linker conflicts).

# 2017-06-06 -- v4.0.1 -- M17.1
- [fixed] Improved diagnostic messages for Swift

# 2017-05-17 -- v4.0.0 -- M17
- [changed] Update FIROptions to have a simpler constructor and mutable properties
- [feature] Swift naming update, FIR prefix dropped
- [changed] Internal cleanup for open source release<|MERGE_RESOLUTION|>--- conflicted
+++ resolved
@@ -1,8 +1,3 @@
-<<<<<<< HEAD
-# Unreleased
-- [changed] Move `Timestamp` class into `FirebaseCore`. `FirebaseFirestore.Timestamp`
-  was changed to `FirebaseCore.Timestamp`. (#13221)
-=======
 # Firebase 11.0.0
 - [changed] **Breaking change**: Firebase's minimum supported versions have
   updated for the following platforms:
@@ -22,7 +17,8 @@
   XCFrameworks.
 - Update underlying FIRLogger implementation from `asl` to `os_log`.
 - Remove `FIRLoggerForceSTDERR` configuration option.
->>>>>>> 5844bccc
+- [changed] Move `Timestamp` class into `FirebaseCore`. `FirebaseFirestore.Timestamp`
+  was changed to `FirebaseCore.Timestamp`. (#13221)
 
 # Firebase 10.25.0
 - [changed] Firebase now requires at least Xcode 15.2. See
