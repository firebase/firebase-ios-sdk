--- conflicted
+++ resolved
@@ -1,16 +1,14 @@
-<<<<<<< HEAD
 # Unreleased
 - [added] Introduced new property (`dataCollectionDefaultState`) and enum (`DataCollectionState`)
   for better control over the default data collection behaviour. The `dataCollectionDefaultState`
   property is a runtime override and replaces the existing `isDataCollectionDefaultEnabled` flag,
   which is now deprecated. The previous flag value is still honored, but the new enum will allow for
   clearing the persisted value (by setting the value to `.default`).
-=======
+
 # v6.8.0 -- M73
 - [changed] Functionally neutral refactor to simplify FirebaseCore's header usage and replace
   Interop pods with headers only. This change is the reason most of the Firebase pods have a minor
   version update and why there may not be another specific release note.
->>>>>>> abe9e979
 
 # v6.7.1 -- M71
 - [fixed] Fixed `FirebaseApp`s `bundleID` verification, allowing exact `bundleID` matches
