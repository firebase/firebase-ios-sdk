# Firebase 8.2.0
<<<<<<< HEAD
- [fixed] Removed "Invalid Exclude" warnings for Swift Package Manager using Xcode 13 beta 1.
=======
- [fixed] Stop flooding Swift Package Manager projects with Firebase test schemes. (#8167)
>>>>>>> 8187c18e

# Firebase 8.0.0
- [removed] The deprecated Firebase InstanceID has been removed. Use Firebase Installations to manage
  app instance and use Firebase Messaging to manage FCM registration token instead. (#7970)
- [changed] The experimental Carthage distribution is temporarily discontinued pending integration
  with the upcoming [Carthage 0.38.0 release](https://github.com/Carthage/Carthage/pull/3152) with
  support for binary xcframeworks. In the meantime, a mix of 7.4.0 and 7.11.0 will be the latest
  Carthage distribution. Use the [zip distribution](https://firebase.google.com/download/ios) as an
  alternative way to get the latest 8.x binary distribution.
- [removed] Build warnings will no longer be generated to warn about missing capabilities resulting
  from not including FirebaseAnalytics in the app. See the Firebase docs instead. (#7487)
- [removed] The `Firebase/AdMob` CocoaPods subspec has been removed. Use the `Google-Mobile-Ads-SDK`
  CocoaPod instead. (#7833)
- [removed] The `Firebase/MLModelInterpreter` CocoaPods subspec has been removed. Use the
 `Firebase/MLModelDownloader` subspec instead.
  CocoaPod instead.
- [removed] The `Firebase/MLVision` CocoaPods subspec has been removed. Use the
  `GoogleMLKit` CocoaPod instead.
- [added] The Swift Package Manager distribution has exited beta and is now generally available for
  use.
- [changed] The Swift Package Manager distribution now requires at least iOS 11.0. The CocoaPods
  distribution continues to support iOS 10.0.
- [changed] The Swift Package Manager distribution now requires at least watchOS 7.0 for products
  that support watchOS. The CocoaPods distribution continues to support watchOS 6.0 with the
  exception of FirebaseDatabase.
- [changed] Migrate `transform:` callsites and introduce breaking version of
  GoogleDataTransport (9.0). (#7899)

# Firebase 7.10.0
- [changed] Update Nanopb to version 0.3.9.8. It fixes a possible security issue. (#7787)

# FirebaseCore 7.7.0
- [changed] Deprecated FirebaseMLModelInterpreter and FirebaseMLVision.
- [added] Introduced FirebaseMLModelDownloader.
- [fixed] Fixed missing doc comment in `FirebaseVersion()`. (#7506)
- [changed] Minimum required Xcode version for Zip and Carthage distributions changed to 12.2 (was 12.0).
- [added] The zip distribution now includes Catalyst arm64 simulator slices. (#7007)

# FirebaseCore 7.6.0
- [fixed] Fixed build warnings introduced with Xcode 12.5. (#7431)

# Firebase 7.5.0
- [fixed] Fixed potential deadlock with objc_copyImageNames call. (#7310)

# Firebase 7.4.0
- [changed] Patch update to nanopb 0.3.9.7 that fixes a memory leak and other issues. (#7090)
- [added] Zip distribution now includes community supported macOS and tvOS libraries. Product
  support detailed
  [here](https://github.com/firebase/firebase-ios-sdk#tvos-macos-watchos-and-catalyst).

# Firebase 7.3.0
- [added] Added FirebaseAppDistribution-Beta product to Swift Package Manager. (#7045)

# Firebase 7.2.0
- [fixed] Reduced `FirebaseApp.configure()` and `+[FIRApp registerInternalLibrary:withName:]` impact on app launch time. (#6902)
- [added] Added arm64 simulator support to support new Apple silicon based Macs.
- [changed] Due to the new arm64 simulator support, Xcode 12 is now required for any binary
  products (Analytics, Performance, zip file distribution).

# Firebase 7.0.0
- [changed] Update minimum iOS version to iOS 10 except for Analytics which is now iOS 9. (#4847)
- [changed] Update minimum macOS version to 10.12.
- [added] Swift Package Manager support for Firebase Messaging. (#5641)
- [added] Swift Package Manager support for Auth, Crashlytics, Messaging, and Storage watchOS
  targets. (#6584)
- [changed] The pods developed in this repo are no longer hard coded to be built as static
  frameworks. Instead, their linkage will be controlled by the Podfile. Use the Podfile
  option `use_frameworks! :linkage => :static` to get the Firebase 6.x linkage behavior. (#2022)
- [changed] Firebase no longer uses the CocoaPods `private_headers` feature to expose internal
  APIs. (#6572)
- [removed] Removed broken `FirebaseOptions()` initializer. Use `init(contentsOfFile:)` or
  `init(googleAppID:gcmSenderID:)` instead. (#6633)
- [changed] All Firebase pods now have the same version. (#6295)
- [changed] In CocoaPods, Firebase betas are now indicated in the version tag. In SwiftPM, beta
  is appended to the product name.
- [changed] The version must now be specified for the two Swift-only Firebase CocoaPods in the
  Podfile like `pod 'FirebaseFirestoreSwift', '~> 7.0-beta'`.
- [added] `FirebaseVersion()` - Swift `FIRFirebaseVersion()` - ObjC API to access the Firebase
  installation version.

# Firebase 6.34.0
- [fixed] Removed warning related to missing Analytics framework for non-iOS builds since the
  framework isn't available on those platforms. (#6500)

# Firebase 6.33.0
- [fixed] Swift Package Manager - Define system framework and system library dependencies. This
  resolves undefined symbol issues for system dependencies. (#6408, #6413)
- [fixed] Swift Package Manager - Fixed build warnings related to minimum iOS version. (#6449)
- [fixed] Enable Firebase pod support for Auth and Crashlytics watchOS platform. (#4558)
- [fixed] Carthage - Some frameworks were missing Info.plist files. (#5562)

# Firebase 6.32.0
- [changed] Swift Package Manager - It's no longer necessary to select the Firebase or
  FirebaseCore products. Their build targets are implicitly selected when choosing any other
  Firebase product. If migrating from 6.31-spm-beta, you may need to remove those targets from
  the `Frameworks, Libraries, and Embedded Content` Build Setting on the General tab.

# Firebase 6.31.1
- [fixed] Sporadic missing FirebaseApp symbol build issue introduced in Firebase 6.28.0. (#6341)

# Firebase 6.31.0 FirebaseCore 6.10.1 -- M78
- [added] Beta release of Swift Package Manager. Details
  [here](https://github.com/firebase/firebase-ios-sdk/blob/master/SwiftPackageManager.md). (#3136)
- [changed] Firebase's dependencies on nanopb are updated from version 0.3.9.5 to
  version 0.3.9.6 (1.30906.0 in CocoaPods).

# v6.10.0 -- M77
- [changed] Functionally neutral public header refactor in preparation for Swift Package
  Manager support. Applies to FirebaseCore, FirebaseABTesting, FirebaseAuth, FirebaseCrashlytics,
  FirebaseDatabase, FirebaseFirestore, FirebaseFunctions, FirebaseInstallations,
  FirebaseRemoteConfig, FirebaseStorage, and GoogleDataTransport.

# v6.9.0 -- M75
- [changed] Added thread safety to `[FIROptions defaultOptions]` method. (#5915)
- [changed] Updated GoogleUtilities and GoogleDataTransport imports. The GoogleDataTransportCCTSupport
  pod/framework should no longer be linked along with Firebase. (#5824)

# v6.8.0 -- M73
- [changed] Functionally neutral refactor to simplify FirebaseCore's header usage and replace
  Interop pods with headers only. This change is the reason most of the Firebase pods have a minor
  version update and why there may not be another specific release note.

# v6.7.1 -- M71
- [fixed] Fixed `FirebaseApp`s `bundleID` verification, allowing exact `bundleID` matches
  for extensions. (#5126)

# v6.7.0 -- M70
- [fixed] Updated nanopb to 0.3.9.5 (across all Firebase pods). This includes a fix for
  [CVE-2020-5235](https://github.com/nanopb/nanopb/security/advisories/GHSA-gcx3-7m76-287p).
  Note that the versioning scheme for the nanopb CocoaPod has changed;
  see https://github.com/google/nanopb-podspec for more details. (#5191)

# v6.6.7 -- M69
- [fixed] Fixed Carthage installation failures involving `Protobuf.framework`.
  `Protobuf.framework` is now separately installable via adding
  `FirebaseProtobufBinary.json` to the Cartfile. Full details in the [Carthage usage
  instructions](https://github.com/firebase/firebase-ios-sdk/blob/master/Carthage.md#carthage-usage).
  (#5276)

# v6.6.6 -- M68
- [fixed] Fixed unincluded umbrella header warnings in Carthage and zip distributions
  introduced in Firebase 6.21.0. (#5209)

# v6.6.5 -- M67
- [changed] The zip distribution is now comprised of xcframeworks instead of
  frameworks. This provides a binary distribution for the community supported
  Firebase for Catalyst. See the zip's README for additional details.

- [fixed] The FirebaseCoreDiagnostic.framework in the Carthage distribution
  now includes an Info.plist. (#4917)

- [changed] The arm64e slice is no longer included the zip
  distribution's xcframeworks. The slice will be removed from the remaining
  frameworks in a subsequent release. We will restore once arm64e is
  officially supported by Apple.

# v6.6.4 -- M66
- [changed] Added an Apple platform flag (ios/macos/watchos/etc.) to `firebaseUserAgent`.
  The information will be used to support product decisions related to Apple platforms,
  e.g. prioritizing watchOS support, etc. (#4939)

# v6.6.3 -- M65
- [fixed] Fix Zip Builder module map generation that could cause linker missing
  symbol errors in the 6.14.0 through 6.16.0 binary release distributions. (#4819)

# v6.6.1 -- M63
- [changed] Minimum required Xcode version changed to 10.3 (was 10.1).

# v6.6.0 -- M62
- [changed] Reorganized directory structure.
- [changed] The following SDKs introduce a new transitive dependency on the [Firebase Installations API](https://console.cloud.google.com/apis/library/firebaseinstallations.googleapis.com):
  - Analytics
  - Cloud Messaging
  - Remote Config
  - In-App Messaging
  - A/B Testing
  - Performance Monitoring
  - ML Kit
  - Instance ID

The Firebase Installations SDK introduces the [Firebase Installations API](https://console.cloud.google.com/apis/library/firebaseinstallations.googleapis.com). Developers that use API-restrictions for their API-Keys may experience blocked requests (https://stackoverflow.com/questions/58495985/). A solution is available [here](../../FirebaseInstallations/API_KEY_RESTRICTIONS.md). (#4533)

# v6.5.0 -- M61
- [added] Updated the binary distributions to include arm64e slices. See
  https://developer.apple.com/documentation/security/preparing_your_app_to_work_with_pointer_authentication.
  Support for the open source libraries is now included in the zip and Carthage
  distributions. All libraries now support building for arm64e except the MLKit
  ones who's support is TBD. (#4110)

- [changed] The directory structure of the zip distribution has changed to include
  full name of each Firebase pod name in the directory structure. For example, the former
  `Storage` directory is now `FirebaseStorage`.

- [changed] Speed up initialization by lazily registering for the user agent. (#1306)

- [added] Added a Swift usage flag to `firebaseUserAgent`. The information will
  be used to support product decisions related to Swift, e.g. adding a Swift specific
  API, SDKs, etc. (#4448)

# v6.4.0 -- M60
- [changed] Administrative minor version update to prepare for an upcoming Firebase pod
  open source.

# v6.3.3 -- M59
- [changed] Carthage and zip file distributions are now built with Xcode 11.0.
  The Carthage and zip file distributions no longer support Xcode 10.3 and below.

# v6.3.2 -- M58
- [fixed] Fix container instantiation timing, IID startup. (#4030)
- [changed] Open-sourced Firebase pod. This enables `import Firebase` module
  support for tvOS and macOS. (#4021)

# v6.3.1 -- M57
- [fixed] Fixed race condition in component container. (#3967, #3924)

# v6.3.0 -- M56
- [changed] Transitive GoogleDataTransport dependency incremented to v2.0.0. (#3729)
- [fixed] Fixed "expiclitlySet" typo. (#3853)

# v6.2.0 -- M53
- [added] Added AppKit dependency on macOS and UIKit dependency on iOS and tvOS. (#3459)
- [added] Added support for Firebase Segmentation. (#3430)
- [changed] Moved core diagnostics log to app launch when core data collection is enabled. (#3437)
- [changed] Open-sourced the Firebase Core Diagnostics SDK. (#3129)

# 2019-07-18 -- v6.1.0 -- M52
- [added] `FIROptions.appGroupID` property added to configure the App Group identifier required to share
  data between the application and the application extensions. (#3293)

# 2019-05-21 -- v6.0.1 -- M48
- [changed] Allowed `FirebaseApp` name to accept any alpha-numeric character instead of only ASCII. (#2609)

# 2019-05-07 -- v6.0.0 -- M47
- [changed] Added support for CocoaPods 1.7.x `:generate_multiple_pod_projects` feature. (#2751)
- [removed] Remove FIRAnalyticsConfiguration from Public header. Use from FirebaseAnalytics. (#2728)
- [changed] Remove runtime warning for missing analytics in favor of one at build time. (#2734)

# 2019-04-02 -- v5.4.1 -- M46
- [changed] Avoid using NSRegularExpression in FIRApp.
- [changed] Improve error meessage for invalid app names. (#2614)
- [changed] FIRApp thread safety fixes. (#2639)

# 2019-03-19 -- v5.4.0 -- M45
- [changed] Allow Bundle IDs that have a valid prefix to enable richer extension support. (#2515)
- [changed] Deprecated `FIRAnalyticsConfiguration` API in favor of new methods on the Analytics SDK.
  Please call the new APIs directly: Enable/disable Analytics with `Analytics.setAnalyticsCollectionEnabled(_)`
  and modify the session timeout interval with `Analytics.setSessionTimeoutInterval(_)`.

# 2019-01-22 -- v5.2.0 -- M41
- [changed] Added a registerInternalLibrary API. Now other Firebase libraries register with FirebaseCore
  instead of FirebaseCore needing all of its clients' versions built in.
  Firebase 5.16.0 makes this transition for FirebaseAnalytics, FirebaseAuth, FirebaseDatabase,
  FirebaseDynamicLinks, FirebaseFirestore, FirebaseFunctions, FirebaseInstanceID, FirebaseMessaging,
  and FirebaseStorage.

# 2018-12-18 -- v5.1.10 -- M40
- [changed] Removed some internal authentication methods on FIRApp which are no longer used thanks to the interop platform.

# 2018-10-31 -- v5.1.7 -- M37
- [fixed] Fixed static analysis warning for improper `nil` comparison. (#2034)
- [changed] Assign the default app before posting notifications. (#2024)
- [changed] Remove unnecessary notification flag. (#1993)
- [changed] Wrap diagnostics notification in collection flag check. (#1979)

# 2018-08-28 -- v5.1.2 -- M32
- [fixed] Clarified wording in `FirebaseAnalytics not available` log message. (#1653)

# 2018-07-31 -- v5.1.0 -- M30
- [feature] Added a global data collection flag to use when individual product flags are not set. (#1583)

# 2018-06-19 -- v5.0.4 -- M28
- [fixed] Fixed a thread sanitizer error (#1390)
- [fixed] Updated FirebaseCore.podspec so that it works with cocoapods-packager. (#1378)

# 2018-05-29 -- v5.0.2 -- M26
- [changed] Delayed library registration call from `+load` to `+initialize`. (#1305)

# 2018-05-15 -- v5.0.1 -- M25.1
- [fixed] Eliminated duplicate symbol in CocoaPods `-all_load build` (#1223)

# 2018-05-08 -- v5.0.0 -- M25
- [changed] Removed `UIKit` import from `FIRApp.h`.
- [changed] Removed deprecated methods.

# 2018-03-06 -- v4.0.16 -- M22
- [changed] Addresses CLANG_WARN_OBJC_IMPLICIT_RETAIN_SELF warnings that surface in newer versions of Xcode and CocoaPods.

# 2018-01-18 -- v4.0.14 -- M21.1
- [changed] Removed AppKit dependency for community macOS build.

# 2017-11-30 -- v4.0.12 -- M20.2
- [fixed] Removed `FIR_SWIFT_NAME` macro, replaced with proper `NS_SWIFT_NAME`.

# 2017-11-14 -- v4.0.11 -- M20.1
- [feature] Added `-FIRLoggerForceSTDERR` launch argument flag to force STDERR
  output for all Firebase logging

# 2017-08-25 -- v4.0.6 -- M18.1
- [changed] Removed unused method

# 2017-08-09 -- v4.0.5 -- M18.0
- [changed] Log an error for an incorrectly configured bundle ID instead of an info
  message.

# 2017-07-12 -- v4.0.4 -- M17.4
- [changed] Switched to using the https://cocoapods.org/pods/nanopb pod instead of
  linking nanopb in (preventing linker conflicts).

# 2017-06-06 -- v4.0.1 -- M17.1
- [fixed] Improved diagnostic messages for Swift

# 2017-05-17 -- v4.0.0 -- M17
- [changed] Update FIROptions to have a simpler constructor and mutable properties
- [feature] Swift naming update, FIR prefix dropped
- [changed] Internal cleanup for open source release<|MERGE_RESOLUTION|>--- conflicted
+++ resolved
@@ -1,9 +1,6 @@
 # Firebase 8.2.0
-<<<<<<< HEAD
+- [fixed] Stop flooding Swift Package Manager projects with Firebase test schemes. (#8167)
 - [fixed] Removed "Invalid Exclude" warnings for Swift Package Manager using Xcode 13 beta 1.
-=======
-- [fixed] Stop flooding Swift Package Manager projects with Firebase test schemes. (#8167)
->>>>>>> 8187c18e
 
 # Firebase 8.0.0
 - [removed] The deprecated Firebase InstanceID has been removed. Use Firebase Installations to manage
