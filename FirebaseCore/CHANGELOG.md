# Unreleased
<<<<<<< HEAD
- [changed] Firebase now requires at least Xcode 15.2. See
  https://developer.apple.com/news/?id=fxu2qp7b for more info.
=======
- [Zip Distribution] Update zip integration instructions with tips for
  preserving symlinks and protecting code signatures.
>>>>>>> 09ed7125

# Firebase 10.24.0
- Fix validation issue for macOS and macCatalyst XCFrameworks related to
  framework directory structure. (#12587)
- Extend community watchOS support to zip and Carthage distributions. See
  https://firebase.google.com/docs/ios/learn-more#firebase_library_support_by_platform
  for the Firebase products included. (#8731)
- Add code signatures to all of Firebase's binary artifacts (#12238).

# Firebase 10.23.1
- [Swift Package Manager / CocoaPods] Fixes the macOS/Catalyst xcframework
  structure issue in Firebase Analytics blocking submission via Xcode 15.3.

# Firebase 10.23.0
- Fix validation issue for macOS and macCatalyst XCFrameworks. (#12505)

# Firebase 10.22.1
- [Swift Package Manager / CocoaPods] Fix app validation issues on Xcode 15.3
  for those using the `FirebaseAnalyticsOnDeviceConversion` SDK. This issue was
  caused by embedding an incomplete `Info.plist` from a dependency of the SDK.
  (#12441)

# Firebase 10.22.0
- [Swift Package Manager] Firebase now enforces a Swift 5.7.1 minimum version,
  which is aligned with the Xcode 14.1 minimum. (#12350)
- Revert Firebase 10.20.0 change that removed `Info.plist` files from
  static xcframeworks (#12390).
- Added privacy manifests for Firebase SDKs named in
  https://developer.apple.com/support/third-party-SDK-requirements/. Please
  review https://firebase.google.com/docs/ios/app-store-data-collection for
  updated guidance on interpreting Firebase's privacy manifests and completing
  app Privacy Nutrition Labels. (#11490)
- Fixed validation issues in Xcode 15.3 that affected binary distributions
  including Analytics, Firestore (SwiftPM binary distribution), and the
  Firebase zip distribution. (#12441)
- [Zip Distribution] The manual integration instructions found in the
  `Firebase.zip` have been updated for Xcode 15 users. The updated instructions
  call for embedding SDKs dragged in from the `Firebase.zip`. This will enable
  Xcode's tooling to detect privacy manifests bundled within the xcframework.
- [Zip Distribution] Several xcframeworks have been renamed to resolve the above
  Xcode 15.3 validation issues. Please ensure that the following renamed
  xcframeworks are removed from your project when upgrading (#12437, #12447):
    - `abseil.xcframework` to `absl.xcframework`
    - `BoringSSL-GRPC.xcframework` to `openssl_grpc.xcframework`
    - `gRPC-Core.xcframework` to `grpc.xcframework`
    - `gRPC-C++.xcframework` to `grpcpp.xcframework`
    - `leveldb-library.xcframework` to `leveldb.xcframework`
    - `PromisesSwift.xcframework` to `Promises.xcframework`

# Firebase 10.21.0
- Firebase now requires at least CocoaPods version 1.12.0 to enable privacy
  manifest support.

# Firebase 10.20.0
- The following change only applies to those using a binary distribution of
  a Firebase SDK(s): In preparation for supporting Privacy Manifests, each
  platform framework directory within a static xcframework no longer contains
  an `Info.plist` file (#12243).

# Firebase 10.14.0
- For developers building for visionOS, Xcode 15 beta 6 or later is required.

# Firebase 10.13.0
- For developers building for visionOS, Xcode 15 beta 5 or later is required.

# Firebase 10.12.0
- For developers building for visionOS, using products that use the Keychain
  (e.g. FirebaseAuth) may fail to access the keychain on the visionOS
  simulator. To work around this, add the Keychain Sharing capability to the
  visionOS target and explicitly add a keychain group (e.g. the bundle ID).
- Firebase's Swift Package Manager distribution does not support
  Xcode 15 Beta 1. Please use Xcode 15 Beta 2 or later.

# Firebase 10.11.0
- [changed] Improved error reporting for misnamed configuration plist files (#11317).

# Firebase 10.10.0
- [changed] Firebase now requires at least Xcode 14.1.

# Firebase 10.8.1
- [fixed] Swift Package Manager only release to fix a 10.8.0 Firestore issue
  impacting macCatalyst. (#11119)

# Firebase 10.8.0
- Fix new build warnings introduced by Xcode 14.3. (#11059)
- [changed] The Firebase Swift package now requires the Swift 5.6 toolchain (Xcode 13.3) to build.

# Firebase 10.4.0
- Deprecate `androidClientID` and `trackingID` from FirebaseOptions. (#10520)

# Firebase 10.2.0
- Update GTMSessionFetcher dependency specifications to enable support for the compatible
  GTMSessionFetcher 3.x versions.

# Firebase 10.1.0
- [changed] Bitcode is no longer included in Firebase binary distributions. Xcode 14 does not
  support bitcode. tvOS apps using a Firebase binary distribution will now need to use
  Xcode 14. (#10372)

# Firebase 10.0.0
- [changed] **Breaking change**: Firebase's minimum supported versions have
  updated for the following platforms:
  - If using **CocoaPods**:
    - | Platform  | Firebase 9 | Firebase 10 |
      | ------------- | ------------- | ------------- |
      | iOS  | 10.0  | **11.0**  |
      | tvOS  | 10.0  | **12.0**  |
      | macOS  | 10.12  | **10.13**  |
      | watchOS  | 6.0  | 6.0  |
  - If using **Swift Package Manager**:
    - | Platform  | Firebase 9 | Firebase 10 |
      | ------------- | ------------- | ------------- |
      | iOS  | 11.0  | 11.0  |
      | tvOS  | 12.0  | 12.0  |
      | macOS  | 10.12  | **10.13**  |
      | watchOS  | 7.0  | 7.0  |
  - If using **Carthage** or the **Zip** distribution:
    - | Platform  | Firebase 9 | Firebase 10 |
      | ------------- | ------------- | ------------- |
      | iOS  | 11.0  | 11.0  |
      | tvOS  | 11.0  | **12.0**  |
      | macOS  | 10.13  | 10.13  |
      | watchOS  | N/A  | N/A  |
- [changed] **Breaking change**: Update dependency specification for
  GTMSessionFetcher to allow all versions that are >= 2.1 and < 3.0. (#10131)

# Firebase 9.6.0
- [fixed] Mac apps using Firebase products that store SDK data in the keychain
  will no longer prompt the user for permission to access the keychain. This
  requires that Mac apps using Firebase be signed with a provisioning profile
  that has the Keychain Sharing capability enabled. (#9392)
- [fixed] Fixed `Array.Index`-related compile time errors when building with older Swift versions. (#10171)
- [fixed] Update dependency specification for GTMSessionFetcher to allow all 2.x versions. (#10131)

# Firebase 9.5.0
- [fixed] Zip Distribution Fixed Promises module name issue impacting lld builds. (#10071)
- [fixed] Limit dependency GTMSessionFetcher version update to < 2.1.0 to avoid a new deprecation
  warning. (#10123)

# Firebase 9.4.1
- [fixed] Swift Package Manager only release to fix a 9.4.0 tagging issue impacting some users. (#10083)

# Firebase 9.4.0
- [fixed] Fixed rare crash on launch due to out-of-bounds exception in FirebaseCore. (#10025)

# Firebase 9.3.0
- [changed] Discontinue bitcode inclusion in all binary distributions.
- [fixed] Remove GoogleSignInSwiftSupport from Zip and Carthage distributions due to
  infeasibility. The GoogleSignIn distribution continues. (#9937)

# Firebase 9.2.0
- [added] Zip and Carthage distributions now include GoogleSignInSwiftSupport. (#9900)

# Firebase 9.0.0
- [changed] Firebase now requires at least Xcode 13.3.1.
- [deprecated] Usage of the Firebase pod, the Firebase module (`import Firebase`), and `Firebase.h`
  is deprecated. Use the specific Firebase product instead like: `pod 'FirebaseMessaging'` and
  `import FirebaseMessaging`.

## CocoaPods Users
- [changed] **Breaking change**: Podfiles must include `use_frameworks!` or
  `use_frameworks! :linkage => :static`.
- [changed] Objective-C only apps using `use_frameworks! :linkage => :static` may need to add a
  dummy Swift file to their project to avoid linker issues.
- [changed] C++/Objective-C++ clients should use `#import <FirebaseFunctions/FirebaseFunctions-Swift.h>`
  and `#import <FirebaseStorage/FirebaseStorage-Swift.h>` to access Functions and Storage APIs,
  respectively.
- [changed] Beta Swift pods (except `FirebaseInAppMessagingSwift-Beta`) have exited beta and
  are now generally available. The `-beta` version suffix is no longer required. These should
  be removed from your Podfile, and any `import` statements should be changed accordingly.
- [changed] The `FirebaseStorageSwift` and `FirebaseFunctionsSwift` have been merged into
  `FirebaseStorage` and `FirebaseFunctions` respectively and should be removed from your Podfile.

## Swift Package Manager Users
- [changed] `import Firebase` will no longer implicitly
  import Firebase Storage and Firebase Functions APIs. Use `import FirebaseStorage` and
  `import FirebaseFunctions`, respectively. C++/Objective-C++ clients should find alternative
  workarounds at https://forums.swift.org/t/importing-swift-libraries-from-objective-c/56730.
- [changed] Beta Swift libraries (except `FirebaseInAppMessagingSwift-Beta`) have exited beta
  and are now generally available. When upgrading a project that includes one or more of these
  libraries, an error like `Missing package product 'FirebaseSwift-Beta'` will appear. In your
  project's settings, go to "General" and scroll down to `Frameworks, Libraries, and Embedded
  Content`. Select the missing package, and remove it. Then, click the `+` button to add the
  assocciated library without the `-Beta` suffix. Any `import` statements in your project
  should be changed accordingly.
- [changed] The `FirebaseStorageSwift-Beta` and `FirebaseFunctionsSwift-Beta` libraries have been
  merged into `FirebaseStorage` and `FirebaseFunctions` respectively and should be removed from your
  project following the instructions above.

## Zip and Carthage Users
- [changed] **Breaking change**: Update the minimum supported versions for the zip and Carthage
  distributions to iOS 11.0, tvOS 11.0 and macOS 10.13. (#9633)
- [added] The zip and Carthage distributions now include the Swift extension frameworks. (#7819)
- [changed] Zip file installation instructions have changed. Please see the README embedded in
  the zip file for updated instructions.

# Firebase 8.10.0
- [fixed] Fixed platform availability checks in Swift Package Manager that may prevent code
  completion for Analytics APIs on macOS and tvOS. (#9032)
- [added] Firebase now includes community supported Combine publishers. More details can be found
  [here](https://github.com/firebase/firebase-ios-sdk/blob/main/FirebaseCombineSwift/README.md). (#7295)

# Firebase 8.9.0
- [added] Firebase introduces beta support for tvOS, macOS, and Catalyst.
  watchOS continues to be available with community support. Individual product
  details at
  https://firebase.google.com/docs/ios/learn-more#firebase_library_support_by_platform (#583)
- [changed] The minimum support tvOS version is now 12.0.
- [fixed] Force GoogleUtilities and GoogleDataTransport CocoaPods dependencies
  to be updated to latest minor versions. (#8733)

# Firebase 8.8.1
- [fixed] Swift Package Manager only release to force GoogleUtilities and GoogleDataTransport
  to be updated to latest current bug-fix versions. (#8728)

# Firebase 8.3.1
- [fixed] Swift Package Manager only release to fix an 8.3.0 tagging issue impacting some users. (#8367)

# Firebase 8.2.0
- [fixed] Stop flooding Swift Package Manager projects with Firebase test schemes. (#8167)
- [fixed] Removed "Invalid Exclude" warnings for Swift Package Manager using Xcode 13 beta 1.

# Firebase 8.1.1
- [fixed] Fixed an issue where apps were getting rejected for a formerly-public method name
  removed in iOS 15. Only FirebaseAnalytics is updated for this release. (#8222)

# Firebase 8.0.0
- [removed] The deprecated Firebase InstanceID has been removed. Use Firebase Installations to manage
  app instance and use Firebase Messaging to manage FCM registration token instead. (#7970)
- [changed] The experimental Carthage distribution is temporarily discontinued pending integration
  with the upcoming [Carthage 0.38.0 release](https://github.com/Carthage/Carthage/pull/3152) with
  support for binary xcframeworks. In the meantime, a mix of 7.4.0 and 7.11.0 will be the latest
  Carthage distribution. Use the [zip distribution](https://firebase.google.com/download/ios) as an
  alternative way to get the latest 8.x binary distribution.
- [removed] Build warnings will no longer be generated to warn about missing capabilities resulting
  from not including FirebaseAnalytics in the app. See the Firebase docs instead. (#7487)
- [removed] The `Firebase/AdMob` CocoaPods subspec has been removed. Use the `Google-Mobile-Ads-SDK`
  CocoaPod instead. (#7833)
- [removed] The `Firebase/MLModelInterpreter` CocoaPods subspec has been removed. Use the
 `Firebase/MLModelDownloader` subspec instead.
  CocoaPod instead.
- [removed] The `Firebase/MLVision` CocoaPods subspec has been removed. Use the
  `GoogleMLKit` CocoaPod instead.
- [added] The Swift Package Manager distribution has exited beta and is now generally available for
  use.
- [changed] The Swift Package Manager distribution now requires at least iOS 11.0. The CocoaPods
  distribution continues to support iOS 10.0.
- [changed] The Swift Package Manager distribution now requires at least watchOS 7.0 for products
  that support watchOS. The CocoaPods distribution continues to support watchOS 6.0 with the
  exception of FirebaseDatabase.
- [changed] Migrate `transform:` callsites and introduce breaking version of
  GoogleDataTransport (9.0). (#7899)

# Firebase 7.10.0
- [changed] Update Nanopb to version 0.3.9.8. It fixes a possible security issue. (#7787)

# FirebaseCore 7.7.0
- [changed] Deprecated FirebaseMLModelInterpreter and FirebaseMLVision.
- [added] Introduced FirebaseMLModelDownloader.
- [fixed] Fixed missing doc comment in `FirebaseVersion()`. (#7506)
- [changed] Minimum required Xcode version for Zip and Carthage distributions changed to 12.2 (was 12.0).
- [added] The zip distribution now includes Catalyst arm64 simulator slices. (#7007)

# FirebaseCore 7.6.0
- [fixed] Fixed build warnings introduced with Xcode 12.5. (#7431)

# Firebase 7.5.0
- [fixed] Fixed potential deadlock with objc_copyImageNames call. (#7310)

# Firebase 7.4.0
- [changed] Patch update to nanopb 0.3.9.7 that fixes a memory leak and other issues. (#7090)
- [added] Zip distribution now includes community supported macOS and tvOS libraries. Product
  support detailed
  [here](https://github.com/firebase/firebase-ios-sdk#tvos-macos-watchos-and-catalyst).

# Firebase 7.3.0
- [added] Added FirebaseAppDistribution-Beta product to Swift Package Manager. (#7045)

# Firebase 7.2.0
- [fixed] Reduced `FirebaseApp.configure()` and `+[FIRApp registerInternalLibrary:withName:]` impact on app launch time. (#6902)
- [added] Added arm64 simulator support to support new Apple silicon based Macs.
- [changed] Due to the new arm64 simulator support, Xcode 12 is now required for any binary
  products (Analytics, Performance, zip file distribution).

# Firebase 7.0.0
- [changed] Update minimum iOS version to iOS 10 except for Analytics which is now iOS 9. (#4847)
- [changed] Update minimum macOS version to 10.12.
- [added] Swift Package Manager support for Firebase Messaging. (#5641)
- [added] Swift Package Manager support for Auth, Crashlytics, Messaging, and Storage watchOS
  targets. (#6584)
- [changed] The pods developed in this repo are no longer hard coded to be built as static
  frameworks. Instead, their linkage will be controlled by the Podfile. Use the Podfile
  option `use_frameworks! :linkage => :static` to get the Firebase 6.x linkage behavior. (#2022)
- [changed] Firebase no longer uses the CocoaPods `private_headers` feature to expose internal
  APIs. (#6572)
- [removed] Removed broken `FirebaseOptions()` initializer. Use `init(contentsOfFile:)` or
  `init(googleAppID:gcmSenderID:)` instead. (#6633)
- [changed] All Firebase pods now have the same version. (#6295)
- [changed] In CocoaPods, Firebase betas are now indicated in the version tag. In SwiftPM, beta
  is appended to the product name.
- [changed] The version must now be specified for the two Swift-only Firebase CocoaPods in the
  Podfile like `pod 'FirebaseFirestoreSwift', '~> 7.0-beta'`.
- [added] `FirebaseVersion()` - Swift `FIRFirebaseVersion()` - ObjC API to access the Firebase
  installation version.

# Firebase 6.34.0
- [fixed] Removed warning related to missing Analytics framework for non-iOS builds since the
  framework isn't available on those platforms. (#6500)

# Firebase 6.33.0
- [fixed] Swift Package Manager - Define system framework and system library dependencies. This
  resolves undefined symbol issues for system dependencies. (#6408, #6413)
- [fixed] Swift Package Manager - Fixed build warnings related to minimum iOS version. (#6449)
- [fixed] Enable Firebase pod support for Auth and Crashlytics watchOS platform. (#4558)
- [fixed] Carthage - Some frameworks were missing Info.plist files. (#5562)

# Firebase 6.32.0
- [changed] Swift Package Manager - It's no longer necessary to select the Firebase or
  FirebaseCore products. Their build targets are implicitly selected when choosing any other
  Firebase product. If migrating from 6.31-spm-beta, you may need to remove those targets from
  the `Frameworks, Libraries, and Embedded Content` Build Setting on the General tab.

# Firebase 6.31.1
- [fixed] Sporadic missing FirebaseApp symbol build issue introduced in Firebase 6.28.0. (#6341)

# Firebase 6.31.0 FirebaseCore 6.10.1 -- M78
- [added] Beta release of Swift Package Manager. Details
  [here](https://github.com/firebase/firebase-ios-sdk/blob/main/SwiftPackageManager.md). (#3136)
- [changed] Firebase's dependencies on nanopb are updated from version 0.3.9.5 to
  version 0.3.9.6 (1.30906.0 in CocoaPods).

# v6.10.0 -- M77
- [changed] Functionally neutral public header refactor in preparation for Swift Package
  Manager support. Applies to FirebaseCore, FirebaseABTesting, FirebaseAuth, FirebaseCrashlytics,
  FirebaseDatabase, FirebaseFirestore, FirebaseFunctions, FirebaseInstallations,
  FirebaseRemoteConfig, FirebaseStorage, and GoogleDataTransport.

# v6.9.0 -- M75
- [changed] Added thread safety to `[FIROptions defaultOptions]` method. (#5915)
- [changed] Updated GoogleUtilities and GoogleDataTransport imports. The GoogleDataTransportCCTSupport
  pod/framework should no longer be linked along with Firebase. (#5824)

# v6.8.0 -- M73
- [changed] Functionally neutral refactor to simplify FirebaseCore's header usage and replace
  Interop pods with headers only. This change is the reason most of the Firebase pods have a minor
  version update and why there may not be another specific release note.

# v6.7.1 -- M71
- [fixed] Fixed `FirebaseApp`s `bundleID` verification, allowing exact `bundleID` matches
  for extensions. (#5126)

# v6.7.0 -- M70
- [fixed] Updated nanopb to 0.3.9.5 (across all Firebase pods). This includes a fix for
  [CVE-2020-5235](https://github.com/nanopb/nanopb/security/advisories/GHSA-gcx3-7m76-287p).
  Note that the versioning scheme for the nanopb CocoaPod has changed;
  see https://github.com/google/nanopb-podspec for more details. (#5191)

# v6.6.7 -- M69
- [fixed] Fixed Carthage installation failures involving `Protobuf.framework`.
  `Protobuf.framework` is now separately installable via adding
  `FirebaseProtobufBinary.json` to the Cartfile. Full details in the [Carthage usage
  instructions](https://github.com/firebase/firebase-ios-sdk/blob/main/Carthage.md#carthage-usage).
  (#5276)

# v6.6.6 -- M68
- [fixed] Fixed unincluded umbrella header warnings in Carthage and zip distributions
  introduced in Firebase 6.21.0. (#5209)

# v6.6.5 -- M67
- [changed] The zip distribution is now comprised of xcframeworks instead of
  frameworks. This provides a binary distribution for the community supported
  Firebase for Catalyst. See the zip's README for additional details.

- [fixed] The FirebaseCoreDiagnostic.framework in the Carthage distribution
  now includes an Info.plist. (#4917)

- [changed] The arm64e slice is no longer included the zip
  distribution's xcframeworks. The slice will be removed from the remaining
  frameworks in a subsequent release. We will restore once arm64e is
  officially supported by Apple.

# v6.6.4 -- M66
- [changed] Added an Apple platform flag (ios/macos/watchos/etc.) to `firebaseUserAgent`.
  The information will be used to support product decisions related to Apple platforms,
  e.g. prioritizing watchOS support, etc. (#4939)

# v6.6.3 -- M65
- [fixed] Fix Zip Builder module map generation that could cause linker missing
  symbol errors in the 6.14.0 through 6.16.0 binary release distributions. (#4819)

# v6.6.1 -- M63
- [changed] Minimum required Xcode version changed to 10.3 (was 10.1).

# v6.6.0 -- M62
- [changed] Reorganized directory structure.
- [changed] The following SDKs introduce a new transitive dependency on the [Firebase Installations API](https://console.cloud.google.com/apis/library/firebaseinstallations.googleapis.com):
  - Analytics
  - Cloud Messaging
  - Remote Config
  - In-App Messaging
  - A/B Testing
  - Performance Monitoring
  - ML Kit
  - Instance ID

The Firebase Installations SDK introduces the [Firebase Installations API](https://console.cloud.google.com/apis/library/firebaseinstallations.googleapis.com). Developers that use API-restrictions for their API-Keys may experience blocked requests (https://stackoverflow.com/questions/58495985/). A solution is available [here](../../FirebaseInstallations/API_KEY_RESTRICTIONS.md). (#4533)

# v6.5.0 -- M61
- [added] Updated the binary distributions to include arm64e slices. See
  https://developer.apple.com/documentation/security/preparing_your_app_to_work_with_pointer_authentication.
  Support for the open source libraries is now included in the zip and Carthage
  distributions. All libraries now support building for arm64e except the MLKit
  ones who's support is TBD. (#4110)

- [changed] The directory structure of the zip distribution has changed to include
  full name of each Firebase pod name in the directory structure. For example, the former
  `Storage` directory is now `FirebaseStorage`.

- [changed] Speed up initialization by lazily registering for the user agent. (#1306)

- [added] Added a Swift usage flag to `firebaseUserAgent`. The information will
  be used to support product decisions related to Swift, e.g. adding a Swift specific
  API, SDKs, etc. (#4448)

# v6.4.0 -- M60
- [changed] Administrative minor version update to prepare for an upcoming Firebase pod
  open source.

# v6.3.3 -- M59
- [changed] Carthage and zip file distributions are now built with Xcode 11.0.
  The Carthage and zip file distributions no longer support Xcode 10.3 and below.

# v6.3.2 -- M58
- [fixed] Fix container instantiation timing, IID startup. (#4030)
- [changed] Open-sourced Firebase pod. This enables `import Firebase` module
  support for tvOS and macOS. (#4021)

# v6.3.1 -- M57
- [fixed] Fixed race condition in component container. (#3967, #3924)

# v6.3.0 -- M56
- [changed] Transitive GoogleDataTransport dependency incremented to v2.0.0. (#3729)
- [fixed] Fixed "expiclitlySet" typo. (#3853)

# v6.2.0 -- M53
- [added] Added AppKit dependency on macOS and UIKit dependency on iOS and tvOS. (#3459)
- [added] Added support for Firebase Segmentation. (#3430)
- [changed] Moved core diagnostics log to app launch when core data collection is enabled. (#3437)
- [changed] Open-sourced the Firebase Core Diagnostics SDK. (#3129)

# 2019-07-18 -- v6.1.0 -- M52
- [added] `FIROptions.appGroupID` property added to configure the App Group identifier required to share
  data between the application and the application extensions. (#3293)

# 2019-05-21 -- v6.0.1 -- M48
- [changed] Allowed `FirebaseApp` name to accept any alpha-numeric character instead of only ASCII. (#2609)

# 2019-05-07 -- v6.0.0 -- M47
- [changed] Added support for CocoaPods 1.7.x `:generate_multiple_pod_projects` feature. (#2751)
- [removed] Remove FIRAnalyticsConfiguration from Public header. Use from FirebaseAnalytics. (#2728)
- [changed] Remove runtime warning for missing analytics in favor of one at build time. (#2734)

# 2019-04-02 -- v5.4.1 -- M46
- [changed] Avoid using NSRegularExpression in FIRApp.
- [changed] Improve error meessage for invalid app names. (#2614)
- [changed] FIRApp thread safety fixes. (#2639)

# 2019-03-19 -- v5.4.0 -- M45
- [changed] Allow Bundle IDs that have a valid prefix to enable richer extension support. (#2515)
- [changed] Deprecated `FIRAnalyticsConfiguration` API in favor of new methods on the Analytics SDK.
  Please call the new APIs directly: Enable/disable Analytics with `Analytics.setAnalyticsCollectionEnabled(_)`
  and modify the session timeout interval with `Analytics.setSessionTimeoutInterval(_)`.

# 2019-01-22 -- v5.2.0 -- M41
- [changed] Added a registerInternalLibrary API. Now other Firebase libraries register with FirebaseCore
  instead of FirebaseCore needing all of its clients' versions built in.
  Firebase 5.16.0 makes this transition for FirebaseAnalytics, FirebaseAuth, FirebaseDatabase,
  FirebaseDynamicLinks, FirebaseFirestore, FirebaseFunctions, FirebaseInstanceID, FirebaseMessaging,
  and FirebaseStorage.

# 2018-12-18 -- v5.1.10 -- M40
- [changed] Removed some internal authentication methods on FIRApp which are no longer used thanks to the interop platform.

# 2018-10-31 -- v5.1.7 -- M37
- [fixed] Fixed static analysis warning for improper `nil` comparison. (#2034)
- [changed] Assign the default app before posting notifications. (#2024)
- [changed] Remove unnecessary notification flag. (#1993)
- [changed] Wrap diagnostics notification in collection flag check. (#1979)

# 2018-08-28 -- v5.1.2 -- M32
- [fixed] Clarified wording in `FirebaseAnalytics not available` log message. (#1653)

# 2018-07-31 -- v5.1.0 -- M30
- [feature] Added a global data collection flag to use when individual product flags are not set. (#1583)

# 2018-06-19 -- v5.0.4 -- M28
- [fixed] Fixed a thread sanitizer error (#1390)
- [fixed] Updated FirebaseCore.podspec so that it works with cocoapods-packager. (#1378)

# 2018-05-29 -- v5.0.2 -- M26
- [changed] Delayed library registration call from `+load` to `+initialize`. (#1305)

# 2018-05-15 -- v5.0.1 -- M25.1
- [fixed] Eliminated duplicate symbol in CocoaPods `-all_load build` (#1223)

# 2018-05-08 -- v5.0.0 -- M25
- [changed] Removed `UIKit` import from `FIRApp.h`.
- [changed] Removed deprecated methods.

# 2018-03-06 -- v4.0.16 -- M22
- [changed] Addresses CLANG_WARN_OBJC_IMPLICIT_RETAIN_SELF warnings that surface in newer versions of Xcode and CocoaPods.

# 2018-01-18 -- v4.0.14 -- M21.1
- [changed] Removed AppKit dependency for community macOS build.

# 2017-11-30 -- v4.0.12 -- M20.2
- [fixed] Removed `FIR_SWIFT_NAME` macro, replaced with proper `NS_SWIFT_NAME`.

# 2017-11-14 -- v4.0.11 -- M20.1
- [feature] Added `-FIRLoggerForceSTDERR` launch argument flag to force STDERR
  output for all Firebase logging

# 2017-08-25 -- v4.0.6 -- M18.1
- [changed] Removed unused method

# 2017-08-09 -- v4.0.5 -- M18.0
- [changed] Log an error for an incorrectly configured bundle ID instead of an info
  message.

# 2017-07-12 -- v4.0.4 -- M17.4
- [changed] Switched to using the https://cocoapods.org/pods/nanopb pod instead of
  linking nanopb in (preventing linker conflicts).

# 2017-06-06 -- v4.0.1 -- M17.1
- [fixed] Improved diagnostic messages for Swift

# 2017-05-17 -- v4.0.0 -- M17
- [changed] Update FIROptions to have a simpler constructor and mutable properties
- [feature] Swift naming update, FIR prefix dropped
- [changed] Internal cleanup for open source release<|MERGE_RESOLUTION|>--- conflicted
+++ resolved
@@ -1,11 +1,8 @@
 # Unreleased
-<<<<<<< HEAD
 - [changed] Firebase now requires at least Xcode 15.2. See
   https://developer.apple.com/news/?id=fxu2qp7b for more info.
-=======
 - [Zip Distribution] Update zip integration instructions with tips for
   preserving symlinks and protecting code signatures.
->>>>>>> 09ed7125
 
 # Firebase 10.24.0
 - Fix validation issue for macOS and macCatalyst XCFrameworks related to
