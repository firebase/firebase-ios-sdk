<<<<<<< HEAD
# Unreleased
- [removed] **Breaking change**: FirebaseDynamicLinks has been removed. See
  https://firebase.google.com/support/dynamic-links-faq for more info.

=======
>>>>>>> fdc352fa
# Firebase 11.15.0
- [fixed] Remove c99 as the required C language standard. (#14950)
- [deprecated] Deprecated the `Options.deepLinkURLScheme` property. This
  property will be removed in a future release. This is related to the
  overall Firebase Dynamic Links deprecation. For more details, see
  the [Dynamic Links deprecation FAQ](https://firebase.google.com/support/dynamic-links-faq).

# Firebase 11.12.0
- [changed] Firebase now requires at least Xcode 16.2. See
  https://developer.apple.com/news/?id=9s0rgdy9 for more info.

# Firebase 11.8.0
- [deprecated] The zip and Carthage distributions of the Google Mobile Ads SDK
  with Firebase are deprecated and will be removed in the next major release.
  Instead, the Google Mobile Ads SDK binary distribution should be accessed
  from https://developers.google.com/admob/ios/download. Note that
  _any existing versions of the Firebase zip or Carthage distributions will
  continue to be available and functional_. Learn more about this change
  in our FAQ: https://firebase.google.com/support/faq/#admob-which-sdk. (#14408)

# Firebase 11.4.2
- [fixed] CocoaPods only release to fix iOS 12 build failure resulting from
  incomplete implementation in the FirebaseCoreInternal CocoaPod.

# Firebase 11.4.1
- [fixed] CocoaPods only release to revert breaking change in
  `FirebaseCoreExtension` SDK. (#13942)

# Firebase 11.4.0
- [fixed] Fixed issue building documentation with some Firebase products. (#13756)

# Firebase 11.0.0
- [changed] **Breaking change**: Firebase's minimum supported versions have
  updated for the following platforms:
    - | Platform  | Firebase 11 |
      | ------------- | ------------- |
      | iOS  | **13.0**  |
      | tvOS  | **13.0**  |
      | macOS  | **10.15**  |
      | watchOS  | 7.0  |
  - FirebaseAnalytics and FirebaseCrashlytics also continue to support iOS 12.0.
- [removed] **Breaking change**: The deprecated Swift extension SDKs for
  Analytics, Firestore, Database, Remote Config and In App Messaging have
  been removed. See
  https://firebase.google.com/docs/ios/swift-migration for migration
  instructions.
- Update underlying FIRLogger implementation from `asl` to `os_log`.
- Remove `FIRLoggerForceSTDERR` configuration option.
- [changed] Move `Timestamp` class into `FirebaseCore`. `FirebaseFirestore.Timestamp`
  was changed to `FirebaseCore.Timestamp`. (#13221)

# Firebase 10.25.0
- [changed] Firebase now requires at least Xcode 15.2. See
  https://developer.apple.com/news/?id=fxu2qp7b for more info.
- [Zip Distribution] Update zip integration instructions with tips for
  preserving symlinks and protecting code signatures.

# Firebase 10.24.0
- Fix validation issue for macOS and macCatalyst XCFrameworks related to
  framework directory structure. (#12587)
- Extend community watchOS support to zip and Carthage distributions. See
  https://firebase.google.com/docs/ios/learn-more#firebase_library_support_by_platform
  for the Firebase products included. (#8731)
- Add code signatures to all of Firebase's binary artifacts (#12238).

# Firebase 10.23.1
- [Swift Package Manager / CocoaPods] Fixes the macOS/Catalyst xcframework
  structure issue in Firebase Analytics blocking submission via Xcode 15.3.

# Firebase 10.23.0
- Fix validation issue for macOS and macCatalyst XCFrameworks. (#12505)

# Firebase 10.22.1
- [Swift Package Manager / CocoaPods] Fix app validation issues on Xcode 15.3
  for those using the `FirebaseAnalyticsOnDeviceConversion` SDK. This issue was
  caused by embedding an incomplete `Info.plist` from a dependency of the SDK.
  (#12441)

# Firebase 10.22.0
- [Swift Package Manager] Firebase now enforces a Swift 5.7.1 minimum version,
  which is aligned with the Xcode 14.1 minimum. (#12350)
- Revert Firebase 10.20.0 change that removed `Info.plist` files from
  static xcframeworks (#12390).
- Added privacy manifests for Firebase SDKs named in
  https://developer.apple.com/support/third-party-SDK-requirements/. Please
  review https://firebase.google.com/docs/ios/app-store-data-collection for
  updated guidance on interpreting Firebase's privacy manifests and completing
  app Privacy Nutrition Labels. (#11490)
- Fixed validation issues in Xcode 15.3 that affected binary distributions
  including Analytics, Firestore (SwiftPM binary distribution), and the
  Firebase zip distribution. (#12441)
- [Zip Distribution] The manual integration instructions found in the
  `Firebase.zip` have been updated for Xcode 15 users. The updated instructions
  call for embedding SDKs dragged in from the `Firebase.zip`. This will enable
  Xcode's tooling to detect privacy manifests bundled within the xcframework.
- [Zip Distribution] Several xcframeworks have been renamed to resolve the above
  Xcode 15.3 validation issues. Please ensure that the following renamed
  xcframeworks are removed from your project when upgrading (#12437, #12447):
    - `abseil.xcframework` to `absl.xcframework`
    - `BoringSSL-GRPC.xcframework` to `openssl_grpc.xcframework`
    - `gRPC-Core.xcframework` to `grpc.xcframework`
    - `gRPC-C++.xcframework` to `grpcpp.xcframework`
    - `leveldb-library.xcframework` to `leveldb.xcframework`
    - `PromisesSwift.xcframework` to `Promises.xcframework`

# Firebase 10.21.0
- Firebase now requires at least CocoaPods version 1.12.0 to enable privacy
  manifest support.

# Firebase 10.20.0
- The following change only applies to those using a binary distribution of
  a Firebase SDK(s): In preparation for supporting Privacy Manifests, each
  platform framework directory within a static xcframework no longer contains
  an `Info.plist` file (#12243).

# Firebase 10.14.0
- For developers building for visionOS, Xcode 15 beta 6 or later is required.

# Firebase 10.13.0
- For developers building for visionOS, Xcode 15 beta 5 or later is required.

# Firebase 10.12.0
- For developers building for visionOS, using products that use the Keychain
  (e.g. FirebaseAuth) may fail to access the keychain on the visionOS
  simulator. To work around this, add the Keychain Sharing capability to the
  visionOS target and explicitly add a keychain group (e.g. the bundle ID).
- Firebase's Swift Package Manager distribution does not support
  Xcode 15 Beta 1. Please use Xcode 15 Beta 2 or later.

# Firebase 10.11.0
- [changed] Improved error reporting for misnamed configuration plist files (#11317).

# Firebase 10.10.0
- [changed] Firebase now requires at least Xcode 14.1.

# Firebase 10.8.1
- [fixed] Swift Package Manager only release to fix a 10.8.0 Firestore issue
  impacting macCatalyst. (#11119)

# Firebase 10.8.0
- Fix new build warnings introduced by Xcode 14.3. (#11059)
- [changed] The Firebase Swift package now requires the Swift 5.6 toolchain (Xcode 13.3) to build.

# Firebase 10.4.0
- Deprecate `androidClientID` and `trackingID` from FirebaseOptions. (#10520)

# Firebase 10.2.0
- Update GTMSessionFetcher dependency specifications to enable support for the compatible
  GTMSessionFetcher 3.x versions.

# Firebase 10.1.0
- [changed] Bitcode is no longer included in Firebase binary distributions. Xcode 14 does not
  support bitcode. tvOS apps using a Firebase binary distribution will now need to use
  Xcode 14. (#10372)

# Firebase 10.0.0
- [changed] **Breaking change**: Firebase's minimum supported versions have
  updated for the following platforms:
  - If using **CocoaPods**:
    - | Platform  | Firebase 9 | Firebase 10 |
      | ------------- | ------------- | ------------- |
      | iOS  | 10.0  | **11.0**  |
      | tvOS  | 10.0  | **12.0**  |
      | macOS  | 10.12  | **10.13**  |
      | watchOS  | 6.0  | 6.0  |
  - If using **Swift Package Manager**:
    - | Platform  | Firebase 9 | Firebase 10 |
      | ------------- | ------------- | ------------- |
      | iOS  | 11.0  | 11.0  |
      | tvOS  | 12.0  | 12.0  |
      | macOS  | 10.12  | **10.13**  |
      | watchOS  | 7.0  | 7.0  |
  - If using **Carthage** or the **Zip** distribution:
    - | Platform  | Firebase 9 | Firebase 10 |
      | ------------- | ------------- | ------------- |
      | iOS  | 11.0  | 11.0  |
      | tvOS  | 11.0  | **12.0**  |
      | macOS  | 10.13  | 10.13  |
      | watchOS  | N/A  | N/A  |
- [changed] **Breaking change**: Update dependency specification for
  GTMSessionFetcher to allow all versions that are >= 2.1 and < 3.0. (#10131)

# Firebase 9.6.0
- [fixed] Mac apps using Firebase products that store SDK data in the keychain
  will no longer prompt the user for permission to access the keychain. This
  requires that Mac apps using Firebase be signed with a provisioning profile
  that has the Keychain Sharing capability enabled. (#9392)
- [fixed] Fixed `Array.Index`-related compile time errors when building with older Swift versions. (#10171)
- [fixed] Update dependency specification for GTMSessionFetcher to allow all 2.x versions. (#10131)

# Firebase 9.5.0
- [fixed] Zip Distribution Fixed Promises module name issue impacting lld builds. (#10071)
- [fixed] Limit dependency GTMSessionFetcher version update to < 2.1.0 to avoid a new deprecation
  warning. (#10123)

# Firebase 9.4.1
- [fixed] Swift Package Manager only release to fix a 9.4.0 tagging issue impacting some users. (#10083)

# Firebase 9.4.0
- [fixed] Fixed rare crash on launch due to out-of-bounds exception in FirebaseCore. (#10025)

# Firebase 9.3.0
- [changed] Discontinue bitcode inclusion in all binary distributions.
- [fixed] Remove GoogleSignInSwiftSupport from Zip and Carthage distributions due to
  infeasibility. The GoogleSignIn distribution continues. (#9937)

# Firebase 9.2.0
- [added] Zip and Carthage distributions now include GoogleSignInSwiftSupport. (#9900)

# Firebase 9.0.0
- [changed] Firebase now requires at least Xcode 13.3.1.
- [deprecated] Usage of the Firebase pod, the Firebase module (`import Firebase`), and `Firebase.h`
  is deprecated. Use the specific Firebase product instead like: `pod 'FirebaseMessaging'` and
  `import FirebaseMessaging`.

## CocoaPods Users
- [changed] **Breaking change**: Podfiles must include `use_frameworks!` or
  `use_frameworks! :linkage => :static`.
- [changed] Objective-C only apps using `use_frameworks! :linkage => :static` may need to add a
  dummy Swift file to their project to avoid linker issues.
- [changed] C++/Objective-C++ clients should use `#import <FirebaseFunctions/FirebaseFunctions-Swift.h>`
  and `#import <FirebaseStorage/FirebaseStorage-Swift.h>` to access Functions and Storage APIs,
  respectively.
- [changed] Beta Swift pods (except `FirebaseInAppMessagingSwift-Beta`) have exited beta and
  are now generally available. The `-beta` version suffix is no longer required. These should
  be removed from your Podfile, and any `import` statements should be changed accordingly.
- [changed] The `FirebaseStorageSwift` and `FirebaseFunctionsSwift` have been merged into
  `FirebaseStorage` and `FirebaseFunctions` respectively and should be removed from your Podfile.

## Swift Package Manager Users
- [changed] `import Firebase` will no longer implicitly
  import Firebase Storage and Firebase Functions APIs. Use `import FirebaseStorage` and
  `import FirebaseFunctions`, respectively. C++/Objective-C++ clients should find alternative
  workarounds at https://forums.swift.org/t/importing-swift-libraries-from-objective-c/56730.
- [changed] Beta Swift libraries (except `FirebaseInAppMessagingSwift-Beta`) have exited beta
  and are now generally available. When upgrading a project that includes one or more of these
  libraries, an error like `Missing package product 'FirebaseSwift-Beta'` will appear. In your
  project's settings, go to "General" and scroll down to `Frameworks, Libraries, and Embedded
  Content`. Select the missing package, and remove it. Then, click the `+` button to add the
  associated library without the `-Beta` suffix. Any `import` statements in your project
  should be changed accordingly.
- [changed] The `FirebaseStorageSwift-Beta` and `FirebaseFunctionsSwift-Beta` libraries have been
  merged into `FirebaseStorage` and `FirebaseFunctions` respectively and should be removed from your
  project following the instructions above.

## Zip and Carthage Users
- [changed] **Breaking change**: Update the minimum supported versions for the zip and Carthage
  distributions to iOS 11.0, tvOS 11.0 and macOS 10.13. (#9633)
- [added] The zip and Carthage distributions now include the Swift extension frameworks. (#7819)
- [changed] Zip file installation instructions have changed. Please see the README embedded in
  the zip file for updated instructions.

# Firebase 8.10.0
- [fixed] Fixed platform availability checks in Swift Package Manager that may prevent code
  completion for Analytics APIs on macOS and tvOS. (#9032)
- [added] Firebase now includes community supported Combine publishers. More details can be found
  [here](https://github.com/firebase/firebase-ios-sdk/blob/main/FirebaseCombineSwift/README.md). (#7295)

# Firebase 8.9.0
- [added] Firebase introduces beta support for tvOS, macOS, and Catalyst.
  watchOS continues to be available with community support. Individual product
  details at
  https://firebase.google.com/docs/ios/learn-more#firebase_library_support_by_platform (#583)
- [changed] The minimum support tvOS version is now 12.0.
- [fixed] Force GoogleUtilities and GoogleDataTransport CocoaPods dependencies
  to be updated to latest minor versions. (#8733)

# Firebase 8.8.1
- [fixed] Swift Package Manager only release to force GoogleUtilities and GoogleDataTransport
  to be updated to latest current bug-fix versions. (#8728)

# Firebase 8.3.1
- [fixed] Swift Package Manager only release to fix an 8.3.0 tagging issue impacting some users. (#8367)

# Firebase 8.2.0
- [fixed] Stop flooding Swift Package Manager projects with Firebase test schemes. (#8167)
- [fixed] Removed "Invalid Exclude" warnings for Swift Package Manager using Xcode 13 beta 1.

# Firebase 8.1.1
- [fixed] Fixed an issue where apps were getting rejected for a formerly-public method name
  removed in iOS 15. Only FirebaseAnalytics is updated for this release. (#8222)

# Firebase 8.0.0
- [removed] The deprecated Firebase InstanceID has been removed. Use Firebase Installations to manage
  app instance and use Firebase Messaging to manage FCM registration token instead. (#7970)
- [changed] The experimental Carthage distribution is temporarily discontinued pending integration
  with the upcoming [Carthage 0.38.0 release](https://github.com/Carthage/Carthage/pull/3152) with
  support for binary xcframeworks. In the meantime, a mix of 7.4.0 and 7.11.0 will be the latest
  Carthage distribution. Use the [zip distribution](https://firebase.google.com/download/ios) as an
  alternative way to get the latest 8.x binary distribution.
- [removed] Build warnings will no longer be generated to warn about missing capabilities resulting
  from not including FirebaseAnalytics in the app. See the Firebase docs instead. (#7487)
- [removed] The `Firebase/AdMob` CocoaPods subspec has been removed. Use the `Google-Mobile-Ads-SDK`
  CocoaPod instead. (#7833)
- [removed] The `Firebase/MLModelInterpreter` CocoaPods subspec has been removed. Use the
 `Firebase/MLModelDownloader` subspec instead.
  CocoaPod instead.
- [removed] The `Firebase/MLVision` CocoaPods subspec has been removed. Use the
  `GoogleMLKit` CocoaPod instead.
- [added] The Swift Package Manager distribution has exited beta and is now generally available for
  use.
- [changed] The Swift Package Manager distribution now requires at least iOS 11.0. The CocoaPods
  distribution continues to support iOS 10.0.
- [changed] The Swift Package Manager distribution now requires at least watchOS 7.0 for products
  that support watchOS. The CocoaPods distribution continues to support watchOS 6.0 with the
  exception of FirebaseDatabase.
- [changed] Migrate `transform:` callsites and introduce breaking version of
  GoogleDataTransport (9.0). (#7899)

# Firebase 7.10.0
- [changed] Update Nanopb to version 0.3.9.8. It fixes a possible security issue. (#7787)

# FirebaseCore 7.7.0
- [changed] Deprecated FirebaseMLModelInterpreter and FirebaseMLVision.
- [added] Introduced FirebaseMLModelDownloader.
- [fixed] Fixed missing doc comment in `FirebaseVersion()`. (#7506)
- [changed] Minimum required Xcode version for Zip and Carthage distributions changed to 12.2 (was 12.0).
- [added] The zip distribution now includes Catalyst arm64 simulator slices. (#7007)

# FirebaseCore 7.6.0
- [fixed] Fixed build warnings introduced with Xcode 12.5. (#7431)

# Firebase 7.5.0
- [fixed] Fixed potential deadlock with objc_copyImageNames call. (#7310)

# Firebase 7.4.0
- [changed] Patch update to nanopb 0.3.9.7 that fixes a memory leak and other issues. (#7090)
- [added] Zip distribution now includes community supported macOS and tvOS libraries. Product
  support detailed
  [here](https://github.com/firebase/firebase-ios-sdk#tvos-macos-watchos-and-catalyst).

# Firebase 7.3.0
- [added] Added FirebaseAppDistribution-Beta product to Swift Package Manager. (#7045)

# Firebase 7.2.0
- [fixed] Reduced `FirebaseApp.configure()` and `+[FIRApp registerInternalLibrary:withName:]` impact on app launch time. (#6902)
- [added] Added arm64 simulator support to support new Apple silicon based Macs.
- [changed] Due to the new arm64 simulator support, Xcode 12 is now required for any binary
  products (Analytics, Performance, zip file distribution).

# Firebase 7.0.0
- [changed] Update minimum iOS version to iOS 10 except for Analytics which is now iOS 9. (#4847)
- [changed] Update minimum macOS version to 10.12.
- [added] Swift Package Manager support for Firebase Messaging. (#5641)
- [added] Swift Package Manager support for Auth, Crashlytics, Messaging, and Storage watchOS
  targets. (#6584)
- [changed] The pods developed in this repo are no longer hard coded to be built as static
  frameworks. Instead, their linkage will be controlled by the Podfile. Use the Podfile
  option `use_frameworks! :linkage => :static` to get the Firebase 6.x linkage behavior. (#2022)
- [changed] Firebase no longer uses the CocoaPods `private_headers` feature to expose internal
  APIs. (#6572)
- [removed] Removed broken `FirebaseOptions()` initializer. Use `init(contentsOfFile:)` or
  `init(googleAppID:gcmSenderID:)` instead. (#6633)
- [changed] All Firebase pods now have the same version. (#6295)
- [changed] In CocoaPods, Firebase betas are now indicated in the version tag. In SwiftPM, beta
  is appended to the product name.
- [changed] The version must now be specified for the two Swift-only Firebase CocoaPods in the
  Podfile like `pod 'FirebaseFirestoreSwift', '~> 7.0-beta'`.
- [added] `FirebaseVersion()` - Swift `FIRFirebaseVersion()` - ObjC API to access the Firebase
  installation version.

# Firebase 6.34.0
- [fixed] Removed warning related to missing Analytics framework for non-iOS builds since the
  framework isn't available on those platforms. (#6500)

# Firebase 6.33.0
- [fixed] Swift Package Manager - Define system framework and system library dependencies. This
  resolves undefined symbol issues for system dependencies. (#6408, #6413)
- [fixed] Swift Package Manager - Fixed build warnings related to minimum iOS version. (#6449)
- [fixed] Enable Firebase pod support for Auth and Crashlytics watchOS platform. (#4558)
- [fixed] Carthage - Some frameworks were missing Info.plist files. (#5562)

# Firebase 6.32.0
- [changed] Swift Package Manager - It's no longer necessary to select the Firebase or
  FirebaseCore products. Their build targets are implicitly selected when choosing any other
  Firebase product. If migrating from 6.31-spm-beta, you may need to remove those targets from
  the `Frameworks, Libraries, and Embedded Content` Build Setting on the General tab.

# Firebase 6.31.1
- [fixed] Sporadic missing FirebaseApp symbol build issue introduced in Firebase 6.28.0. (#6341)

# Firebase 6.31.0 FirebaseCore 6.10.1 -- M78
- [added] Beta release of Swift Package Manager. Details
  [here](https://github.com/firebase/firebase-ios-sdk/blob/main/SwiftPackageManager.md). (#3136)
- [changed] Firebase's dependencies on nanopb are updated from version 0.3.9.5 to
  version 0.3.9.6 (1.30906.0 in CocoaPods).

# v6.10.0 -- M77
- [changed] Functionally neutral public header refactor in preparation for Swift Package
  Manager support. Applies to FirebaseCore, FirebaseABTesting, FirebaseAuth, FirebaseCrashlytics,
  FirebaseDatabase, FirebaseFirestore, FirebaseFunctions, FirebaseInstallations,
  FirebaseRemoteConfig, FirebaseStorage, and GoogleDataTransport.

# v6.9.0 -- M75
- [changed] Added thread safety to `[FIROptions defaultOptions]` method. (#5915)
- [changed] Updated GoogleUtilities and GoogleDataTransport imports. The GoogleDataTransportCCTSupport
  pod/framework should no longer be linked along with Firebase. (#5824)

# v6.8.0 -- M73
- [changed] Functionally neutral refactor to simplify FirebaseCore's header usage and replace
  Interop pods with headers only. This change is the reason most of the Firebase pods have a minor
  version update and why there may not be another specific release note.

# v6.7.1 -- M71
- [fixed] Fixed `FirebaseApp`s `bundleID` verification, allowing exact `bundleID` matches
  for extensions. (#5126)

# v6.7.0 -- M70
- [fixed] Updated nanopb to 0.3.9.5 (across all Firebase pods). This includes a fix for
  [CVE-2020-5235](https://github.com/nanopb/nanopb/security/advisories/GHSA-gcx3-7m76-287p).
  Note that the versioning scheme for the nanopb CocoaPod has changed;
  see https://github.com/google/nanopb-podspec for more details. (#5191)

# v6.6.7 -- M69
- [fixed] Fixed Carthage installation failures involving `Protobuf.framework`.
  `Protobuf.framework` is now separately installable via adding
  `FirebaseProtobufBinary.json` to the Cartfile. Full details in the [Carthage usage
  instructions](https://github.com/firebase/firebase-ios-sdk/blob/main/Carthage.md#carthage-usage).
  (#5276)

# v6.6.6 -- M68
- [fixed] Fixed unincluded umbrella header warnings in Carthage and zip distributions
  introduced in Firebase 6.21.0. (#5209)

# v6.6.5 -- M67
- [changed] The zip distribution is now comprised of xcframeworks instead of
  frameworks. This provides a binary distribution for the community supported
  Firebase for Catalyst. See the zip's README for additional details.

- [fixed] The FirebaseCoreDiagnostic.framework in the Carthage distribution
  now includes an Info.plist. (#4917)

- [changed] The arm64e slice is no longer included the zip
  distribution's xcframeworks. The slice will be removed from the remaining
  frameworks in a subsequent release. We will restore once arm64e is
  officially supported by Apple.

# v6.6.4 -- M66
- [changed] Added an Apple platform flag (ios/macos/watchos/etc.) to `firebaseUserAgent`.
  The information will be used to support product decisions related to Apple platforms,
  e.g. prioritizing watchOS support, etc. (#4939)

# v6.6.3 -- M65
- [fixed] Fix Zip Builder module map generation that could cause linker missing
  symbol errors in the 6.14.0 through 6.16.0 binary release distributions. (#4819)

# v6.6.1 -- M63
- [changed] Minimum required Xcode version changed to 10.3 (was 10.1).

# v6.6.0 -- M62
- [changed] Reorganized directory structure.
- [changed] The following SDKs introduce a new transitive dependency on the [Firebase Installations API](https://console.cloud.google.com/apis/library/firebaseinstallations.googleapis.com):
  - Analytics
  - Cloud Messaging
  - Remote Config
  - In-App Messaging
  - A/B Testing
  - Performance Monitoring
  - ML Kit
  - Instance ID

The Firebase Installations SDK introduces the [Firebase Installations API](https://console.cloud.google.com/apis/library/firebaseinstallations.googleapis.com). Developers that use API-restrictions for their API-Keys may experience blocked requests (https://stackoverflow.com/questions/58495985/). A solution is available [here](../../FirebaseInstallations/API_KEY_RESTRICTIONS.md). (#4533)

# v6.5.0 -- M61
- [added] Updated the binary distributions to include arm64e slices. See
  https://developer.apple.com/documentation/security/preparing_your_app_to_work_with_pointer_authentication.
  Support for the open source libraries is now included in the zip and Carthage
  distributions. All libraries now support building for arm64e except the MLKit
  ones who's support is TBD. (#4110)

- [changed] The directory structure of the zip distribution has changed to include
  full name of each Firebase pod name in the directory structure. For example, the former
  `Storage` directory is now `FirebaseStorage`.

- [changed] Speed up initialization by lazily registering for the user agent. (#1306)

- [added] Added a Swift usage flag to `firebaseUserAgent`. The information will
  be used to support product decisions related to Swift, e.g. adding a Swift specific
  API, SDKs, etc. (#4448)

# v6.4.0 -- M60
- [changed] Administrative minor version update to prepare for an upcoming Firebase pod
  open source.

# v6.3.3 -- M59
- [changed] Carthage and zip file distributions are now built with Xcode 11.0.
  The Carthage and zip file distributions no longer support Xcode 10.3 and below.

# v6.3.2 -- M58
- [fixed] Fix container instantiation timing, IID startup. (#4030)
- [changed] Open-sourced Firebase pod. This enables `import Firebase` module
  support for tvOS and macOS. (#4021)

# v6.3.1 -- M57
- [fixed] Fixed race condition in component container. (#3967, #3924)

# v6.3.0 -- M56
- [changed] Transitive GoogleDataTransport dependency incremented to v2.0.0. (#3729)
- [fixed] Fixed "expiclitlySet" typo. (#3853)

# v6.2.0 -- M53
- [added] Added AppKit dependency on macOS and UIKit dependency on iOS and tvOS. (#3459)
- [added] Added support for Firebase Segmentation. (#3430)
- [changed] Moved core diagnostics log to app launch when core data collection is enabled. (#3437)
- [changed] Open-sourced the Firebase Core Diagnostics SDK. (#3129)

# 2019-07-18 -- v6.1.0 -- M52
- [added] `FIROptions.appGroupID` property added to configure the App Group identifier required to share
  data between the application and the application extensions. (#3293)

# 2019-05-21 -- v6.0.1 -- M48
- [changed] Allowed `FirebaseApp` name to accept any alpha-numeric character instead of only ASCII. (#2609)

# 2019-05-07 -- v6.0.0 -- M47
- [changed] Added support for CocoaPods 1.7.x `:generate_multiple_pod_projects` feature. (#2751)
- [removed] Remove FIRAnalyticsConfiguration from Public header. Use from FirebaseAnalytics. (#2728)
- [changed] Remove runtime warning for missing analytics in favor of one at build time. (#2734)

# 2019-04-02 -- v5.4.1 -- M46
- [changed] Avoid using NSRegularExpression in FIRApp.
- [changed] Improve error message for invalid app names. (#2614)
- [changed] FIRApp thread safety fixes. (#2639)

# 2019-03-19 -- v5.4.0 -- M45
- [changed] Allow Bundle IDs that have a valid prefix to enable richer extension support. (#2515)
- [changed] Deprecated `FIRAnalyticsConfiguration` API in favor of new methods on the Analytics SDK.
  Please call the new APIs directly: Enable/disable Analytics with `Analytics.setAnalyticsCollectionEnabled(_)`
  and modify the session timeout interval with `Analytics.setSessionTimeoutInterval(_)`.

# 2019-01-22 -- v5.2.0 -- M41
- [changed] Added a registerInternalLibrary API. Now other Firebase libraries register with FirebaseCore
  instead of FirebaseCore needing all of its clients' versions built in.
  Firebase 5.16.0 makes this transition for FirebaseAnalytics, FirebaseAuth, FirebaseDatabase,
  FirebaseDynamicLinks, FirebaseFirestore, FirebaseFunctions, FirebaseInstanceID, FirebaseMessaging,
  and FirebaseStorage.

# 2018-12-18 -- v5.1.10 -- M40
- [changed] Removed some internal authentication methods on FIRApp which are no longer used thanks to the interop platform.

# 2018-10-31 -- v5.1.7 -- M37
- [fixed] Fixed static analysis warning for improper `nil` comparison. (#2034)
- [changed] Assign the default app before posting notifications. (#2024)
- [changed] Remove unnecessary notification flag. (#1993)
- [changed] Wrap diagnostics notification in collection flag check. (#1979)

# 2018-08-28 -- v5.1.2 -- M32
- [fixed] Clarified wording in `FirebaseAnalytics not available` log message. (#1653)

# 2018-07-31 -- v5.1.0 -- M30
- [feature] Added a global data collection flag to use when individual product flags are not set. (#1583)

# 2018-06-19 -- v5.0.4 -- M28
- [fixed] Fixed a thread sanitizer error (#1390)
- [fixed] Updated FirebaseCore.podspec so that it works with cocoapods-packager. (#1378)

# 2018-05-29 -- v5.0.2 -- M26
- [changed] Delayed library registration call from `+load` to `+initialize`. (#1305)

# 2018-05-15 -- v5.0.1 -- M25.1
- [fixed] Eliminated duplicate symbol in CocoaPods `-all_load build` (#1223)

# 2018-05-08 -- v5.0.0 -- M25
- [changed] Removed `UIKit` import from `FIRApp.h`.
- [changed] Removed deprecated methods.

# 2018-03-06 -- v4.0.16 -- M22
- [changed] Addresses CLANG_WARN_OBJC_IMPLICIT_RETAIN_SELF warnings that surface in newer versions of Xcode and CocoaPods.

# 2018-01-18 -- v4.0.14 -- M21.1
- [changed] Removed AppKit dependency for community macOS build.

# 2017-11-30 -- v4.0.12 -- M20.2
- [fixed] Removed `FIR_SWIFT_NAME` macro, replaced with proper `NS_SWIFT_NAME`.

# 2017-11-14 -- v4.0.11 -- M20.1
- [feature] Added `-FIRLoggerForceSTDERR` launch argument flag to force STDERR
  output for all Firebase logging

# 2017-08-25 -- v4.0.6 -- M18.1
- [changed] Removed unused method

# 2017-08-09 -- v4.0.5 -- M18.0
- [changed] Log an error for an incorrectly configured bundle ID instead of an info
  message.

# 2017-07-12 -- v4.0.4 -- M17.4
- [changed] Switched to using the https://cocoapods.org/pods/nanopb pod instead of
  linking nanopb in (preventing linker conflicts).

# 2017-06-06 -- v4.0.1 -- M17.1
- [fixed] Improved diagnostic messages for Swift

# 2017-05-17 -- v4.0.0 -- M17
- [changed] Update FIROptions to have a simpler constructor and mutable properties
- [feature] Swift naming update, FIR prefix dropped
- [changed] Internal cleanup for open source release<|MERGE_RESOLUTION|>--- conflicted
+++ resolved
@@ -1,10 +1,7 @@
-<<<<<<< HEAD
 # Unreleased
 - [removed] **Breaking change**: FirebaseDynamicLinks has been removed. See
   https://firebase.google.com/support/dynamic-links-faq for more info.
 
-=======
->>>>>>> fdc352fa
 # Firebase 11.15.0
 - [fixed] Remove c99 as the required C language standard. (#14950)
 - [deprecated] Deprecated the `Options.deepLinkURLScheme` property. This
