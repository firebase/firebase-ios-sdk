--- conflicted
+++ resolved
@@ -407,11 +407,7 @@
     final class WeakRefs: @unchecked Sendable {
       // Lock is used to synchronize `weakRefs` during concurrent access.
       private(set) var weakRefs =
-<<<<<<< HEAD
-          FIRAllocatedUnfairLock<[WeakContainer<HeartbeatStorage>]>(initialState: [])
-=======
         FIRAllocatedUnfairLock<[WeakContainer<HeartbeatStorage>]>(initialState: [])
->>>>>>> 491d0374
 
       func append(_ weakRef: WeakContainer<HeartbeatStorage>) {
         weakRefs.withLock {
