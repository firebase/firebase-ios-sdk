--- conflicted
+++ resolved
@@ -52,15 +52,6 @@
   // MARK: - Instance Management
 
   /// Statically allocated cache of `HeartbeatStorage` instances keyed by string IDs.
-<<<<<<< HEAD
-  // In Swift 6, this property is not concurrency-safe because it is
-  // nonisolated global shared mutable state. Because this target's
-  // deployment version does not support Swift concurrency, it is marked as
-  // `nonisolated(unsafe)` to disable concurrency-safety checks. The
-  // property's access is protected by an external synchronization mechanism
-  // (see `FIRAllocatedUnfairLock` type).
-=======
->>>>>>> 491d0374
   private static let cachedInstances: FIRAllocatedUnfairLock<
     [String: WeakContainer<HeartbeatStorage>]
   > = FIRAllocatedUnfairLock(initialState: [:])
