--- conflicted
+++ resolved
@@ -437,17 +437,13 @@
 		DEE14D921E84468D006FA992 /* FIRLoggerTest.m in Sources */ = {isa = PBXBuildFile; fileRef = DEE14D791E844677006FA992 /* FIRLoggerTest.m */; };
 		DEE14D931E84468D006FA992 /* FIROptionsTest.m in Sources */ = {isa = PBXBuildFile; fileRef = DEE14D7A1E844677006FA992 /* FIROptionsTest.m */; };
 		DEE14D941E84468D006FA992 /* FIRTestCase.m in Sources */ = {isa = PBXBuildFile; fileRef = DEE14D7C1E844677006FA992 /* FIRTestCase.m */; };
-<<<<<<< HEAD
 		E7CE663A6108639AECC9E332 /* Pods_Database_Example_macOS.framework in Frameworks */ = {isa = PBXBuildFile; fileRef = FC114C58C298EBD176766E34 /* Pods_Database_Example_macOS.framework */; };
 		EDA3831BD5D2361895BC8D7F /* Pods_Messaging_Example_iOS.framework in Frameworks */ = {isa = PBXBuildFile; fileRef = 50DB356E28FA47E24029C0FB /* Pods_Messaging_Example_iOS.framework */; };
 		F3A5CD04028159CD00F0765E /* Pods_Database_IntegrationTests_iOS.framework in Frameworks */ = {isa = PBXBuildFile; fileRef = 8103186BFDCAC870AD26B192 /* Pods_Database_IntegrationTests_iOS.framework */; };
 		F653AF7DB269A2430D8074E3 /* Pods_Auth_Tests_macOS.framework in Frameworks */ = {isa = PBXBuildFile; fileRef = 63E91DC7EB2845C92601E0DB /* Pods_Auth_Tests_macOS.framework */; };
 		F88BE47068406C61520FDB0B /* Pods_Core_Tests_macOS.framework in Frameworks */ = {isa = PBXBuildFile; fileRef = B705EB4CB0D254E435F543FD /* Pods_Core_Tests_macOS.framework */; };
-=======
 		DEF288411F9AB6E100D480CF /* Default-568h@2x.png in Resources */ = {isa = PBXBuildFile; fileRef = DEF288401F9AB6E100D480CF /* Default-568h@2x.png */; };
 		DEF288421F9AB6E100D480CF /* Default-568h@2x.png in Resources */ = {isa = PBXBuildFile; fileRef = DEF288401F9AB6E100D480CF /* Default-568h@2x.png */; };
-		FFE130CF56C04A4F1F90F58C /* Pods_Core_Example_macOS.framework in Frameworks */ = {isa = PBXBuildFile; fileRef = 491500C8507A3B80D6FE1B61 /* Pods_Core_Example_macOS.framework */; };
->>>>>>> 4ed12213
 /* End PBXBuildFile section */
 
 /* Begin PBXContainerItemProxy section */
@@ -1130,13 +1126,10 @@
 		DEE14D7B1E844677006FA992 /* FIRTestCase.h */ = {isa = PBXFileReference; fileEncoding = 4; lastKnownFileType = sourcecode.c.h; path = FIRTestCase.h; sourceTree = "<group>"; };
 		DEE14D7C1E844677006FA992 /* FIRTestCase.m */ = {isa = PBXFileReference; fileEncoding = 4; lastKnownFileType = sourcecode.c.objc; path = FIRTestCase.m; sourceTree = "<group>"; };
 		DEE14D7D1E844677006FA992 /* Tests-Info.plist */ = {isa = PBXFileReference; fileEncoding = 4; lastKnownFileType = text.plist.xml; path = "Tests-Info.plist"; sourceTree = "<group>"; };
-<<<<<<< HEAD
-=======
 		DEF288401F9AB6E100D480CF /* Default-568h@2x.png */ = {isa = PBXFileReference; lastKnownFileType = image.png; path = "Default-568h@2x.png"; sourceTree = "<group>"; };
 		DF22AB406738B8C54A49A248 /* Pods-Auth_Tests_iOS.release.xcconfig */ = {isa = PBXFileReference; includeInIndex = 1; lastKnownFileType = text.xcconfig; name = "Pods-Auth_Tests_iOS.release.xcconfig"; path = "Pods/Target Support Files/Pods-Auth_Tests_iOS/Pods-Auth_Tests_iOS.release.xcconfig"; sourceTree = "<group>"; };
 		E1DB278AD387CAB5D57BF135 /* Pods_Storage_IntegrationTests_macOS.framework */ = {isa = PBXFileReference; explicitFileType = wrapper.framework; includeInIndex = 0; path = Pods_Storage_IntegrationTests_macOS.framework; sourceTree = BUILT_PRODUCTS_DIR; };
 		E27502AAA61906D3F236AD2C /* Pods-Storage_Tests_macOS.debug.xcconfig */ = {isa = PBXFileReference; includeInIndex = 1; lastKnownFileType = text.xcconfig; name = "Pods-Storage_Tests_macOS.debug.xcconfig"; path = "Pods/Target Support Files/Pods-Storage_Tests_macOS/Pods-Storage_Tests_macOS.debug.xcconfig"; sourceTree = "<group>"; };
->>>>>>> 4ed12213
 		E2C2834C90DBAB56D568189F /* LICENSE */ = {isa = PBXFileReference; includeInIndex = 1; lastKnownFileType = text; name = LICENSE; path = ../LICENSE; sourceTree = "<group>"; };
 		F45F12CE5412FFE2CF9DF815 /* Pods-Storage_IntegrationTests_macOS.debug.xcconfig */ = {isa = PBXFileReference; includeInIndex = 1; lastKnownFileType = text.xcconfig; name = "Pods-Storage_IntegrationTests_macOS.debug.xcconfig"; path = "Pods/Target Support Files/Pods-Storage_IntegrationTests_macOS/Pods-Storage_IntegrationTests_macOS.debug.xcconfig"; sourceTree = "<group>"; };
 		F475DD6D4AA604511FEA506D /* Pods-Auth_Tests_iOS.debug.xcconfig */ = {isa = PBXFileReference; includeInIndex = 1; lastKnownFileType = text.xcconfig; name = "Pods-Auth_Tests_iOS.debug.xcconfig"; path = "Pods/Target Support Files/Pods-Auth_Tests_iOS/Pods-Auth_Tests_iOS.debug.xcconfig"; sourceTree = "<group>"; };
