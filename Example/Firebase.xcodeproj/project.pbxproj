--- conflicted
+++ resolved
@@ -4623,7 +4623,7 @@
 				CLANG_WARN_DOCUMENTATION_COMMENTS = YES;
 				CODE_SIGN_ENTITLEMENTS = Messaging/App/iOS/Messaging_Example.entitlements;
 				DEBUG_INFORMATION_FORMAT = dwarf;
-				DEVELOPMENT_TEAM = EQHXZ8M8AV;
+				DEVELOPMENT_TEAM = "";
 				INFOPLIST_FILE = "Messaging/App/iOS/Messaging-Info.plist";
 				LD_RUNPATH_SEARCH_PATHS = "$(inherited) @executable_path/Frameworks";
 				MTL_ENABLE_DEBUG_INFO = YES;
@@ -4647,7 +4647,7 @@
 				CODE_SIGN_ENTITLEMENTS = Messaging/App/iOS/Messaging_Example.entitlements;
 				COPY_PHASE_STRIP = NO;
 				DEBUG_INFORMATION_FORMAT = "dwarf-with-dsym";
-				DEVELOPMENT_TEAM = EQHXZ8M8AV;
+				DEVELOPMENT_TEAM = "";
 				INFOPLIST_FILE = "Messaging/App/iOS/Messaging-Info.plist";
 				LD_RUNPATH_SEARCH_PATHS = "$(inherited) @executable_path/Frameworks";
 				MTL_ENABLE_DEBUG_INFO = NO;
@@ -4670,7 +4670,7 @@
 				CODE_SIGN_IDENTITY = "";
 				COMBINE_HIDPI_IMAGES = YES;
 				DEBUG_INFORMATION_FORMAT = dwarf;
-				DEVELOPMENT_TEAM = EQHXZ8M8AV;
+				DEVELOPMENT_TEAM = "";
 				INFOPLIST_FILE = "$(SRCROOT)/Auth/App/macOS/Auth-Info.plist";
 				LD_RUNPATH_SEARCH_PATHS = "$(inherited) @executable_path/../Frameworks";
 				MTL_ENABLE_DEBUG_INFO = YES;
@@ -4692,7 +4692,7 @@
 				COMBINE_HIDPI_IMAGES = YES;
 				COPY_PHASE_STRIP = NO;
 				DEBUG_INFORMATION_FORMAT = "dwarf-with-dsym";
-				DEVELOPMENT_TEAM = EQHXZ8M8AV;
+				DEVELOPMENT_TEAM = "";
 				INFOPLIST_FILE = "$(SRCROOT)/Auth/App/macOS/Auth-Info.plist";
 				LD_RUNPATH_SEARCH_PATHS = "$(inherited) @executable_path/../Frameworks";
 				MTL_ENABLE_DEBUG_INFO = NO;
@@ -4710,7 +4710,7 @@
 				CLANG_ANALYZER_NONNULL = YES;
 				CLANG_WARN_DOCUMENTATION_COMMENTS = YES;
 				DEBUG_INFORMATION_FORMAT = dwarf;
-				DEVELOPMENT_TEAM = EQHXZ8M8AV;
+				DEVELOPMENT_TEAM = "";
 				HEADER_SEARCH_PATHS = (
 					"$(inherited)",
 					"\"${PODS_ROOT}/../../Firebase/Auth/Source/RPCs\"",
@@ -4737,7 +4737,7 @@
 				CLANG_WARN_DOCUMENTATION_COMMENTS = YES;
 				COPY_PHASE_STRIP = NO;
 				DEBUG_INFORMATION_FORMAT = "dwarf-with-dsym";
-				DEVELOPMENT_TEAM = EQHXZ8M8AV;
+				DEVELOPMENT_TEAM = "";
 				HEADER_SEARCH_PATHS = (
 					"$(inherited)",
 					"\"${PODS_ROOT}/../../Firebase/Auth/Source/RPCs\"",
@@ -4766,7 +4766,7 @@
 				CODE_SIGN_IDENTITY = "";
 				COMBINE_HIDPI_IMAGES = YES;
 				DEBUG_INFORMATION_FORMAT = dwarf;
-				DEVELOPMENT_TEAM = EQHXZ8M8AV;
+				DEVELOPMENT_TEAM = "";
 				INFOPLIST_FILE = "$(SRCROOT)/Core/App/macOS/Core-Info.plist";
 				LD_RUNPATH_SEARCH_PATHS = "$(inherited) @executable_path/../Frameworks";
 				MTL_ENABLE_DEBUG_INFO = YES;
@@ -4788,7 +4788,7 @@
 				COMBINE_HIDPI_IMAGES = YES;
 				COPY_PHASE_STRIP = NO;
 				DEBUG_INFORMATION_FORMAT = "dwarf-with-dsym";
-				DEVELOPMENT_TEAM = EQHXZ8M8AV;
+				DEVELOPMENT_TEAM = "";
 				INFOPLIST_FILE = "$(SRCROOT)/Core/App/macOS/Core-Info.plist";
 				LD_RUNPATH_SEARCH_PATHS = "$(inherited) @executable_path/../Frameworks";
 				MTL_ENABLE_DEBUG_INFO = NO;
@@ -4806,7 +4806,7 @@
 				CLANG_ANALYZER_NONNULL = YES;
 				CLANG_WARN_DOCUMENTATION_COMMENTS = YES;
 				DEBUG_INFORMATION_FORMAT = dwarf;
-				DEVELOPMENT_TEAM = EQHXZ8M8AV;
+				DEVELOPMENT_TEAM = "";
 				HEADER_SEARCH_PATHS = (
 					"$(inherited)",
 					"\"${PODS_ROOT}/../../Firebase/Core/Private\"",
@@ -4830,7 +4830,7 @@
 				CLANG_WARN_DOCUMENTATION_COMMENTS = YES;
 				COPY_PHASE_STRIP = NO;
 				DEBUG_INFORMATION_FORMAT = "dwarf-with-dsym";
-				DEVELOPMENT_TEAM = EQHXZ8M8AV;
+				DEVELOPMENT_TEAM = "";
 				HEADER_SEARCH_PATHS = (
 					"$(inherited)",
 					"\"${PODS_ROOT}/../../Firebase/Core/Private\"",
@@ -4856,7 +4856,7 @@
 				CODE_SIGN_IDENTITY = "";
 				COMBINE_HIDPI_IMAGES = YES;
 				DEBUG_INFORMATION_FORMAT = dwarf;
-				DEVELOPMENT_TEAM = EQHXZ8M8AV;
+				DEVELOPMENT_TEAM = "";
 				INFOPLIST_FILE = "$(SRCROOT)/Storage/App/macOS/Storage-Info.plist";
 				LD_RUNPATH_SEARCH_PATHS = "$(inherited) @executable_path/../Frameworks";
 				MTL_ENABLE_DEBUG_INFO = YES;
@@ -4878,7 +4878,7 @@
 				COMBINE_HIDPI_IMAGES = YES;
 				COPY_PHASE_STRIP = NO;
 				DEBUG_INFORMATION_FORMAT = "dwarf-with-dsym";
-				DEVELOPMENT_TEAM = EQHXZ8M8AV;
+				DEVELOPMENT_TEAM = "";
 				INFOPLIST_FILE = "$(SRCROOT)/Storage/App/macOS/Storage-Info.plist";
 				LD_RUNPATH_SEARCH_PATHS = "$(inherited) @executable_path/../Frameworks";
 				MTL_ENABLE_DEBUG_INFO = NO;
@@ -4893,7 +4893,7 @@
 			baseConfigurationReference = E27502AAA61906D3F236AD2C /* Pods-Storage_Tests_macOS.debug.xcconfig */;
 			buildSettings = {
 				BUNDLE_LOADER = "$(TEST_HOST)";
-				DEVELOPMENT_TEAM = EQHXZ8M8AV;
+				DEVELOPMENT_TEAM = "";
 				GCC_PRECOMPILE_PREFIX_HEADER = YES;
 				GCC_PREFIX_HEADER = "";
 				GCC_PREPROCESSOR_DEFINITIONS = (
@@ -4919,7 +4919,7 @@
 			baseConfigurationReference = 55CF04372D55EE9115457D4B /* Pods-Storage_Tests_macOS.release.xcconfig */;
 			buildSettings = {
 				BUNDLE_LOADER = "$(TEST_HOST)";
-				DEVELOPMENT_TEAM = EQHXZ8M8AV;
+				DEVELOPMENT_TEAM = "";
 				GCC_PRECOMPILE_PREFIX_HEADER = YES;
 				GCC_PREFIX_HEADER = "";
 				HEADER_SEARCH_PATHS = (
@@ -4986,7 +4986,7 @@
 		D0FE8A101ED9C32C003F6722 /* Debug */ = {
 			isa = XCBuildConfiguration;
 			buildSettings = {
-				DEVELOPMENT_TEAM = EQHXZ8M8AV;
+				DEVELOPMENT_TEAM = "";
 				PRODUCT_NAME = "$(TARGET_NAME)";
 				SDKROOT = macosx;
 			};
@@ -4995,7 +4995,7 @@
 		D0FE8A111ED9C32C003F6722 /* Release */ = {
 			isa = XCBuildConfiguration;
 			buildSettings = {
-				DEVELOPMENT_TEAM = EQHXZ8M8AV;
+				DEVELOPMENT_TEAM = "";
 				PRODUCT_NAME = "$(TARGET_NAME)";
 				SDKROOT = macosx;
 			};
@@ -5012,7 +5012,7 @@
 				CODE_SIGN_IDENTITY = "";
 				COMBINE_HIDPI_IMAGES = YES;
 				DEBUG_INFORMATION_FORMAT = dwarf;
-				DEVELOPMENT_TEAM = EQHXZ8M8AV;
+				DEVELOPMENT_TEAM = "";
 				INFOPLIST_FILE = "$(SRCROOT)/Database/App/macOS/Database-Info.plist";
 				LD_RUNPATH_SEARCH_PATHS = "$(inherited) @executable_path/../Frameworks";
 				MTL_ENABLE_DEBUG_INFO = YES;
@@ -5034,7 +5034,7 @@
 				COMBINE_HIDPI_IMAGES = YES;
 				COPY_PHASE_STRIP = NO;
 				DEBUG_INFORMATION_FORMAT = "dwarf-with-dsym";
-				DEVELOPMENT_TEAM = EQHXZ8M8AV;
+				DEVELOPMENT_TEAM = "";
 				INFOPLIST_FILE = "$(SRCROOT)/Database/App/macOS/Database-Info.plist";
 				LD_RUNPATH_SEARCH_PATHS = "$(inherited) @executable_path/../Frameworks";
 				MTL_ENABLE_DEBUG_INFO = NO;
@@ -5053,7 +5053,7 @@
 				CLANG_ANALYZER_NUMBER_OBJECT_CONVERSION = YES_AGGRESSIVE;
 				CLANG_WARN_DOCUMENTATION_COMMENTS = YES;
 				DEBUG_INFORMATION_FORMAT = dwarf;
-				DEVELOPMENT_TEAM = EQHXZ8M8AV;
+				DEVELOPMENT_TEAM = "";
 				HEADER_SEARCH_PATHS = (
 					"$(inherited)",
 					"\"${PODS_ROOT}/../../Firebase/Database/Utilities/Tuples\"",
@@ -5093,7 +5093,7 @@
 				CLANG_ANALYZER_NUMBER_OBJECT_CONVERSION = YES_AGGRESSIVE;
 				CLANG_WARN_DOCUMENTATION_COMMENTS = YES;
 				DEBUG_INFORMATION_FORMAT = "dwarf-with-dsym";
-				DEVELOPMENT_TEAM = EQHXZ8M8AV;
+				DEVELOPMENT_TEAM = "";
 				HEADER_SEARCH_PATHS = (
 					"$(inherited)",
 					"\"${PODS_ROOT}/../../Firebase/Database/Utilities/Tuples\"",
@@ -5132,7 +5132,6 @@
 				CLANG_ANALYZER_NONNULL = YES;
 				CLANG_WARN_DOCUMENTATION_COMMENTS = YES;
 				DEBUG_INFORMATION_FORMAT = dwarf;
-<<<<<<< HEAD
 				HEADER_SEARCH_PATHS = (
 					"$(inherited)",
 					"\"${PODS_ROOT}/../../Firebase/Database/Utilities/Tuples\"",
@@ -5156,11 +5155,6 @@
 				INFOPLIST_FILE = "Database/Tests/FirebaseTests-Info.plist";
 				IPHONEOS_DEPLOYMENT_TARGET = 10.2;
 				LD_RUNPATH_SEARCH_PATHS = "$(inherited) @executable_path/Frameworks @loader_path/Frameworks";
-=======
-				DEVELOPMENT_TEAM = "";
-				INFOPLIST_FILE = "Messaging/App/Messaging-Info.plist";
-				LD_RUNPATH_SEARCH_PATHS = "$(inherited) @executable_path/Frameworks";
->>>>>>> d8561081
 				MTL_ENABLE_DEBUG_INFO = YES;
 				PRODUCT_BUNDLE_IDENTIFIER = "com.google.Database-IntegrationTests-macOS";
 				PRODUCT_NAME = "$(TARGET_NAME)";
@@ -5178,7 +5172,6 @@
 				CLANG_WARN_DOCUMENTATION_COMMENTS = YES;
 				COPY_PHASE_STRIP = NO;
 				DEBUG_INFORMATION_FORMAT = "dwarf-with-dsym";
-<<<<<<< HEAD
 				HEADER_SEARCH_PATHS = (
 					"$(inherited)",
 					"\"${PODS_ROOT}/../../Firebase/Database/Utilities/Tuples\"",
@@ -5202,11 +5195,6 @@
 				INFOPLIST_FILE = "Database/Tests/FirebaseTests-Info.plist";
 				IPHONEOS_DEPLOYMENT_TARGET = 10.2;
 				LD_RUNPATH_SEARCH_PATHS = "$(inherited) @executable_path/Frameworks @loader_path/Frameworks";
-=======
-				DEVELOPMENT_TEAM = "";
-				INFOPLIST_FILE = "Messaging/App/Messaging-Info.plist";
-				LD_RUNPATH_SEARCH_PATHS = "$(inherited) @executable_path/Frameworks";
->>>>>>> d8561081
 				MTL_ENABLE_DEBUG_INFO = NO;
 				PRODUCT_BUNDLE_IDENTIFIER = "com.google.Database-IntegrationTests-macOS";
 				PRODUCT_NAME = "$(TARGET_NAME)";
@@ -5218,7 +5206,7 @@
 		DE33738B1E73773400881891 /* Debug */ = {
 			isa = XCBuildConfiguration;
 			buildSettings = {
-				DEVELOPMENT_TEAM = EQHXZ8M8AV;
+				DEVELOPMENT_TEAM = "";
 				PRODUCT_NAME = "$(TARGET_NAME)";
 			};
 			name = Debug;
@@ -5226,7 +5214,7 @@
 		DE33738C1E73773400881891 /* Release */ = {
 			isa = XCBuildConfiguration;
 			buildSettings = {
-				DEVELOPMENT_TEAM = EQHXZ8M8AV;
+				DEVELOPMENT_TEAM = "";
 				PRODUCT_NAME = "$(TARGET_NAME)";
 			};
 			name = Release;
@@ -5240,13 +5228,8 @@
 				CLANG_ANALYZER_NUMBER_OBJECT_CONVERSION = YES_AGGRESSIVE;
 				CLANG_WARN_DOCUMENTATION_COMMENTS = YES;
 				DEBUG_INFORMATION_FORMAT = dwarf;
-<<<<<<< HEAD
-				DEVELOPMENT_TEAM = EQHXZ8M8AV;
+				DEVELOPMENT_TEAM = "";
 				INFOPLIST_FILE = "$(SRCROOT)/Database/App/iOS/Database-Info.plist";
-=======
-				DEVELOPMENT_TEAM = "";
-				INFOPLIST_FILE = "$(SRCROOT)/Database/App/Database-Info.plist";
->>>>>>> d8561081
 				LD_RUNPATH_SEARCH_PATHS = "$(inherited) @executable_path/Frameworks";
 				MTL_ENABLE_DEBUG_INFO = YES;
 				PRODUCT_BUNDLE_IDENTIFIER = "com.google.Database-Example-iOS";
@@ -5264,13 +5247,8 @@
 				CLANG_WARN_DOCUMENTATION_COMMENTS = YES;
 				COPY_PHASE_STRIP = NO;
 				DEBUG_INFORMATION_FORMAT = "dwarf-with-dsym";
-<<<<<<< HEAD
-				DEVELOPMENT_TEAM = EQHXZ8M8AV;
+				DEVELOPMENT_TEAM = "";
 				INFOPLIST_FILE = "$(SRCROOT)/Database/App/iOS/Database-Info.plist";
-=======
-				DEVELOPMENT_TEAM = "";
-				INFOPLIST_FILE = "$(SRCROOT)/Database/App/Database-Info.plist";
->>>>>>> d8561081
 				LD_RUNPATH_SEARCH_PATHS = "$(inherited) @executable_path/Frameworks";
 				MTL_ENABLE_DEBUG_INFO = NO;
 				PRODUCT_BUNDLE_IDENTIFIER = "com.google.Database-Example-iOS";
@@ -5371,13 +5349,8 @@
 				CLANG_WARN_DOCUMENTATION_COMMENTS = YES;
 				"CODE_SIGN_IDENTITY[sdk=iphoneos*]" = "iPhone Developer";
 				DEBUG_INFORMATION_FORMAT = dwarf;
-<<<<<<< HEAD
-				DEVELOPMENT_TEAM = EQHXZ8M8AV;
+				DEVELOPMENT_TEAM = "";
 				INFOPLIST_FILE = "$(SRCROOT)/Auth/App/iOS/Auth-Info.plist";
-=======
-				DEVELOPMENT_TEAM = "";
-				INFOPLIST_FILE = "$(SRCROOT)/Auth/App/Auth-Info.plist";
->>>>>>> d8561081
 				LD_RUNPATH_SEARCH_PATHS = "$(inherited) @executable_path/Frameworks";
 				MTL_ENABLE_DEBUG_INFO = YES;
 				PRODUCT_BUNDLE_IDENTIFIER = "com.google.Auth-Example-iOS";
@@ -5399,13 +5372,8 @@
 				"CODE_SIGN_IDENTITY[sdk=iphoneos*]" = "iPhone Developer";
 				COPY_PHASE_STRIP = NO;
 				DEBUG_INFORMATION_FORMAT = "dwarf-with-dsym";
-<<<<<<< HEAD
-				DEVELOPMENT_TEAM = EQHXZ8M8AV;
+				DEVELOPMENT_TEAM = "";
 				INFOPLIST_FILE = "$(SRCROOT)/Auth/App/iOS/Auth-Info.plist";
-=======
-				DEVELOPMENT_TEAM = "";
-				INFOPLIST_FILE = "$(SRCROOT)/Auth/App/Auth-Info.plist";
->>>>>>> d8561081
 				LD_RUNPATH_SEARCH_PATHS = "$(inherited) @executable_path/Frameworks";
 				MTL_ENABLE_DEBUG_INFO = NO;
 				PRODUCT_BUNDLE_IDENTIFIER = "com.google.Auth-Example-iOS";
@@ -5578,16 +5546,7 @@
 			baseConfigurationReference = BFF6849AC334804952C8B985 /* Pods-Storage_Tests_iOS.debug.xcconfig */;
 			buildSettings = {
 				BUNDLE_LOADER = "$(TEST_HOST)";
-<<<<<<< HEAD
-				DEVELOPMENT_TEAM = EQHXZ8M8AV;
-=======
 				DEVELOPMENT_TEAM = "";
-				FRAMEWORK_SEARCH_PATHS = (
-					"$(SDKROOT)/Developer/Library/Frameworks",
-					"$(inherited)",
-					"$(DEVELOPER_FRAMEWORKS_DIR)",
-				);
->>>>>>> d8561081
 				GCC_PRECOMPILE_PREFIX_HEADER = YES;
 				GCC_PREFIX_HEADER = "";
 				GCC_PREPROCESSOR_DEFINITIONS = (
@@ -5612,16 +5571,7 @@
 			baseConfigurationReference = 659F5E0EE747A8831F95BB6A /* Pods-Storage_Tests_iOS.release.xcconfig */;
 			buildSettings = {
 				BUNDLE_LOADER = "$(TEST_HOST)";
-<<<<<<< HEAD
-				DEVELOPMENT_TEAM = EQHXZ8M8AV;
-=======
 				DEVELOPMENT_TEAM = "";
-				FRAMEWORK_SEARCH_PATHS = (
-					"$(SDKROOT)/Developer/Library/Frameworks",
-					"$(inherited)",
-					"$(DEVELOPER_FRAMEWORKS_DIR)",
-				);
->>>>>>> d8561081
 				GCC_PRECOMPILE_PREFIX_HEADER = YES;
 				GCC_PREFIX_HEADER = "";
 				HEADER_SEARCH_PATHS = (
@@ -5645,13 +5595,8 @@
 				CLANG_ANALYZER_NONNULL = YES;
 				CLANG_WARN_DOCUMENTATION_COMMENTS = YES;
 				DEBUG_INFORMATION_FORMAT = dwarf;
-<<<<<<< HEAD
-				DEVELOPMENT_TEAM = EQHXZ8M8AV;
+				DEVELOPMENT_TEAM = "";
 				INFOPLIST_FILE = "$(SRCROOT)/Core/App/iOS/Core-Info.plist";
-=======
-				DEVELOPMENT_TEAM = "";
-				INFOPLIST_FILE = "$(SRCROOT)/Core/App/Core-Info.plist";
->>>>>>> d8561081
 				LD_RUNPATH_SEARCH_PATHS = "$(inherited) @executable_path/Frameworks";
 				MTL_ENABLE_DEBUG_INFO = YES;
 				PRODUCT_BUNDLE_IDENTIFIER = "com.google.Core-Example-iOS";
@@ -5668,13 +5613,8 @@
 				CLANG_WARN_DOCUMENTATION_COMMENTS = YES;
 				COPY_PHASE_STRIP = NO;
 				DEBUG_INFORMATION_FORMAT = "dwarf-with-dsym";
-<<<<<<< HEAD
-				DEVELOPMENT_TEAM = EQHXZ8M8AV;
+				DEVELOPMENT_TEAM = "";
 				INFOPLIST_FILE = "$(SRCROOT)/Core/App/iOS/Core-Info.plist";
-=======
-				DEVELOPMENT_TEAM = "";
-				INFOPLIST_FILE = "$(SRCROOT)/Core/App/Core-Info.plist";
->>>>>>> d8561081
 				LD_RUNPATH_SEARCH_PATHS = "$(inherited) @executable_path/Frameworks";
 				MTL_ENABLE_DEBUG_INFO = NO;
 				PRODUCT_BUNDLE_IDENTIFIER = "com.google.Core-Example-iOS";
@@ -5690,15 +5630,7 @@
 				CLANG_ANALYZER_NONNULL = YES;
 				CLANG_WARN_DOCUMENTATION_COMMENTS = YES;
 				DEBUG_INFORMATION_FORMAT = dwarf;
-<<<<<<< HEAD
-				DEVELOPMENT_TEAM = EQHXZ8M8AV;
-=======
 				DEVELOPMENT_TEAM = "";
-				FRAMEWORK_SEARCH_PATHS = (
-					"$(inherited)",
-					"$(PROJECT_DIR)/build/Debug-iphoneos/FirebaseCore",
-				);
->>>>>>> d8561081
 				HEADER_SEARCH_PATHS = (
 					"$(inherited)",
 					"\"${PODS_ROOT}/../../Firebase/Core/Private\"",
@@ -5722,15 +5654,7 @@
 				CLANG_WARN_DOCUMENTATION_COMMENTS = YES;
 				COPY_PHASE_STRIP = NO;
 				DEBUG_INFORMATION_FORMAT = "dwarf-with-dsym";
-<<<<<<< HEAD
-				DEVELOPMENT_TEAM = EQHXZ8M8AV;
-=======
 				DEVELOPMENT_TEAM = "";
-				FRAMEWORK_SEARCH_PATHS = (
-					"$(inherited)",
-					"$(PROJECT_DIR)/build/Debug-iphoneos/FirebaseCore",
-				);
->>>>>>> d8561081
 				HEADER_SEARCH_PATHS = (
 					"$(inherited)",
 					"\"${PODS_ROOT}/../../Firebase/Core/Private\"",
