--- conflicted
+++ resolved
@@ -1,7 +1,5 @@
 # Uncomment the next line to define a global platform for your project
 # platform :ios, '9.0'
-
-pod 'leveldb-library', :podspec => '../'
 
 target 'tvOSSample' do
   # Comment the next line if you're not using Swift and don't want to use dynamic frameworks
@@ -9,11 +7,8 @@
 
   # Pods for tvOSSample
   pod 'FirebaseCommunity/Core', :path => '../../'
-<<<<<<< HEAD
   pod 'FirebaseCommunity/Auth', :path => '../../'
-=======
   pod 'FirebaseCommunity/Database', :path => '../../'
->>>>>>> d0ba341a
   pod 'FirebaseCommunity/Storage', :path => '../../'
 
 end