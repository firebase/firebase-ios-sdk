--- conflicted
+++ resolved
@@ -13,13 +13,10 @@
 		ED4D5FE41FBA008200501573 /* Assets.xcassets in Resources */ = {isa = PBXBuildFile; fileRef = ED4D5FE31FBA008200501573 /* Assets.xcassets */; };
 		ED4D5FEC1FBA055300501573 /* GoogleService-Info.plist in Resources */ = {isa = PBXBuildFile; fileRef = ED4D5FEB1FBA055300501573 /* GoogleService-Info.plist */; };
 		ED822C851FBA212600B00A2F /* StorageViewController.swift in Sources */ = {isa = PBXBuildFile; fileRef = ED822C841FBA212600B00A2F /* StorageViewController.swift */; };
-<<<<<<< HEAD
 		EDFBCF511FBC88D20041A9FD /* AuthViewController.swift in Sources */ = {isa = PBXBuildFile; fileRef = EDFBCF501FBC88D20041A9FD /* AuthViewController.swift */; };
 		EDFBCF531FBC89B70041A9FD /* AuthLoginViewController.swift in Sources */ = {isa = PBXBuildFile; fileRef = EDFBCF521FBC89B70041A9FD /* AuthLoginViewController.swift */; };
 		EDFBCF551FBC95DD0041A9FD /* EmailLoginViewController.swift in Sources */ = {isa = PBXBuildFile; fileRef = EDFBCF541FBC95DD0041A9FD /* EmailLoginViewController.swift */; };
-=======
 		EDFBCF4C1FBB3ACC0041A9FD /* DatabaseViewController.swift in Sources */ = {isa = PBXBuildFile; fileRef = EDFBCF4B1FBB3ACC0041A9FD /* DatabaseViewController.swift */; };
->>>>>>> d0ba341a
 /* End PBXBuildFile section */
 
 /* Begin PBXFileReference section */
@@ -33,13 +30,10 @@
 		ED4D5FE51FBA008300501573 /* Info.plist */ = {isa = PBXFileReference; lastKnownFileType = text.plist.xml; path = Info.plist; sourceTree = "<group>"; };
 		ED4D5FEB1FBA055300501573 /* GoogleService-Info.plist */ = {isa = PBXFileReference; fileEncoding = 4; lastKnownFileType = text.plist.xml; path = "GoogleService-Info.plist"; sourceTree = "<group>"; };
 		ED822C841FBA212600B00A2F /* StorageViewController.swift */ = {isa = PBXFileReference; lastKnownFileType = sourcecode.swift; path = StorageViewController.swift; sourceTree = "<group>"; };
-<<<<<<< HEAD
 		EDFBCF501FBC88D20041A9FD /* AuthViewController.swift */ = {isa = PBXFileReference; lastKnownFileType = sourcecode.swift; path = AuthViewController.swift; sourceTree = "<group>"; };
 		EDFBCF521FBC89B70041A9FD /* AuthLoginViewController.swift */ = {isa = PBXFileReference; lastKnownFileType = sourcecode.swift; path = AuthLoginViewController.swift; sourceTree = "<group>"; };
 		EDFBCF541FBC95DD0041A9FD /* EmailLoginViewController.swift */ = {isa = PBXFileReference; lastKnownFileType = sourcecode.swift; path = EmailLoginViewController.swift; sourceTree = "<group>"; };
-=======
 		EDFBCF4B1FBB3ACC0041A9FD /* DatabaseViewController.swift */ = {isa = PBXFileReference; lastKnownFileType = sourcecode.swift; path = DatabaseViewController.swift; sourceTree = "<group>"; };
->>>>>>> d0ba341a
 /* End PBXFileReference section */
 
 /* Begin PBXFrameworksBuildPhase section */
@@ -98,13 +92,10 @@
 				ED4D5FE31FBA008200501573 /* Assets.xcassets */,
 				ED4D5FE51FBA008300501573 /* Info.plist */,
 				ED822C841FBA212600B00A2F /* StorageViewController.swift */,
-<<<<<<< HEAD
 				EDFBCF501FBC88D20041A9FD /* AuthViewController.swift */,
 				EDFBCF521FBC89B70041A9FD /* AuthLoginViewController.swift */,
 				EDFBCF541FBC95DD0041A9FD /* EmailLoginViewController.swift */,
-=======
 				EDFBCF4B1FBB3ACC0041A9FD /* DatabaseViewController.swift */,
->>>>>>> d0ba341a
 			);
 			path = tvOSSample;
 			sourceTree = "<group>";
@@ -244,11 +235,8 @@
 			isa = PBXSourcesBuildPhase;
 			buildActionMask = 2147483647;
 			files = (
-<<<<<<< HEAD
 				EDFBCF551FBC95DD0041A9FD /* EmailLoginViewController.swift in Sources */,
-=======
 				EDFBCF4C1FBB3ACC0041A9FD /* DatabaseViewController.swift in Sources */,
->>>>>>> d0ba341a
 				ED4D5FDD1FBA008200501573 /* AppDelegate.swift in Sources */,
 				EDFBCF511FBC88D20041A9FD /* AuthViewController.swift in Sources */,
 				EDFBCF531FBC89B70041A9FD /* AuthLoginViewController.swift in Sources */,
