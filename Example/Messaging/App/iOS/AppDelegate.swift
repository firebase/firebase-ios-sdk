--- conflicted
+++ resolved
@@ -133,7 +133,15 @@
   }
 }
 
-<<<<<<< HEAD
+extension AppDelegate {
+    func listenForDirectChannelStateChanges() {
+        NotificationCenter.default.addObserver(self, selector: #selector(onMessagingDirectChannelStateChanged(_:)), name: .MessagingConnectionStateChanged, object: nil)
+    }
+
+    func onMessagingDirectChannelStateChanged(_ notification: Notification) {
+        print("FCM Direct Channel Established: \(Messaging.messaging().isDirectChannelEstablished)")
+    }
+}  
 
 extension Dictionary {
   /// Utility method for printing Dictionaries as pretty-printed JSON.
@@ -144,14 +152,4 @@
     }
     return nil
   }
-=======
-extension AppDelegate {
-    func listenForDirectChannelStateChanges() {
-        NotificationCenter.default.addObserver(self, selector: #selector(onMessagingDirectChannelStateChanged(_:)), name: .MessagingConnectionStateChanged, object: nil)
-    }
-
-    func onMessagingDirectChannelStateChanged(_ notification: Notification) {
-        print("FCM Direct Channel Established: \(Messaging.messaging().isDirectChannelEstablished)")
-    }
->>>>>>> 66f3aeda
 }