# Uncomment the next two lines for pre-release testing on internal repo
#source 'sso://cpdc-internal/firebase'
#source 'https://github.com/CocoaPods/Specs.git'

# Uncomment the next two lines for pre-release testing on public repo
#source 'https://github.com/Firebase/SpecsStaging.git'
#source 'https://github.com/CocoaPods/Specs.git'

use_frameworks!

pod 'FirebaseAnalyticsInterop', :path => '../'
pod 'FirebaseAuthInterop', :path => '../'
pod 'FirebaseCore', :path => '../'
pod 'GoogleUtilities', :path => '../'

target 'Core_Example_iOS' do
  platform :ios, '8.0'

  # The next line is the forcing function for the Firebase pod. The Firebase
  # version's subspecs should depend on the component versions in their
  # corresponding podspec's.
  pod 'Firebase/CoreOnly', '5.20.1'

  target 'Core_Tests_iOS' do
    inherit! :search_paths
    pod 'OCMock'
  end
end

target 'Auth_Example_iOS' do
  platform :ios, '8.0'

  pod 'FirebaseAuth', :path => '../'

  target 'Auth_Tests_iOS' do
    inherit! :search_paths
    pod 'OCMock'
  end
end

target 'Database_Example_iOS' do
  platform :ios, '8.0'

  pod 'FirebaseDatabase', :path => '../'

  target 'Database_Tests_iOS' do
    inherit! :search_paths
  end

  target 'Database_IntegrationTests_iOS' do
    inherit! :search_paths
  end
end

target 'DynamicLinks_Example_iOS' do
  platform :ios, '8.0'

  pod 'FirebaseDynamicLinks', :path => '../'

  target 'DynamicLinks_Tests_iOS' do
    inherit! :search_paths
    pod 'OCMock'
    pod 'GoogleUtilities/MethodSwizzler', :path => '../'
    pod 'GoogleUtilities/SwizzlerTestHelpers', :path => '../'
  end
end

target 'FDLBuilderTestAppObjC' do
  platform :ios, '8.0'

  pod 'FirebaseDynamicLinks', :path => '../'

  target 'FDLBuilderTestAppObjCEarlGrey' do
    inherit! :search_paths
    pod 'EarlGrey'
  end
end

target 'InstanceID_Example_iOS' do
  platform :ios, '8.0'

  pod 'FirebaseInstanceID' , :path => '../'

  target 'InstanceID_Tests_iOS' do
    inherit! :search_paths
    pod 'OCMock'
  end
end

target 'Messaging_Example_iOS' do
  platform :ios, '8.0'

  pod 'FirebaseMessaging' , :path => '../'

  target 'Messaging_Tests_iOS' do
    inherit! :search_paths
    pod 'OCMock'
  end
end

target 'Messaging_Sample_iOS' do
  platform :ios, '8.0'
  pod 'FirebaseMessaging' , :path => '../'
end

target 'Storage_Example_iOS' do
  platform :ios, '8.0'

  pod 'FirebaseStorage', :path => '../'

  target 'Storage_Tests_iOS' do
    inherit! :search_paths
    pod 'OCMock'
  end

  target 'Storage_IntegrationTests_iOS' do
    inherit! :search_paths
  end
end

target 'Auth_Sample' do
  platform :ios, '8.0'
  pod 'FirebaseAuth', :path => '../'
  pod 'FirebaseCore', :path => '../'
  pod 'FBSDKLoginKit'
  pod 'GoogleSignIn'
  pod 'FirebaseInstanceID', :path => '../'
  pod 'GTMSessionFetcher/Core'

  target 'Auth_ApiTests' do
    inherit! :search_paths
  end

  target 'Auth_E2eTests' do
    inherit! :search_paths
    pod 'EarlGrey'
  end
end

target 'Core_Example_macOS' do
  platform :osx, '10.11'

  pod 'FirebaseCore', :path => '../'

  target 'Core_Tests_macOS' do
    inherit! :search_paths
    pod 'OCMock'
  end
end

target 'Auth_Example_macOS' do
  platform :osx, '10.11'

  pod 'FirebaseAuth', :path => '../'

  target 'Auth_Tests_macOS' do
    inherit! :search_paths
    pod 'OCMock'
  end
end

target 'Database_Example_macOS' do
  platform :osx, '10.11'

  pod 'FirebaseDatabase', :path => '../'

  target 'Database_Tests_macOS' do
    inherit! :search_paths
  end

  target 'Database_IntegrationTests_macOS' do
    inherit! :search_paths
  end
end

target 'Storage_Example_macOS' do
  platform :osx, '10.11'

  pod 'FirebaseStorage', :path => '../'

  target 'Storage_Tests_macOS' do
    inherit! :search_paths
    pod 'OCMock'
  end

  target 'Storage_IntegrationTests_macOS' do
    inherit! :search_paths
  end
end

target 'Core_Example_tvOS' do
  platform :tvos, '10.0'

  target 'Core_Tests_tvOS' do
    inherit! :search_paths
    pod 'OCMock'
  end
end

target 'Auth_Example_tvOS' do
  platform :tvos, '10.0'

  pod 'FirebaseAuth', :path => '../'

  target 'Auth_Tests_tvOS' do
    inherit! :search_paths
    pod 'OCMock'
  end
end

target 'Database_Example_tvOS' do
  platform :tvos, '10.0'

  pod 'FirebaseDatabase', :path => '../'

  target 'Database_Tests_tvOS' do
    inherit! :search_paths
  end

# TODO
# target 'Database_IntegrationTests_tvOS' do
#    inherit! :search_paths
#  end
end

target 'Storage_Example_tvOS' do
  platform :tvos, '10.0'

  pod 'FirebaseStorage', :path => '../'

  target 'Storage_Tests_tvOS' do
    inherit! :search_paths
    pod 'OCMock'
  end

#TODO Storage_IntegrationTests_tvOS
#  target 'Storage_IntegrationTests_tvOS' do
#    inherit! :search_paths
#  end
end

target 'Messaging_Example_tvOS' do
  platform :tvos, '10.0'

  pod 'FirebaseMessaging', :path => '../'

  target 'Messaging_Tests_tvOS' do
    inherit! :search_paths
    pod 'OCMock'
  end
end

target 'InstanceID_Example_tvOS' do
  platform :tvos, '10.0'

  pod 'FirebaseInstanceID', :path => '../'

  target 'InstanceID_Tests_tvOS' do
    inherit! :search_paths
    pod 'OCMock'
  end
end

# Set define to turn on GUL_UNSWIZZLING and GUL_APP_DELEGATE_TESTING for the unit tests
post_install do |installer_representation|
  installer_representation.pods_project.targets.each do |target|
      target.build_configurations.each do |config|
          if config.name != 'Release'
              config.build_settings['GCC_PREPROCESSOR_DEFINITIONS'] ||= ['$(inherited)', 'GUL_UNSWIZZLING_ENABLED=1', 'GUL_APP_DELEGATE_TESTING=1']
          end
      end
  end
<<<<<<< HEAD
end
=======
end
>>>>>>> 267e9a6e
<|MERGE_RESOLUTION|>--- conflicted
+++ resolved
@@ -270,8 +270,4 @@
           end
       end
   end
-<<<<<<< HEAD
-end
-=======
-end
->>>>>>> 267e9a6e
+end
