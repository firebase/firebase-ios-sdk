/*
 * Copyright 2017 Google
 *
 * Licensed under the Apache License, Version 2.0 (the "License");
 * you may not use this file except in compliance with the License.
 * You may obtain a copy of the License at
 *
 *      http://www.apache.org/licenses/LICENSE-2.0
 *
 * Unless required by applicable law or agreed to in writing, software
 * distributed under the License is distributed on an "AS IS" BASIS,
 * WITHOUT WARRANTIES OR CONDITIONS OF ANY KIND, either express or implied.
 * See the License for the specific language governing permissions and
 * limitations under the License.
 */

#import <XCTest/XCTest.h>

#import "FirebaseCommunity/FIRAuth.h"
#import "FIRPhoneAuthProvider.h"
#import "Phone/FIRPhoneAuthCredential_Internal.h"
#import "Phone/NSString+FIRAuth.h"
#import "FIRApp.h"
#import "FIRApp+FIRAuthUnitTests.h"
#import "FIRAuthAPNSToken.h"
#import "FIRAuthAPNSTokenManager.h"
#import "FIRAuthAppCredential.h"
#import "FIRAuthAppCredentialManager.h"
#import "FIRAuthNotificationManager.h"
#import "FIRAuth_Internal.h"
#import "FIRAuthCredential_Internal.h"
#import "FIRAuthErrorUtils.h"
#import "FIRAuthGlobalWorkQueue.h"
#import "FIRAuthBackend.h"
#import "FIRAuthURLPresenter.h"
<<<<<<< HEAD
#import "FIROptions.h"
=======
>>>>>>> b2765604
#import "FIRGetProjectConfigRequest.h"
#import "FIRGetProjectConfigResponse.h"
#import "FIRSendVerificationCodeRequest.h"
#import "FIRSendVerificationCodeResponse.h"
#import "FIRAuthUIDelegate.h"
#import "FIRVerifyClientRequest.h"
#import "FIRVerifyClientResponse.h"
#import "FIRApp+FIRAuthUnitTests.h"
#import "OCMStubRecorder+FIRAuthUnitTests.h"
#import <OCMock/OCMock.h>

@import SafariServices;

NS_ASSUME_NONNULL_BEGIN

/** @var kTestPhoneNumber
    @brief A testing phone number.
 */
static NSString *const kTestPhoneNumber = @"55555555";

/** @var kTestInvalidPhoneNumber
    @brief An invalid testing phone number.
 */
static NSString *const kTestInvalidPhoneNumber = @"555+!*55555";

/** @var kTestVerificationID
    @brief A testing verfication ID.
 */
static NSString *const kTestVerificationID = @"verificationID";

/** @var kTestReceipt
    @brief A fake receipt for testing.
 */
static NSString *const kTestReceipt = @"receipt";

/** @var kTestSecret
    @brief A fake secret for testing.
 */
static NSString *const kTestSecret = @"secret";

/** @var kTestOldReceipt
    @brief A fake old receipt for testing.
 */
static NSString *const kTestOldReceipt = @"old_receipt";

/** @var kTestOldSecret
    @brief A fake old secret for testing.
 */
static NSString *const kTestOldSecret = @"old_secret";

/** @var kTestVerificationCode
    @brief A fake verfication code.
 */
static NSString *const kTestVerificationCode = @"verificationCode";

/** @var kFakeReCAPTCHAToken
    @brief A fake reCAPTCHA token.
 */
static NSString *const kFakeReCAPTCHAToken = @"fakeReCAPTCHAToken";

/** @var kFakeRedirectURLStringFormat
    @brief The format for a fake redirect URL string.
 */
static NSString *const kFakeRedirectURLStringFormat = @"com.googleusercontent.apps.123456://fireb"
    "aseauth/link?deep_link_id=https://example.firebaseapp.com/__/auth/callback?authType=verifyApp&"
    "recaptchaToken=%@";

/** @var kTestTimeout
    @brief A fake timeout value for waiting for push notification.
 */
static const NSTimeInterval kTestTimeout = 5;

/** @var kExpectationTimeout
    @brief The maximum time waiting for expectations to fulfill.
 */
static const NSTimeInterval kExpectationTimeout = 1;

/** @class FIRPhoneAuthProviderTests
    @brief Tests for @c FIRPhoneAuthProvider
 */
@interface FIRPhoneAuthProviderTests : XCTestCase
@end

@implementation FIRPhoneAuthProviderTests {
  /** @var _mockBackend
      @brief The mock @c FIRAuthBackendImplementation .
   */
  id _mockBackend;

  /** @var _provider
      @brief The @c FIRPhoneAuthProvider instance under test.
   */
  FIRPhoneAuthProvider *_provider;

  /** @var _mockAuth
      @brief The mock @c FIRAuth instance associated with @c _provider .
   */
  id _mockAuth;

  /** @var _mockAPNSTokenManager
      @brief The mock @c FIRAuthAPNSTokenManager instance associated with @c _mockAuth .
   */
  id _mockAPNSTokenManager;

  /** @var _mockAppCredentialManager
      @brief The mock @c FIRAuthAppCredentialManager instance associated with @c _mockAuth .
   */
  id _mockAppCredentialManager;

  /** @var _mockNotificationManager
      @brief The mock @c FIRAuthNotificationManager instance associated with @c _mockAuth .
   */
  id _mockNotificationManager;
}

- (void)setUp {
  [super setUp];
  _mockBackend = OCMProtocolMock(@protocol(FIRAuthBackendImplementation));
  [FIRAuthBackend setBackendImplementation:_mockBackend];
  _mockAuth = OCMClassMock([FIRAuth class]);
  _mockAPNSTokenManager = OCMClassMock([FIRAuthAPNSTokenManager class]);
  OCMStub([_mockAuth tokenManager]).andReturn(_mockAPNSTokenManager);
  _mockAppCredentialManager = OCMClassMock([FIRAuthAppCredentialManager class]);
  OCMStub([_mockAuth appCredentialManager]).andReturn(_mockAppCredentialManager);
  _mockNotificationManager = OCMClassMock([FIRAuthNotificationManager class]);
  OCMStub([_mockAuth notificationManager]).andReturn(_mockNotificationManager);
  _provider = [FIRPhoneAuthProvider providerWithAuth:_mockAuth];
  OCMStub([_mockAuth authURLPresenter]).andReturn([FIRAuthURLPresenter new]);
}

- (void)tearDown {
  [FIRAuthBackend setDefaultBackendImplementationWithRPCIssuer:nil];
  [super tearDown];
}

/** @fn testCredentialWithVerificationID
    @brief Tests the @c credentialWithToken method to make sure that it returns a valid
        FIRAuthCredential instance.
 */
- (void)testCredentialWithVerificationID {
  FIRPhoneAuthCredential *credential =
      [_provider credentialWithVerificationID:kTestVerificationID
                             verificationCode:kTestVerificationCode];
  XCTAssertEqualObjects(credential.verificationID, kTestVerificationID);
  XCTAssertEqualObjects(credential.verificationCode, kTestVerificationCode);
  XCTAssertNil(credential.temporaryProof);
  XCTAssertNil(credential.phoneNumber);
}

/** @fn testVerifyEmptyPhoneNumber
    @brief Tests a failed invocation @c verifyPhoneNumber:completion: because an empty phone
        number was provided.
 */
- (void)testVerifyEmptyPhoneNumber {
  // Empty phone number is checked on the client side so no backend RPC is mocked.
  XCTestExpectation *expectation = [self expectationWithDescription:@"callback"];
  [_provider verifyPhoneNumber:@""
                    completion:^(NSString *_Nullable verificationID, NSError *_Nullable error) {
    XCTAssertNotNil(error);
    XCTAssertEqual(error.code, FIRAuthErrorCodeMissingPhoneNumber);
    [expectation fulfill];
  }];
  [self waitForExpectationsWithTimeout:kExpectationTimeout handler:nil];
}

/** @fn testVerifyInvalidPhoneNumber
    @brief Tests a failed invocation @c verifyPhoneNumber:completion: because an invalid phone
        number was provided.
 */
- (void)testVerifyInvalidPhoneNumber {
  OCMExpect([_mockNotificationManager checkNotificationForwardingWithCallback:OCMOCK_ANY])
      .andCallBlock1(^(FIRAuthNotificationForwardingCallback callback) { callback(YES); });
  OCMStub([_mockAppCredentialManager credential])
      .andReturn([[FIRAuthAppCredential alloc] initWithReceipt:kTestReceipt secret:kTestSecret]);
  OCMExpect([_mockBackend sendVerificationCode:[OCMArg any] callback:[OCMArg any]])
      .andCallBlock2(^(FIRSendVerificationCodeRequest *request,
                       FIRSendVerificationCodeResponseCallback callback) {
    XCTAssertEqualObjects(request.phoneNumber, kTestPhoneNumber);
    XCTAssertEqualObjects(request.appCredential.receipt, kTestReceipt);
    XCTAssertEqualObjects(request.appCredential.secret, kTestSecret);
    dispatch_async(FIRAuthGlobalWorkQueue(), ^() {
      callback(nil, [FIRAuthErrorUtils invalidPhoneNumberErrorWithMessage:nil]);
    });
  });

  XCTestExpectation *expectation = [self expectationWithDescription:@"callback"];
  [_provider verifyPhoneNumber:kTestPhoneNumber
                    completion:^(NSString *_Nullable verificationID, NSError *_Nullable error) {
    XCTAssertTrue([NSThread isMainThread]);
    XCTAssertNil(verificationID);
    XCTAssertEqual(error.code, FIRAuthErrorCodeInvalidPhoneNumber);
    [expectation fulfill];
  }];
  [self waitForExpectationsWithTimeout:kExpectationTimeout handler:nil];
  OCMVerifyAll(_mockBackend);
  OCMVerifyAll(_mockNotificationManager);
  OCMVerifyAll(_mockAppCredentialManager);
}

/** @fn testVerifyPhoneNumber
    @brief Tests a successful invocation of @c verifyPhoneNumber:completion:.
 */
- (void)testVerifyPhoneNumber {
  OCMExpect([_mockNotificationManager checkNotificationForwardingWithCallback:OCMOCK_ANY])
      .andCallBlock1(^(FIRAuthNotificationForwardingCallback callback) { callback(YES); });
  OCMStub([_mockAppCredentialManager credential])
      .andReturn([[FIRAuthAppCredential alloc] initWithReceipt:kTestReceipt secret:kTestSecret]);
  OCMExpect([_mockBackend sendVerificationCode:[OCMArg any] callback:[OCMArg any]])
      .andCallBlock2(^(FIRSendVerificationCodeRequest *request,
                       FIRSendVerificationCodeResponseCallback callback) {
    XCTAssertEqualObjects(request.phoneNumber, kTestPhoneNumber);
    XCTAssertEqualObjects(request.appCredential.receipt, kTestReceipt);
    XCTAssertEqualObjects(request.appCredential.secret, kTestSecret);
    dispatch_async(FIRAuthGlobalWorkQueue(), ^() {
      id mockSendVerificationCodeResponse = OCMClassMock([FIRSendVerificationCodeResponse class]);
      OCMStub([mockSendVerificationCodeResponse verificationID]).andReturn(kTestVerificationID);
      callback(mockSendVerificationCodeResponse, nil);
    });
  });

  XCTestExpectation *expectation = [self expectationWithDescription:@"callback"];
  [_provider verifyPhoneNumber:kTestPhoneNumber
                    completion:^(NSString *_Nullable verificationID, NSError *_Nullable error) {
    XCTAssertTrue([NSThread isMainThread]);
    XCTAssertNil(error);
    XCTAssertEqualObjects(verificationID, kTestVerificationID);
    XCTAssertEqualObjects(verificationID.fir_authPhoneNumber, kTestPhoneNumber);
    [expectation fulfill];
  }];
  [self waitForExpectationsWithTimeout:kExpectationTimeout handler:nil];
  OCMVerifyAll(_mockBackend);
  OCMVerifyAll(_mockNotificationManager);
  OCMVerifyAll(_mockAppCredentialManager);
}

/** @fn testVerifyPhoneNumberUIDelegate
    @brief Tests a successful invocation of @c verifyPhoneNumber:UIDelegate:completion:.
 */
- (void)testVerifyPhoneNumberUIDelegate {
  if ([SFSafariViewController class]) {
<<<<<<< HEAD
    FIRApp *app = [FIRApp appForAuthUnitTestsWithName:@"testApp"];
    OCMStub([_mockAuth app]).andReturn(app);
=======
>>>>>>> b2765604
    // Simulate missing app token error.
    OCMExpect([_mockNotificationManager checkNotificationForwardingWithCallback:OCMOCK_ANY])
        .andCallBlock1(^(FIRAuthNotificationForwardingCallback callback) { callback(YES); });
    OCMExpect([_mockAppCredentialManager credential]).andReturn(nil);
    OCMExpect([_mockAPNSTokenManager getTokenWithCallback:OCMOCK_ANY])
<<<<<<< HEAD
        .andCallBlock1(^(FIRAuthAPNSTokenCallback callback) {
      NSError *error = [NSError errorWithDomain:FIRAuthErrorDomain
                                           code:FIRAuthErrorCodeMissingAppToken
                                       userInfo:nil];
      callback(nil, error);
    });
=======
        .andCallBlock1(^(FIRAuthAPNSTokenCallback callback) { callback(nil); });
    // Expect verify client request to the backend wth empty token.
    OCMExpect([_mockBackend verifyClient:[OCMArg any] callback:[OCMArg any]])
        .andCallBlock2(^(FIRVerifyClientRequest *request,
                         FIRVerifyClientResponseCallback callback) {
      XCTAssertNil(request.appToken);
      dispatch_async(FIRAuthGlobalWorkQueue(), ^() {
        // The backend is supposed to return an error.
        callback(nil, [NSError errorWithDomain:FIRAuthErrorDomain
                                          code:FIRAuthErrorCodeMissingAppToken
                                      userInfo:nil]);
      });
    });
    // Expect get project config backend request.
>>>>>>> b2765604
    OCMExpect([_mockBackend getProjectConfig:[OCMArg any] callback:[OCMArg any]])
        .andCallBlock2(^(FIRGetProjectConfigRequest *request,
                         FIRGetProjectConfigResponseCallback callback) {
      XCTAssertNotNil(request);
      dispatch_async(FIRAuthGlobalWorkQueue(), ^() {
        id mockGetProjectConfigResponse = OCMClassMock([FIRGetProjectConfigResponse class]);
        OCMStub([mockGetProjectConfigResponse authorizedDomains]).
            andReturn(@[ @"test.firebaseapp.com"]);
        callback(mockGetProjectConfigResponse, nil);
      });
    });
    // Mock UIDelegate.
    id mockUIDelegate = OCMProtocolMock(@protocol(FIRAuthUIDelegate));
    NSString *fakeRedirectURLString =
        [NSString stringWithFormat:kFakeRedirectURLStringFormat, kFakeReCAPTCHAToken];
    // Expect view controller presentation by UIDelegate.
    id presenterArg = [OCMArg isKindOfClass:[SFSafariViewController class]];
    OCMExpect([mockUIDelegate presentViewController:presenterArg
                                           animated:YES
                                         completion:nil]).andDo(^(NSInvocation *invocation) {
      __unsafe_unretained id unretainedArgument;
      // Indices 0 and 1 indicate the hidden arguments self and _cmd.
      // `presentViewController` is at index 2.
      [invocation getArgument:&unretainedArgument atIndex:2];
      SFSafariViewController *viewController = unretainedArgument;
      XCTAssertEqual(viewController.delegate, [_mockAuth authURLPresenter]);
      XCTAssertTrue([viewController isKindOfClass:[SFSafariViewController class]]);
      [[_mockAuth authURLPresenter] canHandleURL:[NSURL URLWithString:fakeRedirectURLString]];
    });
    // Expect view controller dismissal by UIDelegate.
    OCMExpect([mockUIDelegate dismissViewControllerAnimated:OCMOCK_ANY completion:OCMOCK_ANY]).
        andDo(^(NSInvocation *invocation) {
      __unsafe_unretained id unretainedArgument;
      // Indices 0 and 1 indicate the hidden arguments self and _cmd.
      // `completion` is at index 3.
      [invocation getArgument:&unretainedArgument atIndex:3];
      void (^finishBlock)() = unretainedArgument;
      finishBlock();
    });

    OCMExpect([_mockBackend sendVerificationCode:[OCMArg any] callback:[OCMArg any]])
        .andCallBlock2(^(FIRSendVerificationCodeRequest *request,
                         FIRSendVerificationCodeResponseCallback callback) {
      XCTAssertEqualObjects(request.phoneNumber, kTestPhoneNumber);
      XCTAssertNil(request.appCredential);
      XCTAssertEqualObjects(request.reCAPTCHAToken, kFakeReCAPTCHAToken);
      dispatch_async(FIRAuthGlobalWorkQueue(), ^() {
        id mockSendVerificationCodeResponse = OCMClassMock([FIRSendVerificationCodeResponse class]);
        OCMStub([mockSendVerificationCodeResponse verificationID]).andReturn(kTestVerificationID);
        callback(mockSendVerificationCodeResponse, nil);
      });
    });

    XCTestExpectation *expectation = [self expectationWithDescription:@"callback"];
    [_provider verifyPhoneNumber:kTestPhoneNumber
                      UIDelegate:mockUIDelegate
                      completion:^(NSString *_Nullable verificationID, NSError *_Nullable error) {
      XCTAssertTrue([NSThread isMainThread]);
      XCTAssertNil(error);
      XCTAssertEqualObjects(verificationID, kTestVerificationID);
      XCTAssertEqualObjects(verificationID.fir_authPhoneNumber, kTestPhoneNumber);
      [expectation fulfill];
    }];
    [self waitForExpectationsWithTimeout:kExpectationTimeout handler:nil];
    OCMVerifyAll(_mockBackend);
    OCMVerifyAll(_mockNotificationManager);
  }
}

/** @fn testNotForwardingNotification
    @brief Tests returning an error for the app failing to forward notification.
 */
- (void)testNotForwardingNotification {
  OCMExpect([_mockNotificationManager checkNotificationForwardingWithCallback:OCMOCK_ANY])
      .andCallBlock1(^(FIRAuthNotificationForwardingCallback callback) { callback(NO); });
  XCTestExpectation *expectation = [self expectationWithDescription:@"callback"];
  [_provider verifyPhoneNumber:kTestPhoneNumber
                    completion:^(NSString *_Nullable verificationID, NSError *_Nullable error) {
    XCTAssertTrue([NSThread isMainThread]);
    XCTAssertNil(verificationID);
    XCTAssertEqual(error.code, FIRAuthErrorCodeNotificationNotForwarded);
    [expectation fulfill];
  }];
  [self waitForExpectationsWithTimeout:kExpectationTimeout handler:nil];
  OCMVerifyAll(_mockNotificationManager);
}

/** @fn testMissingAPNSToken
    @brief Tests returning an error for the app failing to provide an APNS device token.
 */
- (void)testMissingAPNSToken {
  OCMExpect([_mockNotificationManager checkNotificationForwardingWithCallback:OCMOCK_ANY])
      .andCallBlock1(^(FIRAuthNotificationForwardingCallback callback) { callback(YES); });
  OCMExpect([_mockAppCredentialManager credential]).andReturn(nil);
  OCMExpect([_mockAPNSTokenManager getTokenWithCallback:OCMOCK_ANY])
      .andCallBlock1(^(FIRAuthAPNSTokenCallback callback) { callback(nil, nil); });
  // Expect verify client request to the backend wth empty token.
  OCMExpect([_mockBackend verifyClient:[OCMArg any] callback:[OCMArg any]])
      .andCallBlock2(^(FIRVerifyClientRequest *request,
                       FIRVerifyClientResponseCallback callback) {
    XCTAssertNil(request.appToken);
    dispatch_async(FIRAuthGlobalWorkQueue(), ^() {
      // The backend is supposed to return an error.
      callback(nil, [NSError errorWithDomain:FIRAuthErrorDomain
                                        code:FIRAuthErrorCodeMissingAppToken
                                    userInfo:nil]);
    });
  });

  XCTestExpectation *expectation = [self expectationWithDescription:@"callback"];
  [_provider verifyPhoneNumber:kTestPhoneNumber
                    completion:^(NSString *_Nullable verificationID, NSError *_Nullable error) {
    XCTAssertTrue([NSThread isMainThread]);
    XCTAssertNil(verificationID);
    XCTAssertEqualObjects(error.domain, FIRAuthErrorDomain);
    XCTAssertEqual(error.code, FIRAuthErrorCodeMissingAppToken);
    [expectation fulfill];
  }];
  [self waitForExpectationsWithTimeout:kExpectationTimeout handler:nil];
  OCMVerifyAll(_mockNotificationManager);
  OCMVerifyAll(_mockAppCredentialManager);
  OCMVerifyAll(_mockAPNSTokenManager);
}

/** @fn testVerifyClient
    @brief Tests verifying client before sending verification code.
 */
- (void)testVerifyClient {
  OCMExpect([_mockNotificationManager checkNotificationForwardingWithCallback:OCMOCK_ANY])
      .andCallBlock1(^(FIRAuthNotificationForwardingCallback callback) { callback(YES); });
  OCMExpect([_mockAppCredentialManager credential]).andReturn(nil);
  NSData *data = [@"!@#$%^" dataUsingEncoding:NSUTF8StringEncoding];
  FIRAuthAPNSToken *token = [[FIRAuthAPNSToken alloc] initWithData:data
                                                              type:FIRAuthAPNSTokenTypeProd];
  OCMExpect([_mockAPNSTokenManager getTokenWithCallback:OCMOCK_ANY])
      .andCallBlock1(^(FIRAuthAPNSTokenCallback callback) { callback(token, nil); });
  // Expect verify client request to the backend.
  OCMExpect([_mockBackend verifyClient:[OCMArg any] callback:[OCMArg any]])
      .andCallBlock2(^(FIRVerifyClientRequest *request,
                       FIRVerifyClientResponseCallback callback) {
    XCTAssertEqualObjects(request.appToken, @"21402324255E");
    XCTAssertFalse(request.isSandbox);
    dispatch_async(FIRAuthGlobalWorkQueue(), ^() {
      id mockVerifyClientResponse = OCMClassMock([FIRVerifyClientResponse class]);
      OCMStub([mockVerifyClientResponse receipt]).andReturn(kTestReceipt);
      OCMStub([mockVerifyClientResponse suggestedTimeOutDate])
          .andReturn([NSDate dateWithTimeIntervalSinceNow:kTestTimeout]);
      callback(mockVerifyClientResponse, nil);
    });
  });
  // Mock receiving of push notification.
  OCMExpect([[_mockAppCredentialManager ignoringNonObjectArgs]
      didStartVerificationWithReceipt:OCMOCK_ANY timeout:0 callback:OCMOCK_ANY])
      .andCallIdDoubleIdBlock(^(NSString *receipt,
                                NSTimeInterval timeout,
                                FIRAuthAppCredentialCallback callback) {
    XCTAssertEqualObjects(receipt, kTestReceipt);
    // Unfortunately 'ignoringNonObjectArgs' means the real value for 'timeout' doesn't get passed
    // into the block either, so we can't verify it here.
    dispatch_async(FIRAuthGlobalWorkQueue(), ^() {
      callback([[FIRAuthAppCredential alloc] initWithReceipt:kTestReceipt secret:kTestSecret]);
    });
  });
  // Expect send verification code request to the backend.
  OCMExpect([_mockBackend sendVerificationCode:[OCMArg any] callback:[OCMArg any]])
      .andCallBlock2(^(FIRSendVerificationCodeRequest *request,
                       FIRSendVerificationCodeResponseCallback callback) {
    XCTAssertEqualObjects(request.phoneNumber, kTestPhoneNumber);
    XCTAssertEqualObjects(request.appCredential.receipt, kTestReceipt);
    XCTAssertEqualObjects(request.appCredential.secret, kTestSecret);
    dispatch_async(FIRAuthGlobalWorkQueue(), ^() {
      id mockSendVerificationCodeResponse = OCMClassMock([FIRSendVerificationCodeResponse class]);
      OCMStub([mockSendVerificationCodeResponse verificationID]).andReturn(kTestVerificationID);
      callback(mockSendVerificationCodeResponse, nil);
    });
  });

  XCTestExpectation *expectation = [self expectationWithDescription:@"callback"];
  [_provider verifyPhoneNumber:kTestPhoneNumber
                    completion:^(NSString *_Nullable verificationID, NSError *_Nullable error) {
    XCTAssertTrue([NSThread isMainThread]);
    XCTAssertNil(error);
    XCTAssertEqualObjects(verificationID, kTestVerificationID);
    XCTAssertEqualObjects(verificationID.fir_authPhoneNumber, kTestPhoneNumber);
    [expectation fulfill];
  }];
  [self waitForExpectationsWithTimeout:kExpectationTimeout handler:nil];
  OCMVerifyAll(_mockBackend);
  OCMVerifyAll(_mockNotificationManager);
  OCMVerifyAll(_mockAppCredentialManager);
  OCMVerifyAll(_mockAPNSTokenManager);
}

/** @fn testSendVerificationCodeFailedRetry
    @brief Tests failed retry after failing to send verification code.
 */
- (void)testSendVerificationCodeFailedRetry {
  OCMExpect([_mockNotificationManager checkNotificationForwardingWithCallback:OCMOCK_ANY])
      .andCallBlock1(^(FIRAuthNotificationForwardingCallback callback) { callback(YES); });

  // Expect twice due to null check consumes one expectation.
  OCMExpect([_mockAppCredentialManager credential])
      .andReturn([[FIRAuthAppCredential alloc] initWithReceipt:kTestOldReceipt
                                                        secret:kTestOldSecret]);
  OCMExpect([_mockAppCredentialManager credential])
      .andReturn([[FIRAuthAppCredential alloc] initWithReceipt:kTestOldReceipt
                                                        secret:kTestOldSecret]);
  NSData *data = [@"!@#$%^" dataUsingEncoding:NSUTF8StringEncoding];
  FIRAuthAPNSToken *token = [[FIRAuthAPNSToken alloc] initWithData:data
                                                              type:FIRAuthAPNSTokenTypeProd];

  // Expect first sendVerificationCode request to the backend, with request containing old app
  // credential.
  OCMExpect([_mockBackend sendVerificationCode:[OCMArg any] callback:[OCMArg any]])
      .andCallBlock2(^(FIRSendVerificationCodeRequest *request,
                       FIRSendVerificationCodeResponseCallback callback) {
    XCTAssertEqualObjects(request.phoneNumber, kTestPhoneNumber);
    XCTAssertEqualObjects(request.appCredential.receipt, kTestOldReceipt);
    XCTAssertEqualObjects(request.appCredential.secret, kTestOldSecret);
    dispatch_async(FIRAuthGlobalWorkQueue(), ^() {
        callback(nil, [FIRAuthErrorUtils invalidAppCredentialWithMessage:nil]);
    });
  });

  // Expect send verification code request to the backend, with request containing new app
  // credential data.
  OCMExpect([_mockBackend sendVerificationCode:[OCMArg any] callback:[OCMArg any]])
      .andCallBlock2(^(FIRSendVerificationCodeRequest *request,
                       FIRSendVerificationCodeResponseCallback callback) {
    XCTAssertEqualObjects(request.phoneNumber, kTestPhoneNumber);
    XCTAssertEqualObjects(request.appCredential.receipt, kTestReceipt);
    XCTAssertEqualObjects(request.appCredential.secret, kTestSecret);
    dispatch_async(FIRAuthGlobalWorkQueue(), ^() {
      callback(nil, [FIRAuthErrorUtils invalidAppCredentialWithMessage:nil]);
    });
  });

  OCMExpect([_mockAPNSTokenManager getTokenWithCallback:OCMOCK_ANY])
      .andCallBlock1(^(FIRAuthAPNSTokenCallback callback) { callback(token, nil); });
  // Expect verify client request to the backend.
  OCMExpect([_mockBackend verifyClient:[OCMArg any] callback:[OCMArg any]])
      .andCallBlock2(^(FIRVerifyClientRequest *request,
                       FIRVerifyClientResponseCallback callback) {
    XCTAssertEqualObjects(request.appToken, @"21402324255E");
    XCTAssertFalse(request.isSandbox);
    dispatch_async(FIRAuthGlobalWorkQueue(), ^() {
      id mockVerifyClientResponse = OCMClassMock([FIRVerifyClientResponse class]);
      OCMStub([mockVerifyClientResponse receipt]).andReturn(kTestReceipt);
      OCMStub([mockVerifyClientResponse suggestedTimeOutDate])
          .andReturn([NSDate dateWithTimeIntervalSinceNow:kTestTimeout]);
      callback(mockVerifyClientResponse, nil);
    });
  });

  // Mock receiving of push notification.
  OCMStub([[_mockAppCredentialManager ignoringNonObjectArgs]
      didStartVerificationWithReceipt:OCMOCK_ANY timeout:0 callback:OCMOCK_ANY])
      .andCallIdDoubleIdBlock(^(NSString *receipt,
                                NSTimeInterval timeout,
                                FIRAuthAppCredentialCallback callback) {
    XCTAssertEqualObjects(receipt, kTestReceipt);
    // Unfortunately 'ignoringNonObjectArgs' means the real value for 'timeout' doesn't get passed
    // into the block either, so we can't verify it here.
    dispatch_async(FIRAuthGlobalWorkQueue(), ^() {
      callback([[FIRAuthAppCredential alloc] initWithReceipt:kTestReceipt secret:kTestSecret]);
    });
  });

  XCTestExpectation *expectation = [self expectationWithDescription:@"callback"];
  [_provider verifyPhoneNumber:kTestPhoneNumber
                    completion:^(NSString *_Nullable verificationID, NSError *_Nullable error) {
    XCTAssertTrue([NSThread isMainThread]);
    XCTAssertNil(verificationID);
    XCTAssertEqual(error.code, FIRAuthErrorCodeInternalError);
    [expectation fulfill];
  }];
  [self waitForExpectationsWithTimeout:kExpectationTimeout handler:nil];
  OCMVerifyAll(_mockBackend);
  OCMVerifyAll(_mockNotificationManager);
  OCMVerifyAll(_mockAppCredentialManager);
  OCMVerifyAll(_mockAPNSTokenManager);
}

/** @fn testSendVerificationCodeSuccessFulRetry
    @brief Tests successful retry after failing to send verification code.
 */
- (void)testSendVerificationCodeSuccessFulRetry {
  OCMExpect([_mockNotificationManager checkNotificationForwardingWithCallback:OCMOCK_ANY])
      .andCallBlock1(^(FIRAuthNotificationForwardingCallback callback) { callback(YES); });

  // Expect twice due to null check consumes one expectation.
  OCMExpect([_mockAppCredentialManager credential])
      .andReturn([[FIRAuthAppCredential alloc] initWithReceipt:kTestOldReceipt
                                                        secret:kTestOldSecret]);
  OCMExpect([_mockAppCredentialManager credential])
      .andReturn([[FIRAuthAppCredential alloc] initWithReceipt:kTestOldReceipt
                                                        secret:kTestOldSecret]);
  NSData *data = [@"!@#$%^" dataUsingEncoding:NSUTF8StringEncoding];
  FIRAuthAPNSToken *token = [[FIRAuthAPNSToken alloc] initWithData:data
                                                              type:FIRAuthAPNSTokenTypeProd];

  // Expect first sendVerificationCode request to the backend, with request containing old app
  // credential.
  OCMExpect([_mockBackend sendVerificationCode:[OCMArg any] callback:[OCMArg any]])
      .andCallBlock2(^(FIRSendVerificationCodeRequest *request,
                       FIRSendVerificationCodeResponseCallback callback) {
    XCTAssertEqualObjects(request.phoneNumber, kTestPhoneNumber);
    XCTAssertEqualObjects(request.appCredential.receipt, kTestOldReceipt);
    XCTAssertEqualObjects(request.appCredential.secret, kTestOldSecret);
    dispatch_async(FIRAuthGlobalWorkQueue(), ^() {
        callback(nil, [FIRAuthErrorUtils invalidAppCredentialWithMessage:nil]);
    });
  });

  // Expect send verification code request to the backend, with request containing new app
  // credential data.
  OCMExpect([_mockBackend sendVerificationCode:[OCMArg any] callback:[OCMArg any]])
      .andCallBlock2(^(FIRSendVerificationCodeRequest *request,
                       FIRSendVerificationCodeResponseCallback callback) {
    XCTAssertEqualObjects(request.phoneNumber, kTestPhoneNumber);
    XCTAssertEqualObjects(request.appCredential.receipt, kTestReceipt);
    XCTAssertEqualObjects(request.appCredential.secret, kTestSecret);
    dispatch_async(FIRAuthGlobalWorkQueue(), ^() {
      id mockSendVerificationCodeResponse = OCMClassMock([FIRSendVerificationCodeResponse class]);
      OCMStub([mockSendVerificationCodeResponse verificationID]).andReturn(kTestVerificationID);
      callback(mockSendVerificationCodeResponse, nil);
    });
  });

  OCMExpect([_mockAPNSTokenManager getTokenWithCallback:OCMOCK_ANY])
      .andCallBlock1(^(FIRAuthAPNSTokenCallback callback) { callback(token, nil); });
  // Expect verify client request to the backend.
  OCMExpect([_mockBackend verifyClient:[OCMArg any] callback:[OCMArg any]])
      .andCallBlock2(^(FIRVerifyClientRequest *request,
                       FIRVerifyClientResponseCallback callback) {
    XCTAssertEqualObjects(request.appToken, @"21402324255E");
    XCTAssertFalse(request.isSandbox);
    dispatch_async(FIRAuthGlobalWorkQueue(), ^() {
      id mockVerifyClientResponse = OCMClassMock([FIRVerifyClientResponse class]);
      OCMStub([mockVerifyClientResponse receipt]).andReturn(kTestReceipt);
      OCMStub([mockVerifyClientResponse suggestedTimeOutDate])
          .andReturn([NSDate dateWithTimeIntervalSinceNow:kTestTimeout]);
      callback(mockVerifyClientResponse, nil);
    });
  });

  // Mock receiving of push notification.
  OCMStub([[_mockAppCredentialManager ignoringNonObjectArgs]
      didStartVerificationWithReceipt:OCMOCK_ANY timeout:0 callback:OCMOCK_ANY])
      .andCallIdDoubleIdBlock(^(NSString *receipt,
                                NSTimeInterval timeout,
                                FIRAuthAppCredentialCallback callback) {
    XCTAssertEqualObjects(receipt, kTestReceipt);
    // Unfortunately 'ignoringNonObjectArgs' means the real value for 'timeout' doesn't get passed
    // into the block either, so we can't verify it here.
    dispatch_async(FIRAuthGlobalWorkQueue(), ^() {
      callback([[FIRAuthAppCredential alloc] initWithReceipt:kTestReceipt secret:kTestSecret]);
    });
  });

  XCTestExpectation *expectation = [self expectationWithDescription:@"callback"];
  [_provider verifyPhoneNumber:kTestPhoneNumber
                    completion:^(NSString *_Nullable verificationID, NSError *_Nullable error) {
    XCTAssertNil(error);
    XCTAssertEqualObjects(verificationID, kTestVerificationID);
    XCTAssertEqualObjects(verificationID.fir_authPhoneNumber, kTestPhoneNumber);
    [expectation fulfill];
  }];
  [self waitForExpectationsWithTimeout:kExpectationTimeout handler:nil];
  OCMVerifyAll(_mockBackend);
  OCMVerifyAll(_mockNotificationManager);
  OCMVerifyAll(_mockAppCredentialManager);
  OCMVerifyAll(_mockAPNSTokenManager);
}

@end

NS_ASSUME_NONNULL_END<|MERGE_RESOLUTION|>--- conflicted
+++ resolved
@@ -33,10 +33,6 @@
 #import "FIRAuthGlobalWorkQueue.h"
 #import "FIRAuthBackend.h"
 #import "FIRAuthURLPresenter.h"
-<<<<<<< HEAD
-#import "FIROptions.h"
-=======
->>>>>>> b2765604
 #import "FIRGetProjectConfigRequest.h"
 #import "FIRGetProjectConfigResponse.h"
 #import "FIRSendVerificationCodeRequest.h"
@@ -277,39 +273,19 @@
  */
 - (void)testVerifyPhoneNumberUIDelegate {
   if ([SFSafariViewController class]) {
-<<<<<<< HEAD
     FIRApp *app = [FIRApp appForAuthUnitTestsWithName:@"testApp"];
     OCMStub([_mockAuth app]).andReturn(app);
-=======
->>>>>>> b2765604
     // Simulate missing app token error.
     OCMExpect([_mockNotificationManager checkNotificationForwardingWithCallback:OCMOCK_ANY])
         .andCallBlock1(^(FIRAuthNotificationForwardingCallback callback) { callback(YES); });
     OCMExpect([_mockAppCredentialManager credential]).andReturn(nil);
     OCMExpect([_mockAPNSTokenManager getTokenWithCallback:OCMOCK_ANY])
-<<<<<<< HEAD
         .andCallBlock1(^(FIRAuthAPNSTokenCallback callback) {
       NSError *error = [NSError errorWithDomain:FIRAuthErrorDomain
                                            code:FIRAuthErrorCodeMissingAppToken
                                        userInfo:nil];
       callback(nil, error);
     });
-=======
-        .andCallBlock1(^(FIRAuthAPNSTokenCallback callback) { callback(nil); });
-    // Expect verify client request to the backend wth empty token.
-    OCMExpect([_mockBackend verifyClient:[OCMArg any] callback:[OCMArg any]])
-        .andCallBlock2(^(FIRVerifyClientRequest *request,
-                         FIRVerifyClientResponseCallback callback) {
-      XCTAssertNil(request.appToken);
-      dispatch_async(FIRAuthGlobalWorkQueue(), ^() {
-        // The backend is supposed to return an error.
-        callback(nil, [NSError errorWithDomain:FIRAuthErrorDomain
-                                          code:FIRAuthErrorCodeMissingAppToken
-                                      userInfo:nil]);
-      });
-    });
-    // Expect get project config backend request.
->>>>>>> b2765604
     OCMExpect([_mockBackend getProjectConfig:[OCMArg any] callback:[OCMArg any]])
         .andCallBlock2(^(FIRGetProjectConfigRequest *request,
                          FIRGetProjectConfigResponseCallback callback) {
