/*
 * Copyright 2019 Google
 *
 * Licensed under the Apache License, Version 2.0 (the "License");
 * you may not use this file except in compliance with the License.
 * You may obtain a copy of the License at
 *
 *      http://www.apache.org/licenses/LICENSE-2.0
 *
 * Unless required by applicable law or agreed to in writing, software
 * distributed under the License is distributed on an "AS IS" BASIS,
 * WITHOUT WARRANTIES OR CONDITIONS OF ANY KIND, either express or implied.
 * See the License for the specific language governing permissions and
 * limitations under the License.
 */

#import <XCTest/XCTest.h>
#if TARGET_OS_IOS || TARGET_OS_TVOS
#import <UIKit/UIKit.h>
#endif  // TARGET_OS_IOS

#import <FirebaseCoreDiagnosticsInterop/FIRCoreDiagnosticsData.h>
#import <FirebaseCoreDiagnosticsInterop/FIRCoreDiagnosticsInterop.h>
#import <GoogleDataTransport/GDTEvent.h>
#import <GoogleDataTransport/GDTEventDataObject.h>
#import <GoogleDataTransport/GDTTransport.h>
#import <GoogleDataTransportCCTSupport/GDTCCTPrioritizer.h>
#import <GoogleUtilities/GULAppEnvironmentUtil.h>
#import <GoogleUtilities/GULUserDefaults.h>
#import <OCMock/OCMock.h>
#import <nanopb/pb_decode.h>
#import <nanopb/pb_encode.h>

#import "FIRCDLibrary/Protogen/nanopb/firebasecore.nanopb.h"

#import "FIRDiagnosticsDateFileStorage.h"

// TODO: Remove ASAP. Only needed for solving a chicken-and-egg pod lib lint issue.
Class FIRCoreDiagnosticsImplementation;

<<<<<<< HEAD
=======
extern NSString *const kUniqueInstallFileName;
>>>>>>> 928e7dfc
extern NSString *const kFIRAppDiagnosticsNotification;
extern NSString *const kFIRLastCheckinDateKey;

static NSString *const kGoogleAppID = @"1:123:ios:123abc";
static NSString *const kBundleID = @"com.google.FirebaseSDKTests";
static NSString *const kLibraryVersionID = @"1.2.3";

#pragma mark - Testing interfaces

@interface FIRCoreDiagnostics : NSObject
// Initialization.
+ (instancetype)sharedInstance;
- (instancetype)initWithTransport:(GDTTransport *)transport
             heartbeatDateStorage:(FIRDiagnosticsDateFileStorage *)heartbeatDateStorage;

// Properties.
@property(nonatomic, readonly) dispatch_queue_t diagnosticsQueue;
@property(nonatomic, readonly) GDTTransport *transport;
@property(nonatomic, readonly) FIRDiagnosticsDateFileStorage *heartbeatDateStorage;

// Install string helpers.
+ (NSString *)installString;
+ (BOOL)writeString:(NSString *)string toURL:(NSURL *)filePathURL;
+ (NSURL *)filePathURLWithName:(NSString *)fileName;
+ (NSString *)stringAtURL:(NSURL *)filePathURL;

// Metadata helpers.
+ (NSString *)deviceModel;

// nanopb helper functions.
extern pb_bytes_array_t *FIREncodeString(NSString *string);
extern pb_bytes_array_t *FIREncodeData(NSData *data);
extern logs_proto_mobilesdk_ios_ICoreConfiguration_ServiceType FIRMapFromServiceStringToTypeEnum(
    NSString *serviceString);

// Proto population functions.
extern void FIRPopulateProtoWithInfoFromUserInfoParams(
    logs_proto_mobilesdk_ios_ICoreConfiguration *config,
    NSDictionary<NSString *, id> *diagnosticObjects);
extern void FIRPopulateProtoWithCommonInfoFromApp(
    logs_proto_mobilesdk_ios_ICoreConfiguration *config,
    NSDictionary<NSString *, id> *diagnosticObjects);
extern void FIRPopulateProtoWithInstalledServices(
    logs_proto_mobilesdk_ios_ICoreConfiguration *config);
extern void FIRPopulateProtoWithNumberOfLinkedFrameworks(
    logs_proto_mobilesdk_ios_ICoreConfiguration *config);
extern void FIRPopulateProtoWithInfoPlistValues(
    logs_proto_mobilesdk_ios_ICoreConfiguration *config);

// FIRCoreDiagnosticsInterop.
+ (void)sendDiagnosticsData:(nonnull id<FIRCoreDiagnosticsData>)diagnosticsData;
- (void)sendDiagnosticsData:(nonnull id<FIRCoreDiagnosticsData>)diagnosticsData;

@end

#pragma mark - Testing classes

@interface FIRCoreDiagnosticsTestData : NSObject <FIRCoreDiagnosticsData>

@end

@implementation FIRCoreDiagnosticsTestData

@synthesize diagnosticObjects = _diagnosticObjects;

- (instancetype)init {
  self = [super init];
  if (self) {
    _diagnosticObjects = @{
      kFIRCDGoogleAppIDKey : kGoogleAppID,
      @"BUNDLE_ID" : kBundleID,
      kFIRCDllAppsCountKey : @1
    };
  }
  return self;
}

@end

@interface FIRCoreDiagnosticsLog : NSObject <GDTEventDataObject>

@property(nonatomic) logs_proto_mobilesdk_ios_ICoreConfiguration config;

- (instancetype)initWithConfig:(logs_proto_mobilesdk_ios_ICoreConfiguration)config;

@end

#pragma mark - Tests

@interface FIRCoreDiagnosticsTest : XCTestCase

@property(nonatomic) id optionsInstanceMock;
@property(nonatomic) NSDictionary<NSString *, id> *expectedUserInfo;
@property(nonatomic) FIRCoreDiagnostics *diagnostics;
@property(nonatomic) id mockDateStorage;
@property(nonatomic) id mockTransport;

@end

@implementation FIRCoreDiagnosticsTest

<<<<<<< HEAD
- (void)setUp {
  [super setUp];
  [FIROptions resetDefaultOptions];
  [FIRApp resetApps];

  self.mockTransport = OCMClassMock([GDTTransport class]);
  OCMStub([self.mockTransport eventForTransport])
      .andReturn([[GDTEvent alloc] initWithMappingID:@"111" target:2]);

  self.mockDateStorage = OCMClassMock([FIRDiagnosticsDateFileStorage class]);
  self.diagnostics = [[FIRCoreDiagnostics alloc] initWithTransport:self.mockTransport
                                              heartbeatDateStorage:self.mockDateStorage];
}

- (void)tearDown {
  self.diagnostics = nil;
  self.mockTransport = nil;
  self.mockDateStorage = nil;
  [super tearDown];
}

=======
>>>>>>> 928e7dfc
/** Tests initialization. */
- (void)testExternVariableIsSet {
  XCTAssertNotNil(FIRCoreDiagnosticsImplementation);
}

/** Tests populating the proto correctly. */
- (void)testProtoPopulation {
  logs_proto_mobilesdk_ios_ICoreConfiguration icoreConfiguration =
      logs_proto_mobilesdk_ios_ICoreConfiguration_init_default;
  FIRPopulateProtoWithCommonInfoFromApp(&icoreConfiguration, @{
    kFIRCDllAppsCountKey : @1,
    kFIRCDGoogleAppIDKey : kGoogleAppID,
    kFIRCDBundleIDKey : kBundleID,
    kFIRCDLibraryVersionIDKey : kLibraryVersionID,
    kFIRCDUsingOptionsFromDefaultPlistKey : @YES
  });
  FIRPopulateProtoWithNumberOfLinkedFrameworks(&icoreConfiguration);
  FIRPopulateProtoWithInfoPlistValues(&icoreConfiguration);
  icoreConfiguration.configuration_type =
      logs_proto_mobilesdk_ios_ICoreConfiguration_ConfigurationType_CORE;

  logs_proto_mobilesdk_ios_ICoreConfiguration icoreExpectedConfiguration =
      logs_proto_mobilesdk_ios_ICoreConfiguration_init_default;
  [self populateProto:&icoreExpectedConfiguration];

  FIRCoreDiagnosticsLog *log = [[FIRCoreDiagnosticsLog alloc] initWithConfig:icoreConfiguration];
  FIRCoreDiagnosticsLog *expectedLog =
      [[FIRCoreDiagnosticsLog alloc] initWithConfig:icoreExpectedConfiguration];

  XCTAssert([[log transportBytes] isEqualToData:[expectedLog transportBytes]]);
  // A pb_release here should not be necessary here, as FIRCoreDiagnosticsLog should do it.
}

// Populates the ICoreConfiguration proto.
- (void)populateProto:(logs_proto_mobilesdk_ios_ICoreConfiguration *)config {
  NSDictionary<NSString *, id> *info = [[NSBundle mainBundle] infoDictionary];
  NSString *xcodeVersion = info[@"DTXcodeBuild"];
  XCTAssertNotNil(xcodeVersion);
  NSString *sdkVersion = info[@"DTSDKBuild"];
  XCTAssertNotNil(sdkVersion);
  NSString *combinedVersions = [NSString stringWithFormat:@"%@-%@", xcodeVersion, sdkVersion];

  config->configuration_type = logs_proto_mobilesdk_ios_ICoreConfiguration_ConfigurationType_CORE;
  config->icore_version = FIREncodeString(kLibraryVersionID);
  config->pod_name = logs_proto_mobilesdk_ios_ICoreConfiguration_PodName_FIREBASE;
  config->has_pod_name = 1;
  config->app_id = FIREncodeString(kGoogleAppID);
  config->bundle_id = FIREncodeString(kBundleID);
  config->device_model = FIREncodeString([FIRCoreDiagnostics deviceModel]);
  config->os_version = FIREncodeString([GULAppEnvironmentUtil systemVersion]);
  config->app_count = 1;
  config->has_app_count = 1;
  config->use_default_app = 1;
  config->has_use_default_app = 1;

  int numFrameworks = -1;  // Subtract the app binary itself.
  unsigned int numImages;
  const char **imageNames = objc_copyImageNames(&numImages);
  for (unsigned int i = 0; i < numImages; i++) {
    NSString *imageName = [NSString stringWithUTF8String:imageNames[i]];
    if ([imageName rangeOfString:@"System/Library"].length != 0        // Apple .frameworks
        || [imageName rangeOfString:@"Developer/Library"].length != 0  // Xcode debug .frameworks
        || [imageName rangeOfString:@"usr/lib"].length != 0) {         // Public .dylibs
      continue;
    }
    numFrameworks++;
  }
  free(imageNames);
  config->dynamic_framework_count = numFrameworks;
  config->has_dynamic_framework_count = 1;
  config->apple_framework_version = FIREncodeString(combinedVersions);
#if TARGET_OS_IOS
  config->min_supported_ios_version = FIREncodeString(@"8.0");
#else
  NSString *minVersion = [[NSBundle mainBundle] infoDictionary][@"MinimumOSVersion"];
  if (minVersion) {
    config->min_supported_ios_version = FIREncodeString(minVersion);
  }
#endif  // TARGET_OS_IOS
  config->using_zip_file = 0;
  config->has_using_zip_file = 1;
  config->deployment_type = logs_proto_mobilesdk_ios_ICoreConfiguration_DeploymentType_COCOAPODS;
  config->has_deployment_type = 1;
  config->deployed_in_app_store = 0;
  config->has_deployed_in_app_store = 1;
  config->swizzling_enabled = 1;
  config->has_swizzling_enabled = 1;
}

#pragma mark - Heartbeats

- (void)testHeartbeatNotSentTheSameDay {
  NSCalendar *calendar = [NSCalendar currentCalendar];

  NSCalendarUnit unitFlags = NSCalendarUnitDay | NSCalendarUnitYear | NSCalendarUnitMonth;
  NSDateComponents *dateComponents = [calendar components:unitFlags fromDate:[NSDate date]];

  // Verify start of the day
  NSDate *startOfTheDay = [calendar dateFromComponents:dateComponents];
  OCMExpect([self.mockDateStorage date]).andReturn(startOfTheDay);
  OCMReject([self.mockDateStorage setDate:[self OCMArgToCheckDateEqualTo:[OCMArg any]]
                                    error:[OCMArg anyObjectRef]]);

  [self assertEventSentWithHeartbeat:NO];

  // Verify middle of the day
  dateComponents.hour = 12;
  NSDate *middleOfTheDay = [calendar dateFromComponents:dateComponents];
  OCMExpect([self.mockDateStorage date]).andReturn(middleOfTheDay);
  OCMReject([self.mockDateStorage setDate:[self OCMArgToCheckDateEqualTo:[OCMArg any]]
                                    error:[OCMArg anyObjectRef]]);

  [self assertEventSentWithHeartbeat:NO];

  // Verify end of the day
  dateComponents.hour = 0;
  dateComponents.day += 1;
  NSDate *startOfNextDay = [calendar dateFromComponents:dateComponents];
  NSDate *endOfTheDay = [startOfNextDay dateByAddingTimeInterval:-1];
  OCMExpect([self.mockDateStorage date]).andReturn(endOfTheDay);
  OCMReject([self.mockDateStorage setDate:[self OCMArgToCheckDateEqualTo:[OCMArg any]]
                                    error:[OCMArg anyObjectRef]]);

  [self assertEventSentWithHeartbeat:NO];
}

- (void)testHeartbeatSentNoPreviousCheckin {
  OCMExpect([self.mockDateStorage date]).andReturn(nil);
  OCMExpect([self.mockDateStorage setDate:[self OCMArgToCheckDateEqualTo:[NSDate date]]
                                    error:[OCMArg anyObjectRef]]);

  [self assertEventSentWithHeartbeat:YES];
}

- (void)testHeartbeatSentNextDayDefaultApp {
  NSDate *startOfToday = [[NSCalendar currentCalendar] startOfDayForDate:[NSDate date]];
  NSDate *endOfYesterday = [startOfToday dateByAddingTimeInterval:-1];

  OCMExpect([self.mockDateStorage date]).andReturn(endOfYesterday);
  OCMExpect([self.mockDateStorage setDate:[self OCMArgToCheckDateEqualTo:[NSDate date]]
                                    error:[OCMArg anyObjectRef]]);

  [self assertEventSentWithHeartbeat:YES];
}

#pragma mark - Singleton

- (void)testSharedInstanceDateStorageProperlyInitialized {
  FIRCoreDiagnostics *sharedInstance = [FIRCoreDiagnostics sharedInstance];
  XCTAssertNotNil(sharedInstance.heartbeatDateStorage);
  XCTAssert(
      [sharedInstance.heartbeatDateStorage isKindOfClass:[FIRDiagnosticsDateFileStorage class]]);

  NSDate *date = [NSDate date];

  NSError *error;
  XCTAssertTrue([sharedInstance.heartbeatDateStorage setDate:date error:&error], @"Error %@",
                error);

  XCTAssertEqualObjects([sharedInstance.heartbeatDateStorage date], date);
}

#pragma mark - Helpers

- (void)assertEventSentWithHeartbeat:(BOOL)isHeartbeat {
  [self expectEventToBeSentToTransportWithHeartbeat:isHeartbeat];

  [self.diagnostics sendDiagnosticsData:[[FIRCoreDiagnosticsTestData alloc] init]];

  OCMVerifyAllWithDelay(self.mockTransport, 0.5);
  OCMVerifyAllWithDelay(self.mockDateStorage, 0.5);
}

- (void)expectEventToBeSentToTransportWithHeartbeat:(BOOL)isHeartbeat {
  id eventValidation = [OCMArg checkWithBlock:^BOOL(GDTEvent *obj) {
    XCTAssert([obj isKindOfClass:[GDTEvent class]]);
    FIRCoreDiagnosticsLog *dataObject = obj.dataObject;
    XCTAssert([dataObject isKindOfClass:[FIRCoreDiagnosticsLog class]]);

    BOOL isSentEventHeartbeat =
        dataObject.config.sdk_name == logs_proto_mobilesdk_ios_ICoreConfiguration_ServiceType_ICORE;
    XCTAssertEqual(isSentEventHeartbeat, isHeartbeat);

    return YES;
  }];
  OCMExpect([self.mockTransport sendTelemetryEvent:eventValidation]);
}

- (BOOL)isDate:(NSDate *)date1 approximatelyEqual:(NSDate *)date2 {
  NSTimeInterval precision = 10;
  NSTimeInterval diff = ABS([date1 timeIntervalSinceDate:date2]);
  return diff <= precision;
}

- (id)OCMArgToCheckDateEqualTo:(NSDate *)date {
  return [OCMArg checkWithBlock:^BOOL(id obj) {
    XCTAssert([obj isKindOfClass:[NSDate class]], "%@", self.name);
    return [self isDate:obj approximatelyEqual:date];
  }];
}

@end<|MERGE_RESOLUTION|>--- conflicted
+++ resolved
@@ -38,10 +38,6 @@
 // TODO: Remove ASAP. Only needed for solving a chicken-and-egg pod lib lint issue.
 Class FIRCoreDiagnosticsImplementation;
 
-<<<<<<< HEAD
-=======
-extern NSString *const kUniqueInstallFileName;
->>>>>>> 928e7dfc
 extern NSString *const kFIRAppDiagnosticsNotification;
 extern NSString *const kFIRLastCheckinDateKey;
 
@@ -143,11 +139,8 @@
 
 @implementation FIRCoreDiagnosticsTest
 
-<<<<<<< HEAD
 - (void)setUp {
   [super setUp];
-  [FIROptions resetDefaultOptions];
-  [FIRApp resetApps];
 
   self.mockTransport = OCMClassMock([GDTTransport class]);
   OCMStub([self.mockTransport eventForTransport])
@@ -165,8 +158,6 @@
   [super tearDown];
 }
 
-=======
->>>>>>> 928e7dfc
 /** Tests initialization. */
 - (void)testExternVariableIsSet {
   XCTAssertNotNil(FIRCoreDiagnosticsImplementation);
