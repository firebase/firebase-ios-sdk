--- conflicted
+++ resolved
@@ -142,7 +142,7 @@
 // Disabling test for now. We need to find a flake free way to insure the publicKeyRef is retained.
 #ifdef DISABLED
 - (void)testUpdateKeyRefWithTagRetainsAndReleasesKeyRef {
-  __weak id publicKeyRef;
+  SecKeyRef publicKeyRef;
 
   @autoreleasepool {
     NSString *legacyPublicKeyTag =
@@ -154,7 +154,7 @@
                                                                     publicTag:legacyPublicKeyTag];
     XCTAssertTrue([keyPair isValid]);
 
-    publicKeyRef = (__bridge id)keyPair.publicKey;
+    publicKeyRef = keyPair.publicKey;
 
     XCTestExpectation *completionExpectation =
         [self expectationWithDescription:@"completionExpectation"];
@@ -164,18 +164,7 @@
                               [completionExpectation fulfill];
                             }];
   }
-<<<<<<< HEAD
-
-  // Should be still alive until execution finished
-  XCTAssertNotNil(publicKeyRef);
-
   [self waitForExpectationsWithTimeout:0.5 handler:NULL];
-
-  // Should be released once finished
-  XCTAssertNil(publicKeyRef);
-=======
-  [self waitForExpectationsWithTimeout:0.5 handler:NULL];
->>>>>>> 836435df
 }
 #endif
 
