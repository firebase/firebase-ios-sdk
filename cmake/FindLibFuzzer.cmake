--- conflicted
+++ resolved
@@ -12,64 +12,40 @@
 # See the License for the specific language governing permissions and
 # limitations under the License.
 
-<<<<<<< HEAD
-# Automatically looks for lib{LIBRARY_NAME}.a, therefore we search for "Fuzzer"
-# in the directory in which we have the libFuzzer.a file.
-message(WARNING "@@@@ FindLibFuzzer.cmake")
+if(TARGET LibFuzzer)
+  return()
+endif()
+
+# OSS_FUZZ provides its own fuzzing library in LIB_FUZZING_ENGINE environment
+# variable that we pass to Firestore cmake environment as OSS_FUZZING_ENGINE.
+# For local fuzzing, search for the libFuzzer.a that was manually built.
 if(OSS_FUZZ)
-  message(WARNING "@@@@  OSS_FUZZING_ENGINE = ${OSS_FUZZING_ENGINE}")
-  message(WARNING "@@@@  LIB_FUZZING_ENGINE = ${LIB_FUZZING_ENGINE}")
-  if(NOT TARGET LibFuzzer)
-    message(WARNING "@@@@ Importing location = ${OSS_FUZZING_ENGINE}")
-=======
-find_library(
-  LIBFUZZER_LIBRARY
-  NAMES Fuzzer
-  HINTS
-    ${FIREBASE_BINARY_DIR}/external/src/libfuzzer
-)
+  set(FUZZING_LIBRARY_LOCATION ${OSS_FUZZING_ENGINE})
+else()
+  # Search for libFuzzer.a in the downloaded source directory.
+  set(LIBFUZZER_SOURCE_LOCATION ${FIREBASE_BINARY_DIR}/external/src/libfuzzer)
 
-include(FindPackageHandleStandardArgs)
-find_package_handle_standard_args(
-  LibFuzzer
-  DEFAULT_MSG
-  LIBFUZZER_LIBRARY
-)
-
-if(LIBFUZZER_FOUND)
-  if (NOT TARGET LibFuzzer)
->>>>>>> 9b6f7503
-    add_library(LibFuzzer STATIC IMPORTED)
-    set_target_properties(
-      LibFuzzer PROPERTIES
-      IMPORTED_LOCATION ${OSS_FUZZING_ENGINE}
-    )
-  endif()
-else() # Look for libFuzzer.a that was manually built.
-  message(WARNING "@@@@ Looking for libFuzzer.a that was manually built")
   find_library(
-    LIBFUZZER_LIBRARY
+    FUZZING_LIBRARY_LOCATION
     NAMES Fuzzer
-    HINTS
-      ${FIREBASE_BINARY_DIR}/src/libfuzzer
+    HINTS ${LIBFUZZER_SOURCE_LOCATION}
   )
 
   include(FindPackageHandleStandardArgs)
   find_package_handle_standard_args(
-    libfuzzer
+    LIBFUZZER
     DEFAULT_MSG
-    LIBFUZZER_LIBRARY
+    FUZZING_LIBRARY_LOCATION
   )
-  message(WARNING "@@@@ LibFuzzer found? = 4{LIBFUZZER_FOUND}")
-  if(LIBFUZZER_FOUND)
-    if (NOT TARGET LibFuzzer)
-      add_library(LibFuzzer STATIC IMPORTED)
-      set_target_properties(
-        LibFuzzer PROPERTIES
-        IMPORTED_LOCATION ${LIBFUZZER_LIBRARY}
-      )
-    endif()
-  else()
-    message(FATAL_ERROR "@@@@ LibFuzzer could not be found")
-  endif(LIBFUZZER_FOUND)
-endif()+
+  if(NOT LIBFUZZER_FOUND)
+    message(FATAL_ERROR "Could not find LibFuzzer in location: "
+            "'${LIBFUZZER_SOURCE_LOCATION}'")
+  endif()
+endif(OSS_FUZZ)
+
+add_library(LibFuzzer STATIC IMPORTED)
+set_target_properties(
+  LibFuzzer PROPERTIES
+  IMPORTED_LOCATION ${FUZZING_LIBRARY_LOCATION}
+)