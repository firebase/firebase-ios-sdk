--- conflicted
+++ resolved
@@ -42,35 +42,6 @@
     }
   }
 
-<<<<<<< HEAD
-  /// Test to retrieve FIS token - makes an actual network call.
-  func testGetAuthToken() {
-    guard let testApp = FirebaseApp.app() else {
-      XCTFail("Default app was not configured.")
-      return
-    }
-    let testModelName = "image-classification"
-    let modelInfoRetriever = ModelInfoRetriever(
-      modelName: testModelName,
-      options: testApp.options,
-      installations: Installations.installations(app: testApp)
-    )
-    let expectation = self.expectation(description: "Wait for FIS auth token.")
-    modelInfoRetriever.getAuthToken(completion: { result in
-      switch result {
-      case let .success(token):
-        XCTAssertNotNil(token)
-      case let .failure(error):
-        XCTFail(error.localizedDescription)
-      }
-      expectation.fulfill()
-
-    })
-    waitForExpectations(timeout: 5, handler: nil)
-  }
-
-=======
->>>>>>> 46f85e0a
   /// Test to download model info - makes an actual network call.
   func testDownloadModelInfo() {
     guard let testApp = FirebaseApp.app() else {
@@ -81,12 +52,8 @@
     let modelInfoRetriever = ModelInfoRetriever(
       modelName: testModelName,
       options: testApp.options,
-<<<<<<< HEAD
-      installations: Installations.installations(app: testApp)
-=======
       installations: Installations.installations(app: testApp),
       appName: testApp.name
->>>>>>> 46f85e0a
     )
     let downloadExpectation = expectation(description: "Wait for model info to download.")
     modelInfoRetriever.downloadModelInfo(completion: { error in
@@ -123,15 +90,6 @@
     let testApp = FirebaseApp.app()!
     let functionName = #function.dropLast(2)
     let testModelName = "\(functionName)-test-model"
-<<<<<<< HEAD
-    let modelInfoRetriever = ModelInfoRetriever(
-      modelName: testModelName,
-      options: testApp.options,
-      installations: Installations.installations(app: testApp)
-    )
-=======
-
->>>>>>> 46f85e0a
     let urlString =
       "https://tfhub.dev/tensorflow/lite-model/ssd_mobilenet_v1/1/metadata/1?lite-format=tflite"
     let url = URL(string: urlString)!
@@ -145,12 +103,8 @@
 
     let expectation = self.expectation(description: "Wait for model to download.")
     let modelDownloadManager = ModelDownloadTask(
-<<<<<<< HEAD
-      modelInfo: modelInfoRetriever.modelInfo!, appName: testApp.name,
-=======
       modelInfo: modelInfo,
       appName: testApp.name,
->>>>>>> 46f85e0a
       progressHandler: { progress in
         XCTAssertNotNil(progress)
       }
