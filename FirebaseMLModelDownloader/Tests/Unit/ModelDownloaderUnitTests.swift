// Copyright 2021 Google LLC
//
// Licensed under the Apache License, Version 2.0 (the "License");
// you may not use this file except in compliance with the License.
// You may obtain a copy of the License at
//
//      http://www.apache.org/licenses/LICENSE-2.0
//
// Unless required by applicable law or agreed to in writing, software
// distributed under the License is distributed on an "AS IS" BASIS,
// WITHOUT WARRANTIES OR CONDITIONS OF ANY KIND, either express or implied.
// See the License for the specific language governing permissions and
// limitations under the License.

import XCTest
@testable import FirebaseCore
@testable import FirebaseInstallations
@testable import FirebaseMLModelDownloader

/// Mock options to configure default Firebase app.
private enum MockOptions {
  static let appID = "1:123:ios:123abc"
  static let gcmSenderID = "mock-sender-id"
  static let projectID = "mock-project-id"
  static let apiKey = "ABcdEf-APIKeyWithValidFormat_0123456789"
}

final class ModelDownloaderUnitTests: XCTestCase {
  override class func setUp() {
    let options = FirebaseOptions(
      googleAppID: MockOptions.appID,
      gcmSenderID: MockOptions.gcmSenderID
    )
    options.apiKey = MockOptions.apiKey
    options.projectID = MockOptions.projectID
    FirebaseApp.configure(options: options)
  }

  /// Test to download model info.
  // TODO: Add unit test with mocks.
  func testDownloadModelInfo() {}

  /// Test model file deletion.
  // TODO: Add unit test.
  func testDeleteModel() {}

  /// Test listing models in model directory.
  // TODO: Add unit test.
  func testListModels() {
    let modelDownloader = ModelDownloader.modelDownloader()

    modelDownloader.listDownloadedModels { result in
      switch result {
      case .success: break
      case .failure: break
      }
    }
  }

  func testGetModel() {
    // This is an example of a functional test case.
    // Use XCTAssert and related functions to verify your tests produce the correct
    // results.
    guard let testApp = FirebaseApp.app() else {
      XCTFail("Default app was not configured.")
      return
    }

    let modelDownloader = ModelDownloader.modelDownloader()
    let modelDownloaderWithApp = ModelDownloader.modelDownloader(app: testApp)

    /// These should point to the same instance.
    XCTAssert(modelDownloader === modelDownloaderWithApp)

    let conditions = ModelDownloadConditions()

    // Download model w/ progress handler
    modelDownloader.getModel(
      name: "your_model_name",
      downloadType: .latestModel,
      conditions: conditions,
      progressHandler: { progress in
        // Handle progress
      }
    ) { result in
      switch result {
      case .success:
        // Use model with your inference API
        // let interpreter = Interpreter(modelPath: customModel.modelPath)
        break
      case .failure:
        // Handle download error
        break
      }
    }

    // Access array of downloaded models
    modelDownloaderWithApp.listDownloadedModels { result in
      switch result {
      case .success:
        // Pick model(s) for further use
        break
      case .failure:
        // Handle failure
        break
      }
    }

    // Delete downloaded model
    modelDownloader.deleteDownloadedModel(name: "your_model_name") { result in
      switch result {
      case .success():
        // Apply any other clean up
        break
      case .failure:
        // Handle failure
        break
      }
    }
  }

  /// Compare proto serialization methods.
  func testTelemetryEncoding() {
    let fakeModel = CustomModel(
      name: "fakeModelName",
      size: 10,
      path: "fakeModelPath",
      hash: "fakeModelHash"
    )
    var modelOptions = ModelOptions()
    modelOptions.setModelOptions(model: fakeModel)

    guard let binaryData = try? modelOptions.serializedData(),
      let jsonData = try? modelOptions.jsonUTF8Data(),
      let binaryEvent = try? ModelOptions(serializedData: binaryData),
      let jsonEvent = try? ModelOptions(jsonUTF8Data: jsonData) else {
      XCTFail("Encoding error.")
      return
    }

    XCTAssertNotNil(binaryData)
    XCTAssertNotNil(jsonData)
    XCTAssertLessThan(binaryData.count, jsonData.count)
    XCTAssertEqual(binaryEvent, jsonEvent)
  }
}

/// Unit tests for network calls.
class NetworkingUnitTests: XCTestCase {
  var fakeSession = MockModelInfoRetrieverSession()
  let fakeModelName = "fakeModelName"
  let fakeModelHash = "fakeModelHash"
  let fakeDownloadURL = "www.fake-download-url.com"
  let fakeExpiryTime = "2021-01-20T04:20:10.220Z"
  let fakeModelSize = 20
  let fakeProjectID = "fakeProjectID"
  let fakeAPIKey = "fakeAPIKey"
  var fakeRemoteModelInfo: String {
    """
    {
      "downloadUri":"\(fakeDownloadURL)",
      "expireTime":"\(fakeExpiryTime)",
      "sizeBytes":"\(fakeModelSize)"
    }
    """
  }

  override class func setUp() {
    let options = FirebaseOptions(
      googleAppID: MockOptions.appID,
      gcmSenderID: MockOptions.gcmSenderID
    )
    options.apiKey = MockOptions.apiKey
    options.projectID = MockOptions.projectID
    FirebaseApp.configure(options: options)
  }

  /// Get model info if server returns a new model info.
  func testGetModelInfoWith200() {
    fakeSession.data = fakeRemoteModelInfo.data(using: .utf8)
    fakeSession.response = HTTPURLResponse(
      url: URL(string: "www.fake-download-url.com")!,
      statusCode: 200,
      httpVersion: nil,
      headerFields: ["Etag": "fakeModelHash"]
    )
    fakeSession.error = nil

    let modelInfoRetriever = ModelInfoRetriever(
      modelName: "fakeModelName",
      projectID: "fakeProjectID",
      apiKey: "fakeAPIKey",
      installations: Installations.installations(),
      appName: "fakeAppName",
      session: fakeSession
    )

    modelInfoRetriever
      .authTokenProvider = { (completion: @escaping (Result<String, DownloadError>) -> Void) in
        completion(.success("fakeFISToken"))
      }

    modelInfoRetriever.downloadModelInfo { result in
      switch result {
      case let .success(fakemodelInfoResult):
        switch fakemodelInfoResult {
        case let .modelInfo(remoteModelInfo):
          XCTAssertEqual(remoteModelInfo.name, self.fakeModelName)
          XCTAssertEqual(remoteModelInfo.downloadURL.absoluteString, self.fakeDownloadURL)
          XCTAssertEqual(remoteModelInfo.size, self.fakeModelSize)
          XCTAssertEqual(remoteModelInfo.modelHash, self.fakeModelHash)
        case .notModified: XCTFail("Expected new model info from server.")
        }
      case let .failure(error): XCTFail("Failed with error - \(error)")
      }
    }
  }

  /// Get model info if model info is not modified.
  func testGetModelInfoWith304() {
    fakeSession.data = fakeRemoteModelInfo.data(using: .utf8)
    fakeSession.response = HTTPURLResponse(
      url: URL(string: "www.fake-download-url.com")!,
      statusCode: 304,
      httpVersion: nil,
      headerFields: ["Etag": "fakeModelHash"]
    )
    fakeSession.error = nil

    let fakeLocalModelInfo = LocalModelInfo(
      name: "fakeModelName",
      modelHash: "fakeModelHash",
      size: 20,
      path: "fakeModelPath"
    )

    let modelInfoRetriever = ModelInfoRetriever(
      modelName: "fakeModelName",
      projectID: "fakeProjectID",
      apiKey: "fakeAPIKey",
      installations: Installations.installations(),
      appName: "fakeAppName",
      localModelInfo: fakeLocalModelInfo,
      session: fakeSession
    )

    modelInfoRetriever
      .authTokenProvider = { (completion: @escaping (Result<String, DownloadError>) -> Void) in
        completion(.success("fakeFISToken"))
      }

    modelInfoRetriever.downloadModelInfo { result in
      switch result {
      case let .success(fakemodelInfoResult):
        switch fakemodelInfoResult {
        case .modelInfo: XCTFail("Unexpected new model info from server.")
        case .notModified: break
        }
      case let .failure(error): XCTFail("Failed with error - \(error)")
      }
    }
  }

  /// Get model info if model info is not modified but local model info is not set.
  func testGetModelInfoWith304Invalid() {
    fakeSession.data = fakeRemoteModelInfo.data(using: .utf8)
    fakeSession.response = HTTPURLResponse(
      url: URL(string: "www.fake-download-url.com")!,
      statusCode: 304,
      httpVersion: nil,
      headerFields: ["Etag": "fakeModelHash"]
    )
    fakeSession.error = nil

    let modelInfoRetriever = ModelInfoRetriever(
      modelName: "fakeModelName",
      projectID: "fakeProjectID",
      apiKey: "fakeAPIKey",
      installations: Installations.installations(),
      appName: "fakeAppName",
      session: fakeSession
    )

    modelInfoRetriever
      .authTokenProvider = { (completion: @escaping (Result<String, DownloadError>) -> Void) in
        completion(.success("fakeFISToken"))
      }

    modelInfoRetriever.downloadModelInfo { result in
      switch result {
      case let .success(fakemodelInfoResult):
        switch fakemodelInfoResult {
        case .modelInfo: XCTFail("Unexpected new model info from server.")
        case .notModified: XCTFail("Expected failure since local model info was not set.")
        }
      case let .failure(error):
        switch error {
        case let .internalError(description: errorMessage): XCTAssertEqual(errorMessage,
                                                                           "Model info was deleted unexpectedly.")
        default: XCTFail("Expected failure since local model info was not set.")
        }
      }
    }
  }

  func testModelDownloadWith200() {
    let fileDownloadURL = URL(string: "www.fake-download-url.com")!
    stubModelInfoSessionWithFileDownloadURL(fileDownloadURL)

    let modelInfoRetriever = fakeModelRetriever()

    let fakeRemoteModelInfo = RemoteModelInfo(name: fakeModelName,
                                              downloadURL: URL(string: fakeDownloadURL)!,
                                              modelHash: fakeModelHash,
                                              size: fakeModelSize,
                                              urlExpiryTime: Date())

<<<<<<< HEAD
    let fakeResponse = HTTPURLResponse(url: fileDownloadURL,
=======
    modelInfoRetriever
      .authTokenProvider = { (completion: @escaping (Result<String, DownloadError>) -> Void) in
        completion(.success("fakeFISToken"))
      }

    let fakeResponse = HTTPURLResponse(url: URL(string: "www.fake-model-file.com")!,
>>>>>>> 7fc7c6a5
                                       statusCode: 200,
                                       httpVersion: nil,
                                       headerFields: nil)!

    let tempDirectoryURL = URL(fileURLWithPath: NSTemporaryDirectory(),
                               isDirectory: true)
    let tempFileURL = tempDirectoryURL.appendingPathComponent("fake-model-file.tmp")
    let tempData: Data = "fakeModelData".data(using: .utf8)!
    try? tempData.write(to: tempFileURL)

    // Expect file downloader to be called.
    let downloader = MockModelFileDownloader()
    let fileDownloaderExpectation = expectation(description: "file downloader")
    downloader.downloadFileHandler = { url in
      fileDownloaderExpectation.fulfill()
      XCTAssertEqual(url, fileDownloadURL)
    }

    // Create task and set up progress and completion expectations.
    let progressExpectation = expectation(description: "progress handler")
    progressExpectation.expectedFulfillmentCount = 2
    let completionExpectation = expectation(description: "completion handler")

    let modelDownloadTask = ModelDownloadTask(remoteModelInfo: fakeRemoteModelInfo,
                                              appName: "fakeAppName",
                                              defaults: .createTestInstance(testName: #function),
                                              downloader: downloader,
                                              modelInfoRetriever: modelInfoRetriever,
                                              progressHandler: {
                                                progress in
                                                progressExpectation.fulfill()
                                                XCTAssertEqual(progress, 0.4)
                                              }) { result in
      completionExpectation.fulfill()
      switch result {
      case let .success(model):
        XCTAssertEqual(model.name, self.fakeModelName)
        XCTAssertEqual(model.size, self.fakeModelSize)
        XCTAssertEqual(model.hash, self.fakeModelHash)
        XCTAssertTrue(ModelFileManager.isFileReachable(at: URL(string: model.path)!))
      case let .failure(error):
        XCTFail("Error - \(error)")
      }
    }

    modelDownloadTask.download()

    // Wait for downloader to be called.
    wait(for: [fileDownloaderExpectation], timeout: 0.1)

    // Call downloader progress handler and wait for task progress handler to be called.
    downloader.progressHandler?(100, 250)
    // Call a second time as we expect the task progress handler to be called twice.
    downloader.progressHandler?(100, 250)
    wait(for: [progressExpectation], timeout: 0.5)

<<<<<<< HEAD
    // Call download completion and wait for task completion.
    downloader.completion?(fakeResponse, tempFileURL)
=======
    modelInfoRetriever
      .authTokenProvider = { (completion: @escaping (Result<String, DownloadError>) -> Void) in
        completion(.success("fakeFISToken"))
      }
>>>>>>> 7fc7c6a5

    wait(for: [completionExpectation], timeout: 0.5)

    // Cleanup temp file.
    try? ModelFileManager.removeFile(at: tempFileURL)
  }

  // TODO: Update similarly to `testModelDownloadWith200`
//  func testModelDownloadWith400() {
//    fakeSession.data = fakeRemoteModelInfo.data(using: .utf8)
//    fakeSession.response = HTTPURLResponse(
//      url: URL(string: "www.fake-download-url.com")!,
//      statusCode: 200,
//      httpVersion: nil,
//      headerFields: ["Etag": "fakeModelHash"]
//    )
//    fakeSession.error = nil
//
//    let modelInfoRetriever = ModelInfoRetriever(
//      modelName: "fakeModelName",
//      projectID: "fakeProjectID",
//      apiKey: "fakeAPIKey",
//      installations: Installations.installations(),
//      appName: "fakeAppName",
//      session: fakeSession
//    )
//
//    let fakeRemoteModelInfo = RemoteModelInfo(name: fakeModelName,
//                                              downloadURL: URL(string: fakeDownloadURL)!,
//                                              modelHash: fakeModelHash,
//                                              size: fakeModelSize,
//                                              urlExpiryTime: Date())
//
//    modelInfoRetriever
//      .authToken = { (completion: @escaping (Result<String, DownloadError>) -> Void) in
//        completion(.success("fakeFISToken"))
//      }
//
//    let fakeResponse = HTTPURLResponse(url: URL(string: "www.fake-model-file.com")!,
//                                       statusCode: 400,
//                                       httpVersion: nil,
//                                       headerFields: nil)!
//
//    let tempDirectoryURL = URL(fileURLWithPath: NSTemporaryDirectory(),
//                               isDirectory: true)
//    let tempFileURL = tempDirectoryURL.appendingPathComponent("fake-model-file.tmp")
//    let tempData: Data = "fakeModelData".data(using: .utf8)!
//    try? tempData.write(to: tempFileURL)
//
//    let fakeDownloadErrorDescription = "Failed to download model."
//    let downloader = MockModelFileDownloader()
  ////    let downloader = MockModelFileDownloader(bytesDownloaded: 100,
  ////                                             totalBytes: 250,
  ////                                             configError: nil,
  ////                                             downloadError: DownloadError
  ////                                               .internalError(
  ////                                                 description: fakeDownloadErrorDescription
  ////                                               ),
  ////                                             response: fakeResponse,
  ////                                             location: tempFileURL)
//
//    let modelDownloadTask = ModelDownloadTask(remoteModelInfo: fakeRemoteModelInfo,
//                                              appName: "fakeAppName",
//                                              defaults: .createTestInstance(testName: #function),
//                                              downloader: downloader,
//                                              modelInfoRetriever: modelInfoRetriever,
//                                              progressHandler: {
//                                                progress in
//                                                XCTAssertEqual(progress, 0.4)
//                                              }) { result in
//      switch result {
//      case .success:
//        XCTFail("Unexpected successful download.")
//      case let .failure(error):
//        switch error {
//        case let .internalError(description): XCTAssertEqual(description,
//                                                             "Unable to update expired model info.")
//        default: XCTFail("Error - \(error)")
//        }
//      }
//    }
//    modelDownloadTask.download()
//    try? ModelFileManager.removeFile(at: tempFileURL)
//  }
}

/// Mock URL session for testing.
class MockModelInfoRetrieverSession: ModelInfoRetrieverSession {
  var data: Data?
  var response: URLResponse?
  var error: Error?

  func getModelInfo(with request: URLRequest,
                    completion: @escaping (Data?, URLResponse?, Error?) -> Void) {
    completion(data, response, error)
  }
}

class MockModelFileDownloader: FileDownloader {
  var progressHandler: ProgressHandler?
  var completion: CompletionHandler?
  var downloadErrorHandler: DownloadErrorHandler?

  var downloadFileHandler: ((_ url: URL) -> Void)?
  func downloadFile(with url: URL, progressHandler: @escaping ProgressHandler,
                    configurationErrorHandler: @escaping ConfigurationErrorHandler,
                    downloadErrorHandler: @escaping DownloadErrorHandler,
                    completion: @escaping CompletionHandler) {
    self.progressHandler = progressHandler
    self.completion = completion
    self.downloadErrorHandler = downloadErrorHandler

    downloadFileHandler?(url)
  }
}

extension UserDefaults {
  /// Returns a new cleared instance of user defaults.
  static func createTestInstance(testName: String) -> UserDefaults {
    let suiteName = "com.google.firebase.ml.test.\(testName)"
    // TODO: reconsider force unwrapping
    let defaults = UserDefaults(suiteName: suiteName)!
    defaults.removePersistentDomain(forName: suiteName)
    return defaults
  }
}

// MARK: - Helpers

extension NetworkingUnitTests {
  func stubModelInfoSessionWithFileDownloadURL(_ url: URL) {
    fakeSession.data = fakeRemoteModelInfo.data(using: .utf8)
    fakeSession.response = HTTPURLResponse(
      url: url,
      statusCode: 200,
      httpVersion: nil,
      headerFields: ["Etag": "fakeModelHash"]
    )
    fakeSession.error = nil
  }

  func fakeModelRetriever() -> ModelInfoRetriever {
    // TODO: Replace with a fake one so we can check that is was used correctly by the download task.
    let modelInfoRetriever = ModelInfoRetriever(
      modelName: "fakeModelName",
      projectID: "fakeProjectID",
      apiKey: "fakeAPIKey",
      installations: Installations.installations(),
      appName: "fakeAppName",
      session: fakeSession
    )

    modelInfoRetriever
      .authToken = { (completion: @escaping (Result<String, DownloadError>) -> Void) in
        completion(.success("fakeFISToken"))
      }

    return modelInfoRetriever
  }
}<|MERGE_RESOLUTION|>--- conflicted
+++ resolved
@@ -315,16 +315,7 @@
                                               size: fakeModelSize,
                                               urlExpiryTime: Date())
 
-<<<<<<< HEAD
     let fakeResponse = HTTPURLResponse(url: fileDownloadURL,
-=======
-    modelInfoRetriever
-      .authTokenProvider = { (completion: @escaping (Result<String, DownloadError>) -> Void) in
-        completion(.success("fakeFISToken"))
-      }
-
-    let fakeResponse = HTTPURLResponse(url: URL(string: "www.fake-model-file.com")!,
->>>>>>> 7fc7c6a5
                                        statusCode: 200,
                                        httpVersion: nil,
                                        headerFields: nil)!
@@ -381,15 +372,8 @@
     downloader.progressHandler?(100, 250)
     wait(for: [progressExpectation], timeout: 0.5)
 
-<<<<<<< HEAD
     // Call download completion and wait for task completion.
     downloader.completion?(fakeResponse, tempFileURL)
-=======
-    modelInfoRetriever
-      .authTokenProvider = { (completion: @escaping (Result<String, DownloadError>) -> Void) in
-        completion(.success("fakeFISToken"))
-      }
->>>>>>> 7fc7c6a5
 
     wait(for: [completionExpectation], timeout: 0.5)
 
@@ -543,7 +527,7 @@
     )
 
     modelInfoRetriever
-      .authToken = { (completion: @escaping (Result<String, DownloadError>) -> Void) in
+      .authTokenProvider = { (completion: @escaping (Result<String, DownloadError>) -> Void) in
         completion(.success("fakeFISToken"))
       }
 
