// Copyright 2020 Google LLC
//
// Licensed under the Apache License, Version 2.0 (the "License");
// you may not use this file except in compliance with the License.
// You may obtain a copy of the License at
//
//      http://www.apache.org/licenses/LICENSE-2.0
//
// Unless required by applicable law or agreed to in writing, software
// distributed under the License is distributed on an "AS IS" BASIS,
// WITHOUT WARRANTIES OR CONDITIONS OF ANY KIND, either express or implied.
// See the License for the specific language governing permissions and
// limitations under the License.

import Foundation
import FirebaseMLModelDownloader

class Downloader: ObservableObject {
  @Published var downloadProgress: Float = 0.0
  @Published var modelName = ""
  @Published var filePath = ""
  @Published var error = ""
  @Published var isDownloaded = false
  @Published var isDeleted = false
  @Published var isError = false
  @Published var modelNames = [String]()

  private func resetState() {
    isDownloaded = false
    isDeleted = false
    downloadProgress = 0.0
    filePath = ""
    error = ""
    isError = false
    modelNames = []
  }

  func downloadModelHelper(downloadType: ModelDownloadType) -> () -> Void {
    return {
      self.resetState()
      self.downloadModel(downloadType: downloadType)
    }
  }

  func downloadModel(downloadType: ModelDownloadType) {
    let modelDownloader = ModelDownloader.modelDownloader()
<<<<<<< HEAD
    var conditions = ModelDownloadConditions()
    conditions.allowsCellularAccess = false

    let modelName = selectedModel
=======
    let conditions = ModelDownloadConditions()
>>>>>>> ae306788
    modelDownloader.getModel(
      name: modelName,
      downloadType: downloadType,
      conditions: conditions,
      progressHandler: { progress in
        self.downloadProgress = progress
      }
    ) { result in
      switch result {
      case let .success(model):
        self.isDownloaded = true
        self.filePath = model.path
      case let .failure(error):
        self.isDownloaded = false
        self.isError = true
        self.error = "Model download failed with error: \(error)"
      }
    }
  }

  func deleteModelHelper() -> () -> Void {
    return {
      self.resetState()
      self.deleteModel()
    }
  }

  func deleteModel() {
    let modelDownloader = ModelDownloader.modelDownloader()
    modelDownloader.deleteDownloadedModel(name: modelName) { result in
      switch result {
      case .success:
        self.isDeleted = true
        self.isDownloaded = false
        self.filePath = ""
      case let .failure(error):
        self.isDeleted = false
        self.isError = true
        self.error = "Model deletion failed with error: \(error)"
      }
    }
  }

  func listModelHelper() -> () -> Void {
    return {
      self.resetState()
      self.listModel()
    }
  }

  func listModel() {
    let modelDownloader = ModelDownloader.modelDownloader()
    modelDownloader.listDownloadedModels { result in
      switch result {
      case let .success(models):
        if models.count == 0 {
          self.isError = true
          self.error = "No models found on device."
        } else {
          for model in models {
            self.modelNames.append(model.name)
          }
        }
      case let .failure(error):
        self.isError = true
        self.error = "Listing models failed with error: \(error)"
      }
    }
  }
}<|MERGE_RESOLUTION|>--- conflicted
+++ resolved
@@ -44,14 +44,7 @@
 
   func downloadModel(downloadType: ModelDownloadType) {
     let modelDownloader = ModelDownloader.modelDownloader()
-<<<<<<< HEAD
-    var conditions = ModelDownloadConditions()
-    conditions.allowsCellularAccess = false
-
-    let modelName = selectedModel
-=======
     let conditions = ModelDownloadConditions()
->>>>>>> ae306788
     modelDownloader.getModel(
       name: modelName,
       downloadType: downloadType,
