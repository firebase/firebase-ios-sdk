// Copyright 2021 Google LLC
//
// Licensed under the Apache License, Version 2.0 (the "License");
// you may not use this file except in compliance with the License.
// You may obtain a copy of the License at
//
//      http://www.apache.org/licenses/LICENSE-2.0
//
// Unless required by applicable law or agreed to in writing, software
// distributed under the License is distributed on an "AS IS" BASIS,
// WITHOUT WARRANTIES OR CONDITIONS OF ANY KIND, either express or implied.
// See the License for the specific language governing permissions and
// limitations under the License.

import Foundation
import FirebaseCore

/// Possible states of model downloading.
enum ModelDownloadStatus {
  case notStarted
  case inProgress
  case successful
  case failed
}

/// Progress and completion handlers for a model download.
class DownloadHandlers {
  typealias ProgressHandler = (Float) -> Void
  typealias Completion = (Result<CustomModel, DownloadError>) -> Void

  var progressHandler: ProgressHandler?
  var completion: Completion

  init(progressHandler: ProgressHandler?, completion: @escaping Completion) {
    self.progressHandler = progressHandler
    self.completion = completion
  }
}

/// Manager to handle model downloading device and storing downloaded model info to persistent storage.
class ModelDownloadTask: NSObject {
  /// Name of the app associated with this instance of ModelDownloadTask.
  private let appName: String
  /// Model info downloaded from server.
  private(set) var remoteModelInfo: RemoteModelInfo
  /// User defaults to which local model info should ultimately be written.
  private let defaults: UserDefaults
  /// Progress and completion handlers associated with this model download task.
  private let downloadHandlers: DownloadHandlers
  /// Keeps track of download associated with this model download task.
  private(set) var downloadStatus: ModelDownloadStatus
  /// Downloader instance.
  private let downloader: FileDownloader
  /// Model info retriever in case of retries.
  private let modelInfoRetriever: ModelInfoRetriever
  /// Number of retries in case of model download URL expiry.
  private var numberOfRetries: Int = 1
  /// Telemetry logger.
  private let telemetryLogger: TelemetryLogger?

  init(remoteModelInfo: RemoteModelInfo,
       appName: String,
       defaults: UserDefaults,
       downloader: FileDownloader,
       modelInfoRetriever: ModelInfoRetriever,
       telemetryLogger: TelemetryLogger? = nil,
       progressHandler: DownloadHandlers.ProgressHandler? = nil,
       completion: @escaping DownloadHandlers.Completion) {
    self.remoteModelInfo = remoteModelInfo
    self.appName = appName
    self.downloader = downloader
    self.modelInfoRetriever = modelInfoRetriever
    self.telemetryLogger = telemetryLogger
    self.defaults = defaults
    downloadHandlers = DownloadHandlers(
      progressHandler: progressHandler,
      completion: completion
    )
    downloadStatus = .notStarted
  }
}

extension ModelDownloadTask {
  /// Name for model file stored on device.
  var downloadedModelFileName: String {
    return "fbml_model__\(appName)__\(remoteModelInfo.name)"
  }

  func download() {
    downloader.downloadFile(with: remoteModelInfo.downloadURL,
                            progressHandler: { downloadedBytes, totalBytes in
                              /// Fraction of model file downloaded.
                              let calculatedProgress = Float(downloadedBytes) / Float(totalBytes)
                              DispatchQueue.main.async {
                                self.downloadHandlers.progressHandler?(calculatedProgress)
                              }
                            }) { result in
      switch result {
      case let .success(response):
        self.handleResponse(response: response.urlResponse, tempURL: response.fileURL)
      case let .failure(error):
        var downloadError: DownloadError
        switch error {
        case let FileDownloaderError.networkError(error):
          downloadError = .internalError(description: ModelDownloadTask
            .ErrorDescription
            .invalidHostName(error
              .localizedDescription))
        // TODO: Handle this case better.
        case FileDownloaderError.sessionInvalidated:
          downloadError = .failedPrecondition
        case FileDownloaderError.unexpectedResponseType:
          downloadError = .internalError(description: ModelDownloadTask
            .ErrorDescription.invalidServerResponse)

        default:
          downloadError = .internalError(description: ModelDownloadTask.ErrorDescription
            .unknownDownloadError)
        }
        DispatchQueue.main.async {
          self.downloadHandlers
            .completion(.failure(downloadError))
        }
      }
    }
  }

  /// Fetch model info again and retry download if allowed.
  // TODO: Move this to model downloader.
  func maybeRetryDownload() {
    let currentDateTime = Date()
    guard currentDateTime > remoteModelInfo.urlExpiryTime, numberOfRetries > 0 else {
      downloadStatus = .failed
      downloadHandlers
        .completion(.failure(.internalError(description: ModelDownloadTask.ErrorDescription
            .expiredModelInfo)))
      return
    }
    numberOfRetries -= 1
    modelInfoRetriever.downloadModelInfo { result in
      switch result {
      case let .success(downloadModelInfoResult):
        switch downloadModelInfoResult {
        /// New model info was downloaded from server.
        case let .modelInfo(remoteModelInfo):
          self.remoteModelInfo = remoteModelInfo
          self.downloadStatus = .notStarted
          self.download()
        /// This should not ever be the case - model info cannot be unmodified within ModelDownloadTask.
        case .notModified:
          DispatchQueue.main.async {
            self.downloadHandlers
              .completion(.failure(.internalError(description: ModelDownloadTask
                  .ErrorDescription.expiredModelInfo)))
          }
        }
      case .failure:
        self.downloadStatus = .failed
        DispatchQueue.main.async {
          self.downloadHandlers
            .completion(.failure(.internalError(description: ModelDownloadTask
                .ErrorDescription.expiredModelInfo)))
        }
      }
    }
  }

  /// Handle model download response.
  func handleResponse(response: HTTPURLResponse, tempURL: URL) {
    /// Retry model download if url expired.
    guard (200 ..< 299).contains(response.statusCode) else {
      /// Possible failure due to download URL expiry.
      if response.statusCode == 400 {
        maybeRetryDownload()
        return
      }
      return
    }

    let modelFileURL = ModelFileManager.getDownloadedModelFilePath(
      appName: appName,
      modelName: remoteModelInfo.name
    )

    do {
      try ModelFileManager.moveFile(at: tempURL, to: modelFileURL)
      /// Generate local model info.
      let localModelInfo = LocalModelInfo(from: remoteModelInfo, path: modelFileURL.absoluteString)
      /// Write model to user defaults.
      localModelInfo.writeToDefaults(defaults, appName: appName)
      /// Build model from model info.
      let model = CustomModel(localModelInfo: localModelInfo)
      downloadStatus = .successful
      telemetryLogger?.logModelDownloadEvent(
        eventName: .modelDownload,
        status: downloadStatus,
        model: model
      )

      DispatchQueue.main.async {
        self.downloadHandlers.completion(.success(model))
      }
    } catch let error as DownloadError {
      downloadStatus = .failed
      telemetryLogger?.logModelDownloadEvent(eventName: .modelDownload, status: downloadStatus)
      DeviceLogger.logEvent(level: .debug,
                            message: ModelDownloadTask.ErrorDescription.saveModel,
                            messageCode: .downloadedModelSaveError)
      DispatchQueue.main.async {
        self.downloadHandlers
          .completion(.failure(error))
      }
      return
    } catch {
      downloadStatus = .failed
      telemetryLogger?.logModelDownloadEvent(eventName: .modelDownload, status: downloadStatus)
      DeviceLogger.logEvent(level: .debug,
                            message: ModelDownloadTask.ErrorDescription.saveModel,
                            messageCode: .downloadedModelSaveError)
      DispatchQueue.main.async {
        self.downloadHandlers
          .completion(.failure(.internalError(description: error.localizedDescription)))
      }
<<<<<<< HEAD
    }

    /// Generate local model info.
    let localModelInfo = LocalModelInfo(from: remoteModelInfo, path: modelFileURL.absoluteString)
    /// Write model to user defaults.
    localModelInfo.writeToDefaults(defaults, appName: appName)
    /// Build model from model info.
    let model = CustomModel(localModelInfo: localModelInfo)
    downloadStatus = .successful
    telemetryLogger?.logModelDownloadEvent(
      eventName: .modelDownload,
      status: downloadStatus,
      model: model
    )
    DeviceLogger.logEvent(level: .debug,
                          message: ModelDownloadTask.DebugDescription.modelSaved,
                          messageCode: .modelDownloaded)

    DispatchQueue.main.async {
      self.downloadHandlers.completion(.success(model))
    }
  }

  func urlSession(_ session: URLSession,
                  downloadTask: URLSessionDownloadTask,
                  didWriteData bytesWritten: Int64,
                  totalBytesWritten: Int64,
                  totalBytesExpectedToWrite: Int64) {
    // TODO: Log this.
    guard downloadTask == self.downloadTask else { return }
    /// Check if progress handler is unspecified.
    guard let progressHandler = downloadHandlers.progressHandler else { return }
    let calculatedProgress = Float(totalBytesWritten) / Float(totalBytesExpectedToWrite)
    DispatchQueue.main.async {
      progressHandler(calculatedProgress)
=======
      return
>>>>>>> 323d6f44
    }
  }
}

/// Possible error messages for model downloading.
extension ModelDownloadTask {
  /// Debug descriptions.
  private enum DebugDescription {
    static let modelSaved = "Model saved successfully to device."
  }

  /// Error descriptions.
  private enum ErrorDescription {
    static let invalidHostName = { (error: String) in
      "Unable to resolve hostname or connect to host: \(error)"
    }

    static let invalidServerResponse =
      "Could not get server response for model downloading."
<<<<<<< HEAD
    static let saveModel =
=======
    static let unknownDownloadError = "Unable to download model due to unknown error."
    static let saveModel: StaticString =
>>>>>>> 323d6f44
      "Unable to save downloaded remote model file."
    static let expiredModelInfo = "Unable to update expired model info."
  }
}<|MERGE_RESOLUTION|>--- conflicted
+++ resolved
@@ -221,45 +221,7 @@
         self.downloadHandlers
           .completion(.failure(.internalError(description: error.localizedDescription)))
       }
-<<<<<<< HEAD
-    }
-
-    /// Generate local model info.
-    let localModelInfo = LocalModelInfo(from: remoteModelInfo, path: modelFileURL.absoluteString)
-    /// Write model to user defaults.
-    localModelInfo.writeToDefaults(defaults, appName: appName)
-    /// Build model from model info.
-    let model = CustomModel(localModelInfo: localModelInfo)
-    downloadStatus = .successful
-    telemetryLogger?.logModelDownloadEvent(
-      eventName: .modelDownload,
-      status: downloadStatus,
-      model: model
-    )
-    DeviceLogger.logEvent(level: .debug,
-                          message: ModelDownloadTask.DebugDescription.modelSaved,
-                          messageCode: .modelDownloaded)
-
-    DispatchQueue.main.async {
-      self.downloadHandlers.completion(.success(model))
-    }
-  }
-
-  func urlSession(_ session: URLSession,
-                  downloadTask: URLSessionDownloadTask,
-                  didWriteData bytesWritten: Int64,
-                  totalBytesWritten: Int64,
-                  totalBytesExpectedToWrite: Int64) {
-    // TODO: Log this.
-    guard downloadTask == self.downloadTask else { return }
-    /// Check if progress handler is unspecified.
-    guard let progressHandler = downloadHandlers.progressHandler else { return }
-    let calculatedProgress = Float(totalBytesWritten) / Float(totalBytesExpectedToWrite)
-    DispatchQueue.main.async {
-      progressHandler(calculatedProgress)
-=======
-      return
->>>>>>> 323d6f44
+      return
     }
   }
 }
@@ -279,12 +241,8 @@
 
     static let invalidServerResponse =
       "Could not get server response for model downloading."
-<<<<<<< HEAD
+    static let unknownDownloadError = "Unable to download model due to unknown error."
     static let saveModel =
-=======
-    static let unknownDownloadError = "Unable to download model due to unknown error."
-    static let saveModel: StaticString =
->>>>>>> 323d6f44
       "Unable to save downloaded remote model file."
     static let expiredModelInfo = "Unable to update expired model info."
   }
