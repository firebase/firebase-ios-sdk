--- conflicted
+++ resolved
@@ -16,7 +16,7 @@
 import FirebaseCore
 import FirebaseInstallations
 
-<<<<<<< HEAD
+
 struct ModelInfoResponse: Codable {
   var downloadURL: String
   var expireTime: String
@@ -28,42 +28,6 @@
     case downloadURL = "downloadUri"
     case expireTime
     case size = "sizeBytes"
-=======
-/// Model info object with details about pending or downloaded model.
-class ModelInfo: NSObject {
-  /// Model name.
-  var name: String
-
-  /// User defaults associated with model.
-  var defaults: UserDefaults
-
-  // TODO: revisit UserDefaultsBacked
-  /// Download URL for the model file, as returned by server.
-  @UserDefaultsBacked var downloadURL: String
-
-  /// Hash of the model, as returned by server.
-  @UserDefaultsBacked var modelHash: String
-
-  /// Size of the model, as returned by server.
-  @UserDefaultsBacked var size: Int
-
-  /// Local path of the model.
-  @UserDefaultsBacked var path: String?
-
-  /// Initialize model info and create user default keys.
-  init(app: FirebaseApp, name: String, defaults: UserDefaults = .firebaseMLDefaults) {
-    self.name = name
-    self.defaults = defaults
-    let bundleID = Bundle.main.bundleIdentifier ?? ""
-    let defaultsPrefix = "\(bundleID).\(app.name).\(name)"
-    _downloadURL = UserDefaultsBacked(
-      key: "\(defaultsPrefix).model-download-url",
-      storage: defaults
-    )
-    _modelHash = UserDefaultsBacked(key: "\(defaultsPrefix).model-hash", storage: defaults)
-    _size = UserDefaultsBacked(key: "\(defaultsPrefix).model-size", storage: defaults)
-    _path = UserDefaultsBacked(key: "\(defaultsPrefix).model-path", storage: defaults)
->>>>>>> 67d30206
   }
 }
 
@@ -107,11 +71,7 @@
   static let bundleIDHTTPHeader = "x-ios-bundle-identifier"
 
   /// HTTP response headers.
-<<<<<<< HEAD
-  static let etagHTTPHeader: String = "Etag"
-=======
-  static let etagHTTPHeader = "ETag"
->>>>>>> 67d30206
+  static let etagHTTPHeader = "Etag"
 
   /// Error descriptions.
   static let tokenErrorDescription = "Error retrieving FIS token."
@@ -128,11 +88,8 @@
     components.scheme = "https"
     components.host = "firebaseml.googleapis.com"
     components.path = "/v1beta2/projects/\(projectID)/models/\(modelName):download"
-<<<<<<< HEAD
     components.queryItems = [URLQueryItem(name: "key", value: apiKey)]
-=======
     // TODO: handle nil
->>>>>>> 67d30206
     return components.url!
   }
 
@@ -222,27 +179,12 @@
   /// Save model info to user defaults.
   func saveModelInfo(data: Data, modelHash: String) {
     // TODO: Save model info to user defaults
-<<<<<<< HEAD
     let decoder = JSONDecoder()
     guard let modelInfoJSON = try? decoder.decode(ModelInfoResponse.self, from: data)
     else { return }
     modelInfo = ModelInfo(app: app, name: modelName)
     modelInfo?.downloadURL = modelInfoJSON.downloadURL
     modelInfo?.size = Int(modelInfoJSON.size)!
-    modelInfo?.hash = modelHash
-  }
-=======
     modelInfo?.modelHash = modelHash
   }
-}
-
-/// Named user defaults for FirebaseML.
-extension UserDefaults {
-  static var firebaseMLDefaults: UserDefaults {
-    let suiteName = "com.google.firebase.ml"
-    // TODO: handle nil gracefully
-    let defaults = UserDefaults(suiteName: suiteName)!
-    return defaults
-  }
->>>>>>> 67d30206
 }