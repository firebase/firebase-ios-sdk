<?xml version="1.0" encoding="UTF-8"?>
<document type="com.apple.InterfaceBuilder3.CocoaTouch.Storyboard.XIB" version="3.0" toolsVersion="21225" targetRuntime="iOS.CocoaTouch" propertyAccessControl="none" useAutolayout="YES" useTraitCollections="YES" useSafeAreas="YES" colorMatched="YES">
    <device id="retina6_0" orientation="portrait" appearance="light"/>
    <dependencies>
        <deployment identifier="iOS"/>
        <plugIn identifier="com.apple.InterfaceBuilder.IBCocoaTouchPlugin" version="21207"/>
        <capability name="Safe area layout guides" minToolsVersion="9.0"/>
        <capability name="System colors in document resources" minToolsVersion="11.0"/>
        <capability name="documents saved in the Xcode 8 format" minToolsVersion="8.0"/>
    </dependencies>
    <scenes>
        <!--Feedback View Controller-->
        <scene sceneID="tne-QT-ifu">
            <objects>
                <viewController storyboardIdentifier="fir-ad-iaf" id="BYZ-38-t0r" customClass="FeedbackViewController" customModule="AppDistributionInternalResources" customModuleProvider="target" sceneMemberID="viewController">
                    <view key="view" contentMode="scaleToFill" id="8bC-Xf-vdC">
                        <rect key="frame" x="0.0" y="0.0" width="390" height="844"/>
                        <autoresizingMask key="autoresizingMask" widthSizable="YES" heightSizable="YES"/>
                        <subviews>
                            <navigationBar contentMode="scaleToFill" translatesAutoresizingMaskIntoConstraints="NO" id="Dia-oO-Nu0">
                                <rect key="frame" x="0.0" y="47" width="390" height="44"/>
                                <constraints>
                                    <constraint firstAttribute="height" constant="44" id="ifE-ZP-DGh"/>
                                </constraints>
                                <items>
                                    <navigationItem title="Feedback" id="JNd-eF-IDH">
                                        <barButtonItem key="leftBarButtonItem" title="Back" id="OJS-4m-F97">
                                            <connections>
                                                <action selector="tappedCancel:" destination="BYZ-38-t0r" id="hdo-oe-Rpf"/>
                                            </connections>
                                        </barButtonItem>
                                        <barButtonItem key="rightBarButtonItem" title="Send" style="done" id="jcN-Fa-ZwH">
                                            <connections>
                                                <action selector="tappedSend:" destination="BYZ-38-t0r" id="2o9-hS-7N7"/>
                                            </connections>
                                        </barButtonItem>
                                    </navigationItem>
                                </items>
                            </navigationBar>
<<<<<<< HEAD
                            <view contentMode="scaleToFill" misplaced="YES" translatesAutoresizingMaskIntoConstraints="NO" id="B8f-p9-FeY">
                                <rect key="frame" x="0.0" y="92" width="390" height="84"/>
                                <subviews>
                                    <label opaque="NO" userInteractionEnabled="NO" contentMode="TopLeft" horizontalHuggingPriority="251" verticalHuggingPriority="251" lineBreakMode="tailTruncation" numberOfLines="0" baselineAdjustment="alignBaselines" adjustsFontSizeToFit="NO" translatesAutoresizingMaskIntoConstraints="NO" id="dmh-tx-P50">
                                        <rect key="frame" x="12" y="8" width="366" height="52"/>
=======
                            <textView clipsSubviews="YES" multipleTouchEnabled="YES" contentMode="scaleToFill" textAlignment="natural" translatesAutoresizingMaskIntoConstraints="NO" id="iNL-09-ZI6">
                                <rect key="frame" x="0.0" y="175" width="390" height="158"/>
                                <color key="backgroundColor" systemColor="systemBackgroundColor"/>
                                <constraints>
                                    <constraint firstAttribute="height" constant="158" id="n06-jj-Keh"/>
                                </constraints>
                                <string key="text">Lorem ipsum dolor sit er elit lamet, consectetaur cillium adipisicing pecu, sed do eiusmod tempor incididunt ut labore et dolore magna aliqua. Ut enim ad minim veniam, quis nostrud exercitation ullamco laboris nisi ut aliquip ex ea commodo consequat. Duis aute irure dolor in reprehenderit in voluptate velit esse cillum dolore eu fugiat nulla pariatur. Excepteur sint occaecat cupidatat non proident, sunt in culpa qui officia deserunt mollit anim id est laborum. Nam liber te conscient to factor tum poen legum odioque civiuda.</string>
                                <color key="textColor" systemColor="labelColor"/>
                                <fontDescription key="fontDescription" type="system" pointSize="14"/>
                                <textInputTraits key="textInputTraits" autocapitalizationType="sentences"/>
                            </textView>
                            <view contentMode="scaleToFill" translatesAutoresizingMaskIntoConstraints="NO" id="B8f-p9-FeY">
                                <rect key="frame" x="0.0" y="91" width="390" height="92"/>
                                <subviews>
                                    <label opaque="NO" userInteractionEnabled="NO" contentMode="TopLeft" horizontalHuggingPriority="251" verticalHuggingPriority="251" lineBreakMode="tailTruncation" numberOfLines="0" baselineAdjustment="alignBaselines" adjustsFontSizeToFit="NO" translatesAutoresizingMaskIntoConstraints="NO" id="dmh-tx-P50">
                                        <rect key="frame" x="8" y="8" width="374" height="60"/>
>>>>>>> 14baf4a5
                                        <string key="text">[This is placeholder text from the developer that is show to the tester before they provide feedback. It can contain links to more information.]</string>
                                        <fontDescription key="fontDescription" name=".AppleSystemUIFont" family=".AppleSystemUIFont" pointSize="13"/>
                                        <nil key="textColor"/>
                                        <nil key="highlightedColor"/>
                                    </label>
                                </subviews>
                                <color key="backgroundColor" red="0.94901960784313721" green="0.94901960784313721" blue="0.96862745098039216" alpha="1" colorSpace="custom" customColorSpace="sRGB"/>
                                <constraints>
<<<<<<< HEAD
                                    <constraint firstAttribute="bottom" secondItem="dmh-tx-P50" secondAttribute="bottom" constant="24" id="4bb-g4-c6l"/>
                                    <constraint firstItem="dmh-tx-P50" firstAttribute="trailing" secondItem="B8f-p9-FeY" secondAttribute="trailing" constant="-12" id="4iq-ek-mx8"/>
                                    <constraint firstItem="dmh-tx-P50" firstAttribute="top" secondItem="B8f-p9-FeY" secondAttribute="topMargin" id="bQc-lM-lBQ"/>
                                    <constraint firstItem="dmh-tx-P50" firstAttribute="leading" secondItem="B8f-p9-FeY" secondAttribute="leading" constant="12" id="va6-fC-hjm"/>
                                </constraints>
                            </view>
                            <imageView clipsSubviews="YES" userInteractionEnabled="NO" contentMode="scaleAspectFit" horizontalHuggingPriority="251" verticalHuggingPriority="251" ambiguous="YES" translatesAutoresizingMaskIntoConstraints="NO" id="dsI-rN-5aL">
                                <rect key="frame" x="16" y="302" width="358" height="442"/>
=======
                                    <constraint firstAttribute="bottom" secondItem="dmh-tx-P50" secondAttribute="bottom" constant="24" id="Ea6-7i-nuL"/>
                                    <constraint firstItem="dmh-tx-P50" firstAttribute="top" secondItem="B8f-p9-FeY" secondAttribute="topMargin" id="KG8-Th-Vtf"/>
                                    <constraint firstItem="dmh-tx-P50" firstAttribute="trailing" secondItem="B8f-p9-FeY" secondAttribute="trailingMargin" id="O2D-wR-cFg"/>
                                    <constraint firstItem="dmh-tx-P50" firstAttribute="leading" secondItem="B8f-p9-FeY" secondAttribute="leadingMargin" id="mqR-gq-M4c"/>
                                </constraints>
                            </view>
                            <imageView clipsSubviews="YES" userInteractionEnabled="NO" contentMode="scaleAspectFit" horizontalHuggingPriority="251" verticalHuggingPriority="251" translatesAutoresizingMaskIntoConstraints="NO" id="dsI-rN-5aL">
                                <rect key="frame" x="0.0" y="382" width="390" height="444"/>
>>>>>>> 14baf4a5
                            </imageView>
                            <view contentMode="scaleToFill" translatesAutoresizingMaskIntoConstraints="NO" id="5dc-R4-ELB">
                                <rect key="frame" x="0.0" y="175" width="390" height="86"/>
                                <subviews>
                                    <textView clipsSubviews="YES" multipleTouchEnabled="YES" contentMode="scaleToFill" misplaced="YES" text="Have feedback? Let us know how we can make this app better?." textAlignment="natural" translatesAutoresizingMaskIntoConstraints="NO" id="iNL-09-ZI6">
                                        <rect key="frame" x="19" y="17" width="351" height="50"/>
                                        <color key="backgroundColor" systemColor="systemBackgroundColor"/>
                                        <color key="textColor" systemColor="labelColor"/>
                                        <fontDescription key="fontDescription" type="system" pointSize="14"/>
                                        <textInputTraits key="textInputTraits" autocapitalizationType="sentences"/>
                                    </textView>
                                </subviews>
                                <color key="backgroundColor" systemColor="systemBackgroundColor"/>
                                <constraints>
                                    <constraint firstItem="iNL-09-ZI6" firstAttribute="centerX" secondItem="5dc-R4-ELB" secondAttribute="centerX" id="6mW-Zs-1zw"/>
                                    <constraint firstItem="iNL-09-ZI6" firstAttribute="leading" secondItem="5dc-R4-ELB" secondAttribute="leading" constant="16" id="GJF-wf-ZNr"/>
                                    <constraint firstAttribute="bottom" secondItem="iNL-09-ZI6" secondAttribute="bottom" constant="16" id="GwE-1C-l0F"/>
                                    <constraint firstItem="iNL-09-ZI6" firstAttribute="top" secondItem="5dc-R4-ELB" secondAttribute="top" constant="16" id="vDu-hu-JbG"/>
                                    <constraint firstAttribute="trailing" secondItem="iNL-09-ZI6" secondAttribute="trailing" constant="16" id="ysz-oV-pEc"/>
                                </constraints>
                            </view>
                        </subviews>
                        <viewLayoutGuide key="safeArea" id="6Tk-OE-BBY"/>
                        <color key="backgroundColor" systemColor="systemBackgroundColor"/>
                        <constraints>
<<<<<<< HEAD
                            <constraint firstItem="Dia-oO-Nu0" firstAttribute="top" secondItem="6Tk-OE-BBY" secondAttribute="top" id="7XR-Cu-c7J"/>
                            <constraint firstItem="B8f-p9-FeY" firstAttribute="top" secondItem="8bC-Xf-vdC" secondAttribute="top" constant="91" id="EFg-iZ-Jzz"/>
                            <constraint firstItem="5dc-R4-ELB" firstAttribute="trailing" secondItem="B8f-p9-FeY" secondAttribute="trailing" id="EwK-Jx-Hes"/>
                            <constraint firstItem="6Tk-OE-BBY" firstAttribute="trailing" secondItem="dsI-rN-5aL" secondAttribute="trailing" constant="16" id="I52-Pj-PSq"/>
                            <constraint firstItem="W0X-zt-uEG" firstAttribute="centerX" secondItem="6Tk-OE-BBY" secondAttribute="centerX" id="Jvv-bL-zyF"/>
                            <constraint firstAttribute="bottom" secondItem="5dc-R4-ELB" secondAttribute="bottom" constant="583" id="OBu-rX-tfb"/>
                            <constraint firstItem="Dia-oO-Nu0" firstAttribute="centerX" secondItem="6Tk-OE-BBY" secondAttribute="centerX" id="UDB-uL-1PW"/>
                            <constraint firstItem="5dc-R4-ELB" firstAttribute="centerX" secondItem="dsI-rN-5aL" secondAttribute="centerX" id="Z7g-ss-vlW"/>
                            <constraint firstItem="B8f-p9-FeY" firstAttribute="trailing" secondItem="Dia-oO-Nu0" secondAttribute="trailing" id="b1e-eB-0Fc"/>
                            <constraint firstAttribute="bottom" secondItem="B8f-p9-FeY" secondAttribute="bottom" constant="669" id="gbS-Iu-ikS"/>
                            <constraint firstItem="5dc-R4-ELB" firstAttribute="leading" secondItem="B8f-p9-FeY" secondAttribute="leading" id="gwL-YB-JX5"/>
                            <constraint firstItem="dsI-rN-5aL" firstAttribute="top" secondItem="5dc-R4-ELB" secondAttribute="bottom" constant="41" id="kP6-6f-o6b"/>
                            <constraint firstItem="5dc-R4-ELB" firstAttribute="top" secondItem="Dia-oO-Nu0" secondAttribute="bottom" constant="84" id="ol5-x8-ptW"/>
                            <constraint firstItem="dsI-rN-5aL" firstAttribute="leading" secondItem="6Tk-OE-BBY" secondAttribute="leading" constant="16" id="vfI-nc-TeW"/>
                            <constraint firstItem="B8f-p9-FeY" firstAttribute="leading" secondItem="Dia-oO-Nu0" secondAttribute="leading" id="waP-fr-WQe"/>
                            <constraint firstItem="Dia-oO-Nu0" firstAttribute="leading" secondItem="6Tk-OE-BBY" secondAttribute="leading" id="wg8-jh-o4A"/>
                            <constraint firstItem="W0X-zt-uEG" firstAttribute="centerY" secondItem="6Tk-OE-BBY" secondAttribute="centerY" id="zZh-sJ-7Gx"/>
=======
                            <constraint firstItem="Dia-oO-Nu0" firstAttribute="leading" secondItem="B8f-p9-FeY" secondAttribute="leading" id="164-Ps-iCn"/>
                            <constraint firstItem="B8f-p9-FeY" firstAttribute="leading" secondItem="iNL-09-ZI6" secondAttribute="leading" id="288-8y-DDz"/>
                            <constraint firstItem="Dia-oO-Nu0" firstAttribute="leading" secondItem="6Tk-OE-BBY" secondAttribute="leading" id="4pj-7m-QuS"/>
                            <constraint firstItem="Dia-oO-Nu0" firstAttribute="trailing" secondItem="B8f-p9-FeY" secondAttribute="trailing" id="5sK-b7-Iud"/>
                            <constraint firstItem="iNL-09-ZI6" firstAttribute="top" secondItem="Dia-oO-Nu0" secondAttribute="bottom" constant="84" id="BD9-CA-fQI"/>
                            <constraint firstItem="dsI-rN-5aL" firstAttribute="top" secondItem="iNL-09-ZI6" secondAttribute="bottom" constant="49" id="GEQ-6O-Onu"/>
                            <constraint firstItem="Dia-oO-Nu0" firstAttribute="top" secondItem="6Tk-OE-BBY" secondAttribute="top" id="LDs-z8-sNP"/>
                            <constraint firstItem="iNL-09-ZI6" firstAttribute="leading" secondItem="dsI-rN-5aL" secondAttribute="leading" id="MbC-O5-H9c"/>
                            <constraint firstItem="B8f-p9-FeY" firstAttribute="trailing" secondItem="iNL-09-ZI6" secondAttribute="trailing" id="PBg-ut-ubi"/>
                            <constraint firstItem="B8f-p9-FeY" firstAttribute="top" secondItem="Dia-oO-Nu0" secondAttribute="bottom" id="RzN-8M-8e8"/>
                            <constraint firstAttribute="bottomMargin" secondItem="dsI-rN-5aL" secondAttribute="bottom" constant="-16" id="T0g-8p-l40"/>
                            <constraint firstAttribute="bottom" secondItem="B8f-p9-FeY" secondAttribute="bottom" constant="661" id="XWD-5f-2gQ"/>
                            <constraint firstItem="Dia-oO-Nu0" firstAttribute="centerX" secondItem="8bC-Xf-vdC" secondAttribute="centerX" id="idX-hO-9cK"/>
                            <constraint firstItem="iNL-09-ZI6" firstAttribute="trailing" secondItem="dsI-rN-5aL" secondAttribute="trailing" id="jNL-PG-k6C"/>
>>>>>>> 14baf4a5
                        </constraints>
                    </view>
                    <connections>
                        <outlet property="additionalInfoLabel" destination="dmh-tx-P50" id="AYi-ue-FXB"/>
                        <outlet property="feedbackTextView" destination="iNL-09-ZI6" id="Ur9-nn-jm4"/>
                        <outlet property="screenshotUIImageView" destination="dsI-rN-5aL" id="bRf-CH-E8Y"/>
                    </connections>
                </viewController>
                <placeholder placeholderIdentifier="IBFirstResponder" id="dkx-z0-nzr" sceneMemberID="firstResponder"/>
            </objects>
            <point key="canvasLocation" x="130.76923076923077" y="-34.123222748815166"/>
        </scene>
    </scenes>
    <resources>
        <systemColor name="labelColor">
            <color red="0.0" green="0.0" blue="0.0" alpha="1" colorSpace="custom" customColorSpace="sRGB"/>
        </systemColor>
        <systemColor name="systemBackgroundColor">
            <color white="1" alpha="1" colorSpace="custom" customColorSpace="genericGamma22GrayColorSpace"/>
        </systemColor>
    </resources>
</document><|MERGE_RESOLUTION|>--- conflicted
+++ resolved
@@ -37,30 +37,11 @@
                                     </navigationItem>
                                 </items>
                             </navigationBar>
-<<<<<<< HEAD
                             <view contentMode="scaleToFill" misplaced="YES" translatesAutoresizingMaskIntoConstraints="NO" id="B8f-p9-FeY">
                                 <rect key="frame" x="0.0" y="92" width="390" height="84"/>
                                 <subviews>
                                     <label opaque="NO" userInteractionEnabled="NO" contentMode="TopLeft" horizontalHuggingPriority="251" verticalHuggingPriority="251" lineBreakMode="tailTruncation" numberOfLines="0" baselineAdjustment="alignBaselines" adjustsFontSizeToFit="NO" translatesAutoresizingMaskIntoConstraints="NO" id="dmh-tx-P50">
                                         <rect key="frame" x="12" y="8" width="366" height="52"/>
-=======
-                            <textView clipsSubviews="YES" multipleTouchEnabled="YES" contentMode="scaleToFill" textAlignment="natural" translatesAutoresizingMaskIntoConstraints="NO" id="iNL-09-ZI6">
-                                <rect key="frame" x="0.0" y="175" width="390" height="158"/>
-                                <color key="backgroundColor" systemColor="systemBackgroundColor"/>
-                                <constraints>
-                                    <constraint firstAttribute="height" constant="158" id="n06-jj-Keh"/>
-                                </constraints>
-                                <string key="text">Lorem ipsum dolor sit er elit lamet, consectetaur cillium adipisicing pecu, sed do eiusmod tempor incididunt ut labore et dolore magna aliqua. Ut enim ad minim veniam, quis nostrud exercitation ullamco laboris nisi ut aliquip ex ea commodo consequat. Duis aute irure dolor in reprehenderit in voluptate velit esse cillum dolore eu fugiat nulla pariatur. Excepteur sint occaecat cupidatat non proident, sunt in culpa qui officia deserunt mollit anim id est laborum. Nam liber te conscient to factor tum poen legum odioque civiuda.</string>
-                                <color key="textColor" systemColor="labelColor"/>
-                                <fontDescription key="fontDescription" type="system" pointSize="14"/>
-                                <textInputTraits key="textInputTraits" autocapitalizationType="sentences"/>
-                            </textView>
-                            <view contentMode="scaleToFill" translatesAutoresizingMaskIntoConstraints="NO" id="B8f-p9-FeY">
-                                <rect key="frame" x="0.0" y="91" width="390" height="92"/>
-                                <subviews>
-                                    <label opaque="NO" userInteractionEnabled="NO" contentMode="TopLeft" horizontalHuggingPriority="251" verticalHuggingPriority="251" lineBreakMode="tailTruncation" numberOfLines="0" baselineAdjustment="alignBaselines" adjustsFontSizeToFit="NO" translatesAutoresizingMaskIntoConstraints="NO" id="dmh-tx-P50">
-                                        <rect key="frame" x="8" y="8" width="374" height="60"/>
->>>>>>> 14baf4a5
                                         <string key="text">[This is placeholder text from the developer that is show to the tester before they provide feedback. It can contain links to more information.]</string>
                                         <fontDescription key="fontDescription" name=".AppleSystemUIFont" family=".AppleSystemUIFont" pointSize="13"/>
                                         <nil key="textColor"/>
@@ -69,7 +50,6 @@
                                 </subviews>
                                 <color key="backgroundColor" red="0.94901960784313721" green="0.94901960784313721" blue="0.96862745098039216" alpha="1" colorSpace="custom" customColorSpace="sRGB"/>
                                 <constraints>
-<<<<<<< HEAD
                                     <constraint firstAttribute="bottom" secondItem="dmh-tx-P50" secondAttribute="bottom" constant="24" id="4bb-g4-c6l"/>
                                     <constraint firstItem="dmh-tx-P50" firstAttribute="trailing" secondItem="B8f-p9-FeY" secondAttribute="trailing" constant="-12" id="4iq-ek-mx8"/>
                                     <constraint firstItem="dmh-tx-P50" firstAttribute="top" secondItem="B8f-p9-FeY" secondAttribute="topMargin" id="bQc-lM-lBQ"/>
@@ -78,16 +58,6 @@
                             </view>
                             <imageView clipsSubviews="YES" userInteractionEnabled="NO" contentMode="scaleAspectFit" horizontalHuggingPriority="251" verticalHuggingPriority="251" ambiguous="YES" translatesAutoresizingMaskIntoConstraints="NO" id="dsI-rN-5aL">
                                 <rect key="frame" x="16" y="302" width="358" height="442"/>
-=======
-                                    <constraint firstAttribute="bottom" secondItem="dmh-tx-P50" secondAttribute="bottom" constant="24" id="Ea6-7i-nuL"/>
-                                    <constraint firstItem="dmh-tx-P50" firstAttribute="top" secondItem="B8f-p9-FeY" secondAttribute="topMargin" id="KG8-Th-Vtf"/>
-                                    <constraint firstItem="dmh-tx-P50" firstAttribute="trailing" secondItem="B8f-p9-FeY" secondAttribute="trailingMargin" id="O2D-wR-cFg"/>
-                                    <constraint firstItem="dmh-tx-P50" firstAttribute="leading" secondItem="B8f-p9-FeY" secondAttribute="leadingMargin" id="mqR-gq-M4c"/>
-                                </constraints>
-                            </view>
-                            <imageView clipsSubviews="YES" userInteractionEnabled="NO" contentMode="scaleAspectFit" horizontalHuggingPriority="251" verticalHuggingPriority="251" translatesAutoresizingMaskIntoConstraints="NO" id="dsI-rN-5aL">
-                                <rect key="frame" x="0.0" y="382" width="390" height="444"/>
->>>>>>> 14baf4a5
                             </imageView>
                             <view contentMode="scaleToFill" translatesAutoresizingMaskIntoConstraints="NO" id="5dc-R4-ELB">
                                 <rect key="frame" x="0.0" y="175" width="390" height="86"/>
@@ -113,7 +83,6 @@
                         <viewLayoutGuide key="safeArea" id="6Tk-OE-BBY"/>
                         <color key="backgroundColor" systemColor="systemBackgroundColor"/>
                         <constraints>
-<<<<<<< HEAD
                             <constraint firstItem="Dia-oO-Nu0" firstAttribute="top" secondItem="6Tk-OE-BBY" secondAttribute="top" id="7XR-Cu-c7J"/>
                             <constraint firstItem="B8f-p9-FeY" firstAttribute="top" secondItem="8bC-Xf-vdC" secondAttribute="top" constant="91" id="EFg-iZ-Jzz"/>
                             <constraint firstItem="5dc-R4-ELB" firstAttribute="trailing" secondItem="B8f-p9-FeY" secondAttribute="trailing" id="EwK-Jx-Hes"/>
@@ -131,22 +100,6 @@
                             <constraint firstItem="B8f-p9-FeY" firstAttribute="leading" secondItem="Dia-oO-Nu0" secondAttribute="leading" id="waP-fr-WQe"/>
                             <constraint firstItem="Dia-oO-Nu0" firstAttribute="leading" secondItem="6Tk-OE-BBY" secondAttribute="leading" id="wg8-jh-o4A"/>
                             <constraint firstItem="W0X-zt-uEG" firstAttribute="centerY" secondItem="6Tk-OE-BBY" secondAttribute="centerY" id="zZh-sJ-7Gx"/>
-=======
-                            <constraint firstItem="Dia-oO-Nu0" firstAttribute="leading" secondItem="B8f-p9-FeY" secondAttribute="leading" id="164-Ps-iCn"/>
-                            <constraint firstItem="B8f-p9-FeY" firstAttribute="leading" secondItem="iNL-09-ZI6" secondAttribute="leading" id="288-8y-DDz"/>
-                            <constraint firstItem="Dia-oO-Nu0" firstAttribute="leading" secondItem="6Tk-OE-BBY" secondAttribute="leading" id="4pj-7m-QuS"/>
-                            <constraint firstItem="Dia-oO-Nu0" firstAttribute="trailing" secondItem="B8f-p9-FeY" secondAttribute="trailing" id="5sK-b7-Iud"/>
-                            <constraint firstItem="iNL-09-ZI6" firstAttribute="top" secondItem="Dia-oO-Nu0" secondAttribute="bottom" constant="84" id="BD9-CA-fQI"/>
-                            <constraint firstItem="dsI-rN-5aL" firstAttribute="top" secondItem="iNL-09-ZI6" secondAttribute="bottom" constant="49" id="GEQ-6O-Onu"/>
-                            <constraint firstItem="Dia-oO-Nu0" firstAttribute="top" secondItem="6Tk-OE-BBY" secondAttribute="top" id="LDs-z8-sNP"/>
-                            <constraint firstItem="iNL-09-ZI6" firstAttribute="leading" secondItem="dsI-rN-5aL" secondAttribute="leading" id="MbC-O5-H9c"/>
-                            <constraint firstItem="B8f-p9-FeY" firstAttribute="trailing" secondItem="iNL-09-ZI6" secondAttribute="trailing" id="PBg-ut-ubi"/>
-                            <constraint firstItem="B8f-p9-FeY" firstAttribute="top" secondItem="Dia-oO-Nu0" secondAttribute="bottom" id="RzN-8M-8e8"/>
-                            <constraint firstAttribute="bottomMargin" secondItem="dsI-rN-5aL" secondAttribute="bottom" constant="-16" id="T0g-8p-l40"/>
-                            <constraint firstAttribute="bottom" secondItem="B8f-p9-FeY" secondAttribute="bottom" constant="661" id="XWD-5f-2gQ"/>
-                            <constraint firstItem="Dia-oO-Nu0" firstAttribute="centerX" secondItem="8bC-Xf-vdC" secondAttribute="centerX" id="idX-hO-9cK"/>
-                            <constraint firstItem="iNL-09-ZI6" firstAttribute="trailing" secondItem="dsI-rN-5aL" secondAttribute="trailing" id="jNL-PG-k6C"/>
->>>>>>> 14baf4a5
                         </constraints>
                     </view>
                     <connections>
