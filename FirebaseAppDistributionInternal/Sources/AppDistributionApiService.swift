--- conflicted
+++ resolved
@@ -19,17 +19,6 @@
 // Avoids exposing internal APIs to Swift users
 @_implementationOnly import FirebaseCoreInternal
 
-<<<<<<< HEAD
-=======
-public typealias AppDistributionFetchReleasesCompletion = (_ releases: [Any]?, _ error: Error?)
-  -> Void
-public typealias AppDistributionFindReleaseCompletion = (_ releaseName: String?, _ error: Error?)
-  -> Void
-public typealias AppDistributionGenerateAuthTokenCompletion = (_ identifier: String?,
-                                                               _ authTokenResult: InstallationsAuthTokenResult?,
-                                                               _ error: Error?) -> Void
-
->>>>>>> 5127d353
 enum Strings {
   static let errorDomain = "com.firebase.appdistribution.api"
   static let errorDetailsKey = "details"
@@ -39,29 +28,23 @@
     "https://firebaseapptesters.googleapis.com/v1alpha/devices/-/testerApps/%@/installations/%@/releases"
   static let findReleaseEndpointUrlTemplate =
     "https://firebaseapptesters.googleapis.com/v1alpha/projects/%@/installations/%@/releases:find"
-<<<<<<< HEAD
   static let createFeedbackEndpointUrlTemplate =
     "https://firebaseapptesters.googleapis.com/v1alpha/%@/feedbackReports"
   static let uploadImageEndpointUrlTemplate =
     "https://firebaseapptesters.googleapis.com/v1alpha/%@/feedbackReports"
   static let commitFeedbackEndpointUrlTemplate =
     "https://firebaseapptesters.googleapis.com/v1alpha/%@:commit"
-=======
->>>>>>> 5127d353
   static let installationsAuthHeader = "X-Goog-Firebase-Installations-Auth"
   static let apiHeaderKey = "X-Goog-Api-Key"
   static let apiBundleKey = "X-Ios-Bundle-Identifier"
   static let responseReleaseKey = "releases"
   static let compositeBinaryIdQueryParamName = "compositeBinaryId"
-<<<<<<< HEAD
   static let uploadArtifactTypeQueryParamName = "type"
   static let uploadArtifactScreenshotType = "SCREENSHOT"
   static let GoogleUploadProtocolHeader = "X-Goog-Upload-Protocol"
   static let GoogleUploadProtocolRaw = "raw"
   static let GoogleUploadFileNameHeader = "X-Goog-Upload-File-Name"
   static let GoogleUploadFileName = "screenshot.png"
-=======
->>>>>>> 5127d353
 }
 
 enum AppDistributionApiError: NSInteger {
@@ -85,7 +68,6 @@
   var release: String
 }
 
-<<<<<<< HEAD
 struct FeedbackReport: Codable {
   var name: String?
   var text: String?
@@ -100,22 +82,14 @@
                                                                                                       _ authTokenResult: InstallationsAuthTokenResult?,
                                                                                                       _ error: Error?)
       -> Void) {
-=======
-@objc(FIRFADApiServiceSwift) open class AppDistributionApiService: NSObject {
-  @objc(generateAuthTokenWithCompletion:) public static func generateAuthToken(completion: @escaping AppDistributionGenerateAuthTokenCompletion) {
->>>>>>> 5127d353
     generateAuthToken(installations: Installations.installations(), completion: completion)
   }
 
   static func generateAuthToken(installations: InstallationsProtocol,
-<<<<<<< HEAD
                                 completion: @escaping (_ identifier: String?,
                                                        _ authTokenResult: InstallationsAuthTokenResult?,
                                                        _ error: Error?)
                                   -> Void) {
-=======
-                                completion: @escaping AppDistributionGenerateAuthTokenCompletion) {
->>>>>>> 5127d353
     installations.authToken(completion: { authTokenResult, error in
       var fadError: Error? = error
       if self.handleError(
@@ -149,21 +123,14 @@
     })
   }
 
-<<<<<<< HEAD
   @objc(fetchReleasesWithCompletion:) public static func fetchReleases(completion: @escaping (_ releases: [Any]?,
                                                                                               _ error: Error?)
       -> Void) {
-    fetchReleases(
-      app: FirebaseApp.app()!,
-=======
-  @objc(fetchReleasesWithCompletion:) public static func fetchReleases(completion: @escaping AppDistributionFetchReleasesCompletion) {
     guard let app = FirebaseApp.app() else {
       return
     }
-
     fetchReleases(
       app: app,
->>>>>>> 5127d353
       installations: Installations.installations(),
       urlSession: URLSession.shared,
       completion: completion
@@ -171,14 +138,9 @@
   }
 
   static func fetchReleases(app: FirebaseApp, installations: InstallationsProtocol,
-<<<<<<< HEAD
                             urlSession: URLSession, completion: @escaping (_ releases: [Any]?,
                                                                            _ error: Error?)
                               -> Void) {
-=======
-                            urlSession: URLSession,
-                            completion: @escaping AppDistributionFetchReleasesCompletion) {
->>>>>>> 5127d353
     Logger.logInfo(String(
       format: "Requesting release for app id - %@",
       app.options.googleAppID
@@ -199,11 +161,7 @@
         format: "Url: %@ Auth token: %@ Api Key: %@",
         urlString,
         authTokenResult?.authToken ?? "",
-<<<<<<< HEAD
-        app.options.apiKey!
-=======
         app.options.apiKey ?? ""
->>>>>>> 5127d353
       ))
 
       let listReleaseDataTask = urlSession
