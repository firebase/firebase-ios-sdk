--- conflicted
+++ resolved
@@ -16,7 +16,7 @@
     s.authors          = 'Google, Inc.'
 
     s.source           = {
-        :http => 'https://dl.google.com/firebase/ios/analytics/47d80ee1ff340179/GoogleAppMeasurement-12.2.0.tar.gz'
+        :http => 'https://dl.google.com/firebase/ios/analytics/1c0181b69fa16f29/GoogleAppMeasurement-12.3.0.tar.gz'
     }
 
     s.cocoapods_version = '>= 1.12.0'
@@ -37,15 +37,9 @@
     s.default_subspecs = 'Default'
 
     s.subspec 'Default' do |ss|
-<<<<<<< HEAD
-        ss.dependency 'GoogleAppMeasurement/Core', '12.3.0'
-        ss.dependency 'GoogleAppMeasurement/IdentitySupport', '12.3.0'
-        ss.ios.dependency 'GoogleAdsOnDeviceConversion', '2.3.0'
-=======
         ss.dependency 'GoogleAppMeasurement/Core', '12.4.0'
         ss.dependency 'GoogleAppMeasurement/IdentitySupport', '12.4.0'
         ss.ios.dependency 'GoogleAdsOnDeviceConversion', '~> 3.0.0'
->>>>>>> 63083d85
     end
 
     s.subspec 'Core' do |ss|
